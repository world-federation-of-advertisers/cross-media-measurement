--- conflicted
+++ resolved
@@ -61,15 +61,11 @@
 )
 
 AWS_SETTINGS = struct(
+    postgres_database = "$(postgres_database)",
     postgres_host = "$(postgres_host)",
     postgres_port = "$(postgres_port)",
-<<<<<<< HEAD
     postgres_credential_secret_name = "$(postgres_credential_secret_name)",
     postgres_region = "$(postgres_region)",
-=======
-    postgres_user = "$(postgres_user)",
-    postgres_password = "$(postgres_password)",
->>>>>>> 8dfb3f57
     s3_bucket = "$(s3_bucket)",
     s3_region = "$(s3_region)",
 )
