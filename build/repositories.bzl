# Copyright 2021 The Cross-Media Measurement Authors
#
# Licensed under the Apache License, Version 2.0 (the "License");
# you may not use this file except in compliance with the License.
# You may obtain a copy of the License at
#
#      http://www.apache.org/licenses/LICENSE-2.0
#
# Unless required by applicable law or agreed to in writing, software
# distributed under the License is distributed on an "AS IS" BASIS,
# WITHOUT WARRANTIES OR CONDITIONS OF ANY KIND, either express or implied.
# See the License for the specific language governing permissions and
# limitations under the License.

"""
Adds external repos necessary for wfa_measurement_system.
"""

load("//build/wfa:repositories.bzl", "wfa_repo_archive")
load("@bazel_tools//tools/build_defs/repo:http.bzl", "http_archive", "http_file")

MEASUREMENT_SYSTEM_REPO = "https://github.com/world-federation-of-advertisers/cross-media-measurement"

def wfa_measurement_system_repositories():
    """Imports all direct dependencies for wfa_measurement_system."""

    wfa_repo_archive(
        name = "wfa_common_jvm",
        repo = "common-jvm",
<<<<<<< HEAD
        sha256 = "db872469b717cf3121da271a12905a04d56634d8f0fc4b1323d40c4e8cf45473",
        version = "0.64.0",
=======
        sha256 = "328f4707c79ff1b309784463309f4c5918c6a2fab8c0187efda014f8b3bc79eb",
        version = "0.63.0",
>>>>>>> 0c6eccb7
    )

    wfa_repo_archive(
        name = "wfa_common_cpp",
        repo = "common-cpp",
        sha256 = "fd4475b587741fa8af65c580b783054d09bf3890197830290a22b3823c778eeb",
        version = "0.10.0",
    )

    wfa_repo_archive(
        name = "wfa_measurement_proto",
        repo = "cross-media-measurement-api",
        sha256 = "1d829e7d95e6dedea1a4ea746e5613915dd60ca095b7b35bdcf19fa067697f2a",
        version = "0.39.2",
    )

    wfa_repo_archive(
        name = "wfa_rules_swig",
        commit = "653d1bdcec85a9373df69920f35961150cf4b1b6",
        repo = "rules_swig",
        sha256 = "34c15134d7293fc38df6ed254b55ee912c7479c396178b7f6499b7e5351aeeec",
    )

    wfa_repo_archive(
        name = "any_sketch",
        repo = "any-sketch",
        sha256 = "dfa9eece9965b8c043e7562d0f7c6e06cd649c62d88d9be99c0295f9f5980d7b",
        version = "0.4.3",
    )

    wfa_repo_archive(
        name = "any_sketch_java",
        repo = "any-sketch-java",
        sha256 = "0d463c7eb9cce9e94a4af2575f8c9e1c79f1d5ebbe6fa8db168be167bd80cf5a",
        version = "0.4.1",
    )

    wfa_repo_archive(
        name = "wfa_rules_cue",
        repo = "rules_cue",
        sha256 = "0261b7797fa9083183536667958b1094fc732725fc48fca5cb68e6f731cdce2f",
        version = "0.3.0",
    )

    wfa_repo_archive(
        name = "wfa_consent_signaling_client",
        repo = "consent-signaling-client",
        sha256 = "dbe586f8fb1da9ea88ab87a1acac036aa6142fe24005ae0577bba6dd60e185c8",
        version = "0.16.0",
    )

    wfa_repo_archive(
        name = "wfa_virtual_people_common",
        repo = "virtual-people-common",
        sha256 = "0a663e5517f50052ecc5e5745564935a3c15ebce2e9550b11dda451e341ea624",
        version = "0.2.3",
    )

    http_archive(
        name = "private_membership",
        sha256 = "b1e0e7f74f4da09a6011c6fa91d7b968cdff6bb571712490dae427704b2af14c",
        strip_prefix = "private-membership-84e45669f7357bffcdafbc1b0cc26e72512808ce",
        url = "https://github.com/google/private-membership/archive/84e45669f7357bffcdafbc1b0cc26e72512808ce.zip",
    )

    http_archive(
        name = "io_bazel_rules_go",
        sha256 = "6b65cb7917b4d1709f9410ffe00ecf3e160edf674b78c54a894471320862184f",
        urls = [
            "https://mirror.bazel.build/github.com/bazelbuild/rules_go/releases/download/v0.39.0/rules_go-v0.39.0.zip",
            "https://github.com/bazelbuild/rules_go/releases/download/v0.39.0/rules_go-v0.39.0.zip",
        ],
    )

    http_archive(
        name = "bazel_gazelle",
        sha256 = "ecba0f04f96b4960a5b250c8e8eeec42281035970aa8852dda73098274d14a1d",
        urls = [
            "https://mirror.bazel.build/github.com/bazelbuild/bazel-gazelle/releases/download/v0.29.0/bazel-gazelle-v0.29.0.tar.gz",
            "https://github.com/bazelbuild/bazel-gazelle/releases/download/v0.29.0/bazel-gazelle-v0.29.0.tar.gz",
        ],
    )

    http_file(
        name = "protoc_gen_grpc_gateway",
        sha256 = "d60028423c44b85c0bfbcf6393c35be7c53d439bc74b2e6f6caca863ad6df812",
        urls = ["https://github.com/grpc-ecosystem/grpc-gateway/releases/download/v2.15.2/protoc-gen-grpc-gateway-v2.15.2-linux-x86_64"],
        executable = True,
        downloaded_file_path = "protoc-gen-grpc-gateway",
    )

    http_archive(
        name = "grpc_ecosystem_grpc_gateway",
        sha256 = "0675f7f8300f659a23e7ea4b8be5b38726c173b506a4d25c4309e93b4f1616ae",
        strip_prefix = "grpc-gateway-2.15.2",
        urls = ["https://github.com/grpc-ecosystem/grpc-gateway/archive/refs/tags/v2.15.2.tar.gz"],
    )

    http_archive(
        name = "aspect_rules_js",
        sha256 = "dcd1567d4a93a8634ec0b888b371a60b93c18d980f77dace02eb176531a71fcf",
        strip_prefix = "rules_js-1.26.0",
        url = "https://github.com/aspect-build/rules_js/releases/download/v1.26.0/rules_js-v1.26.0.tar.gz",
    )

    http_archive(
        name = "aspect_rules_ts",
        sha256 = "ace5b609603d9b5b875d56c9c07182357c4ee495030f40dcefb10d443ba8c208",
        strip_prefix = "rules_ts-1.4.0",
        url = "https://github.com/aspect-build/rules_ts/releases/download/v1.4.0/rules_ts-v1.4.0.tar.gz",
    )

    http_archive(
        name = "aspect_rules_jest",
        sha256 = "d3bb833f74b8ad054e6bff5e41606ff10a62880cc99e4d480f4bdfa70add1ba7",
        strip_prefix = "rules_jest-0.18.4",
        url = "https://github.com/aspect-build/rules_jest/releases/download/v0.18.4/rules_jest-v0.18.4.tar.gz",
    )

    http_archive(
        name = "aspect_rules_webpack",
        sha256 = "78d05d9e87ee804accca80a4fec98a66f146b6058e915eae3d97190397ad12df",
        strip_prefix = "rules_webpack-0.12.0",
        url = "https://github.com/aspect-build/rules_webpack/releases/download/v0.12.0/rules_webpack-v0.12.0.tar.gz",
    )<|MERGE_RESOLUTION|>--- conflicted
+++ resolved
@@ -27,13 +27,8 @@
     wfa_repo_archive(
         name = "wfa_common_jvm",
         repo = "common-jvm",
-<<<<<<< HEAD
-        sha256 = "db872469b717cf3121da271a12905a04d56634d8f0fc4b1323d40c4e8cf45473",
-        version = "0.64.0",
-=======
         sha256 = "328f4707c79ff1b309784463309f4c5918c6a2fab8c0187efda014f8b3bc79eb",
         version = "0.63.0",
->>>>>>> 0c6eccb7
     )
 
     wfa_repo_archive(
