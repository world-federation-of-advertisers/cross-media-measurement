# Copyright 2021 The Cross-Media Measurement Authors
#
# Licensed under the Apache License, Version 2.0 (the "License");
# you may not use this file except in compliance with the License.
# You may obtain a copy of the License at
#
#      http://www.apache.org/licenses/LICENSE-2.0
#
# Unless required by applicable law or agreed to in writing, software
# distributed under the License is distributed on an "AS IS" BASIS,
# WITHOUT WARRANTIES OR CONDITIONS OF ANY KIND, either express or implied.
# See the License for the specific language governing permissions and
# limitations under the License.

"""
Adds external repos necessary for wfa_measurement_system.
"""

load("//build/wfa:repositories.bzl", "wfa_repo_archive")
load("@bazel_tools//tools/build_defs/repo:http.bzl", "http_archive", "http_file")

MEASUREMENT_SYSTEM_REPO = "https://github.com/world-federation-of-advertisers/cross-media-measurement"

def wfa_measurement_system_repositories():
    """Imports all direct dependencies for wfa_measurement_system."""

    wfa_repo_archive(
        name = "wfa_common_jvm",
        repo = "common-jvm",
        sha256 = "d786cf15e4d97a0b862a75fecde6225507530fbba4bb702a3167f8316b4c89c7",
        version = "0.68.0",
    )

    wfa_repo_archive(
        name = "wfa_common_cpp",
        repo = "common-cpp",
        sha256 = "b500535306189d43a9ececd3889a0e2cb969619a46339007037360f2c1651323",
        version = "0.10.1",
    )

    wfa_repo_archive(
        name = "wfa_measurement_proto",
        repo = "cross-media-measurement-api",
<<<<<<< HEAD
        sha256 = "6da89af54cf15d40c427f99008f8ab7c3e30b865e4889f6b5ba50e07ced8a58f",
        version = "0.49.0",
=======
        sha256 = "00085554004989f970bdf8f963d381bf9978a34fb5d119e94ef505a182470b48",
        version = "0.50.0",
>>>>>>> 76dc7acd
    )

    wfa_repo_archive(
        name = "wfa_rules_swig",
        commit = "653d1bdcec85a9373df69920f35961150cf4b1b6",
        repo = "rules_swig",
        sha256 = "34c15134d7293fc38df6ed254b55ee912c7479c396178b7f6499b7e5351aeeec",
    )

    wfa_repo_archive(
        name = "any_sketch",
        repo = "any-sketch",
        sha256 = "dfa9eece9965b8c043e7562d0f7c6e06cd649c62d88d9be99c0295f9f5980d7b",
        version = "0.4.3",
    )

    wfa_repo_archive(
        name = "any_sketch_java",
        repo = "any-sketch-java",
        sha256 = "0d463c7eb9cce9e94a4af2575f8c9e1c79f1d5ebbe6fa8db168be167bd80cf5a",
        version = "0.4.1",
    )

    wfa_repo_archive(
        name = "wfa_rules_cue",
        repo = "rules_cue",
        sha256 = "0261b7797fa9083183536667958b1094fc732725fc48fca5cb68e6f731cdce2f",
        version = "0.3.0",
    )

    wfa_repo_archive(
        name = "wfa_consent_signaling_client",
        repo = "consent-signaling-client",
        sha256 = "28fab8c5facc265678dc54fe7a8ef59ca51d98b02a9f34df993731fe5c5b87e4",
        version = "0.19.0",
    )

    wfa_repo_archive(
        name = "wfa_virtual_people_common",
        repo = "virtual-people-common",
        sha256 = "89f22bc07ba8d8271f58454d603028ce09c01654ac92537076e45bb726c0ca60",
        version = "0.3.0",
    )

    http_archive(
        name = "private_membership",
        sha256 = "b1e0e7f74f4da09a6011c6fa91d7b968cdff6bb571712490dae427704b2af14c",
        strip_prefix = "private-membership-84e45669f7357bffcdafbc1b0cc26e72512808ce",
        url = "https://github.com/google/private-membership/archive/84e45669f7357bffcdafbc1b0cc26e72512808ce.zip",
    )

    http_archive(
        name = "io_bazel_rules_go",
        sha256 = "6b65cb7917b4d1709f9410ffe00ecf3e160edf674b78c54a894471320862184f",
        urls = [
            "https://mirror.bazel.build/github.com/bazelbuild/rules_go/releases/download/v0.39.0/rules_go-v0.39.0.zip",
            "https://github.com/bazelbuild/rules_go/releases/download/v0.39.0/rules_go-v0.39.0.zip",
        ],
    )

    http_archive(
        name = "bazel_gazelle",
        sha256 = "ecba0f04f96b4960a5b250c8e8eeec42281035970aa8852dda73098274d14a1d",
        urls = [
            "https://mirror.bazel.build/github.com/bazelbuild/bazel-gazelle/releases/download/v0.29.0/bazel-gazelle-v0.29.0.tar.gz",
            "https://github.com/bazelbuild/bazel-gazelle/releases/download/v0.29.0/bazel-gazelle-v0.29.0.tar.gz",
        ],
    )

    http_file(
        name = "protoc_gen_grpc_gateway",
        sha256 = "d60028423c44b85c0bfbcf6393c35be7c53d439bc74b2e6f6caca863ad6df812",
        urls = ["https://github.com/grpc-ecosystem/grpc-gateway/releases/download/v2.15.2/protoc-gen-grpc-gateway-v2.15.2-linux-x86_64"],
        executable = True,
        downloaded_file_path = "protoc-gen-grpc-gateway",
    )

    http_archive(
        name = "grpc_ecosystem_grpc_gateway",
        sha256 = "0675f7f8300f659a23e7ea4b8be5b38726c173b506a4d25c4309e93b4f1616ae",
        strip_prefix = "grpc-gateway-2.15.2",
        urls = ["https://github.com/grpc-ecosystem/grpc-gateway/archive/refs/tags/v2.15.2.tar.gz"],
    )

    http_archive(
        name = "aspect_rules_js",
        sha256 = "dcd1567d4a93a8634ec0b888b371a60b93c18d980f77dace02eb176531a71fcf",
        strip_prefix = "rules_js-1.26.0",
        url = "https://github.com/aspect-build/rules_js/releases/download/v1.26.0/rules_js-v1.26.0.tar.gz",
    )

    http_archive(
        name = "aspect_rules_ts",
        sha256 = "ace5b609603d9b5b875d56c9c07182357c4ee495030f40dcefb10d443ba8c208",
        strip_prefix = "rules_ts-1.4.0",
        url = "https://github.com/aspect-build/rules_ts/releases/download/v1.4.0/rules_ts-v1.4.0.tar.gz",
    )

    http_archive(
        name = "aspect_rules_jest",
        sha256 = "d3bb833f74b8ad054e6bff5e41606ff10a62880cc99e4d480f4bdfa70add1ba7",
        strip_prefix = "rules_jest-0.18.4",
        url = "https://github.com/aspect-build/rules_jest/releases/download/v0.18.4/rules_jest-v0.18.4.tar.gz",
    )

    http_archive(
        name = "aspect_rules_webpack",
        sha256 = "78d05d9e87ee804accca80a4fec98a66f146b6058e915eae3d97190397ad12df",
        strip_prefix = "rules_webpack-0.12.0",
        url = "https://github.com/aspect-build/rules_webpack/releases/download/v0.12.0/rules_webpack-v0.12.0.tar.gz",
    )<|MERGE_RESOLUTION|>--- conflicted
+++ resolved
@@ -41,13 +41,8 @@
     wfa_repo_archive(
         name = "wfa_measurement_proto",
         repo = "cross-media-measurement-api",
-<<<<<<< HEAD
-        sha256 = "6da89af54cf15d40c427f99008f8ab7c3e30b865e4889f6b5ba50e07ced8a58f",
-        version = "0.49.0",
-=======
         sha256 = "00085554004989f970bdf8f963d381bf9978a34fb5d119e94ef505a182470b48",
         version = "0.50.0",
->>>>>>> 76dc7acd
     )
 
     wfa_repo_archive(
