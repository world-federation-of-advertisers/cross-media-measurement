# Copyright 2021 The Cross-Media Measurement Authors
#
# Licensed under the Apache License, Version 2.0 (the "License");
# you may not use this file except in compliance with the License.
# You may obtain a copy of the License at
#
#      http://www.apache.org/licenses/LICENSE-2.0
#
# Unless required by applicable law or agreed to in writing, software
# distributed under the License is distributed on an "AS IS" BASIS,
# WITHOUT WARRANTIES OR CONDITIONS OF ANY KIND, either express or implied.
# See the License for the specific language governing permissions and
# limitations under the License.

"""
Adds external repos necessary for wfa_measurement_system.
"""

load("//build/wfa:repositories.bzl", "wfa_repo_archive")

def wfa_measurement_system_repositories():
    """Imports all direct dependencies for wfa_measurement_system."""

    wfa_repo_archive(
        name = "wfa_common_jvm",
        repo = "common-jvm",
        sha256 = "15479b3928e045fe68a0adbca7884c4d4aacb4d6486c3da70b32bd083ecafd66",
        version = "0.21.3",
    )

    wfa_repo_archive(
        name = "wfa_common_cpp",
        repo = "common-cpp",
        sha256 = "e8efc0c9f5950aff13a59f21f40ccc31c26fe40c800743f824f92df3a05588b2",
        version = "0.5.0",
    )

    wfa_repo_archive(
        name = "wfa_measurement_proto",
        repo = "cross-media-measurement-api",
<<<<<<< HEAD
        sha256 = "da217b6100423ff81ec670e60a272a96897f8f3ed26bb14fe5e54b7a4d454222",
        version = "0.15.1",
=======
        sha256 = "85a62297a4042d6ceb19e0a99c192a298b85a5bd42fd944a232b26d81e48e448",
        version = "0.15.0",
>>>>>>> 6e8805ef
    )

    wfa_repo_archive(
        name = "wfa_rules_swig",
        commit = "653d1bdcec85a9373df69920f35961150cf4b1b6",
        repo = "rules_swig",
        sha256 = "34c15134d7293fc38df6ed254b55ee912c7479c396178b7f6499b7e5351aeeec",
    )

    wfa_repo_archive(
        name = "any_sketch",
        version = "0.1.0",
        repo = "any-sketch",
        sha256 = "904a3dd0b48bccbbd0b84830c85e47aa56fe1257211514bfad99a88595ce6325",
    )

    wfa_repo_archive(
        name = "any_sketch_java",
        version = "0.2.0",
        repo = "any-sketch-java",
        sha256 = "55f20dfe98c71b4fdd5068f44ea5df5d88bac51c1d24061438a8aa5ed4b853b7",
    )

    wfa_repo_archive(
        name = "wfa_consent_signaling_client",
        version = "0.10.0",
        repo = "consent-signaling-client",
        sha256 = "59079953c01f2f9e2f22c0c2e2e01cfbb5da0a7b9348980e18827bf1947b21f5",
    )<|MERGE_RESOLUTION|>--- conflicted
+++ resolved
@@ -38,13 +38,9 @@
     wfa_repo_archive(
         name = "wfa_measurement_proto",
         repo = "cross-media-measurement-api",
-<<<<<<< HEAD
+        chipingyeh-update-internal-api
         sha256 = "da217b6100423ff81ec670e60a272a96897f8f3ed26bb14fe5e54b7a4d454222",
         version = "0.15.1",
-=======
-        sha256 = "85a62297a4042d6ceb19e0a99c192a298b85a5bd42fd944a232b26d81e48e448",
-        version = "0.15.0",
->>>>>>> 6e8805ef
     )
 
     wfa_repo_archive(
