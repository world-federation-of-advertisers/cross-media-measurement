# Copyright 2021 The Cross-Media Measurement Authors
#
# Licensed under the Apache License, Version 2.0 (the "License");
# you may not use this file except in compliance with the License.
# You may obtain a copy of the License at
#
#      http://www.apache.org/licenses/LICENSE-2.0
#
# Unless required by applicable law or agreed to in writing, software
# distributed under the License is distributed on an "AS IS" BASIS,
# WITHOUT WARRANTIES OR CONDITIONS OF ANY KIND, either express or implied.
# See the License for the specific language governing permissions and
# limitations under the License.

"""
Adds external repos necessary for wfa_measurement_system.
"""

load("//build/wfa:repositories.bzl", "wfa_repo_archive")
load("@bazel_tools//tools/build_defs/repo:http.bzl", "http_archive", "http_file")

MEASUREMENT_SYSTEM_REPO = "https://github.com/world-federation-of-advertisers/cross-media-measurement"

def wfa_measurement_system_repositories():
    """Imports all direct dependencies for wfa_measurement_system."""

    wfa_repo_archive(
        name = "wfa_common_jvm",
        repo = "common-jvm",
        sha256 = "d786cf15e4d97a0b862a75fecde6225507530fbba4bb702a3167f8316b4c89c7",
        version = "0.68.0",
    )

    wfa_repo_archive(
        name = "wfa_common_cpp",
        repo = "common-cpp",
        sha256 = "b500535306189d43a9ececd3889a0e2cb969619a46339007037360f2c1651323",
        version = "0.10.1",
    )

    # TODO: Update with latest version before merge
    wfa_repo_archive(
        name = "wfa_measurement_proto",
        repo = "cross-media-measurement-api",
<<<<<<< HEAD
        sha256 = "c2710f733acd3ed927724b637feff4d69218c08c5a8e12fad28dc95b22af91e4",
        commit = "54164f8cc2ad88de752894a8eace0589ebd32aba",
=======
        sha256 = "929cfe5953b139a61f24b264a75a8c830ed010e4f661d5703eef57bd6c24e6aa",
        version = "0.48.0",
>>>>>>> d2bcef3a
    )

    wfa_repo_archive(
        name = "wfa_rules_swig",
        commit = "653d1bdcec85a9373df69920f35961150cf4b1b6",
        repo = "rules_swig",
        sha256 = "34c15134d7293fc38df6ed254b55ee912c7479c396178b7f6499b7e5351aeeec",
    )

    wfa_repo_archive(
        name = "any_sketch",
        repo = "any-sketch",
        sha256 = "dfa9eece9965b8c043e7562d0f7c6e06cd649c62d88d9be99c0295f9f5980d7b",
        version = "0.4.3",
    )

    wfa_repo_archive(
        name = "any_sketch_java",
        repo = "any-sketch-java",
        sha256 = "0d463c7eb9cce9e94a4af2575f8c9e1c79f1d5ebbe6fa8db168be167bd80cf5a",
        version = "0.4.1",
    )

    wfa_repo_archive(
        name = "wfa_rules_cue",
        repo = "rules_cue",
        sha256 = "0261b7797fa9083183536667958b1094fc732725fc48fca5cb68e6f731cdce2f",
        version = "0.3.0",
    )

    wfa_repo_archive(
        name = "wfa_consent_signaling_client",
        repo = "consent-signaling-client",
        sha256 = "28fab8c5facc265678dc54fe7a8ef59ca51d98b02a9f34df993731fe5c5b87e4",
        version = "0.19.0",
    )

    wfa_repo_archive(
        name = "wfa_virtual_people_common",
        repo = "virtual-people-common",
        sha256 = "89f22bc07ba8d8271f58454d603028ce09c01654ac92537076e45bb726c0ca60",
        version = "0.3.0",
    )

    http_archive(
        name = "private_membership",
        sha256 = "b1e0e7f74f4da09a6011c6fa91d7b968cdff6bb571712490dae427704b2af14c",
        strip_prefix = "private-membership-84e45669f7357bffcdafbc1b0cc26e72512808ce",
        url = "https://github.com/google/private-membership/archive/84e45669f7357bffcdafbc1b0cc26e72512808ce.zip",
    )

    http_archive(
        name = "io_bazel_rules_go",
        sha256 = "6b65cb7917b4d1709f9410ffe00ecf3e160edf674b78c54a894471320862184f",
        urls = [
            "https://mirror.bazel.build/github.com/bazelbuild/rules_go/releases/download/v0.39.0/rules_go-v0.39.0.zip",
            "https://github.com/bazelbuild/rules_go/releases/download/v0.39.0/rules_go-v0.39.0.zip",
        ],
    )

    http_archive(
        name = "bazel_gazelle",
        sha256 = "ecba0f04f96b4960a5b250c8e8eeec42281035970aa8852dda73098274d14a1d",
        urls = [
            "https://mirror.bazel.build/github.com/bazelbuild/bazel-gazelle/releases/download/v0.29.0/bazel-gazelle-v0.29.0.tar.gz",
            "https://github.com/bazelbuild/bazel-gazelle/releases/download/v0.29.0/bazel-gazelle-v0.29.0.tar.gz",
        ],
    )

    http_file(
        name = "protoc_gen_grpc_gateway",
        sha256 = "d60028423c44b85c0bfbcf6393c35be7c53d439bc74b2e6f6caca863ad6df812",
        urls = ["https://github.com/grpc-ecosystem/grpc-gateway/releases/download/v2.15.2/protoc-gen-grpc-gateway-v2.15.2-linux-x86_64"],
        executable = True,
        downloaded_file_path = "protoc-gen-grpc-gateway",
    )

    http_archive(
        name = "grpc_ecosystem_grpc_gateway",
        sha256 = "0675f7f8300f659a23e7ea4b8be5b38726c173b506a4d25c4309e93b4f1616ae",
        strip_prefix = "grpc-gateway-2.15.2",
        urls = ["https://github.com/grpc-ecosystem/grpc-gateway/archive/refs/tags/v2.15.2.tar.gz"],
    )

    http_archive(
        name = "aspect_rules_js",
        sha256 = "dcd1567d4a93a8634ec0b888b371a60b93c18d980f77dace02eb176531a71fcf",
        strip_prefix = "rules_js-1.26.0",
        url = "https://github.com/aspect-build/rules_js/releases/download/v1.26.0/rules_js-v1.26.0.tar.gz",
    )

    http_archive(
        name = "aspect_rules_ts",
        sha256 = "ace5b609603d9b5b875d56c9c07182357c4ee495030f40dcefb10d443ba8c208",
        strip_prefix = "rules_ts-1.4.0",
        url = "https://github.com/aspect-build/rules_ts/releases/download/v1.4.0/rules_ts-v1.4.0.tar.gz",
    )

    http_archive(
        name = "aspect_rules_jest",
        sha256 = "d3bb833f74b8ad054e6bff5e41606ff10a62880cc99e4d480f4bdfa70add1ba7",
        strip_prefix = "rules_jest-0.18.4",
        url = "https://github.com/aspect-build/rules_jest/releases/download/v0.18.4/rules_jest-v0.18.4.tar.gz",
    )

    http_archive(
        name = "aspect_rules_webpack",
        sha256 = "78d05d9e87ee804accca80a4fec98a66f146b6058e915eae3d97190397ad12df",
        strip_prefix = "rules_webpack-0.12.0",
        url = "https://github.com/aspect-build/rules_webpack/releases/download/v0.12.0/rules_webpack-v0.12.0.tar.gz",
    )<|MERGE_RESOLUTION|>--- conflicted
+++ resolved
@@ -38,17 +38,11 @@
         version = "0.10.1",
     )
 
-    # TODO: Update with latest version before merge
     wfa_repo_archive(
         name = "wfa_measurement_proto",
         repo = "cross-media-measurement-api",
-<<<<<<< HEAD
-        sha256 = "c2710f733acd3ed927724b637feff4d69218c08c5a8e12fad28dc95b22af91e4",
-        commit = "54164f8cc2ad88de752894a8eace0589ebd32aba",
-=======
-        sha256 = "929cfe5953b139a61f24b264a75a8c830ed010e4f661d5703eef57bd6c24e6aa",
-        version = "0.48.0",
->>>>>>> d2bcef3a
+        sha256 = "6da89af54cf15d40c427f99008f8ab7c3e30b865e4889f6b5ba50e07ced8a58f",
+        version = "0.49.0",
     )
 
     wfa_repo_archive(
