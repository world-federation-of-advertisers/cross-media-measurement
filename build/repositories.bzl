--- conflicted
+++ resolved
@@ -24,13 +24,8 @@
     wfa_repo_archive(
         name = "wfa_common_jvm",
         repo = "common-jvm",
-<<<<<<< HEAD
-        sha256 = "393f70248e8353fbf029d4917ad93c46f026711e652f609521fd856d026dd85d",
-        version = "0.25.0",
-=======
         sha256 = "b162457bcc6724f77454042e2acaf6a806dd53a2ac7423a79b48ab1cc521a3df",
         version = "0.25.1",
->>>>>>> 2d492f49
     )
 
     wfa_repo_archive(
