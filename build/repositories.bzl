--- conflicted
+++ resolved
@@ -42,13 +42,8 @@
     wfa_repo_archive(
         name = "wfa_measurement_proto",
         repo = "cross-media-measurement-api",
-<<<<<<< HEAD
-        sha256 = "91e03fd1a6e7082babcfd9a53ee18869fd27781d1150ad85c2f8b2093d606237",
-        commit = "f1439bb5e95dbe756905224f8cf55ce0a0861cfa",
-=======
-        sha256 = "e856f7c537b0b5100183ef0d653bce2c782557d7d5f437b1d1c7bc160e5eef46",
-        version = "0.47.0",
->>>>>>> 39728b5f
+        sha256 = "c2710f733acd3ed927724b637feff4d69218c08c5a8e12fad28dc95b22af91e4",
+        commit = "54164f8cc2ad88de752894a8eace0589ebd32aba",
     )
 
     wfa_repo_archive(
