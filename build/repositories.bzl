--- conflicted
+++ resolved
@@ -41,15 +41,8 @@
     wfa_repo_archive(
         name = "wfa_measurement_proto",
         repo = "cross-media-measurement-api",
-<<<<<<< HEAD
-        #TDOD(tristanvuong2021): DO NOT SUBMIT
-        sha256 = "f6add3c1966f7a9fa1b77909c5b661ae14ca82f02c6e5ad051a9dd6d5ddd41a2",
-        #version = "0.48.0",
-        commit = "6ff16d8710d367641893b8b479944f18bfbdc599",
-=======
         sha256 = "00085554004989f970bdf8f963d381bf9978a34fb5d119e94ef505a182470b48",
         version = "0.50.0",
->>>>>>> f0a75df5
     )
 
     wfa_repo_archive(
