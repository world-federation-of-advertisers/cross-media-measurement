--- conflicted
+++ resolved
@@ -24,13 +24,8 @@
     wfa_repo_archive(
         name = "wfa_common_jvm",
         repo = "common-jvm",
-<<<<<<< HEAD
         sha256 = "f6a6907921089d965f2258f273912814cee3bc8dd069fc1924e5a451a530fefe",
         version = "0.42.0",
-=======
-        sha256 = "f60316de53fe9b5ea3cd9bb0f9c8666091a61fb5684a0577602ecdcdf4a5d2be",
-        version = "0.41.2",
->>>>>>> 0abba671
     )
 
     wfa_repo_archive(
