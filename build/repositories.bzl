--- conflicted
+++ resolved
@@ -25,15 +25,10 @@
     wfa_repo_archive(
         name = "wfa_common_jvm",
         repo = "common-jvm",
-<<<<<<< HEAD
-        sha256 = "410c405b6f3fa17a5871c32aeb886d624e4f413c28e22cc6c9de34b9fd7f65b8",
-        version = "0.26.0",
-=======
         # TODO(world-federation-of-advertisers/common-jvm#84): Switch to release
         # version once PR has been merged and released.
         version = "0.27.0-rc1",
         sha256 = "05ee603b364350a710d465fa12e4fdccd291baef973f28e03540244543071c1c",
->>>>>>> c7c124c0
     )
 
     wfa_repo_archive(
