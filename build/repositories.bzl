# Copyright 2021 The Cross-Media Measurement Authors
#
# Licensed under the Apache License, Version 2.0 (the "License");
# you may not use this file except in compliance with the License.
# You may obtain a copy of the License at
#
#      http://www.apache.org/licenses/LICENSE-2.0
#
# Unless required by applicable law or agreed to in writing, software
# distributed under the License is distributed on an "AS IS" BASIS,
# WITHOUT WARRANTIES OR CONDITIONS OF ANY KIND, either express or implied.
# See the License for the specific language governing permissions and
# limitations under the License.

"""
Adds external repos necessary for wfa_measurement_system.
"""

load("//build/wfa:repositories.bzl", "wfa_repo_archive")
load("@bazel_tools//tools/build_defs/repo:http.bzl", "http_archive", "http_file")

MEASUREMENT_SYSTEM_REPO = "https://github.com/world-federation-of-advertisers/cross-media-measurement"

def wfa_measurement_system_repositories():
    """Imports all direct dependencies for wfa_measurement_system."""

    wfa_repo_archive(
        name = "wfa_common_jvm",
        repo = "common-jvm",
        sha256 = "06ab7259708f490c052bd6ada0b9f193a99e9d621abd5428649d67378530a977",
        version = "0.55.0",
    )

    wfa_repo_archive(
        name = "wfa_common_cpp",
        repo = "common-cpp",
        sha256 = "fd4475b587741fa8af65c580b783054d09bf3890197830290a22b3823c778eeb",
        version = "0.10.0",
    )

    wfa_repo_archive(
        name = "wfa_measurement_proto",
        repo = "cross-media-measurement-api",
<<<<<<< HEAD
        sha256 = "5fe89c3cc41a003bd63b43bd932dffef1a446705513a59fa5686aace9cf163ba",
        version = "0.32.0",
=======
        sha256 = "50934e930ab470ae0eb17b593616b79a9814a09fb24b1e51f4cd5d4dd7fbadcd",
        version = "0.33.0",
>>>>>>> 12be55be
    )

    wfa_repo_archive(
        name = "wfa_rules_swig",
        commit = "653d1bdcec85a9373df69920f35961150cf4b1b6",
        repo = "rules_swig",
        sha256 = "34c15134d7293fc38df6ed254b55ee912c7479c396178b7f6499b7e5351aeeec",
    )

    wfa_repo_archive(
        name = "any_sketch",
        repo = "any-sketch",
        sha256 = "dfa9eece9965b8c043e7562d0f7c6e06cd649c62d88d9be99c0295f9f5980d7b",
        version = "0.4.3",
    )

    wfa_repo_archive(
        name = "any_sketch_java",
        repo = "any-sketch-java",
        sha256 = "0d463c7eb9cce9e94a4af2575f8c9e1c79f1d5ebbe6fa8db168be167bd80cf5a",
        version = "0.4.1",
    )

    wfa_repo_archive(
        name = "wfa_rules_cue",
        repo = "rules_cue",
        sha256 = "0261b7797fa9083183536667958b1094fc732725fc48fca5cb68e6f731cdce2f",
        version = "0.3.0",
    )

    wfa_repo_archive(
        name = "wfa_consent_signaling_client",
        repo = "consent-signaling-client",
        sha256 = "99fde5608b79ff12a2a466cdd213e1535c62f80a96035006433ae9ba5a4a4d21",
        version = "0.15.0",
    )

    wfa_repo_archive(
        name = "wfa_virtual_people_common",
        repo = "virtual-people-common",
        sha256 = "0a663e5517f50052ecc5e5745564935a3c15ebce2e9550b11dda451e341ea624",
        version = "0.2.3",
    )

    http_archive(
        name = "private_membership",
        sha256 = "b1e0e7f74f4da09a6011c6fa91d7b968cdff6bb571712490dae427704b2af14c",
        strip_prefix = "private-membership-84e45669f7357bffcdafbc1b0cc26e72512808ce",
        url = "https://github.com/google/private-membership/archive/84e45669f7357bffcdafbc1b0cc26e72512808ce.zip",
    )

    http_archive(
        name = "io_bazel_rules_go",
        sha256 = "6b65cb7917b4d1709f9410ffe00ecf3e160edf674b78c54a894471320862184f",
        urls = [
            "https://mirror.bazel.build/github.com/bazelbuild/rules_go/releases/download/v0.39.0/rules_go-v0.39.0.zip",
            "https://github.com/bazelbuild/rules_go/releases/download/v0.39.0/rules_go-v0.39.0.zip",
        ],
    )

    http_archive(
        name = "bazel_gazelle",
        sha256 = "ecba0f04f96b4960a5b250c8e8eeec42281035970aa8852dda73098274d14a1d",
        urls = [
            "https://mirror.bazel.build/github.com/bazelbuild/bazel-gazelle/releases/download/v0.29.0/bazel-gazelle-v0.29.0.tar.gz",
            "https://github.com/bazelbuild/bazel-gazelle/releases/download/v0.29.0/bazel-gazelle-v0.29.0.tar.gz",
        ],
    )

    http_file(
        name = "protoc_gen_grpc_gateway",
        sha256 = "d60028423c44b85c0bfbcf6393c35be7c53d439bc74b2e6f6caca863ad6df812",
        urls = ["https://github.com/grpc-ecosystem/grpc-gateway/releases/download/v2.15.2/protoc-gen-grpc-gateway-v2.15.2-linux-x86_64"],
        executable = True,
        downloaded_file_path = "protoc-gen-grpc-gateway",
    )

    http_archive(
        name = "grpc_ecosystem_grpc_gateway",
        sha256 = "0675f7f8300f659a23e7ea4b8be5b38726c173b506a4d25c4309e93b4f1616ae",
        strip_prefix = "grpc-gateway-2.15.2",
        urls = ["https://github.com/grpc-ecosystem/grpc-gateway/archive/refs/tags/v2.15.2.tar.gz"],
    )<|MERGE_RESOLUTION|>--- conflicted
+++ resolved
@@ -41,13 +41,8 @@
     wfa_repo_archive(
         name = "wfa_measurement_proto",
         repo = "cross-media-measurement-api",
-<<<<<<< HEAD
-        sha256 = "5fe89c3cc41a003bd63b43bd932dffef1a446705513a59fa5686aace9cf163ba",
-        version = "0.32.0",
-=======
         sha256 = "50934e930ab470ae0eb17b593616b79a9814a09fb24b1e51f4cd5d4dd7fbadcd",
         version = "0.33.0",
->>>>>>> 12be55be
     )
 
     wfa_repo_archive(
