workspace(name = "wfa_measurement_system")

load("@bazel_tools//tools/build_defs/repo:http.bzl", "http_archive", "http_file")

# @bazel_skylib

http_archive(
    name = "bazel_skylib",
    sha256 = "1c531376ac7e5a180e0237938a2536de0c54d93f5c278634818e0efc952dd56c",
    urls = [
        "https://github.com/bazelbuild/bazel-skylib/releases/download/1.0.3/bazel-skylib-1.0.3.tar.gz",
        "https://mirror.bazel.build/github.com/bazelbuild/bazel-skylib/releases/download/1.0.3/bazel-skylib-1.0.3.tar.gz",
    ],
)

load("@bazel_skylib//:workspace.bzl", "bazel_skylib_workspace")

bazel_skylib_workspace()

# @platforms

http_archive(
    name = "platforms",
    sha256 = "079945598e4b6cc075846f7fd6a9d0857c33a7afc0de868c2ccb96405225135d",
    urls = [
        "https://mirror.bazel.build/github.com/bazelbuild/platforms/releases/download/0.0.4/platforms-0.0.4.tar.gz",
        "https://github.com/bazelbuild/platforms/releases/download/0.0.4/platforms-0.0.4.tar.gz",
    ],
)

http_archive(
    name = "com_google_protobuf",
    sha256 = "65e020a42bdab44a66664d34421995829e9e79c60e5adaa08282fd14ca552f57",
    strip_prefix = "protobuf-3.15.6",
    urls = [
        "https://github.com/protocolbuffers/protobuf/archive/refs/tags/v3.15.6.tar.gz",
    ],
)

http_archive(
    name = "googletest",
    sha256 = "94c634d499558a76fa649edb13721dce6e98fb1e7018dfaeba3cd7a083945e91",
    strip_prefix = "googletest-release-1.10.0",
    urls = ["https://github.com/google/googletest/archive/release-1.10.0.zip"],
)

# Abseil C++ libraries
http_archive(
    name = "com_google_absl",
    sha256 = "dd7db6815204c2a62a2160e32c55e97113b0a0178b2f090d6bab5ce36111db4b",
    strip_prefix = "abseil-cpp-20210324.0",
    urls = [
        "https://github.com/abseil/abseil-cpp/archive/refs/tags/20210324.0.tar.gz",
    ],
)

load("//build/wfa:repositories.bzl", "wfa_repo_archive")

wfa_repo_archive(
    name = "wfa_measurement_proto",
    repo = "cross-media-measurement-api",
    sha256 = "f1cb9a71bf17b84a1b8e28b05080da3ed9a1cdd99c3c1100205c388984999f6b",
    version = "0.1.0",
)

wfa_repo_archive(
    name = "wfa_rules_swig",
    commit = "653d1bdcec85a9373df69920f35961150cf4b1b6",
    repo = "rules_swig",
    sha256 = "34c15134d7293fc38df6ed254b55ee912c7479c396178b7f6499b7e5351aeeec",
)

wfa_repo_archive(
    name = "any_sketch",
    commit = "995fe42006a56f926e568c0b02adae5f834a813d",
    repo = "any-sketch",
    sha256 = "2477a9cb52a6a415b0d498f7ba19010965145af4a449029df2e64d2379d3cc01",
)

wfa_repo_archive(
    name = "any_sketch_java",
    commit = "a63d47ace86d025ec3330f341d1ba4b5573fe756",
    repo = "any-sketch-java",
    sha256 = "9dc3cea71dfeecad40ef67a6198846177d750d84401336d196d4d83059e8301e",
)

wfa_repo_archive(
    name = "wfa_common_jvm",
    repo = "common-jvm",
<<<<<<< HEAD
    sha256 = "e65b6e93473da198494777446d2d4f889d2c6753c77f26949e51e39e67a47aee",
    version = "0.2.0",
=======
    sha256 = "a1fa7136cf95ed7d00fe98ab33a862d20b35dc468cff041158fe7850315ec405",
    version = "0.3.0",
>>>>>>> de4ffdc4
)

# @com_google_truth_truth
load("@wfa_common_jvm//build/com_google_truth:repo.bzl", "com_google_truth_artifact_dict")

# @io_bazel_rules_kotlin

load("@wfa_common_jvm//build/io_bazel_rules_kotlin:repo.bzl", "rules_kotlin_repo")

rules_kotlin_repo()

load("@wfa_common_jvm//build/io_bazel_rules_kotlin:deps.bzl", "rules_kotlin_deps")

rules_kotlin_deps()

# kotlinx.coroutines
load("@wfa_common_jvm//build/kotlinx_coroutines:repo.bzl", "kotlinx_coroutines_artifact_dict")

# @com_github_grpc_grpc_kotlin

http_archive(
    name = "com_github_grpc_grpc_kotlin",
    sha256 = "08f06a797ec806d68e8811018cefd1d5a6b8bf1782b63937f2618a6be86a9e2d",
    strip_prefix = "grpc-kotlin-0.2.1",
    url = "https://github.com/grpc/grpc-kotlin/archive/v0.2.1.zip",
)

load(
    "@com_github_grpc_grpc_kotlin//:repositories.bzl",
    "IO_GRPC_GRPC_KOTLIN_ARTIFACTS",
    "IO_GRPC_GRPC_KOTLIN_OVERRIDE_TARGETS",
    "grpc_kt_repositories",
    "io_grpc_grpc_java",
)

io_grpc_grpc_java()

load(
    "@io_grpc_grpc_java//:repositories.bzl",
    "IO_GRPC_GRPC_JAVA_ARTIFACTS",
    "IO_GRPC_GRPC_JAVA_OVERRIDE_TARGETS",
    "grpc_java_repositories",
)

# Maven

http_archive(
    name = "rules_jvm_external",
    sha256 = "f36441aa876c4f6427bfb2d1f2d723b48e9d930b62662bf723ddfb8fc80f0140",
    strip_prefix = "rules_jvm_external-4.1",
    url = "https://github.com/bazelbuild/rules_jvm_external/archive/4.1.zip",
)

load("@rules_jvm_external//:defs.bzl", "maven_install")
load("@wfa_common_jvm//build/maven:artifacts.bzl", "artifacts")

MAVEN_ARTIFACTS = artifacts.list_to_dict(
    IO_GRPC_GRPC_JAVA_ARTIFACTS +
    IO_GRPC_GRPC_KOTLIN_ARTIFACTS,
)

MAVEN_ARTIFACTS.update(com_google_truth_artifact_dict(version = "1.0.1"))

# kotlinx.coroutines version should be compatible with Kotlin release used by
# rules_kotlin. See https://kotlinlang.org/docs/releases.html#release-details.
MAVEN_ARTIFACTS.update(kotlinx_coroutines_artifact_dict(version = "1.4.3"))

# Add Maven artifacts or override versions (e.g. those pulled in by gRPC Kotlin
# or default dependency versions).
MAVEN_ARTIFACTS.update({
    "com.google.api.grpc:grpc-google-cloud-pubsub-v1": "0.1.24",
    "com.google.cloud:google-cloud-nio": "0.122.0",
    "com.google.cloud:google-cloud-spanner": "3.0.3",
    "com.google.code.gson:gson": "2.8.6",
    "com.google.guava:guava": "30.0-jre",
    "org.mockito.kotlin:mockito-kotlin": "3.2.0",
    "info.picocli:picocli": "4.4.0",
    "junit:junit": "4.13",

    # For grpc-kotlin. This should be a version that is compatible with the
    # Kotlin release used by rules_kotlin.
    "com.squareup:kotlinpoet": "1.8.0",
})

maven_install(
    artifacts = artifacts.dict_to_list(MAVEN_ARTIFACTS),
    fetch_sources = True,
    generate_compat_repositories = True,
    override_targets = dict(
        IO_GRPC_GRPC_JAVA_OVERRIDE_TARGETS.items() +
        IO_GRPC_GRPC_KOTLIN_OVERRIDE_TARGETS.items(),
    ),
    repositories = [
        "https://repo.maven.apache.org/maven2/",
    ],
)

load("@maven//:compat.bzl", "compat_repositories")

compat_repositories()

# Run after compat_repositories to ensure the maven_install-selected
# dependencies are used.
grpc_kt_repositories()

grpc_java_repositories()  # For gRPC Kotlin.

# @io_bazel_rules_docker

load("@wfa_common_jvm//build/io_bazel_rules_docker:repo.bzl", "rules_docker_repo")

rules_docker_repo(
    name = "io_bazel_rules_docker",
    commit = "f929d80c5a4363994968248d87a892b1c2ef61d4",
    sha256 = "efda18e39a63ee3c1b187b1349f61c48c31322bf84227d319b5dece994380bb6",
)

load(
    "@io_bazel_rules_docker//repositories:repositories.bzl",
    container_repositories = "repositories",
)

container_repositories()

load("@io_bazel_rules_docker//repositories:deps.bzl", container_deps = "deps")

container_deps()

load("@wfa_common_jvm//build/io_bazel_rules_docker:base_images.bzl", "base_java_images")

# Defualt base images for java_image targets. Must come before
# java_image_repositories().
base_java_images(
    # gcr.io/distroless/java:11-debug
    debug_digest = "sha256:c3fe781de55d375de2675c3f23beb3e76f007e53fed9366ba931cc6d1df4b457",
    # gcr.io/distroless/java:11
    digest = "sha256:7fc091e8686df11f7bf0b7f67fd7da9862b2b9a3e49978d1184f0ff62cb673cc",
)

load(
    "@io_bazel_rules_docker//java:image.bzl",
    java_image_repositories = "repositories",
)

java_image_repositories()

# gRPC
http_archive(
    name = "com_github_grpc_grpc",
    sha256 = "8eb9d86649c4d4a7df790226df28f081b97a62bf12c5c5fe9b5d31a29cd6541a",
    strip_prefix = "grpc-1.36.4",
    urls = ["https://github.com/grpc/grpc/archive/v1.36.4.tar.gz"],
)

load("@com_github_grpc_grpc//bazel:grpc_deps.bzl", "grpc_deps")

grpc_deps()

load("@com_github_grpc_grpc//bazel:grpc_extra_deps.bzl", "grpc_extra_deps")

grpc_extra_deps()

load("//build/com_google_private_join_and_compute:repo.bzl", "private_join_and_compute_repo")

private_join_and_compute_repo(
    commit = "89c8d0aae070b9c282043af419e47d7ef897f460",
    sha256 = "13e0414220a2709b0dbeefafe5a4d1b3f3261a541d0405c844857521d5f25f32",
)

# @cloud_spanner_emulator

load("@wfa_common_jvm//build/cloud_spanner_emulator:defs.bzl", "cloud_spanner_emulator_binaries")

cloud_spanner_emulator_binaries(
    name = "cloud_spanner_emulator",
    sha256 = "7a3cdd5db7f5a427230ab67a8dc09cfcb6752dd7f0b28d51e8d08150b2641506",
    version = "1.1.1",
)

# CUE binaries.

load("//build/cue:repo.bzl", "cue_binaries")

cue_binaries(
    name = "cue_binaries",
    sha256 = "810851e0e7d38192a6d0e09a6fa89ab5ff526ce29c9741f697995601edccb134",
    version = "0.2.2",
)

# gRPC Health Check Probe
http_file(
    name = "grpc_health_probe",
    downloaded_file_path = "grpc-health-probe",
    executable = True,
    sha256 = "c78e988a4aad5e9e599c6a69e681ac68579c000b8f0571593325ccbc0c1638b7",
    urls = [
        "https://github.com/grpc-ecosystem/grpc-health-probe/releases/download/v0.3.6/grpc_health_probe-linux-amd64",
    ],
)

# Google API protos
http_archive(
    name = "com_google_googleapis",
    sha256 = "65b3c3c4040ba3fc767c4b49714b839fe21dbe8467451892403ba90432bb5851",
    strip_prefix = "googleapis-a1af63efb82f54428ab35ea76869d9cd57ca52b8",
    urls = ["https://github.com/googleapis/googleapis/archive/a1af63efb82f54428ab35ea76869d9cd57ca52b8.tar.gz"],
)

# Google APIs imports. Required to build googleapis.
load("@com_google_googleapis//:repository_rules.bzl", "switched_rules_by_language")

switched_rules_by_language(
    name = "com_google_googleapis_imports",
    java = True,
)

# Common-cpp
http_archive(
    name = "wfa_common_cpp",
    sha256 = "e0e1f5eed832ef396109354a64c6c1306bf0fb5ea0b449ce6ee1e8edc6fe279d",
    strip_prefix = "common-cpp-43c75acc3394e19bcfd2cfe8e8e2454365d26d60",
    url = "https://github.com/world-federation-of-advertisers/common-cpp/archive/43c75acc3394e19bcfd2cfe8e8e2454365d26d60.tar.gz",
)

load("@wfa_common_cpp//build:deps.bzl", "common_cpp_deps")

common_cpp_deps()<|MERGE_RESOLUTION|>--- conflicted
+++ resolved
@@ -87,13 +87,8 @@
 wfa_repo_archive(
     name = "wfa_common_jvm",
     repo = "common-jvm",
-<<<<<<< HEAD
-    sha256 = "e65b6e93473da198494777446d2d4f889d2c6753c77f26949e51e39e67a47aee",
-    version = "0.2.0",
-=======
     sha256 = "a1fa7136cf95ed7d00fe98ab33a862d20b35dc468cff041158fe7850315ec405",
     version = "0.3.0",
->>>>>>> de4ffdc4
 )
 
 # @com_google_truth_truth
