--- conflicted
+++ resolved
@@ -120,13 +120,9 @@
     ```shell
     bazel build //src/main/k8s/dev:synthetic_generator_edp_simulators.tar \
     --define=kingdom_public_api_target=v2alpha.kingdom.dev.halo-cmm.org:8443 \
-<<<<<<< HEAD
-    --define=worker1_public_api_target=public.worker1.dev.halo-cmm.org:8443 \
-=======
     --define=worker1_id=worker1
     --define=worker1_public_api_target=public.worker1.dev.halo-cmm.org:8443 \
     --define=worker2_id=worker2
->>>>>>> 2da0ce08
     --define=worker2_public_api_target=public.worker2.dev.halo-cmm.org:8443 \
     --define=mc_name=measurementConsumers/TGWOaWehLQ8 \
     --define=edp1_name=dataProviders/HRL1wWehTSM \
@@ -154,13 +150,9 @@
     ```shell
     bazel build //src/main/k8s/dev:bigquery_edp_simulators.tar \
       --define=kingdom_public_api_target=v2alpha.kingdom.dev.halo-cmm.org:8443 \
-<<<<<<< HEAD
-      --define=worker1_public_api_target=public.worker1.dev.halo-cmm.org:8443 \
-=======
       --define=worker1_id=worker1
       --define=worker1_public_api_target=public.worker1.dev.halo-cmm.org:8443 \
       --define=worker2_id=worker2
->>>>>>> 2da0ce08
       --define=worker2_public_api_target=public.worker2.dev.halo-cmm.org:8443 \
       --define=mc_name=measurementConsumers/TGWOaWehLQ8 \
       --define=edp1_name=dataProviders/HRL1wWehTSM \
