# Halo Reporting V2 Server Deployment on GKE

## Background

The configuration for the [`dev` environment](../../src/main/k8s/dev) can be
used as the basis for deploying CMMS components using Google Kubernetes Engine
(GKE) on another Google Cloud project.

Many operations can be done either via the gcloud CLI or the Google Cloud web
console. This guide picks whichever is most convenient for that operation. Feel
free to use whichever you prefer.

### What are we creating/deploying?

-   1 Cloud SQL managed PostgreSQL database
-   2 Cloud Spanner databases
    -   `access`
    -   `reporting`
-   1 GKE cluster
    -   3 Kubernetes secret
        -   `certs-and-configs`
        -   `signing`
        -   `mc-config`
    -   1 Kubernetes configmap
        -   `config-files`
    -   5 Kubernetes services
        -   `postgres-internal-reporting-server` (Cluster IP)
        -   `reporting-v2alpha-public-api-server` (External load balancer)
        -   `reporting-grpc-gateway` (External load balancer)
        -   `access-internal-api-server` (Cluster IP)
        -   `access-public-api-server` (External load balancer)
    -   5 Kubernetes deployments
        -   `postgres-internal-reporting-server-deployment`
        -   `reporting-v2alpha-public-api-server-deployment`
        -   `reporting-grpc-gateway`
        -   `access-internal-api-server`
        -   `access-public-api-server`
    -   1 Kubernetes cron job
        -   `report-scheduling`
    -   7 Kubernetes network policies
        -   `postgres-internal-reporting-server-network-policy`
        -   `reporting-v2alpha-public-api-server-network-policy`
        -   `reporting-grpc-gateway-network-policy`
        -   `report-scheduling-network-policy`
        -   `access-internal-api-server-network-policy`
        -   `access-public-api-server-network-policy`
        -   `default-deny-ingress-and-egress`

## Before you start

See [Machine Setup](machine-setup.md).

## Provision Google Cloud Project infrastructure

This can be done using Terraform. See [the guide](terraform.md) to use the
example configuration for Reporting.

Applying the Terraform configuration will create a new cluster. You can use the
`gcloud` CLI to obtain credentials so that you can access the cluster via
`kubectl`. For example:

```shell
gcloud container clusters get-credentials reporting
```

Applying the Terraform configuration will also create external IP resources and
output the resource names. These will be needed in later steps.

## Add metrics to the cluster (optional)

See [Metrics Deployment](metrics-deployment.md).

## Build and push the container images (not recommended)

If you aren't using pre-built release images, you can build the images yourself
from source and push them to a container registry. For example, if you're using
the [Google Container Registry](https://cloud.google.com/container-registry),
you would specify `gcr.io` as your container registry and your Cloud project
name as your image repository prefix.

Assuming a project named `halo-cmm-dev` and an image tag `build-0001`, run the
following to build and push the images:

```shell
bazel run -c opt //src/main/docker:push_all_reporting_gke_images \
  --define container_registry=gcr.io \
  --define image_repo_prefix=halo-cmm-dev --define image_tag=build-0001
```

Tip: If you're using [Hybrid Development](../building.md#hybrid-development) for
containerized builds, replace `bazel build` with `tools/bazel-container build`
and `bazel run` with `tools/bazel-container-run`.

## Generate the K8s Kustomization

Populating a cluster is generally done by applying a K8s Kustomization. You can
use the `dev` configuration as a base to get started. The Kustomization is
generated using Bazel rules from files written in [CUE](https://cuelang.org/).

To generate the `dev` Kustomization, run the following (substituting your own
values):

If "--basic-reports-enabled=true" is passed in, then "--spanner-instance" is required.

If "--basic-reports-enabled" is set to false or unspecified, then any dummy value can be passed to "--spanner-instance".

```shell
bazel build //src/main/k8s/dev:reporting_v2.tar \
  --define reporting_public_api_address_name=reporting-v2alpha \
  --define google_cloud_project=halo-cmm-dev \
  --define postgres_instance=dev-postgres \
  --define postgres_region=us-central1 \
  --define kingdom_public_api_target=v2alpha.kingdom.dev.halo-cmm.org:8443 \
  --define container_registry=gcr.io \
  --define image_repo_prefix=halo-reporting-demo --define image_tag=build-0001 \
  --define basic_reports_enabled=true --define spanner_instance=instance
```

Note: The value of the `spanner_instance` variable is only used when
`basic_reports_enabled` is `true`. When `basic_reports` is `false`, you can use
a dummy value for `spanner_instance`.

Extract the generated archive to some directory.

You can customize this generated object configuration with your own settings
such as the number of replicas per deployment, the memory and CPU requirements
of each container, and the JVM options of each container.

## Customize the K8s secrets

We use K8s secrets to hold sensitive information, such as private keys.

### Certificates and signing keys

First, prepare all the files we want to include in the Kubernetes secret. The
`dev` configuration assumes the files have the following names:

1.  `all_root_certs.pem`

    This makes up the trusted root CA store. It's the concatenation of the root
    CA certificates for all the entities that the Reporting server interacts
    with, including:

    *   All Measurement Consumers
    *   Any entity which produces Measurement results (e.g. the Aggregator Duchy
        and Data Providers)
    *   The Kingdom
    *   The Reporting server itself (for internal traffic)

    Supposing your root certs are all in a single folder and end with
    `_root.pem`, you can concatenate them all with a simple shell command:

    ```shell
    cat *_root.pem > all_root_certs.pem
    ```

    Note: This assumes that all your root certificate PEM files end in newline.

1.  `reporting_root.pem`

    The Reporting server's root CA certificate.

1.  `reporting_tls.pem`

    The Reporting server's TLS certificate.

1.  `reporting_tls.key`

    The private key for the Reporting server's TLS certificate.

1.  `access_tls.pem`

    The Access server's TLS certificate.

1.  `access_tls.key`

    The private key for the Access server's TLS certificate.

In addition, you'll need to include the encryption and signing private keys for
the Measurement Consumers that this Reporting server instance needs to act on
behalf of. The encryption keys are assumed to be in Tink's binary keyset format.
The signing private keys are assumed to be DER-encoded unencrypted PKCS #8.

#### Testing keys

There are some [testing keys](../../src/main/k8s/testing/secretfiles) within the
repository. These can be used to create the above secret for testing, but **must
not** be used for production environments as doing so would be highly insecure.

Generate the archive:

```shell
bazel build //src/main/k8s/testing/secretfiles:archive
```

Extract the generated archive to the `src/main/k8s/dev/reporting_v2_secrets/`
path within the Kustomization directory.

### Measurement Consumer config

Contents:

1.  `measurement_consumer_config.textproto`

    [`MeasurementConsumerConfig`](../../src/main/proto/wfa/measurement/config/reporting/measurement_consumer_config.proto)
    protobuf message in text format.

### Generator

Place the above files into the `src/main/k8s/dev/reporting_v2_secrets/` path
within the Kustomization directory.

Create a `kustomization.yaml` file in that path with the following content,
substituting the names of your own keys:

```yaml
secretGenerator:
- name: signing
  files:
  - all_root_certs.pem
  - reporting_root.pem
  - reporting_tls.key
  - reporting_tls.pem
  - access_tls.pem
  - access_tls.key
  - mc_enc_public.tink
  - mc_enc_private.tink
  - mc_cs_private.der
- name: mc-config
  files:
  - measurement_consumer_config.textproto
```

## Customize the K8s ConfigMap

Configuration that may frequently change is stored in a K8s configMap. The `dev`
configuration uses one named `config-files`.

*   `authority_key_identifier_to_principal_map.textproto`
    *   [`AuthorityKeyToPrincipalMap`](../../src/main/proto/wfa/measurement/config/authority_key_to_principal_map.proto)
*   `open_id_providers_config.json`
    *   [`OpenIdProvidersConfig`](../../src/main/proto/wfa/measurement/config/access/open_id_providers_config.proto)
*   `encryption_key_pair_config.textproto`
    *   [`EncryptionKeyPairConfig`](../../src/main/proto/wfa/measurement/config/reporting/encryption_key_pair_config.proto)
*   `metric_spec_config.textproto`
    *   [`MetricSpecConfig`](../../src/main/proto/wfa/measurement/config/reporting/metric_spec_config.proto)
*   `known_event_group_metadata_type_set.pb`
    *   Protobuf `FileDescriptorSet` containing known `EventGroup` metadata
        types.
*   `impression_qualification_filter_config.textproto`
<<<<<<< HEAD
    * [`ImpressionQualificationFilterConfig`](../../src/main/proto/wfa/measurement/config/reporting/impression_qualification_filter_config.proto)
    * This is unused if `--basic-reports-enabled` is false
=======
    *   [`ImpressionQualificationFilterConfig`](../../src/main/proto/wfa/measurement/config/reporting/impression_qualification_filter_config.proto)
        *   This is unused if the `basic_reports_enabled` variable was set to
            `false` when generating the Kustomization.
>>>>>>> 6bf0c448

Place these files into the `src/main/k8s/dev/reporting_v2_config_files/` path
within the Kustomization directory.

## Apply the K8s Kustomization

Within the Kustomization directory, run

```shell
kubectl apply -k src/main/k8s/dev/reporting_v2
```

Now all components should be successfully deployed to your GKE cluster. You can
verify by running

```shell
kubectl get deployments
```

and

```shell
kubectl get services
```

and

```shell
kubectl get cronjobs
```

You should see something like the following:

```
NAME                                             READY   UP-TO-DATE   AVAILABLE   AGE
postgres-internal-reporting-server-deployment    1/1     1            1           254d
reporting-v2alpha-public-api-server-deployment   1/1     1            1           9m2s

```

```
NAME                                  TYPE           CLUSTER-IP     EXTERNAL-IP    PORT(S)          AGE
kubernetes                            ClusterIP      10.16.32.1     <none>         443/TCP          260d
postgres-internal-reporting-server    ClusterIP      10.16.39.47    <none>         8443/TCP         254d
reporting-v2alpha-public-api-server   LoadBalancer   10.16.32.255   34.135.79.68   8443:30104/TCP   8m45s
```

```
NAME                       SCHEDULE     SUSPEND   ACTIVE   LAST SCHEDULE   AGE
report-scheduling-cronjob  30 6 * * *   False     0        <none>          10m
```

## Appendix

### Configuring the Report Scheduling CronJob

See [Updating Retention Policies](../operations/updating-retention-policies.md)
for an example.

### Troubleshooting

*   `notAuthorized` error

    You see an error that looks something like this:

    ```
    {
      "code": 403,
      "errors": [
        {
          "domain": "global",
          "message": "The client is not authorized to make this request.",
          "reason": "notAuthorized"
        }
      ],
      "message": "The client is not authorized to make this request."
    }
    ```

    Make sure that your Cloud SQL instance has the `cloudsql.iam_authentication`
    flag set to `On`, and that you've followed all the steps for using Workload
    Identity and IAM Authentication. See the
    [Workload Identity](cluster-config.md#workload-identity) section in the
    Cluster Configuration doc.

    If you believe you have everything configured correctly, try deleting and
    recreating the IAM service account for DB access. Apparently there's a
    glitch with Cloud SQL that this sometimes resolves.

### Authentication

The default configuration supports both client certificates (mTLS) and RFC 9068
OAuth 2.0 access tokens. For testing purposes, you can use the
[OpenIdProvider tool](../../src/main/kotlin/org/wfanet/measurement/common/tools)
to generate access tokens.

### Manual testing via CLI

The
[`Reporting`](../../src/main/kotlin/org/wfanet/measurement/reporting/service/api/v2alpha/tools)
CLI tool can be used for manual testing as well as examples of how to call the
API.

### HTTP/REST

The public API is a set of gRPC services following the
[API Improvement Proposals](https://google.aip.dev/). The
`reporting-grpc-gateway` Service exposes a
[gRPC-Gateway](https://grpc-ecosystem.github.io/grpc-gateway/) instance
providing a RESTful HTTP interface. You can call this using any HTTP client
using an access token for authentication.<|MERGE_RESOLUTION|>--- conflicted
+++ resolved
@@ -100,10 +100,6 @@
 To generate the `dev` Kustomization, run the following (substituting your own
 values):
 
-If "--basic-reports-enabled=true" is passed in, then "--spanner-instance" is required.
-
-If "--basic-reports-enabled" is set to false or unspecified, then any dummy value can be passed to "--spanner-instance".
-
 ```shell
 bazel build //src/main/k8s/dev:reporting_v2.tar \
   --define reporting_public_api_address_name=reporting-v2alpha \
@@ -248,14 +244,9 @@
     *   Protobuf `FileDescriptorSet` containing known `EventGroup` metadata
         types.
 *   `impression_qualification_filter_config.textproto`
-<<<<<<< HEAD
-    * [`ImpressionQualificationFilterConfig`](../../src/main/proto/wfa/measurement/config/reporting/impression_qualification_filter_config.proto)
-    * This is unused if `--basic-reports-enabled` is false
-=======
     *   [`ImpressionQualificationFilterConfig`](../../src/main/proto/wfa/measurement/config/reporting/impression_qualification_filter_config.proto)
         *   This is unused if the `basic_reports_enabled` variable was set to
             `false` when generating the Kustomization.
->>>>>>> 6bf0c448
 
 Place these files into the `src/main/k8s/dev/reporting_v2_config_files/` path
 within the Kustomization directory.
