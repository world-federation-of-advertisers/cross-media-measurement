--- conflicted
+++ resolved
@@ -40,16 +40,6 @@
     version = "0.114.0",
     repo_name = "wfa_common_jvm",
 )
-
-#DO_NOT_SUBMIT: wait for https://github.com/world-federation-of-advertisers/common-jvm/pull/330
-archive_override(
-    module_name = "common-jvm",
-    strip_prefix = "common-jvm-ed814019c83c634c41c2409863b992825f3b00d0",
-    urls = [
-        "https://github.com/world-federation-of-advertisers/common-jvm/archive/ed814019c83c634c41c2409863b992825f3b00d0.tar.gz",
-    ],
-)
-
 bazel_dep(
     name = "common-cpp",
     version = "0.13.0",
@@ -257,10 +247,7 @@
         # TODO(googleapis/java-cloud-bom#5279): Remove when managed by BOM.
         "com.google.apis:google-api-services-storage:v1-rev20240706-2.0.0",
         "com.google.cloud.functions.invoker:java-function-invoker:1.4.0",
-<<<<<<< HEAD
-=======
         "com.google.cloud:google-cloud-secretmanager",
->>>>>>> 2b044ab4
 
         # AWS
         "software.amazon.awssdk:acmpca",
