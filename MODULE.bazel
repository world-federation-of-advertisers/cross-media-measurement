--- conflicted
+++ resolved
@@ -139,11 +139,7 @@
 )
 bazel_dep(
     name = "cross-media-measurement-api",
-<<<<<<< HEAD
-    version = "0.63.0",
-=======
     version = "0.64.0",
->>>>>>> 62861474
     repo_name = "wfa_measurement_proto",
 )
 bazel_dep(
