--- conflicted
+++ resolved
@@ -234,12 +234,7 @@
         # TODO(googleapis/java-cloud-bom#5279): Remove when managed by BOM.
         "com.google.apis:google-api-services-storage:v1-rev20240706-2.0.0",
         "com.google.cloud.functions.invoker:java-function-invoker:1.4.0",
-<<<<<<< HEAD
-=======
-        "com.google.auth:google-auth-library-credentials",
-        "com.google.auth:google-auth-library-oauth2-http",
         "com.google.cloud:google-cloud-secretmanager",
->>>>>>> ef6e0392
 
         # AWS
         "software.amazon.awssdk:acmpca",
