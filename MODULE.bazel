--- conflicted
+++ resolved
@@ -234,13 +234,8 @@
         # TODO(googleapis/java-cloud-bom#5279): Remove when managed by BOM.
         "com.google.apis:google-api-services-storage:v1-rev20240706-2.0.0",
         "com.google.cloud.functions.invoker:java-function-invoker:1.4.0",
-<<<<<<< HEAD
-        "com.google.auth:google-auth-library-oauth2-http:1.36.0",
-        "com.google.auth:google-auth-library-credentials",
-=======
-        "com.google.auth:google-auth-library-credentials",
-        "com.google.auth:google-auth-library-oauth2-http",
->>>>>>> d2c56066
+        "com.google.auth:google-auth-library-oauth2-http:1.37.1",
+        "com.google.auth:google-auth-library-credentials:1.37.1",
 
         # AWS
         "software.amazon.awssdk:acmpca",
