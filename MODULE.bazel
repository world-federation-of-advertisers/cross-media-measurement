module(
    name = "cross-media-measurement-system",
    repo_name = "wfa_measurement_system",
)

BORINGSSL_VERSION = "0.20241209.0"

# Version of Apache Beam.
#
# Version compatibility info:
# * https://cloud.google.com/dataflow/docs/guides/installing-beam-sdk
# * https://cloud.google.com/dataflow/docs/support/sdk-version-support-status#apache-beam-2.x-sdks
# * https://beam.apache.org/documentation/runners/flink/#flink-version-compatibility
# * https://docs.aws.amazon.com/kinesisanalytics/latest/java/earlier.html
APACHE_BEAM_VERSION = "2.45.0"

K8S_CLIENT_VERSION = "21.0.1"

#  --- WFA registry modules. ---

# Must come before rules_kotlin due to toolchain resolution precedence.
# See https://github.com/bazelbuild/bazel/discussions/23075.
bazel_dep(
    name = "rules_kotlin_jvm",
    version = "0.6.0",
    repo_name = "wfa_rules_kotlin_jvm",
)
bazel_dep(
    name = "rules_swig",
    version = "0.1.0",
    repo_name = "wfa_rules_swig",
)
bazel_dep(
    name = "rules_cue",
    version = "0.4.0",
    repo_name = "wfa_rules_cue",
)
bazel_dep(
    name = "common-jvm",
<<<<<<< HEAD
    version = "0.102.0",
=======
    version = "0.103.0",
>>>>>>> 4aa340ff
    repo_name = "wfa_common_jvm",
)
bazel_dep(
    name = "common-cpp",
    version = "0.13.0",
    repo_name = "wfa_common_cpp",
)
bazel_dep(
    name = "cross-media-measurement-api",
<<<<<<< HEAD
    version = "0.72.0",
=======
    version = "0.74.1",
>>>>>>> 4aa340ff
    repo_name = "wfa_measurement_proto",
)
bazel_dep(
    name = "consent-signaling-client",
    version = "0.22.0",
    repo_name = "wfa_consent_signaling_client",
)
bazel_dep(
    name = "any-sketch",
    version = "0.10.0",
    repo_name = "any_sketch",
)
bazel_dep(
    name = "any-sketch-java",
    version = "0.8.0",
    repo_name = "any_sketch_java",
)
bazel_dep(
    name = "googleapis",
    version = "0.0.0-20250120-318818b.bzlmod.2",
    repo_name = "com_google_googleapis",
)
bazel_dep(
    name = "private-join-and-compute",
    version = "0.0.0-20230417-e028e59",
    repo_name = "com_google_private_join_and_compute",
)
bazel_dep(
    name = "virtual-people-common",
    version = "0.5.0",
    repo_name = "wfa_virtual_people_common",
)
bazel_dep(
    name = "grpc_ecosystem_grpc_gateway",
    version = "2.26.0.bzlmod.1",
)
bazel_dep(
    name = "cloud-spanner-emulator-bin",
    version = "1.5.23",
    repo_name = "cloud_spanner_emulator",
)
bazel_dep(
    name = "shell-encryption",
    version = "0.0.0-20241214-b381c4e",
    repo_name = "com_github_google_shell",
)

# --- Bazel Central Registry modules. ---

bazel_dep(
    name = "platforms",
    version = "0.0.10",
)
bazel_dep(
    name = "bazel_skylib",
    version = "1.7.1",
)
bazel_dep(
    name = "rules_proto",
    version = "7.1.0",
)
bazel_dep(
    name = "rules_cc",
    version = "0.1.1",
)
bazel_dep(
    name = "rules_pkg",
    version = "1.0.1",
)
bazel_dep(
    name = "rules_go",
    version = "0.52.0",
    repo_name = "io_bazel_rules_go",
)
bazel_dep(
    name = "gazelle",
    version = "0.41.0",
    repo_name = "bazel_gazelle",
)
bazel_dep(
    name = "rules_java",
    version = "8.7.1",
)
bazel_dep(
    name = "rules_jvm_external",
    version = "6.6",
)
bazel_dep(
    name = "rules_python",
    version = "1.1.0",
)

# Must be compatible with the protobuf version declared in requirements.txt
bazel_dep(
    name = "protobuf",
    version = "29.3",
    repo_name = "com_google_protobuf",
)
bazel_dep(
    name = "aspect_rules_ts",
    version = "3.1.0",
)
bazel_dep(
    name = "aspect_rules_js",
    version = "2.0.0",
)
bazel_dep(
    name = "aspect_rules_webpack",
    version = "0.16.0",
)
bazel_dep(
    name = "aspect_rules_jest",
    version = "0.22.0",
)
bazel_dep(
    name = "aspect_bazel_lib",
    version = "2.7.7",
)
bazel_dep(
    name = "abseil-cpp",
    version = "20240722.0.bcr.2",
    repo_name = "com_google_absl",
)
bazel_dep(
    name = "googletest",
    version = "1.15.2",
    repo_name = "com_google_googletest",
)
bazel_dep(
    name = "glog",
    version = "0.7.1",
    repo_name = "com_github_google_glog",
)
bazel_dep(
    name = "boringssl",
    version = BORINGSSL_VERSION,
)
bazel_dep(
    name = "bazel_jar_jar",
    version = "0.1.0",
)
bazel_dep(
    name = "riegeli",
    version = "0.0.0-20240606-973b6f0",
    repo_name = "com_google_riegeli",
)
bazel_dep(
    name = "tink_cc",
    version = "2.1.3",
)
bazel_dep(
    name = "rules_oci",
    version = "2.2.1",
)

maven = use_extension("@rules_jvm_external//:extensions.bzl", "maven")
maven.artifact(
    artifact = "beam-runners-google-cloud-dataflow-java",
    exclusions = ["org.apache.beam:beam-sdks-java-io-kafka"],
    group = "org.apache.beam",
)
maven.artifact(
    artifact = "beam-sdks-java-io-google-cloud-platform",
    exclusions = [
        # Prevent netty-tcnative being used instead of Conscrypt.
        "io.netty:netty-tcnative-boringssl-static",
    ],
    group = "org.apache.beam",
)
maven.install(
    artifacts = [
        "com.google.crypto.tink:tink-awskms:1.9.1",
        "com.google.crypto.tink:tink-gcpkms:1.9.0",
        "com.squareup.okhttp3:okhttp:4.12.0",
        "io.opentelemetry.semconv:opentelemetry-semconv:1.22.0-alpha",
        "io.kubernetes:client-java:" + K8S_CLIENT_VERSION,
        "io.kubernetes:client-java-extended:" + K8S_CLIENT_VERSION,
        "joda-time:joda-time:2.10.10",
        "org.slf4j:slf4j-simple:1.7.32",

        # Google Cloud
        "com.google.cloud:google-cloud-bigquerystorage",
        "com.google.cloud:google-cloud-security-private-ca",
        # TODO(googleapis/java-cloud-bom#5279): Remove when managed by BOM.
        "com.google.apis:google-api-services-storage:v1-rev20240706-2.0.0",
        "com.google.cloud.functions.invoker:java-function-invoker:1.4.0",

        # AWS
        "software.amazon.awssdk:acmpca",

        # Apache Beam
        "org.apache.beam:beam-runners-direct-java",
        "org.apache.beam:beam-runners-spark",
        "org.apache.beam:beam-sdks-java-core",

        # CEL
        "org.projectnessie.cel:cel-core",
        "org.projectnessie.cel:cel-generated-pb",
    ],
    boms = [
        "org.apache.beam:beam-sdks-java-bom:" + APACHE_BEAM_VERSION,
        "org.projectnessie.cel:cel-bom:0.5.0",
    ],
    fail_if_repin_required = True,
    fetch_sources = True,  # For IDE integration.
    lock_file = "//:maven_install.json",
    resolver = "maven",
    strict_visibility = True,
)
use_repo(maven, "maven")

npm = use_extension("@aspect_rules_js//npm:extensions.bzl", "npm")
npm.npm_translate_lock(
    name = "npm",
    npmrc = "//:.npmrc",
    pnpm_lock = "//:pnpm-lock.yaml",
    verify_node_modules_ignored = "//:.bazelignore",
)
use_repo(npm, "npm")

GO_GENPROTO_VERSION = "v0.0.0-20250115164207-1a7da9e5054f"

go_deps = use_extension("@bazel_gazelle//:extensions.bzl", "go_deps")
go_deps.module(
    path = "github.com/golang/glog",
    sum = "h1:CNNw5U8lSiiBk7druxtSHHTsRWcxKoac6kZKm2peBBc=",
    version = "v1.2.4",
)
go_deps.module(
    path = "google.golang.org/genproto",
    sum = "h1:387Y+JbxF52bmesc8kq1NyYIp33dnxCw6eiA7JMsTmw=",
    version = GO_GENPROTO_VERSION,
)
go_deps.module(
    path = "google.golang.org/genproto/googleapis/api",
    sum = "h1:gap6+3Gk41EItBuyi4XX/bp4oqJ3UwuIMl25yGinuAA=",
    version = GO_GENPROTO_VERSION,
)
go_deps.module(
    path = "google.golang.org/genproto/googleapis/rpc",
    sum = "h1:OxYkA3wjPsZyBylwymxSHa7ViiW1Sml4ToBrncvFehI=",
    version = GO_GENPROTO_VERSION,
)
go_deps.module(
    path = "google.golang.org/grpc",
    sum = "h1:MF5TftSMkd8GLw/m0KM6V8CMOCY6NZ1NQDPGFgbTt4A=",
    version = "v1.69.4",
)
go_deps.module(
    path = "cloud.google.com/go/longrunning",
    sum = "h1:3tyw9rO3E2XVXzSApn1gyEEnH2K9SynNQjMlBi3uHLg=",
    version = "v0.6.4",
)
use_repo(
    go_deps,
    "com_github_golang_glog",
    "com_google_cloud_go_longrunning",
    "org_golang_google_genproto",
    "org_golang_google_genproto_googleapis_api",
    "org_golang_google_genproto_googleapis_rpc",
    "org_golang_google_grpc",
)

python = use_extension("@rules_python//python/extensions:python.bzl", "python")
python.toolchain(
    configure_coverage_tool = True,
    # Allow containerized builds using rootless Docker.
    # See https://github.com/bazelbuild/rules_python/pull/713#issuecomment-1885628496
    ignore_root_user_error = True,
    python_version = "3.11",
)

pip = use_extension("@rules_python//python/extensions:pip.bzl", "pip")
pip.parse(
    hub_name = "pip",
    python_version = "3.11",
    requirements_lock = "//:requirements.txt",
)
use_repo(pip, "pip")

oci = use_extension("@rules_oci//oci:extensions.bzl", "oci")
oci.pull(
    name = "go_image_base",
    # Digest of `nonroot` tag.
    digest = "sha256:97d15218016debb9b6700a8c1c26893d3291a469852ace8d8f7d15b2f156920f",
    image = "gcr.io/distroless/base",
    platforms = ["linux/amd64"],
)
use_repo(
    oci,
    "go_image_base",
    "go_image_base_linux_amd64",
)

http_archive = use_repo_rule("@bazel_tools//tools/build_defs/repo:http.bzl", "http_archive")

http_archive(
    name = "private_membership",
    sha256 = "b1e0e7f74f4da09a6011c6fa91d7b968cdff6bb571712490dae427704b2af14c",
    strip_prefix = "private-membership-84e45669f7357bffcdafbc1b0cc26e72512808ce",
    url = "https://github.com/google/private-membership/archive/84e45669f7357bffcdafbc1b0cc26e72512808ce.zip",
)

http_archive(
    name = "uk_pilot_event_templates",
    sha256 = "e5d9cb0f6087b6286f5bfeb053a968870c88c27fa7a5dc40055ae7681dad9b2c",
    strip_prefix = "uk-pilot-event-templates-0.2.0",
    url = "https://github.com/world-federation-of-advertisers/uk-pilot-event-templates/archive/refs/tags/v0.2.0.tar.gz",
)

# Force use of newer version of boringssl.
single_version_override(
    module_name = "boringssl",
    version = BORINGSSL_VERSION,
)<|MERGE_RESOLUTION|>--- conflicted
+++ resolved
@@ -37,11 +37,7 @@
 )
 bazel_dep(
     name = "common-jvm",
-<<<<<<< HEAD
-    version = "0.102.0",
-=======
     version = "0.103.0",
->>>>>>> 4aa340ff
     repo_name = "wfa_common_jvm",
 )
 bazel_dep(
@@ -51,11 +47,7 @@
 )
 bazel_dep(
     name = "cross-media-measurement-api",
-<<<<<<< HEAD
-    version = "0.72.0",
-=======
     version = "0.74.1",
->>>>>>> 4aa340ff
     repo_name = "wfa_measurement_proto",
 )
 bazel_dep(
@@ -254,6 +246,9 @@
         # CEL
         "org.projectnessie.cel:cel-core",
         "org.projectnessie.cel:cel-generated-pb",
+
+        # Bouncy Castle
+        "org.bouncycastle:bcpkix-jdk18on:1.79",
     ],
     boms = [
         "org.apache.beam:beam-sdks-java-bom:" + APACHE_BEAM_VERSION,
