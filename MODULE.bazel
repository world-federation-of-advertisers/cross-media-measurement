module(
    name = "cross-media-measurement-system",
    repo_name = "wfa_measurement_system",
)

OPENTELEMETRY_JAVA_VERSION = "1.32.0"

PROJECTNESSIE_CEL_VERSION = "0.3.11"

BORINGSSL_VERSION = "0.0.0-20230215-5c22014"

# Version of Apache Beam.
#
# Version compatibility info:
# * https://cloud.google.com/dataflow/docs/guides/installing-beam-sdk
# * https://cloud.google.com/dataflow/docs/support/sdk-version-support-status#apache-beam-2.x-sdks
# * https://beam.apache.org/documentation/runners/flink/#flink-version-compatibility
# * https://docs.aws.amazon.com/kinesisanalytics/latest/java/earlier.html
APACHE_BEAM_VERSION = "2.45.0"

K8S_CLIENT_VERSION = "20.0.0"

# Bazel Central Registry modules.
bazel_dep(
    name = "platforms",
    version = "0.0.8",
)
bazel_dep(
    name = "bazel_skylib",
    version = "1.5.0",
)
bazel_dep(
    name = "rules_proto",
    version = "6.0.0-rc1",
)
bazel_dep(
    name = "rules_cc",
    version = "0.0.9",
)
bazel_dep(
    name = "rules_pkg",
    version = "0.9.1",
)
bazel_dep(
    name = "rules_go",
    version = "0.43.0",
    repo_name = "io_bazel_rules_go",
)
bazel_dep(
    name = "gazelle",
    version = "0.34.0",
    repo_name = "bazel_gazelle",
)
bazel_dep(
    name = "rules_java",
    version = "7.3.2",
)
bazel_dep(
    name = "rules_jvm_external",
    version = "6.0",
)
bazel_dep(
    name = "rules_python",
    version = "0.29.0",
)
bazel_dep(
    name = "protobuf",
    version = "23.1",
    repo_name = "com_google_protobuf",
)
bazel_dep(
    name = "aspect_rules_ts",
    version = "1.4.0",
)
bazel_dep(
    name = "aspect_rules_js",
    version = "1.35.0",
)
bazel_dep(
    name = "aspect_rules_webpack",
    version = "0.13.0",
)
bazel_dep(
    name = "aspect_rules_jest",
    version = "0.19.6",
)
bazel_dep(
    name = "abseil-cpp",
    version = "20230802.1",
    repo_name = "com_google_absl",
)
bazel_dep(
    name = "googletest",
    version = "1.14.0.bcr.1",
    repo_name = "com_google_googletest",
)
bazel_dep(
    name = "glog",  # For shell-encryption.
    version = "0.6.0",
    repo_name = "com_github_google_glog",
)
bazel_dep(
    name = "boringssl",  # For shell-encryption.
    version = BORINGSSL_VERSION,
)
bazel_dep(
    name = "bazel_jar_jar",
    version = "0.1.0",
)

# WFA registry modules.
bazel_dep(
    name = "rules_kotlin_jvm",
    version = "0.2.0",
    repo_name = "wfa_rules_kotlin_jvm",
)
bazel_dep(
    name = "rules_swig",
    version = "0.1.0",
    repo_name = "wfa_rules_swig",
)
bazel_dep(
    name = "rules_cue",
    version = "0.4.0",
    repo_name = "wfa_rules_cue",
)
bazel_dep(
    name = "common-jvm",
<<<<<<< HEAD
    version = "0.76.0",
=======
    version = "0.78.0",
>>>>>>> 392833dc
    repo_name = "wfa_common_jvm",
)
bazel_dep(
    name = "common-cpp",
    version = "0.12.0",
    repo_name = "wfa_common_cpp",
)
bazel_dep(
    name = "cross-media-measurement-api",
    version = "0.60.0",
    repo_name = "wfa_measurement_proto",
)
bazel_dep(
    name = "consent-signaling-client",
    version = "0.20.0",
    repo_name = "wfa_consent_signaling_client",
)
bazel_dep(
    name = "any-sketch",
    version = "0.6.0",
    repo_name = "any_sketch",
)
bazel_dep(
    name = "any-sketch-java",
    version = "0.5.0",
    repo_name = "any_sketch_java",
)
bazel_dep(
    name = "googleapis",
    version = "0.0.0-bzlmod.1",
    repo_name = "com_google_googleapis",
)
bazel_dep(
    name = "private-join-and-compute",
    version = "0.0.0-20230417-e028e59",
    repo_name = "com_google_private_join_and_compute",
)
bazel_dep(
    name = "virtual-people-common",
    version = "0.4.0",
    repo_name = "wfa_virtual_people_common",
)
bazel_dep(
    name = "grpc-gateway",
    version = "2.18.1",
    repo_name = "grpc_ecosystem_grpc_gateway",
)
bazel_dep(
    name = "cloud-spanner-emulator-bin",
    version = "1.5.13",
    repo_name = "cloud_spanner_emulator",
)
bazel_dep(
    name = "riegeli",
    version = "0.0.0-20240122-ac83dce",
    repo_name = "com_google_riegeli",
)

maven = use_extension("@rules_jvm_external//:extensions.bzl", "maven")
maven.artifact(
    artifact = "beam-runners-google-cloud-dataflow-java",
    exclusions = ["org.apache.beam:beam-sdks-java-io-kafka"],
    group = "org.apache.beam",
    version = APACHE_BEAM_VERSION,
)
maven.artifact(
    artifact = "beam-sdks-java-io-google-cloud-platform",
    exclusions = [
        # Prevent netty-tcnative being used instead of Conscrypt.
        "io.netty:netty-tcnative-boringssl-static",
    ],
    group = "org.apache.beam",
    version = APACHE_BEAM_VERSION,
)
maven.install(
    artifacts = [
        "com.github.ben-manes.caffeine:caffeine:3.1.8",
        "com.google.cloud:google-cloud-security-private-ca:2.3.1",
        "com.google.crypto.tink:tink-awskms:1.9.1",
        "com.google.crypto.tink:tink-gcpkms:1.9.0",
        "com.squareup.okhttp3:okhttp:4.12.0",
        "io.opentelemetry.semconv:opentelemetry-semconv:1.22.0-alpha",
        "io.opentelemetry:opentelemetry-sdk:" + OPENTELEMETRY_JAVA_VERSION,
        "io.opentelemetry:opentelemetry-sdk-common:" + OPENTELEMETRY_JAVA_VERSION,
        "io.opentelemetry:opentelemetry-sdk-metrics:" + OPENTELEMETRY_JAVA_VERSION,
        "io.opentelemetry:opentelemetry-exporter-otlp:" + OPENTELEMETRY_JAVA_VERSION,
        "io.kubernetes:client-java:" + K8S_CLIENT_VERSION,
        "io.kubernetes:client-java-extended:" + K8S_CLIENT_VERSION,
        "joda-time:joda-time:2.10.10",
        "org.apache.beam:beam-runners-direct-java:" + APACHE_BEAM_VERSION,
        "org.apache.beam:beam-runners-spark:" + APACHE_BEAM_VERSION,
        "org.apache.beam:beam-sdks-java-core:" + APACHE_BEAM_VERSION,
        "org.projectnessie.cel:cel-core:" + PROJECTNESSIE_CEL_VERSION,
        "org.projectnessie.cel:cel-generated-pb:" + PROJECTNESSIE_CEL_VERSION,
        "org.slf4j:slf4j-simple:1.7.32",
        "software.amazon.awssdk:acmpca:2.17.258",
    ],
    fail_if_repin_required = True,
    fetch_sources = True,  # For IDE integration.
    lock_file = "//:maven_install.json",
    strict_visibility = True,
)
use_repo(maven, "maven", "unpinned_maven")

npm = use_extension("@aspect_rules_js//npm:extensions.bzl", "npm")
npm.npm_translate_lock(
    name = "npm",
    npmrc = "//:.npmrc",
    pnpm_lock = "//:pnpm-lock.yaml",
    verify_node_modules_ignored = "//:.bazelignore",
)
use_repo(npm, "npm")

go_deps = use_extension("@bazel_gazelle//:extensions.bzl", "go_deps")
go_deps.module(
    path = "github.com/golang/glog",
    sum = "h1:DVjP2PbBOzHyzA+dn3WhHIq4NdVu3Q+pvivFICf/7fo=",
    version = "v1.1.2",
)
go_deps.module(
    path = "google.golang.org/genproto",
    sum = "h1:I6WNifs6pF9tNdSob2W24JtyxIYjzFB9qDlpUC76q+U=",
    version = "v0.0.0-20231030173426-d783a09b4405",
)
go_deps.module(
    path = "google.golang.org/genproto/googleapis/api",
    sum = "h1:JpwMPBpFN3uKhdaekDpiNlImDdkUAyiJ6ez/uxGaUSo=",
    version = "v0.0.0-20231106174013-bbf56f31fb17",
)
go_deps.module(
    path = "google.golang.org/genproto/googleapis/rpc",
    sum = "h1:AB/lmRny7e2pLhFEYIbl5qkDAUt2h0ZRO4wGPhZf+ik=",
    version = "v0.0.0-20231030173426-d783a09b4405",
)
go_deps.module(
    path = "google.golang.org/grpc",
    sum = "h1:Z5Iec2pjwb+LEOqzpB2MR12/eKFhDPhuqW91O+4bwUk=",
    version = "v1.59.0",
)
use_repo(
    go_deps,
    "com_github_golang_glog",
    "org_golang_google_genproto",
    "org_golang_google_genproto_googleapis_api",
    "org_golang_google_genproto_googleapis_rpc",
    "org_golang_google_grpc",
)

python = use_extension("@rules_python//python/extensions:python.bzl", "python")
python.toolchain(
    # Allow containerized builds using rootless Docker.
    # See https://github.com/bazelbuild/rules_python/pull/713#issuecomment-1885628496
    ignore_root_user_error = True,
    python_version = "3.11",
)

http_archive = use_repo_rule("@bazel_tools//tools/build_defs/repo:http.bzl", "http_archive")

http_archive(
    name = "private_membership",
    sha256 = "b1e0e7f74f4da09a6011c6fa91d7b968cdff6bb571712490dae427704b2af14c",
    strip_prefix = "private-membership-84e45669f7357bffcdafbc1b0cc26e72512808ce",
    url = "https://github.com/google/private-membership/archive/84e45669f7357bffcdafbc1b0cc26e72512808ce.zip",
)

http_archive(
    name = "com_github_google_shell",
    sha256 = "807d42caed3056cea63b9048a2fd69122c071740d43c9de546cc0fabded87a5c",
    strip_prefix = "shell-encryption-507781e129a03f8178c9716d79163fae23d34b6a",
    url = "https://github.com/google/shell-encryption/archive/507781e129a03f8178c9716d79163fae23d34b6a.tar.gz",
)

http_archive(
    name = "tink_cc",
    sha256 = "c2c252b09969576965fd4610d933682a71890d90f01a96c418fcbcf808edf513",
    strip_prefix = "tink-1.7.0/cc",
    url = "https://github.com/google/tink/archive/refs/tags/v1.7.0.tar.gz",
)

http_archive(
    name = "uk_pilot_event_templates",
    sha256 = "e5d9cb0f6087b6286f5bfeb053a968870c88c27fa7a5dc40055ae7681dad9b2c",
    strip_prefix = "uk-pilot-event-templates-0.2.0",
    url = "https://github.com/world-federation-of-advertisers/uk-pilot-event-templates/archive/refs/tags/v0.2.0.tar.gz",
)

# Force use of newer version of boringssl.
single_version_override(
    module_name = "boringssl",
    version = BORINGSSL_VERSION,
)<|MERGE_RESOLUTION|>--- conflicted
+++ resolved
@@ -126,11 +126,7 @@
 )
 bazel_dep(
     name = "common-jvm",
-<<<<<<< HEAD
-    version = "0.76.0",
-=======
     version = "0.78.0",
->>>>>>> 392833dc
     repo_name = "wfa_common_jvm",
 )
 bazel_dep(
