--- conflicted
+++ resolved
@@ -60,11 +60,8 @@
       GCLOUD_ZONE: ${{ vars.GCLOUD_ZONE }}
       DATA_WATCHER_CONFIG_CONTENT: ${{ vars.DATA_WATCHER_CONFIG_CONTENT }}
       REQUISITION_FETCHER_CONFIG_CONTENT: ${{ vars.REQUISITION_FETCHER_CONFIG_CONTENT }}
-<<<<<<< HEAD
       EDPA_EDPS_CONFIG: ${{ vars.EDPA_EDPS_CONFIG }}
-=======
       RESULTS_FULFILLER_POPULATION_SPEC_CONTENT: ${{ vars.RESULTS_FULFILLER_POPULATION_SPEC_CONTENT }}
->>>>>>> 2f22e673
 
     steps:
     - uses: actions/checkout@v4
@@ -90,11 +87,8 @@
         mkdir -p "$CONFIG_DIR"
         echo "$DATA_WATCHER_CONFIG_CONTENT" > "$CONFIG_DIR/data-watcher-config.textproto"
         echo "$REQUISITION_FETCHER_CONFIG_CONTENT" > "$CONFIG_DIR/requisition-fetcher-config.textproto"
-<<<<<<< HEAD
         echo "$EDPA_EDPS_CONFIG" > "$CONFIG_DIR/event-data-provider-configs.textproto"
-=======
         echo "$RESULTS_FULFILLER_POPULATION_SPEC_CONTENT" > "$CONFIG_DIR/results-fulfiller-population-spec.textproto"
->>>>>>> 2f22e673
 
     - name: Set up Maven GitHub Packages auth
       run: |
@@ -195,14 +189,8 @@
         EVENT_GROUP_ENV_VAR: ${{ vars.EVENT_GROUP_ENV_VAR }}
         EVENT_GROUP_SECRET_MAPPING: ${{ vars.EVENT_GROUP_SECRET_MAPPING }}
         RESULTS_FULFILLER_EVENT_DESCRIPTOR_BLOB_URI: ${{ vars.RESULTS_FULFILLER_EVENT_DESCRIPTOR_BLOB_URI }}
-<<<<<<< HEAD
-=======
         RESULTS_FULFILLER_EVENT_TEMPLATE_TYPE_NAME: ${{ vars.RESULTS_FULFILLER_EVENT_TEMPLATE_TYPE_NAME }}
         RESULTS_FULFILLER_POPULATION_SPEC_BLOB_URI: ${{ vars.RESULTS_FULFILLER_POPULATION_SPEC_BLOB_URI }}
-        EDPA_EDP_KMS_AUDIENCE: ${{ vars.EDPA_EDP_KMS_AUDIENCE }}
-        EDPA_EDP_RESOURCE_NAME: ${{ vars.EDPA_EDP_RESOURCE_NAME }}
-        EDPA_EDP_SERVICE_ACCOUNT: ${{ vars.EDPA_EDP_SERVICE_ACCOUNT }}
->>>>>>> 2f22e673
       working-directory: ${{ env.GCLOUD_MODULE_PATH }}
       run: >
         terraform plan
@@ -236,15 +224,9 @@
         -var="image_tag=$IMAGE_TAG"
         -var="results_fulfiller_event_proto_descriptor_path=${{ steps.build-test-event-descriptors.outputs.event_proto_descriptors_path }}"
         -var="results_fulfiller_event_proto_descriptor_blob_uri=$RESULTS_FULFILLER_EVENT_DESCRIPTOR_BLOB_URI"
-<<<<<<< HEAD
-=======
         -var="results_fulfiller_event_template_type_name=$RESULTS_FULFILLER_EVENT_TEMPLATE_TYPE_NAME"
         -var="results_fulfiller_population_spec_blob_uri=$RESULTS_FULFILLER_POPULATION_SPEC_BLOB_URI"
         -var="results_fulfiller_population_spec_file_path=$CONFIG_DIR/results-fulfiller-population-spec.textproto"
-        -var="edpa_edp_kms_audience=$EDPA_EDP_KMS_AUDIENCE"
-        -var="edpa_edp_service_account=$EDPA_EDP_SERVICE_ACCOUNT"
-        -var="edpa_edp_resource_name=$EDPA_EDP_RESOURCE_NAME"
->>>>>>> 2f22e673
         -out=tfplan
 
     - name: terraform apply
