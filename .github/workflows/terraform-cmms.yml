# Copyright 2023 The Cross-Media Measurement Authors
#
# Licensed under the Apache License, Version 2.0 (the "License");
# you may not use this file except in compliance with the License.
# You may obtain a copy of the License at
#
#     http://www.apache.org/licenses/LICENSE-2.0
#
# Unless required by applicable law or agreed to in writing, software
# distributed under the License is distributed on an "AS IS" BASIS,
# WITHOUT WARRANTIES OR CONDITIONS OF ANY KIND, either express or implied.
# See the License for the specific language governing permissions and
# limitations under the License.

name: Terraform CMMS

on:
  workflow_call:
    inputs:
      environment:
        type: string
        required: true
      apply:
        description: "Apply the new configuration"
        type: boolean
        required: true
      image-tag:
        description: Tag of container images
        type: string
        required: true
  workflow_dispatch:
    inputs:
      environment:
        description: "GitHub-managed environment"
        required: true
        type: choice
        options:
        - dev
        - qa
        - head
      apply:
        description: "Apply the new configuration"
        type: boolean
        default: false
      image-tag:
        description: Tag of container images
        type: string
        required: true

permissions:
  contents: read

jobs:
  terraform:
    runs-on: ubuntu-22.04
    permissions:
      contents: read
      id-token: write
    environment: ${{ inputs.environment }}
    env:
      GCLOUD_MODULE_PATH: src/main/terraform/gcloud/cmms
      GCLOUD_REGION: ${{ vars.GCLOUD_REGION }}
      GCLOUD_ZONE: ${{ vars.GCLOUD_ZONE }}
      DATA_WATCHER_CONFIG_CONTENT: ${{ vars.DATA_WATCHER_CONFIG_CONTENT }}
      REQUISITION_FETCHER_CONFIG_CONTENT: ${{ vars.REQUISITION_FETCHER_CONFIG_CONTENT }}
      EDPA_EDPS_CONFIG: ${{ vars.EDPA_EDPS_CONFIG }}
      RESULTS_FULFILLER_POPULATION_SPEC_CONTENT: ${{ vars.RESULTS_FULFILLER_POPULATION_SPEC_CONTENT }}
      RESULTS_FULFILLER_TRUSTED_CA_CONTENT: ${{ secrets.RESULTS_FULFILLER_TRUSTED_CA_CONTENT }}
      EDP_SIMULATOR_NAMES: '["edp1-simulator", "edp2-simulator", "edp3-simulator", "edp4-simulator", "edp5-simulator", "edp6-simulator"]'

    steps:
    - uses: actions/checkout@34e114876b0b11c390a56381ad16ebd13914f8d5 # v4.3.1

    - name: Write auth.bazelrc
      env:
        BUILDBUDDY_API_KEY: ${{ secrets.BUILDBUDDY_API_KEY }}
      run: |
        cat << EOF > auth.bazelrc
        build --remote_header=x-buildbuddy-api-key=$BUILDBUDDY_API_KEY
        EOF

    - name: Write ~/.bazelrc
      run: |
        cat << EOF > ~/.bazelrc
        common --config=ci
        build --remote_download_outputs=all
        EOF

      # Reduce chance of disconnection from the Build Event Service.
    - name: Set TCP keepalive
      run: sudo sysctl -w net.ipv4.tcp_keepalive_time=60

    # Authenticate to Google Cloud. This will export some environment
    # variables, including GCLOUD_PROJECT.
    - name: Authenticate to Google Cloud
      uses: google-github-actions/auth@c200f3691d83b41bf9bbd8638997a462592937ed # v2.1.13
      with:
        workload_identity_provider: ${{ vars.WORKLOAD_IDENTITY_PROVIDER }}
        service_account: ${{ vars.TF_SERVICE_ACCOUNT }}

    - name: Set up Java & Maven
      uses: actions/setup-java@17f84c3641ba7b8f6deff6309fc4c864478f5d62 # v3.14.1
      with:
        distribution: zulu
        java-version: '17'

    - name: Write edpa cloud function configs to files
      env:
        CONFIG_DIR: ${{ runner.temp }}/configs
      run: |
        mkdir -p "$CONFIG_DIR"
        echo "$DATA_WATCHER_CONFIG_CONTENT" > "$CONFIG_DIR/data-watcher-config.textproto"
        echo "$REQUISITION_FETCHER_CONFIG_CONTENT" > "$CONFIG_DIR/requisition-fetcher-config.textproto"
        echo "$EDPA_EDPS_CONFIG" > "$CONFIG_DIR/event-data-provider-configs.textproto"
        echo "$RESULTS_FULFILLER_POPULATION_SPEC_CONTENT" > "$CONFIG_DIR/results-fulfiller-population-spec.textproto"
        echo "$RESULTS_FULFILLER_TRUSTED_CA_CONTENT" > "$CONFIG_DIR/results-fulfiller-trusted-root-ca.pem"

    - name: Set up Maven GitHub Packages auth
      run: |
        mkdir -p ~/.m2
        cat > ~/.m2/settings.xml <<EOF
        <settings>
          <servers>
            <server>
              <id>github</id>
              <username>${{ github.actor }}</username>
              <password>${{ secrets.GITHUB_TOKEN }}</password>
            </server>
          </servers>
        </settings>
        EOF

    - id: get-artifact-version
      uses: ./.github/actions/get-maven-artifact-version
      with:
        package-version: ${{ inputs.image-tag }}

    - name: Download Uber JARs using Maven
      id: download-uber-jars
      env:
        ARTIFACT_VERSION: ${{ steps.get-artifact-version.outputs.artifact-version }}
      run: |
        set -euo pipefail
        TEMP_DIR="${RUNNER_TEMP}/uber-jars"
        mkdir -p "$TEMP_DIR"
        echo "Maven repo: $(mvn help:evaluate -Dexpression=settings.localRepository -q -DforceStdout)"

        declare -A coords
        coords[data-watcher]="org.wfanet.measurement.securecomputation.deploy.gcloud.datawatcher:data-watcher:$ARTIFACT_VERSION:jar"
        coords[requisition-fetcher]="org.wfanet.measurement.edpaggregator.deploy.gcloud.requisitionfetcher:requisition-fetcher:$ARTIFACT_VERSION:jar"
        coords[event-group-sync]="org.wfanet.measurement.edpaggregator.deploy.gcloud.eventgroups:event-group-sync:$ARTIFACT_VERSION:jar"
        coords[data-availability-sync]="org.wfanet.measurement.edpaggregator.deploy.gcloud.dataavailability:data-availability-sync:$ARTIFACT_VERSION:jar"
        
        LOCAL_REPO=$(mvn help:evaluate -Dexpression=settings.localRepository -q -DforceStdout)

        for key in "${!coords[@]}"; do
          dest_dir="$TEMP_DIR/$key"
          mkdir -p "$dest_dir"
          mvn -U dependency:get \
            -DremoteRepositories=github::default::https://maven.pkg.github.com/world-federation-of-advertisers/cross-media-measurement \
            -Dartifact="${coords[$key]}" 
        
          IFS=':' read -r groupId artifactId version type <<<"${coords[$key]}"
          jar_dir="$LOCAL_REPO/${groupId//./\/}/$artifactId/$version"
          jar_path=$(find "$jar_dir" -maxdepth 1 -type f -name "$artifactId-*.jar" ! -name "*sources*" | head -n1)
          filename="${version}-function.jar"
          cp "$jar_path" "$dest_dir/$filename"
          
          safe_key=${key//-/_}
          echo "${safe_key}_source_path=$dest_dir/$filename" >> "$GITHUB_OUTPUT"
        done

    - name: Build test event proto descriptors
      id: build-test-event-descriptors
      env:
        BAZEL_TARGET_LABEL: "//src/main/proto/wfa/measurement/api/v2alpha/event_templates/testing:test_event_descriptor_set"
      run: |
        bazelisk build "$BAZEL_TARGET_LABEL"
        RELATIVE_PROTO_DESCRIPTORS_PATH=$(bazelisk cquery "$BAZEL_TARGET_LABEL" --output=files)
        ABSOLUTE_PROTO_DESCRIPTORS_PATH="$(realpath "$RELATIVE_PROTO_DESCRIPTORS_PATH")"
        echo "event_proto_descriptors_path=$ABSOLUTE_PROTO_DESCRIPTORS_PATH" >> "$GITHUB_OUTPUT"

    - name: Generate and copy trusted certs
      run: |
        bazelisk build //src/main/k8s/testing/secretfiles:gen_trusted_certs
        cp bazel-bin/src/main/k8s/testing/secretfiles/all_root_certs.pem src/main/k8s/testing/secretfiles/

    - name: terraform init
      env:
        TF_STORAGE_BUCKET: ${{ vars.TF_STORAGE_BUCKET }}
      working-directory: ${{ env.GCLOUD_MODULE_PATH }}
      run: >
        terraform init
        -input=false
        -lockfile=readonly
        -backend-config="bucket=$TF_STORAGE_BUCKET"

    - id: get-public-key-fingerprint
      name: Get TEE image signing key fingerprint
      env:
<<<<<<< HEAD
        GCP_KMS_KEY_RESOURCE_NAME: projects/halo-cmm-dev/locations/global/keyRings/image-signing/cryptoKeys/image-signing-test/cryptoKeyVersions/1
=======
        GCP_KMS_KEY_RESOURCE_NAME: ${{ vars.IMAGE_SIGNING_TEST_KEY_RESOURCE_NAME}}
>>>>>>> 144cf9d3
      run: |
        set -euo pipefail
        gcloud kms keys versions get-public-key "${GCP_KMS_KEY_RESOURCE_NAME}" --output-file pub.pem
        KEY_ID=$(openssl pkey -pubin -in pub.pem -outform DER | openssl sha256 | cut -d' ' -f2)
        FINGERPRINT="ECDSA_P256_SHA256:${KEY_ID}"
        echo "fingerprint=${FINGERPRINT}" >> "$GITHUB_OUTPUT"

<<<<<<< HEAD
=======

>>>>>>> 144cf9d3
    - name: terraform plan
      env:
        KEY_RING: ${{ vars.KEY_RING }}
        SPANNER_INSTANCE: ${{ vars.SPANNER_INSTANCE }}
        SPANNER_PROCESSING_UNITS: ${{ vars.SPANNER_PROCESSING_UNITS }}
        STORAGE_BUCKET: ${{ vars.STORAGE_BUCKET }}
        SECURE_COMPUTATION_BUCKET: ${{ vars.SECURE_COMPUTATION_BUCKET }}
        EDPA_CONFIG_FILES_BUCKET: ${{ vars.EDPA_CONFIG_FILES_BUCKET }}
        TERRAFORM_SERVICE_ACCOUNT: ${{ vars.TF_SERVICE_ACCOUNT }}
        POSTGRES_INSTANCE: ${{ vars.POSTGRES_INSTANCE }}
        POSTGRES_PASSWORD: ${{ secrets.POSTGRES_PASSWORD }}
        CONFIG_DIR: ${{ runner.temp }}/configs
        KINGDOM_PUBLIC_API_TARGET: ${{ vars.KINGDOM_PUBLIC_API_TARGET }}
        SECURE_COMPUTATION_PUBLIC_API_TARGET: ${{ vars.SECURE_COMPUTATION_PUBLIC_API_TARGET }}
        METADATA_STORAGE_PUBLIC_API_TARGET: ${{ vars.METADATA_STORAGE_PUBLIC_API_TARGET }}
        IMAGE_TAG: ${{ inputs.image-tag }}
        DATA_WATCHER_ENV_VAR: ${{ vars.DATA_WATCHER_ENV_VAR }}
        DATA_WATCHER_SECRET_MAPPING: ${{ vars.DATA_WATCHER_SECRET_MAPPING }}
        REQUISITION_FETCHER_ENV_VAR: ${{ vars.REQUISITION_FETCHER_ENV_VAR }}
        REQUISITION_FETCHER_SECRET_MAPPING: ${{ vars.REQUISITION_FETCHER_SECRET_MAPPING }}
        EVENT_GROUP_ENV_VAR: ${{ vars.EVENT_GROUP_ENV_VAR }}
        EVENT_GROUP_SECRET_MAPPING: ${{ vars.EVENT_GROUP_SECRET_MAPPING }}
        DATA_AVAILABILITY_ENV_VAR: ${{ vars.DATA_AVAILABILITY_ENV_VAR }}
        DATA_AVAILABILITY_SECRET_MAPPING: ${{ vars.DATA_AVAILABILITY_SECRET_MAPPING }}
        RESULTS_FULFILLER_EVENT_DESCRIPTOR_BLOB_URI: ${{ vars.RESULTS_FULFILLER_EVENT_DESCRIPTOR_BLOB_URI }}
        RESULTS_FULFILLER_EVENT_TEMPLATE_TYPE_NAME: ${{ vars.RESULTS_FULFILLER_EVENT_TEMPLATE_TYPE_NAME }}
        RESULTS_FULFILLER_POPULATION_SPEC_BLOB_URI: ${{ vars.RESULTS_FULFILLER_POPULATION_SPEC_BLOB_URI }}
        EDPA_MODEL_LINE_MAP: ${{ vars.EDPA_MODEL_LINE_MAP }}
        DUCHY_WORKER1_ID: ${{ vars.WORKER1_DUCHY_ID }}
        DUCHY_WORKER1_TARGET: ${{ vars.WORKER1_PUBLIC_API_TARGET }}
        DUCHY_WORKER2_ID: ${{ vars.WORKER2_DUCHY_ID }}
        DUCHY_WORKER2_TARGET: ${{ vars.WORKER2_PUBLIC_API_TARGET }}
<<<<<<< HEAD
        DUCHY_AGGREGATOR_COMPUTATIONS_SERVICE_TARGET: ${{ vars.DUCHY_AGGREGATOR_COMPUTATIONS_SERVICE_TARGET }}
=======
        DUCHY_AGGREGATOR_INTERNAL_API_TARGET: ${{ vars.AGGREGATOR_INTERNAL_API_TARGET }}
>>>>>>> 144cf9d3
        KINGDOM_SYSTEM_API_TARGET: ${{ vars.KINGDOM_SYSTEM_API_TARGET }}
        AGGREGATOR_DUCHY_CERT_ID: ${{ vars.AGGREGATOR_DUCHY_CERT_ID }}
        TRUSTED_IMAGE_SIGNING_FINGERPRINT: ${{ steps.get-public-key-fingerprint.outputs.fingerprint }}
      working-directory: ${{ env.GCLOUD_MODULE_PATH }}
      run: >
        terraform plan
        -input=false
        -var="key_ring_name=$KEY_RING"
        -var="spanner_instance_name=$SPANNER_INSTANCE"
        -var="spanner_processing_units=$SPANNER_PROCESSING_UNITS"
        -var="storage_bucket_name=$STORAGE_BUCKET"
        -var="secure_computation_storage_bucket_name=$SECURE_COMPUTATION_BUCKET"
        -var="edpa_config_files_bucket_name=$EDPA_CONFIG_FILES_BUCKET"
        -var="terraform_service_account=$TERRAFORM_SERVICE_ACCOUNT"
        -var="postgres_instance_name=$POSTGRES_INSTANCE"
        -var="postgres_password=$POSTGRES_PASSWORD"
        -var="data_watcher_config_file_path=$CONFIG_DIR/data-watcher-config.textproto"
        -var="requisition_fetcher_config_file_path=$CONFIG_DIR/requisition-fetcher-config.textproto"
        -var="event_data_provider_configs_file_path=$CONFIG_DIR/event-data-provider-configs.textproto"
        -var="kingdom_public_api_target=$KINGDOM_PUBLIC_API_TARGET"
        -var="secure_computation_public_api_target=$SECURE_COMPUTATION_PUBLIC_API_TARGET"
        -var="metadata_storage_public_api_target=$METADATA_STORAGE_PUBLIC_API_TARGET"
        -var="data_watcher_env_var=$DATA_WATCHER_ENV_VAR"
        -var="data_watcher_secret_mapping=$DATA_WATCHER_SECRET_MAPPING"
        -var="requisition_fetcher_env_var=$REQUISITION_FETCHER_ENV_VAR"
        -var="requisition_fetcher_secret_mapping=$REQUISITION_FETCHER_SECRET_MAPPING"
        -var="event_group_env_var=$EVENT_GROUP_ENV_VAR"
        -var="event_group_secret_mapping=$EVENT_GROUP_SECRET_MAPPING"
        -var="data_availability_env_var=$DATA_AVAILABILITY_ENV_VAR"
        -var="data_availability_secret_mapping=$DATA_AVAILABILITY_SECRET_MAPPING"
        -var="data_watcher_uber_jar_path=${{ steps.download-uber-jars.outputs.data_watcher_source_path }}"
        -var="requisition_fetcher_uber_jar_path=${{ steps.download-uber-jars.outputs.requisition_fetcher_source_path }}"
        -var="event_group_uber_jar_path=${{ steps.download-uber-jars.outputs.event_group_sync_source_path }}"
        -var="data_availability_uber_jar_path=${{ steps.download-uber-jars.outputs.data_availability_sync_source_path }}"
        -var="image_tag=$IMAGE_TAG"
        -var="results_fulfiller_event_proto_descriptor_path=${{ steps.build-test-event-descriptors.outputs.event_proto_descriptors_path }}"
        -var="results_fulfiller_event_proto_descriptor_blob_uri=$RESULTS_FULFILLER_EVENT_DESCRIPTOR_BLOB_URI"
        -var="results_fulfiller_event_template_type_name=$RESULTS_FULFILLER_EVENT_TEMPLATE_TYPE_NAME"
        -var="results_fulfiller_population_spec_blob_uri=$RESULTS_FULFILLER_POPULATION_SPEC_BLOB_URI"
        -var="results_fulfiller_population_spec_file_path=$CONFIG_DIR/results-fulfiller-population-spec.textproto"
        -var="edpa_model_line_map=$EDPA_MODEL_LINE_MAP"
        -var="duchy_worker1_id=$DUCHY_WORKER1_ID"
        -var="duchy_worker1_target=$DUCHY_WORKER1_TARGET"
        -var="duchy_worker2_id=$DUCHY_WORKER2_ID"
        -var="duchy_worker2_target=$DUCHY_WORKER2_TARGET"
        -var="results_fulfiller_trusted_root_ca_collection_file_path=$CONFIG_DIR/results-fulfiller-trusted-root-ca.pem"
<<<<<<< HEAD
        -var="duchy_aggregator_computations_service_target=10.128.0.105:8443"
=======
        -var="duchy_aggregator_computations_service_target=$DUCHY_AGGREGATOR_INTERNAL_API_TARGET"
>>>>>>> 144cf9d3
        -var="kingdom_system_api_target=$KINGDOM_SYSTEM_API_TARGET"
        -var="duchy_aggregator_cert_id=$AGGREGATOR_DUCHY_CERT_ID"
        -var="edp_simulator_names=$EDP_SIMULATOR_NAMES"
        -var="trusted_image_signing_fingerprint=$TRUSTED_IMAGE_SIGNING_FINGERPRINT"
        -out=tfplan

    - name: terraform apply
      if: ${{ inputs.apply }}
      working-directory: ${{ env.GCLOUD_MODULE_PATH }}
      run: terraform apply -input=false tfplan<|MERGE_RESOLUTION|>--- conflicted
+++ resolved
@@ -198,11 +198,7 @@
     - id: get-public-key-fingerprint
       name: Get TEE image signing key fingerprint
       env:
-<<<<<<< HEAD
-        GCP_KMS_KEY_RESOURCE_NAME: projects/halo-cmm-dev/locations/global/keyRings/image-signing/cryptoKeys/image-signing-test/cryptoKeyVersions/1
-=======
         GCP_KMS_KEY_RESOURCE_NAME: ${{ vars.IMAGE_SIGNING_TEST_KEY_RESOURCE_NAME}}
->>>>>>> 144cf9d3
       run: |
         set -euo pipefail
         gcloud kms keys versions get-public-key "${GCP_KMS_KEY_RESOURCE_NAME}" --output-file pub.pem
@@ -210,10 +206,6 @@
         FINGERPRINT="ECDSA_P256_SHA256:${KEY_ID}"
         echo "fingerprint=${FINGERPRINT}" >> "$GITHUB_OUTPUT"
 
-<<<<<<< HEAD
-=======
-
->>>>>>> 144cf9d3
     - name: terraform plan
       env:
         KEY_RING: ${{ vars.KEY_RING }}
@@ -246,11 +238,7 @@
         DUCHY_WORKER1_TARGET: ${{ vars.WORKER1_PUBLIC_API_TARGET }}
         DUCHY_WORKER2_ID: ${{ vars.WORKER2_DUCHY_ID }}
         DUCHY_WORKER2_TARGET: ${{ vars.WORKER2_PUBLIC_API_TARGET }}
-<<<<<<< HEAD
-        DUCHY_AGGREGATOR_COMPUTATIONS_SERVICE_TARGET: ${{ vars.DUCHY_AGGREGATOR_COMPUTATIONS_SERVICE_TARGET }}
-=======
         DUCHY_AGGREGATOR_INTERNAL_API_TARGET: ${{ vars.AGGREGATOR_INTERNAL_API_TARGET }}
->>>>>>> 144cf9d3
         KINGDOM_SYSTEM_API_TARGET: ${{ vars.KINGDOM_SYSTEM_API_TARGET }}
         AGGREGATOR_DUCHY_CERT_ID: ${{ vars.AGGREGATOR_DUCHY_CERT_ID }}
         TRUSTED_IMAGE_SIGNING_FINGERPRINT: ${{ steps.get-public-key-fingerprint.outputs.fingerprint }}
@@ -297,11 +285,7 @@
         -var="duchy_worker2_id=$DUCHY_WORKER2_ID"
         -var="duchy_worker2_target=$DUCHY_WORKER2_TARGET"
         -var="results_fulfiller_trusted_root_ca_collection_file_path=$CONFIG_DIR/results-fulfiller-trusted-root-ca.pem"
-<<<<<<< HEAD
-        -var="duchy_aggregator_computations_service_target=10.128.0.105:8443"
-=======
         -var="duchy_aggregator_computations_service_target=$DUCHY_AGGREGATOR_INTERNAL_API_TARGET"
->>>>>>> 144cf9d3
         -var="kingdom_system_api_target=$KINGDOM_SYSTEM_API_TARGET"
         -var="duchy_aggregator_cert_id=$AGGREGATOR_DUCHY_CERT_ID"
         -var="edp_simulator_names=$EDP_SIMULATOR_NAMES"
