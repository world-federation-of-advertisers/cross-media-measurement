--- conflicted
+++ resolved
@@ -61,13 +61,9 @@
           build --define image_repo_prefix=halo
           build --define image_tag=latest
           build --define kingdom_public_api_target=kingdom.example.com:8443
-<<<<<<< HEAD
-          build --define worker1_public_api_target=worker1.example.com:8443
-=======
           build --define worker1_id=worker1
           build --define worker1_public_api_target=worker1.example.com:8443
           build --define worker2_id=worker2
->>>>>>> 2da0ce08
           build --define worker2_public_api_target=worker2.example.com:8443
           build --define mc_name=measurementConsumers/foo
           build --define edp1_name=dataProviders/foo1
