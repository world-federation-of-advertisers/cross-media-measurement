# Copyright 2025 The Cross-Media Measurement Authors
#
# Licensed under the Apache License, Version 2.0 (the "License");
# you may not use this file except in compliance with the License.
# You may obtain a copy of the License at
#
#      http://www.apache.org/licenses/LICENSE-2.0
#
# Unless required by applicable law or agreed to in writing, software
# distributed under the License is distributed on an "AS IS" BASIS,
# WITHOUT WARRANTIES OR CONDITIONS OF ANY KIND, either express or implied.
# See the License for the specific language governing permissions and
# limitations under the License.

name: "Deploy Cloud Functions"

on:
  workflow_dispatch:
    inputs:
      environment:
        description: "GitHub environment"
        type: string
        required: true
        default: dev
  workflow_call:
    inputs:
      environment:
        description: "GitHub environment"
        type: string
        required: true
        default: dev

permissions:
  id-token: write

jobs:
  deploy:
    runs-on: ubuntu-22.04
    environment: ${{ github.event.inputs.environment }}
    env:
      SECURE_COMPUTATION_BUCKET: ${{ vars.SECURE_COMPUTATION_BUCKET }}
      DATA_WATCHER_SERVICE_ACCOUNT: ${{ vars.DATA_WATCHER_SERVICE_ACCOUNT }}
      DATA_WATCHER_TRIGGER_SERVICE_ACCOUNT: ${{ vars.DATA_WATCHER_TRIGGER_SERVICE_ACCOUNT }}
      SECURE_COMPUTATION_PUBLIC_API_TARGET: ${{ vars.SECURE_COMPUTATION_PUBLIC_API_TARGET }}
      REQUISITION_FETCHER_SERVICE_ACCOUNT: ${{ vars.REQUISITION_FETCHER_SERVICE_ACCOUNT }}
      KINGDOM_PUBLIC_API_TARGET: ${{ vars.KINGDOM_PUBLIC_API_TARGET }}
      DATA_WATCHER_TLS_PEM_SECRET: ${{ vars.DATA_WATCHER_TLS_PEM_SECRET }}
      DATA_WATCHER_TLS_KEY_SECRET: ${{ vars.DATA_WATCHER_TLS_KEY_SECRET }}
      SECURE_COMPUTATION_ROOT_SECRET: ${{ vars.SECURE_COMPUTATION_ROOT_SECRET }}
      EVENT_GROUP_SYNC_SERVICE_ACCOUNT: ${{ vars.EVENT_GROUP_SYNC_SERVICE_ACCOUNT }}
      EDPA_EDP_1_TLS_KEY_SECRET: ${{ vars.EDPA_EDP_1_TLS_KEY_SECRET }}
      EDPA_EDP_1_TLS_PEM_SECRET: ${{ vars.EDPA_EDP_1_TLS_PEM_SECRET }}
      KINGOM_ROOT_SECRET: ${{ vars.KINGOM_ROOT_SECRET }}
      EDPA_CONFIG_STORAGE_BUCKET: ${{ vars.EDPA_CONFIG_FILES_BUCKET }}
<<<<<<< HEAD
      REQUISITION_FETCHER_GRPC_THROTTLER: ${{ vars.REQUISITION_FETCHER_GRPC_THROTTLER }}
=======
      GRPC_REQUEST_INTERVAL: ${{ vars.GRPC_REQUEST_INTERVAL }}
>>>>>>> da2b2e64

    steps:

      - uses: actions/checkout@v4

      - name: Authenticate to Google Cloud
        uses: google-github-actions/auth@v2
        with:
          workload_identity_provider: ${{ vars.WORKLOAD_IDENTITY_PROVIDER }}
          service_account: ${{ vars.TF_SERVICE_ACCOUNT }}

      - name: Setup gcloud
        uses: google-github-actions/setup-gcloud@v1

      - name: Deploy Data Watcher
        uses: ./.github/actions/build-and-deploy-cloud-function
        with:
          cloud_region: ${{ vars.GCLOUD_REGION }}
          function_name: data-watcher
          entry_point: org.wfanet.measurement.securecomputation.deploy.gcloud.datawatcher.DataWatcherFunction
          bazel_target_label: //src/main/kotlin/org/wfanet/measurement/securecomputation/deploy/gcloud/datawatcher:DataWatcherFunction_deploy.jar
          trigger_bucket: ${{ env.SECURE_COMPUTATION_BUCKET }}
          run_service_account: ${{ env.DATA_WATCHER_SERVICE_ACCOUNT }}
          trigger_service_account: ${{ env.DATA_WATCHER_TRIGGER_SERVICE_ACCOUNT }}
          extra_env_vars: "CERT_FILE_PATH=/secrets/cert/data_watcher_tls.pem,PRIVATE_KEY_FILE_PATH=/secrets/key/data_watcher_tls.key,CERT_COLLECTION_FILE_PATH=/secrets/ca/secure_computation_root.pem,CONTROL_PLANE_TARGET=${{ env.SECURE_COMPUTATION_PUBLIC_API_TARGET }},CONTROL_PLANE_CERT_HOST=data-watcher.secure-computation.${{ inputs.environment }}.halo-cmm.org,EDPA_CONFIG_STORAGE_BUCKET=${{ env.EDPA_CONFIG_STORAGE_BUCKET }},GOOGLE_PROJECT_ID=${{ env.GCLOUD_PROJECT }}"
          secret_mappings: "/secrets/key/data_watcher_tls.key=${{ env.DATA_WATCHER_TLS_KEY_SECRET }}:latest,/secrets/cert/data_watcher_tls.pem=${{ env.DATA_WATCHER_TLS_PEM_SECRET }}:latest,/secrets/ca/secure_computation_root.pem=${{ env.SECURE_COMPUTATION_ROOT_SECRET }}:latest"

      - name: Deploy Requisition Fetcher
        uses: ./.github/actions/build-and-deploy-cloud-function
        with:
          cloud_region: ${{ vars.GCLOUD_REGION }}
          function_name: requisition-fetcher
          entry_point: org.wfanet.measurement.edpaggregator.deploy.gcloud.requisitionfetcher.RequisitionFetcherFunction
          bazel_target_label: //src/main/kotlin/org/wfanet/measurement/edpaggregator/deploy/gcloud/requisitionfetcher:RequisitionFetcherFunction_deploy.jar
          run_service_account: ${{ env.REQUISITION_FETCHER_SERVICE_ACCOUNT }}
<<<<<<< HEAD
          extra_env_vars: "KINGDOM_TARGET=${{ env.KINGDOM_PUBLIC_API_TARGET }},EDPA_CONFIG_STORAGE_BUCKET=${{ env.EDPA_CONFIG_STORAGE_BUCKET }},GOOGLE_PROJECT_ID=${{ env.GCLOUD_PROJECT }},GRPC_THROTTLER=${{ env.REQUISITION_FETCHER_GRPC_THROTTLER }}"
=======
          extra_env_vars: "KINGDOM_TARGET=${{ env.KINGDOM_PUBLIC_API_TARGET }},EDPA_CONFIG_STORAGE_BUCKET=${{ env.EDPA_CONFIG_STORAGE_BUCKET }},GOOGLE_PROJECT_ID=${{ env.GCLOUD_PROJECT }},GRPC_REQUEST_INTERVAL=${{ env.GRPC_REQUEST_INTERVAL }}"
>>>>>>> da2b2e64
          secret_mappings: "/secrets/key/edp7_tls.key=${{ env.EDPA_EDP_1_TLS_KEY_SECRET }}:latest,/secrets/cert/edp7_tls.pem=${{ env.EDPA_EDP_1_TLS_PEM_SECRET }}:latest,/secrets/ca/kingdom_root.pem=${{ env.KINGOM_ROOT_SECRET }}:latest"

      - name: Deploy Event Group Sync
        uses: ./.github/actions/build-and-deploy-cloud-function
        with:
          cloud_region: ${{ vars.GCLOUD_REGION }}
          function_name: event-group-sync
          entry_point: org.wfanet.measurement.edpaggregator.deploy.gcloud.eventgroups.EventGroupSyncFunction
          bazel_target_label: //src/main/kotlin/org/wfanet/measurement/edpaggregator/deploy/gcloud/eventgroups:EventGroupSyncFunction_deploy.jar
          run_service_account: ${{ env.EVENT_GROUP_SYNC_SERVICE_ACCOUNT }}
          extra_env_vars: "KINGDOM_TARGET=${{ env.KINGDOM_PUBLIC_API_TARGET }}"
          secret_mappings: "/secrets/key/edp7_tls.key=${{ env.EDPA_EDP_1_TLS_KEY_SECRET }}:latest,/secrets/cert/edp7_tls.pem=${{ env.EDPA_EDP_1_TLS_PEM_SECRET }}:latest,/secrets/ca/kingdom_root.pem=${{ env.KINGOM_ROOT_SECRET }}:latest"<|MERGE_RESOLUTION|>--- conflicted
+++ resolved
@@ -52,11 +52,7 @@
       EDPA_EDP_1_TLS_PEM_SECRET: ${{ vars.EDPA_EDP_1_TLS_PEM_SECRET }}
       KINGOM_ROOT_SECRET: ${{ vars.KINGOM_ROOT_SECRET }}
       EDPA_CONFIG_STORAGE_BUCKET: ${{ vars.EDPA_CONFIG_FILES_BUCKET }}
-<<<<<<< HEAD
-      REQUISITION_FETCHER_GRPC_THROTTLER: ${{ vars.REQUISITION_FETCHER_GRPC_THROTTLER }}
-=======
       GRPC_REQUEST_INTERVAL: ${{ vars.GRPC_REQUEST_INTERVAL }}
->>>>>>> da2b2e64
 
     steps:
 
@@ -92,11 +88,7 @@
           entry_point: org.wfanet.measurement.edpaggregator.deploy.gcloud.requisitionfetcher.RequisitionFetcherFunction
           bazel_target_label: //src/main/kotlin/org/wfanet/measurement/edpaggregator/deploy/gcloud/requisitionfetcher:RequisitionFetcherFunction_deploy.jar
           run_service_account: ${{ env.REQUISITION_FETCHER_SERVICE_ACCOUNT }}
-<<<<<<< HEAD
-          extra_env_vars: "KINGDOM_TARGET=${{ env.KINGDOM_PUBLIC_API_TARGET }},EDPA_CONFIG_STORAGE_BUCKET=${{ env.EDPA_CONFIG_STORAGE_BUCKET }},GOOGLE_PROJECT_ID=${{ env.GCLOUD_PROJECT }},GRPC_THROTTLER=${{ env.REQUISITION_FETCHER_GRPC_THROTTLER }}"
-=======
           extra_env_vars: "KINGDOM_TARGET=${{ env.KINGDOM_PUBLIC_API_TARGET }},EDPA_CONFIG_STORAGE_BUCKET=${{ env.EDPA_CONFIG_STORAGE_BUCKET }},GOOGLE_PROJECT_ID=${{ env.GCLOUD_PROJECT }},GRPC_REQUEST_INTERVAL=${{ env.GRPC_REQUEST_INTERVAL }}"
->>>>>>> da2b2e64
           secret_mappings: "/secrets/key/edp7_tls.key=${{ env.EDPA_EDP_1_TLS_KEY_SECRET }}:latest,/secrets/cert/edp7_tls.pem=${{ env.EDPA_EDP_1_TLS_PEM_SECRET }}:latest,/secrets/ca/kingdom_root.pem=${{ env.KINGOM_ROOT_SECRET }}:latest"
 
       - name: Deploy Event Group Sync
