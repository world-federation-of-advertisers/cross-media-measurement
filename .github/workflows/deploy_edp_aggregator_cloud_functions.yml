# Copyright 2025 The Cross-Media Measurement Authors
#
# Licensed under the Apache License, Version 2.0 (the "License");
# you may not use this file except in compliance with the License.
# You may obtain a copy of the License at
#
#      http://www.apache.org/licenses/LICENSE-2.0
#
# Unless required by applicable law or agreed to in writing, software
# distributed under the License is distributed on an "AS IS" BASIS,
# WITHOUT WARRANTIES OR CONDITIONS OF ANY KIND, either express or implied.
# See the License for the specific language governing permissions and
# limitations under the License.

name: "Deploy Cloud Functions"

on:
  workflow_dispatch:
    inputs:
      environment:
        description: "GitHub environment"
        type: string
        required: true
        default: dev
  workflow_call:
    inputs:
      environment:
        description: "GitHub environment"
        type: string
        required: true
        default: dev

permissions:
  id-token: write

jobs:
  deploy:
    runs-on: ubuntu-22.04
    environment: ${{ github.event.inputs.environment }}
    env:
      SECURE_COMPUTATION_BUCKET: ${{ vars.SECURE_COMPUTATION_BUCKET }}
      DATA_WATCHER_SERVICE_ACCOUNT: ${{ vars.DATA_WATCHER_SERVICE_ACCOUNT }}
      DATA_WATCHER_TRIGGER_SERVICE_ACCOUNT: ${{ vars.DATA_WATCHER_TRIGGER_SERVICE_ACCOUNT }}
      SECURE_COMPUTATION_PUBLIC_API_TARGET: ${{ vars.SECURE_COMPUTATION_PUBLIC_API_TARGET }}
      REQUISITION_FETCHER_SERVICE_ACCOUNT: ${{ vars.REQUISITION_FETCHER_SERVICE_ACCOUNT }}
      KINGDOM_PUBLIC_API_TARGET: ${{ vars.KINGDOM_PUBLIC_API_TARGET }}
      DATA_WATCHER_TLS_PEM_SECRET: ${{ vars.DATA_WATCHER_TLS_PEM_SECRET }}
      DATA_WATCHER_TLS_KEY_SECRET: ${{ vars.DATA_WATCHER_TLS_KEY_SECRET }}
      SECURE_COMPUTATION_ROOT_SECRET: ${{ vars.SECURE_COMPUTATION_ROOT_SECRET }}
      EVENT_GROUP_SYNC_SERVICE_ACCOUNT: ${{ vars.EVENT_GROUP_SYNC_SERVICE_ACCOUNT }}
      EDPA_EDP_1_TLS_KEY_SECRET: ${{ vars.EDPA_EDP_1_TLS_KEY_SECRET }}
      EDPA_EDP_1_TLS_PEM_SECRET: ${{ vars.EDPA_EDP_1_TLS_PEM_SECRET }}
      KINGOM_ROOT_SECRET: ${{ vars.KINGOM_ROOT_SECRET }}
      EDPA_CONFIG_STORAGE_BUCKET: ${{ vars.EDPA_CONFIG_GS_BUCKET }}
<<<<<<< HEAD
      REQUISITION_FETCHER_GRPC_THROTTLER: ${{ vars.REQUISITION_FETCHER_GRPC_THROTTLER }}
=======
      EDPA_EDP_1_ENC_PRIVATE: ${{ vars.EDPA_EDP_1_ENC_PRIVATE }}
>>>>>>> eb61dba5

    steps:

      - uses: actions/checkout@v4

      - name: Authenticate to Google Cloud
        uses: google-github-actions/auth@v2
        with:
          workload_identity_provider: ${{ vars.WORKLOAD_IDENTITY_PROVIDER }}
          service_account: ${{ vars.TF_SERVICE_ACCOUNT }}

      - name: Setup gcloud
        uses: google-github-actions/setup-gcloud@v1

      - name: Deploy Data Watcher
        uses: ./.github/actions/build-and-deploy-cloud-function
        with:
          cloud_region: ${{ vars.GCLOUD_REGION }}
          function_name: data-watcher
          entry_point: org.wfanet.measurement.securecomputation.deploy.gcloud.datawatcher.DataWatcherFunction
          bazel_target_label: //src/main/kotlin/org/wfanet/measurement/securecomputation/deploy/gcloud/datawatcher:DataWatcherFunction_deploy.jar
          trigger_bucket: ${{ env.SECURE_COMPUTATION_BUCKET }}
          run_service_account: ${{ env.DATA_WATCHER_SERVICE_ACCOUNT }}
          trigger_service_account: ${{ env.DATA_WATCHER_TRIGGER_SERVICE_ACCOUNT }}
          extra_env_vars: "CERT_FILE_PATH=/secrets/cert/data_watcher_tls.pem,PRIVATE_KEY_FILE_PATH=/secrets/key/data_watcher_tls.key,CERT_COLLECTION_FILE_PATH=/secrets/ca/secure_computation_root.pem,CONTROL_PLANE_TARGET=${{ env.SECURE_COMPUTATION_PUBLIC_API_TARGET }},CONTROL_PLANE_CERT_HOST=data-watcher.secure-computation.${{ inputs.environment }}.halo-cmm.org,EDPA_CONFIG_STORAGE_BUCKET=${{ env.EDPA_CONFIG_STORAGE_BUCKET }},GOOGLE_PROJECT_ID=${{ env.GCLOUD_PROJECT }}"
          secret_mappings: "/secrets/key/data_watcher_tls.key=${{ env.DATA_WATCHER_TLS_KEY_SECRET }}:latest,/secrets/cert/data_watcher_tls.pem=${{ env.DATA_WATCHER_TLS_PEM_SECRET }}:latest,/secrets/ca/secure_computation_root.pem=${{ env.SECURE_COMPUTATION_ROOT_SECRET }}:latest"

<<<<<<< HEAD
#      - name: Deploy Requisition Fetcher
#        uses: ./.github/actions/build-and-deploy-cloud-function
#        with:
#          cloud_region: ${{ vars.GCLOUD_REGION }}
#          function_name: requisition-fetcher
#          entry_point: org.wfanet.measurement.edpaggregator.deploy.gcloud.requisitionfetcher.RequisitionFetcherFunction
#          bazel_target_label: //src/main/kotlin/org/wfanet/measurement/edpaggregator/deploy/gcloud/requisitionfetcher:RequisitionFetcherFunction_deploy.jar
#          run_service_account: ${{ env.REQUISITION_FETCHER_SERVICE_ACCOUNT }}
#          extra_env_vars: "KINGDOM_TARGET=${{ env.KINGDOM_PUBLIC_API_TARGET }},EDPA_CONFIG_STORAGE_BUCKET=${{ env.EDPA_CONFIG_STORAGE_BUCKET }},GOOGLE_PROJECT_ID=${{ env.GCLOUD_PROJECT }},GRPC_THROTTLER=${{ env.REQUISITION_FETCHER_GRPC_THROTTLER }}"
#          secret_mappings: "/secrets/key/edp7_tls.key=${{ env.EDPA_EDP_1_TLS_KEY_SECRET }}:latest,/secrets/cert/edp7_tls.pem=${{ env.EDPA_EDP_1_TLS_PEM_SECRET }}:latest,/secrets/ca/kingdom_root.pem=${{ env.KINGOM_ROOT_SECRET }}:latest"
=======
      - name: Deploy Requisition Fetcher
        uses: ./.github/actions/build-and-deploy-cloud-function
        with:
          cloud_region: ${{ vars.GCLOUD_REGION }}
          function_name: requisition-fetcher
          entry_point: org.wfanet.measurement.edpaggregator.deploy.gcloud.requisitionfetcher.RequisitionFetcherFunction
          bazel_target_label: //src/main/kotlin/org/wfanet/measurement/edpaggregator/deploy/gcloud/requisitionfetcher:RequisitionFetcherFunction_deploy.jar
          run_service_account: ${{ env.REQUISITION_FETCHER_SERVICE_ACCOUNT }}
          extra_env_vars: "KINGDOM_TARGET=${{ env.KINGDOM_PUBLIC_API_TARGET }},EDPA_CONFIG_STORAGE_BUCKET=${{ env.EDPA_CONFIG_STORAGE_BUCKET }},GOOGLE_PROJECT_ID=${{ env.GCLOUD_PROJECT }}"
          secret_mappings: "/secrets/key/edp7_tls.key=${{ env.EDPA_EDP_1_TLS_KEY_SECRET }}:latest,/secrets/cert/edp7_tls.pem=${{ env.EDPA_EDP_1_TLS_PEM_SECRET }}:latest,/secrets/ca/kingdom_root.pem=${{ env.KINGOM_ROOT_SECRET }}:latest,/secrets/private/edp7_enc_private.tink=${{ env.EDPA_EDP_1_ENC_PRIVATE }}:latest"
>>>>>>> eb61dba5

#      - name: Deploy Event Group Sync
#        uses: ./.github/actions/build-and-deploy-cloud-function
#        with:
#          cloud_region: ${{ vars.GCLOUD_REGION }}
#          function_name: event-group-sync
#          entry_point: org.wfanet.measurement.edpaggregator.deploy.gcloud.eventgroups.EventGroupSyncFunction
#          bazel_target_label: //src/main/kotlin/org/wfanet/measurement/edpaggregator/deploy/gcloud/eventgroups:EventGroupSyncFunction_deploy.jar
#          run_service_account: ${{ env.EVENT_GROUP_SYNC_SERVICE_ACCOUNT }}
#          extra_env_vars: "KINGDOM_TARGET=${{ env.KINGDOM_PUBLIC_API_TARGET }}"
#          secret_mappings: "/secrets/key/edp7_tls.key=${{ env.EDPA_EDP_1_TLS_KEY_SECRET }}:latest,/secrets/cert/edp7_tls.pem=${{ env.EDPA_EDP_1_TLS_PEM_SECRET }}:latest,/secrets/ca/kingdom_root.pem=${{ env.KINGOM_ROOT_SECRET }}:latest"<|MERGE_RESOLUTION|>--- conflicted
+++ resolved
@@ -52,11 +52,8 @@
       EDPA_EDP_1_TLS_PEM_SECRET: ${{ vars.EDPA_EDP_1_TLS_PEM_SECRET }}
       KINGOM_ROOT_SECRET: ${{ vars.KINGOM_ROOT_SECRET }}
       EDPA_CONFIG_STORAGE_BUCKET: ${{ vars.EDPA_CONFIG_GS_BUCKET }}
-<<<<<<< HEAD
       REQUISITION_FETCHER_GRPC_THROTTLER: ${{ vars.REQUISITION_FETCHER_GRPC_THROTTLER }}
-=======
       EDPA_EDP_1_ENC_PRIVATE: ${{ vars.EDPA_EDP_1_ENC_PRIVATE }}
->>>>>>> eb61dba5
 
     steps:
 
@@ -84,18 +81,6 @@
           extra_env_vars: "CERT_FILE_PATH=/secrets/cert/data_watcher_tls.pem,PRIVATE_KEY_FILE_PATH=/secrets/key/data_watcher_tls.key,CERT_COLLECTION_FILE_PATH=/secrets/ca/secure_computation_root.pem,CONTROL_PLANE_TARGET=${{ env.SECURE_COMPUTATION_PUBLIC_API_TARGET }},CONTROL_PLANE_CERT_HOST=data-watcher.secure-computation.${{ inputs.environment }}.halo-cmm.org,EDPA_CONFIG_STORAGE_BUCKET=${{ env.EDPA_CONFIG_STORAGE_BUCKET }},GOOGLE_PROJECT_ID=${{ env.GCLOUD_PROJECT }}"
           secret_mappings: "/secrets/key/data_watcher_tls.key=${{ env.DATA_WATCHER_TLS_KEY_SECRET }}:latest,/secrets/cert/data_watcher_tls.pem=${{ env.DATA_WATCHER_TLS_PEM_SECRET }}:latest,/secrets/ca/secure_computation_root.pem=${{ env.SECURE_COMPUTATION_ROOT_SECRET }}:latest"
 
-<<<<<<< HEAD
-#      - name: Deploy Requisition Fetcher
-#        uses: ./.github/actions/build-and-deploy-cloud-function
-#        with:
-#          cloud_region: ${{ vars.GCLOUD_REGION }}
-#          function_name: requisition-fetcher
-#          entry_point: org.wfanet.measurement.edpaggregator.deploy.gcloud.requisitionfetcher.RequisitionFetcherFunction
-#          bazel_target_label: //src/main/kotlin/org/wfanet/measurement/edpaggregator/deploy/gcloud/requisitionfetcher:RequisitionFetcherFunction_deploy.jar
-#          run_service_account: ${{ env.REQUISITION_FETCHER_SERVICE_ACCOUNT }}
-#          extra_env_vars: "KINGDOM_TARGET=${{ env.KINGDOM_PUBLIC_API_TARGET }},EDPA_CONFIG_STORAGE_BUCKET=${{ env.EDPA_CONFIG_STORAGE_BUCKET }},GOOGLE_PROJECT_ID=${{ env.GCLOUD_PROJECT }},GRPC_THROTTLER=${{ env.REQUISITION_FETCHER_GRPC_THROTTLER }}"
-#          secret_mappings: "/secrets/key/edp7_tls.key=${{ env.EDPA_EDP_1_TLS_KEY_SECRET }}:latest,/secrets/cert/edp7_tls.pem=${{ env.EDPA_EDP_1_TLS_PEM_SECRET }}:latest,/secrets/ca/kingdom_root.pem=${{ env.KINGOM_ROOT_SECRET }}:latest"
-=======
       - name: Deploy Requisition Fetcher
         uses: ./.github/actions/build-and-deploy-cloud-function
         with:
@@ -106,7 +91,6 @@
           run_service_account: ${{ env.REQUISITION_FETCHER_SERVICE_ACCOUNT }}
           extra_env_vars: "KINGDOM_TARGET=${{ env.KINGDOM_PUBLIC_API_TARGET }},EDPA_CONFIG_STORAGE_BUCKET=${{ env.EDPA_CONFIG_STORAGE_BUCKET }},GOOGLE_PROJECT_ID=${{ env.GCLOUD_PROJECT }}"
           secret_mappings: "/secrets/key/edp7_tls.key=${{ env.EDPA_EDP_1_TLS_KEY_SECRET }}:latest,/secrets/cert/edp7_tls.pem=${{ env.EDPA_EDP_1_TLS_PEM_SECRET }}:latest,/secrets/ca/kingdom_root.pem=${{ env.KINGOM_ROOT_SECRET }}:latest,/secrets/private/edp7_enc_private.tink=${{ env.EDPA_EDP_1_ENC_PRIVATE }}:latest"
->>>>>>> eb61dba5
 
 #      - name: Deploy Event Group Sync
 #        uses: ./.github/actions/build-and-deploy-cloud-function
