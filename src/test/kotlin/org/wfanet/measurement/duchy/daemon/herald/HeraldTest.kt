--- conflicted
+++ resolved
@@ -90,15 +90,12 @@
 import org.wfanet.measurement.internal.duchy.protocol.LiquidLegionsSketchAggregationV2.Stage.SETUP_PHASE
 import org.wfanet.measurement.internal.duchy.protocol.LiquidLegionsSketchAggregationV2.Stage.WAIT_REQUISITIONS_AND_KEY_SET
 import org.wfanet.measurement.internal.duchy.protocol.LiquidLegionsSketchAggregationV2.Stage.WAIT_TO_START
-<<<<<<< HEAD
-import org.wfanet.measurement.internal.duchy.protocol.LiquidLegionsV2NoiseConfig
-=======
 import org.wfanet.measurement.internal.duchy.protocol.LiquidLegionsSketchAggregationV2Kt
 import org.wfanet.measurement.internal.duchy.protocol.LiquidLegionsSketchAggregationV2Kt.ComputationDetailsKt.parameters
+import org.wfanet.measurement.internal.duchy.protocol.LiquidLegionsV2NoiseConfig
 import org.wfanet.measurement.internal.duchy.protocol.LiquidLegionsV2NoiseConfigKt.reachNoiseConfig
 import org.wfanet.measurement.internal.duchy.protocol.liquidLegionsSketchParameters
 import org.wfanet.measurement.internal.duchy.protocol.liquidLegionsV2NoiseConfig
->>>>>>> 0d638e52
 import org.wfanet.measurement.internal.duchy.setContinuationTokenRequest
 import org.wfanet.measurement.storage.StorageClient
 import org.wfanet.measurement.storage.testing.InMemoryStorageClient
@@ -530,6 +527,7 @@
                   size = 100_000L
                 }
                 noise = liquidLegionsV2NoiseConfig {
+                  noiseMechanism = LiquidLegionsV2NoiseConfig.NoiseMechanism.GEOMETRIC
                   reachNoiseConfig = reachNoiseConfig {
                     blindHistogramNoise = duchyDifferentialPrivacyParams {
                       epsilon = 3.1
