// Copyright 2023 The Cross-Media Measurement Authors
//
// Licensed under the Apache License, Version 2.0 (the "License");
// you may not use this file except in compliance with the License.
// You may obtain a copy of the License at
//
//      http://www.apache.org/licenses/LICENSE-2.0
//
// Unless required by applicable law or agreed to in writing, software
// distributed under the License is distributed on an "AS IS" BASIS,
// WITHOUT WARRANTIES OR CONDITIONS OF ANY KIND, either express or implied.
// See the License for the specific language governing permissions and
// limitations under the License.

package org.wfanet.measurement.duchy.db.computation

import kotlin.test.assertEquals
import kotlin.test.assertFails
import kotlin.test.assertFalse
import kotlin.test.assertTrue
import org.junit.Test
import org.junit.runner.RunWith
import org.junit.runners.JUnit4
import org.wfanet.measurement.internal.duchy.protocol.HonestMajorityShareShuffle

@RunWith(JUnit4::class)
class HonestMajorityShareShuffleProtocolEnumStagesTest {
  @Test
  fun `verify initial stage`() {
    assertTrue {
      HonestMajorityShareShuffleProtocol.EnumStages.validInitialStage(
        HonestMajorityShareShuffle.Stage.INITIALIZED
      )
    }
    assertTrue {
      HonestMajorityShareShuffleProtocol.EnumStages.validInitialStage(
        HonestMajorityShareShuffle.Stage.WAIT_ON_AGGREGATION_INPUT
      )
    }
    assertFalse {
      HonestMajorityShareShuffleProtocol.EnumStages.validInitialStage(
        HonestMajorityShareShuffle.Stage.SETUP_PHASE
      )
    }
  }

  @Test
  fun `enumToLong then longToEnum results in same enum value`() {
    for (stage in HonestMajorityShareShuffle.Stage.values()) {
      if (stage == HonestMajorityShareShuffle.Stage.UNRECOGNIZED) {
        assertFails { HonestMajorityShareShuffleProtocol.EnumStages.enumToLong(stage) }
      } else {
        assertEquals(
          stage,
          HonestMajorityShareShuffleProtocol.EnumStages.longToEnum(
            HonestMajorityShareShuffleProtocol.EnumStages.enumToLong(stage)
          ),
          "enumToLong and longToEnum were not inverses for $stage",
        )
      }
    }
  }

  @Test
  fun `longToEnum with invalid numbers`() {
    assertEquals(
      HonestMajorityShareShuffle.Stage.UNRECOGNIZED,
      HonestMajorityShareShuffleProtocol.EnumStages.longToEnum(-1),
    )
    assertEquals(
      HonestMajorityShareShuffle.Stage.UNRECOGNIZED,
      HonestMajorityShareShuffleProtocol.EnumStages.longToEnum(1000),
    )
  }

  @Test
  fun `verify transistions`() {
    assertTrue {
      HonestMajorityShareShuffleProtocol.EnumStages.validTransition(
<<<<<<< HEAD
        HonestMajorityShareShuffle.Stage.SET_PARTICIPANT_PARAMS_PHASE,
        HonestMajorityShareShuffle.Stage.WAIT_ON_REQUISITION_FULFILLMENT,
=======
        HonestMajorityShareShuffle.Stage.INITIALIZED,
        HonestMajorityShareShuffle.Stage.WAIT_TO_START,
>>>>>>> dcc3c5c2
      )
    }

    assertTrue {
      HonestMajorityShareShuffleProtocol.EnumStages.validTransition(
<<<<<<< HEAD
        HonestMajorityShareShuffle.Stage.WAIT_ON_REQUISITION_FULFILLMENT,
=======
        HonestMajorityShareShuffle.Stage.INITIALIZED,
        HonestMajorityShareShuffle.Stage.WAIT_ON_SHUFFLE_INPUT_PHASE_ONE,
      )
    }

    assertTrue {
      HonestMajorityShareShuffleProtocol.EnumStages.validTransition(
        HonestMajorityShareShuffle.Stage.WAIT_TO_START,
>>>>>>> dcc3c5c2
        HonestMajorityShareShuffle.Stage.SETUP_PHASE,
      )
    }

    assertTrue {
      HonestMajorityShareShuffleProtocol.EnumStages.validTransition(
<<<<<<< HEAD
        HonestMajorityShareShuffle.Stage.WAIT_ON_REQUISITION_FULFILLMENT,
        HonestMajorityShareShuffle.Stage.WAIT_ON_SHUFFLE_INPUT_PHASE_ONE,
      )
    }

    assertTrue {
      HonestMajorityShareShuffleProtocol.EnumStages.validTransition(
=======
>>>>>>> dcc3c5c2
        HonestMajorityShareShuffle.Stage.WAIT_ON_SHUFFLE_INPUT_PHASE_ONE,
        HonestMajorityShareShuffle.Stage.SETUP_PHASE,
      )
    }
    assertTrue {
      HonestMajorityShareShuffleProtocol.EnumStages.validTransition(
        HonestMajorityShareShuffle.Stage.SETUP_PHASE,
        HonestMajorityShareShuffle.Stage.SHUFFLE_PHASE,
      )
    }

    assertTrue {
      HonestMajorityShareShuffleProtocol.EnumStages.validTransition(
        HonestMajorityShareShuffle.Stage.WAIT_ON_SHUFFLE_INPUT_PHASE_TWO,
        HonestMajorityShareShuffle.Stage.SHUFFLE_PHASE,
      )
    }

    assertTrue {
      HonestMajorityShareShuffleProtocol.EnumStages.validTransition(
        HonestMajorityShareShuffle.Stage.WAIT_ON_AGGREGATION_INPUT,
        HonestMajorityShareShuffle.Stage.AGGREGATION_PHASE,
      )
    }

    assertFalse {
      HonestMajorityShareShuffleProtocol.EnumStages.validTransition(
        HonestMajorityShareShuffle.Stage.WAIT_ON_AGGREGATION_INPUT,
        HonestMajorityShareShuffle.Stage.COMPLETE,
      )
    }

    assertFalse {
      HonestMajorityShareShuffleProtocol.EnumStages.validTransition(
        HonestMajorityShareShuffle.Stage.SETUP_PHASE,
        HonestMajorityShareShuffle.Stage.COMPLETE,
      )
    }

    assertFalse {
      HonestMajorityShareShuffleProtocol.EnumStages.validTransition(
        HonestMajorityShareShuffle.Stage.UNRECOGNIZED,
        HonestMajorityShareShuffle.Stage.SETUP_PHASE,
      )
    }
  }
}<|MERGE_RESOLUTION|>--- conflicted
+++ resolved
@@ -77,21 +77,13 @@
   fun `verify transistions`() {
     assertTrue {
       HonestMajorityShareShuffleProtocol.EnumStages.validTransition(
-<<<<<<< HEAD
-        HonestMajorityShareShuffle.Stage.SET_PARTICIPANT_PARAMS_PHASE,
-        HonestMajorityShareShuffle.Stage.WAIT_ON_REQUISITION_FULFILLMENT,
-=======
         HonestMajorityShareShuffle.Stage.INITIALIZED,
         HonestMajorityShareShuffle.Stage.WAIT_TO_START,
->>>>>>> dcc3c5c2
       )
     }
 
     assertTrue {
       HonestMajorityShareShuffleProtocol.EnumStages.validTransition(
-<<<<<<< HEAD
-        HonestMajorityShareShuffle.Stage.WAIT_ON_REQUISITION_FULFILLMENT,
-=======
         HonestMajorityShareShuffle.Stage.INITIALIZED,
         HonestMajorityShareShuffle.Stage.WAIT_ON_SHUFFLE_INPUT_PHASE_ONE,
       )
@@ -100,23 +92,12 @@
     assertTrue {
       HonestMajorityShareShuffleProtocol.EnumStages.validTransition(
         HonestMajorityShareShuffle.Stage.WAIT_TO_START,
->>>>>>> dcc3c5c2
         HonestMajorityShareShuffle.Stage.SETUP_PHASE,
       )
     }
 
     assertTrue {
       HonestMajorityShareShuffleProtocol.EnumStages.validTransition(
-<<<<<<< HEAD
-        HonestMajorityShareShuffle.Stage.WAIT_ON_REQUISITION_FULFILLMENT,
-        HonestMajorityShareShuffle.Stage.WAIT_ON_SHUFFLE_INPUT_PHASE_ONE,
-      )
-    }
-
-    assertTrue {
-      HonestMajorityShareShuffleProtocol.EnumStages.validTransition(
-=======
->>>>>>> dcc3c5c2
         HonestMajorityShareShuffle.Stage.WAIT_ON_SHUFFLE_INPUT_PHASE_ONE,
         HonestMajorityShareShuffle.Stage.SETUP_PHASE,
       )
