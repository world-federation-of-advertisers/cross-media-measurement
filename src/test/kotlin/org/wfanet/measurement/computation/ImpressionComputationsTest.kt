--- conflicted
+++ resolved
@@ -72,21 +72,28 @@
   }
 
   @Test
-<<<<<<< HEAD
+  fun `throws error is sensitivity is not set but dp params are set`() {
+    val histogram = longArrayOf(2L, 4L, 0L, 8L, 0L, 0L, 10L, 0L, 2L) // 1*2 + 2*4 + 4*8 + 7*10 + 7*2
+    assertFailsWith<IllegalStateException> {
+      ImpressionComputations(l0Sensitivity = null, lInfiniteSensitivity = null)
+        .computeImpressionCount(
+          rawHistogram = histogram,
+          vidSamplingIntervalWidth = 1.0f,
+          dpParams = DP_PARAMS,
+          kAnonymityParams = null,
+        )
+    }
+  }
+
+  @Test
   fun `impression count with K Anonymity is zero for too few unique users`() {
     val histogram = longArrayOf(2L, 4L, 0L, 8L, 0L, 0L, 10L, 0L, 2L) // 1*2 + 2*4 + 4*8 + 7*10 + 7*2
     val kAnonymityParams = KAnonymityParams(minUsers = 28, minImpressions = 50)
     val result =
-=======
-  fun `throws error is sensitivity is not set but dp params are set`() {
-    val histogram = longArrayOf(2L, 4L, 0L, 8L, 0L, 0L, 10L, 0L, 2L) // 1*2 + 2*4 + 4*8 + 7*10 + 7*2
-    assertFailsWith<IllegalStateException> {
->>>>>>> c28e97fc
       ImpressionComputations(l0Sensitivity = null, lInfiniteSensitivity = null)
         .computeImpressionCount(
           rawHistogram = histogram,
           vidSamplingIntervalWidth = 1.0f,
-<<<<<<< HEAD
           dpParams = null,
           kAnonymityParams = kAnonymityParams,
         )
@@ -121,11 +128,6 @@
           kAnonymityParams = kAnonymityParams,
         )
     assertThat(result).isEqualTo(130)
-=======
-          dpParams = DP_PARAMS,
-        )
-    }
->>>>>>> c28e97fc
   }
 
   companion object {
