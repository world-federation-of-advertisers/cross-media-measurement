/*
 * Copyright 2025 The Cross-Media Measurement Authors
 *
 * Licensed under the Apache License, Version 2.0 (the "License");
 * you may not use this file except in compliance with the License.
 * You may obtain a copy of the License at
 *
 *     http://www.apache.org/licenses/LICENSE-2.0
 *
 * Unless required by applicable law or agreed to in writing, software
 * distributed under the License is distributed on an "AS IS" BASIS,
 * WITHOUT WARRANTIES OR CONDITIONS OF ANY KIND, either express or implied.
 * See the License for the specific language governing permissions and
 * limitations under the License.
 */

package org.wfanet.measurement.edpaggregator.deploy.gcloud.requisitionfetcher

import com.google.common.truth.Truth.assertThat
import com.google.protobuf.Any
import io.netty.handler.ssl.ClientAuth
import java.net.URI
import java.net.http.HttpClient
import java.net.http.HttpRequest
import java.net.http.HttpResponse.BodyHandlers
import java.nio.file.Path
import java.nio.file.Paths
import java.util.logging.Logger
import kotlinx.coroutines.runBlocking
import org.junit.After
import org.junit.Before
import org.junit.Rule
import org.junit.Test
import org.junit.rules.TemporaryFolder
import org.mockito.kotlin.any
import org.wfanet.measurement.api.v2alpha.RequisitionsGrpcKt.RequisitionsCoroutineImplBase
import org.wfanet.measurement.api.v2alpha.listRequisitionsResponse
import org.wfanet.measurement.api.v2alpha.requisition
import org.wfanet.measurement.common.crypto.SigningCerts
import org.wfanet.measurement.common.getRuntimePath
import org.wfanet.measurement.common.grpc.CommonServer
import org.wfanet.measurement.common.grpc.testing.mockService
import org.wfanet.measurement.common.readByteString
import org.wfanet.measurement.gcloud.testing.FunctionsFrameworkInvokerProcess

/** Test class for the RequisitionFetcherFunction. */
class RequisitionFetcherFunctionTest {
  /** Temp folder to store Requisitions in test. */
  @Rule @JvmField val tempFolder = TemporaryFolder()

  /** Mock of RequisitionsService. */
  private val requisitionsServiceMock: RequisitionsCoroutineImplBase = mockService {
    onBlocking { listRequisitions(any()) }
      .thenReturn(listRequisitionsResponse { requisitions += REQUISITION })
  }

  /** Grpc server to handle calls to RequisitionService. */
  private lateinit var grpcServer: CommonServer

  /** Process for RequisitionFetcher Google cloud function. */
  private lateinit var functionProcess: FunctionsFrameworkInvokerProcess

  /** Sets up the infrastructure before each test. */
  @Before
  fun startInfra() {

    /** Start gRPC server with mock Requisitions service */
    grpcServer =
      CommonServer.fromParameters(
          verboseGrpcLogging = true,
          certs = serverCerts,
          clientAuth = ClientAuth.REQUIRE,
          nameForLogging = "RequisitionsServiceServer",
          services = listOf(requisitionsServiceMock.bindService()),
        )
        .start()
    logger.info("Started gRPC server on port ${grpcServer.port}")

    /** Start the RequisitionFetcherFunction process */
    functionProcess =
      FunctionsFrameworkInvokerProcess(
        javaBinaryPath = FETCHER_BINARY_PATH,
        classTarget = GCF_TARGET,
      )
    runBlocking {
      val port =
        functionProcess.start(
          mapOf(
            "REQUISITION_FETCHER_CONFIG_RESOURCE_PATH" to
              Paths.get(
                  "main",
                  "kotlin",
                  "org",
                  "wfanet",
                  "measurement",
                  "edpaggregator",
                  "deploy",
                  "gcloud",
                  "requisitionfetcher",
                  "testing",
                  "requisition_fetcher_config.textproto",
                )
                .toString(),
            "REQUISITION_FILE_SYSTEM_PATH" to tempFolder.root.path,
            "KINGDOM_TARGET" to "localhost:${grpcServer.port}",
            "KINGDOM_CERT_HOST" to "localhost",
            "PAGE_SIZE" to "10",
            "STORAGE_PATH_PREFIX" to STORAGE_PATH_PREFIX,
          )
        )
      logger.info("Started RequisitionFetcher process on port $port")
    }
  }

  /** Cleans up resources after each test. */
  @After
  fun cleanUp() {
    functionProcess.close()
    grpcServer.shutdown()
  }

  /** Tests the RequisitionFetcherFunction as a local process. */
  @Test
  fun `test RequisitionFetcherFunction as local process`() {
    val url = "http://localhost:${functionProcess.port}"
    logger.info("Testing Cloud Function at: $url")

    val client = HttpClient.newHttpClient()
    val getRequest = HttpRequest.newBuilder().uri(URI.create(url)).GET().build()
    val getResponse = client.send(getRequest, BodyHandlers.ofString())
    logger.info("Response status: ${getResponse.statusCode()}")
    logger.info("Response body: ${getResponse.body()}")
    // Verify the function worked
    assertThat(getResponse.statusCode()).isEqualTo(200)

    val storedRequisitionPath = Paths.get(STORAGE_PATH_PREFIX, REQUISITION.name)
    val requisitionFile = tempFolder.root.toPath().resolve(storedRequisitionPath).toFile()
    assertThat(requisitionFile.exists()).isTrue()
    assertThat(requisitionFile.readByteString()).isEqualTo(PACKED_REQUISITION.toByteString())
  }

  companion object {
    private val FETCHER_BINARY_PATH =
      Paths.get(
        "wfa_measurement_system",
        "src",
        "main",
        "kotlin",
        "org",
        "wfanet",
        "measurement",
        "edpaggregator",
        "deploy",
        "gcloud",
        "requisitionfetcher",
        "testing",
        "InvokeRequisitionFetcherFunction",
      )
    private const val GCF_TARGET =
      "org.wfanet.measurement.edpaggregator.deploy.gcloud.requisitionfetcher.RequisitionFetcherFunction"
    private const val DATA_PROVIDER_NAME = "dataProviders/AAAAAAAAAHs"
    private const val REQUISITION_NAME = "$DATA_PROVIDER_NAME/requisitions/foo"
    private val REQUISITION = requisition { name = REQUISITION_NAME }
    private val PACKED_REQUISITION = Any.pack(REQUISITION)
    private val STORAGE_PATH_PREFIX = "edp1"
    private val SECRETS_DIR: Path =
      getRuntimePath(
        Paths.get("wfa_measurement_system", "src", "main", "k8s", "testing", "secretfiles")
      )!!
    private val CONFIG_DIR: Path =
      getRuntimePath(
<<<<<<< HEAD
        Paths.get("wfa_measurement_system", "src", "main", "kotlin", "org", "wfanet", "measurement", "edpaggregator", "deploy", "gcloud", "requisitionfetcher")
=======
        Paths.get(
          "wfa_measurement_system",
          "src",
          "main",
          "kotlin",
          "org",
          "wfanet",
          "measurement",
          "edpaggregator",
          "deploy",
          "gcloud",
          "requisitionfetcher",
        )
>>>>>>> 3840fd34
      )!!
    private val serverCerts =
      SigningCerts.fromPemFiles(
        certificateFile = SECRETS_DIR.resolve("kingdom_tls.pem").toFile(),
        privateKeyFile = SECRETS_DIR.resolve("kingdom_tls.key").toFile(),
        trustedCertCollectionFile = SECRETS_DIR.resolve("edp7_root.pem").toFile(),
      )
    private val logger: Logger = Logger.getLogger(this::class.java.name)
  }
}<|MERGE_RESOLUTION|>--- conflicted
+++ resolved
@@ -169,9 +169,6 @@
       )!!
     private val CONFIG_DIR: Path =
       getRuntimePath(
-<<<<<<< HEAD
-        Paths.get("wfa_measurement_system", "src", "main", "kotlin", "org", "wfanet", "measurement", "edpaggregator", "deploy", "gcloud", "requisitionfetcher")
-=======
         Paths.get(
           "wfa_measurement_system",
           "src",
@@ -185,7 +182,6 @@
           "gcloud",
           "requisitionfetcher",
         )
->>>>>>> 3840fd34
       )!!
     private val serverCerts =
       SigningCerts.fromPemFiles(
