--- conflicted
+++ resolved
@@ -19,10 +19,7 @@
 import com.google.common.truth.Truth.assertThat
 import com.google.protobuf.Any
 import com.google.protobuf.kotlin.toByteString
-<<<<<<< HEAD
-=======
 import com.google.type.interval
->>>>>>> da2b2e64
 import io.netty.handler.ssl.ClientAuth
 import java.net.URI
 import java.net.http.HttpClient
@@ -40,14 +37,10 @@
 import org.junit.Test
 import org.junit.rules.TemporaryFolder
 import org.mockito.kotlin.any
-<<<<<<< HEAD
-import org.wfanet.measurement.api.v2alpha.RequisitionSpecKt
-=======
 import org.wfanet.measurement.api.v2alpha.DataProviderCertificateKey
 import org.wfanet.measurement.api.v2alpha.EventGroupsGrpcKt
 import org.wfanet.measurement.api.v2alpha.RequisitionSpecKt
 import org.wfanet.measurement.api.v2alpha.RequisitionSpecKt.eventFilter
->>>>>>> da2b2e64
 import org.wfanet.measurement.api.v2alpha.RequisitionSpecKt.eventGroupEntry
 import org.wfanet.measurement.api.v2alpha.RequisitionsGrpcKt.RequisitionsCoroutineImplBase
 import org.wfanet.measurement.api.v2alpha.certificate
@@ -55,43 +48,18 @@
 import org.wfanet.measurement.api.v2alpha.listRequisitionsResponse
 import org.wfanet.measurement.api.v2alpha.requisition
 import org.wfanet.measurement.api.v2alpha.requisitionSpec
-<<<<<<< HEAD
-import org.wfanet.measurement.common.crypto.SigningCerts
-import org.wfanet.measurement.common.crypto.SigningKeyHandle
-=======
 import org.wfanet.measurement.common.OpenEndTimeRange
 import org.wfanet.measurement.common.crypto.SigningCerts
 import org.wfanet.measurement.common.crypto.SigningKeyHandle
 import org.wfanet.measurement.common.crypto.subjectKeyIdentifier
 import org.wfanet.measurement.common.crypto.testing.loadSigningKey
 import org.wfanet.measurement.common.crypto.tink.loadPublicKey
->>>>>>> da2b2e64
 import org.wfanet.measurement.common.getRuntimePath
 import org.wfanet.measurement.common.grpc.CommonServer
-import org.wfanet.measurement.api.v2alpha.RequisitionSpecKt.eventFilter
 import org.wfanet.measurement.common.grpc.testing.mockService
 import org.wfanet.measurement.common.identity.externalIdToApiId
 import org.wfanet.measurement.common.pack
 import org.wfanet.measurement.common.readByteString
-<<<<<<< HEAD
-import org.wfanet.measurement.common.crypto.testing.loadSigningKey
-import org.wfanet.measurement.common.crypto.tink.loadPublicKey
-import org.wfanet.measurement.common.pack
-import org.wfanet.measurement.consent.client.common.toEncryptionPublicKey
-import org.wfanet.measurement.consent.client.measurementconsumer.encryptRequisitionSpec
-import com.google.type.interval
-import java.time.LocalDate
-import kotlin.random.Random
-import org.wfanet.measurement.api.v2alpha.DataProviderCertificateKey
-import org.wfanet.measurement.api.v2alpha.EventGroupsGrpcKt
-import org.wfanet.measurement.api.v2alpha.certificate
-import org.wfanet.measurement.api.v2alpha.eventGroup
-import org.wfanet.measurement.common.OpenEndTimeRange
-import org.wfanet.measurement.common.crypto.subjectKeyIdentifier
-import org.wfanet.measurement.common.identity.externalIdToApiId
-import org.wfanet.measurement.common.toProtoTime
-import org.wfanet.measurement.consent.client.measurementconsumer.signRequisitionSpec
-=======
 import org.wfanet.measurement.common.toProtoTime
 import org.wfanet.measurement.consent.client.common.toEncryptionPublicKey
 import org.wfanet.measurement.consent.client.measurementconsumer.encryptRequisitionSpec
@@ -100,13 +68,7 @@
 import org.wfanet.measurement.edpaggregator.v1alpha.GroupedRequisitionsKt.eventGroupMapEntry
 import org.wfanet.measurement.edpaggregator.v1alpha.GroupedRequisitionsKt.requisitionEntry
 import org.wfanet.measurement.edpaggregator.v1alpha.groupedRequisitions
->>>>>>> da2b2e64
 import org.wfanet.measurement.gcloud.testing.FunctionsFrameworkInvokerProcess
-import org.wfanet.measurement.edpaggregator.v1alpha.GroupedRequisitions
-import org.wfanet.measurement.edpaggregator.v1alpha.groupedRequisitions
-import org.wfanet.measurement.edpaggregator.v1alpha.GroupedRequisitionsKt.eventGroupDetails
-import org.wfanet.measurement.edpaggregator.v1alpha.GroupedRequisitionsKt.eventGroupMapEntry
-import org.wfanet.measurement.edpaggregator.v1alpha.GroupedRequisitionsKt.requisitionEntry
 
 /** Test class for the RequisitionFetcherFunction. */
 class RequisitionFetcherFunctionTest {
@@ -146,12 +108,8 @@
           certs = serverCerts,
           clientAuth = ClientAuth.REQUIRE,
           nameForLogging = "RequisitionsServiceServer",
-<<<<<<< HEAD
-          services = listOf(requisitionsServiceMock.bindService(), eventGroupsServiceMock.bindService()),
-=======
           services =
             listOf(requisitionsServiceMock.bindService(), eventGroupsServiceMock.bindService()),
->>>>>>> da2b2e64
         )
         .start()
     logger.info("Started gRPC server on port ${grpcServer.port}")
@@ -172,11 +130,7 @@
             "PAGE_SIZE" to "10",
             "STORAGE_PATH_PREFIX" to STORAGE_PATH_PREFIX,
             "EDPA_CONFIG_STORAGE_BUCKET" to REQUISITION_CONFIG_FILE_SYSTEM_PATH,
-<<<<<<< HEAD
-            "GRPC_THROTTLER" to "1000"
-=======
             "GRPC_REQUEST_INTERVAL" to "1s",
->>>>>>> da2b2e64
           )
         )
       logger.info("Started RequisitionFetcher process on port $port")
@@ -204,26 +158,14 @@
     assertThat(getResponse.statusCode()).isEqualTo(200)
     val storageDir = tempFolder.root.toPath().resolve(STORAGE_PATH_PREFIX).toFile()
 
-<<<<<<< HEAD
-    val fileName: String? = storageDir
-      .takeIf { it.exists() && it.isDirectory }
-      ?.listFiles()
-      ?.singleOrNull()
-      ?.name
-=======
     val fileName: String? =
       storageDir.takeIf { it.exists() && it.isDirectory }?.listFiles()?.singleOrNull()?.name
->>>>>>> da2b2e64
     val storedRequisitionPath = Paths.get(STORAGE_PATH_PREFIX, fileName)
     val requisitionFile = tempFolder.root.toPath().resolve(storedRequisitionPath).toFile()
     assertThat(requisitionFile.exists()).isTrue()
     val storedAny = Any.parseFrom(requisitionFile.readBytes())
-<<<<<<< HEAD
-    assertThat(requisitionFile.readByteString()).isEqualTo(Any.pack(GROUPED_REQUISITION).toByteString())
-=======
     assertThat(requisitionFile.readByteString())
       .isEqualTo(Any.pack(GROUPED_REQUISITION).toByteString())
->>>>>>> da2b2e64
   }
 
   companion object {
@@ -281,14 +223,7 @@
       DataProviderCertificateKey(EDP_ID, externalIdToApiId(8L))
 
     private val EDP_SIGNING_KEY =
-<<<<<<< HEAD
-      loadSigningKey(
-        "${EDP_DISPLAY_NAME}_cs_cert.der",
-        "${EDP_DISPLAY_NAME}_cs_private.der"
-      )
-=======
       loadSigningKey("${EDP_DISPLAY_NAME}_cs_cert.der", "${EDP_DISPLAY_NAME}_cs_private.der")
->>>>>>> da2b2e64
 
     private val DATA_PROVIDER_CERTIFICATE = certificate {
       name = DATA_PROVIDER_CERTIFICATE_KEY.toName()
@@ -309,14 +244,7 @@
     }
 
     protected val REQUISITION_SPEC = requisitionSpec {
-<<<<<<< HEAD
-      events =
-        RequisitionSpecKt.events {
-          eventGroups += EVENT_GROUP_ENTRY
-        }
-=======
       events = RequisitionSpecKt.events { eventGroups += EVENT_GROUP_ENTRY }
->>>>>>> da2b2e64
       measurementPublicKey = MC_PUBLIC_KEY.pack()
       nonce = Random.Default.nextLong()
     }
@@ -331,19 +259,6 @@
       )
     }
 
-<<<<<<< HEAD
-    @JvmStatic
-    protected val MC_SIGNING_KEY = loadSigningKey(
-      "mc_cs_cert.der",
-      "mc_cs_private.der"
-    )
-
-    private val ENCRYPTED_REQUISITION_SPEC =
-          encryptRequisitionSpec(
-            signRequisitionSpec(REQUISITION_SPEC, MC_SIGNING_KEY),
-            DATA_PROVIDER_PUBLIC_KEY,
-          )
-=======
     @JvmStatic protected val MC_SIGNING_KEY = loadSigningKey("mc_cs_cert.der", "mc_cs_private.der")
 
     private val ENCRYPTED_REQUISITION_SPEC =
@@ -351,7 +266,6 @@
         signRequisitionSpec(REQUISITION_SPEC, MC_SIGNING_KEY),
         DATA_PROVIDER_PUBLIC_KEY,
       )
->>>>>>> da2b2e64
 
     private val REQUISITION = requisition {
       name = REQUISITION_NAME
@@ -372,17 +286,7 @@
         }
       }
 
-<<<<<<< HEAD
-      requisitions.add(
-        requisitionEntry {
-          requisition = Any.pack(
-            REQUISITION
-          )
-        }
-      )
-=======
       requisitions.add(requisitionEntry { requisition = Any.pack(REQUISITION) })
->>>>>>> da2b2e64
     }
 
     private val STORAGE_PATH_PREFIX = "edp7"
