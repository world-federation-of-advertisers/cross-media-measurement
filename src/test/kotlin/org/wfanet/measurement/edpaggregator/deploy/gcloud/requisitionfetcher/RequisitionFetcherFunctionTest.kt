--- conflicted
+++ resolved
@@ -130,11 +130,7 @@
             "PAGE_SIZE" to "10",
             "STORAGE_PATH_PREFIX" to STORAGE_PATH_PREFIX,
             "EDPA_CONFIG_STORAGE_BUCKET" to REQUISITION_CONFIG_FILE_SYSTEM_PATH,
-<<<<<<< HEAD
-            "GRPC_REQUEST_INTERVAL_SECONDS" to "1",
-=======
             "GRPC_REQUEST_INTERVAL" to "1s",
->>>>>>> da2b2e64
           )
         )
       logger.info("Started RequisitionFetcher process on port $port")
