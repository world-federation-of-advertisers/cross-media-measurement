--- conflicted
+++ resolved
@@ -18,17 +18,11 @@
 
 import com.google.common.truth.Truth.assertThat
 import com.google.common.truth.extensions.proto.ProtoTruth.assertThat
-<<<<<<< HEAD
-import com.google.protobuf.timestamp
-import com.google.type.interval
-import kotlinx.coroutines.flow.emptyFlow
-=======
 import com.google.protobuf.Any
 import com.google.protobuf.timestamp
 import com.google.type.interval
 import io.grpc.Status
 import io.grpc.StatusException
->>>>>>> c53a92c4
 import java.time.Clock
 import com.google.protobuf.Any
 import java.time.Duration
@@ -41,11 +35,8 @@
 import org.junit.runner.RunWith
 import org.junit.runners.JUnit4
 import org.mockito.kotlin.any
-<<<<<<< HEAD
-=======
 import org.mockito.kotlin.stub
 import org.mockito.kotlin.times
->>>>>>> c53a92c4
 import org.mockito.kotlin.whenever
 import org.wfanet.measurement.api.v2alpha.EventGroupsGrpcKt.EventGroupsCoroutineImplBase
 import org.wfanet.measurement.api.v2alpha.EventGroupsGrpcKt.EventGroupsCoroutineStub
@@ -74,30 +65,13 @@
 import org.wfanet.measurement.edpaggregator.v1alpha.RefuseRequisitionMetadataRequest
 import org.wfanet.measurement.edpaggregator.v1alpha.RequisitionMetadata
 import org.wfanet.measurement.edpaggregator.v1alpha.RequisitionMetadataServiceGrpcKt
-<<<<<<< HEAD
-import org.wfanet.measurement.storage.filesystem.FileSystemStorageClient
-import org.wfanet.measurement.edpaggregator.v1alpha.listRequisitionMetadataResponse
-import org.wfanet.measurement.consent.client.measurementconsumer.signMeasurementSpec
-=======
 import org.wfanet.measurement.edpaggregator.v1alpha.listRequisitionMetadataResponse
 import org.wfanet.measurement.edpaggregator.v1alpha.requisitionMetadata
 import org.wfanet.measurement.storage.filesystem.FileSystemStorageClient
->>>>>>> c53a92c4
 
 @RunWith(JUnit4::class)
 class RequisitionGrouperByReportIdTest : AbstractRequisitionGrouperTest() {
 
-<<<<<<< HEAD
-  @Rule
-  @JvmField val tempFolder = TemporaryFolder()
-
-  private val createRequisitionMetadataRequests = mutableListOf<CreateRequisitionMetadataRequest>()
-  private val refuseRequisitionMetadataRequests = mutableListOf<RefuseRequisitionMetadataRequest>()
-
-  override val requisitionsServiceMock: RequisitionsGrpcKt.RequisitionsCoroutineImplBase by lazy {
-    mockService {}
-  }
-=======
   @Rule @JvmField val tempFolder = TemporaryFolder()
 
   private val createRequisitionMetadataRequests = mutableListOf<CreateRequisitionMetadataRequest>()
@@ -131,7 +105,6 @@
           requisitionMetadata {}
         }
     }
->>>>>>> c53a92c4
 
   private val requisitionMetadataServiceMock:
     RequisitionMetadataServiceGrpcKt.RequisitionMetadataServiceCoroutineImplBase =
@@ -279,314 +252,6 @@
   }
 
   @Test
-<<<<<<< HEAD
-  fun `existing requisition metadata without blob storage resolves into two grouped requisitions`() = runBlocking {
-
-    whenever(requisitionMetadataServiceMock.listRequisitionMetadata(any())).thenReturn(
-      listRequisitionMetadataResponse {
-        requisitionMetadata += requisitionMetadata {
-          state = RequisitionMetadata.State.STORED
-          cmmsCreateTime = timestamp { seconds = 12345 }
-          cmmsRequisition = TestRequisitionData.REQUISITION.name
-          blobUri = BLOB_URI_PREFIX
-          blobTypeUrl = "some-blob-type-url"
-          groupId = "an-existing-group-id"
-          report = "report-name"
-        }
-      }
-    )
-
-    val requisition2 =
-      TestRequisitionData.REQUISITION.copy {
-        name = "${TestRequisitionData.EDP_NAME}/requisitions/foo2"
-        val requisitionSpec =
-          TestRequisitionData.REQUISITION_SPEC.copy {
-            events =
-              RequisitionSpecKt.events {
-                eventGroups +=
-                  RequisitionSpecKt.eventGroupEntry {
-                    key = TestRequisitionData.EVENT_GROUP_NAME
-                    value =
-                      RequisitionSpecKt.EventGroupEntryKt.value {
-                        collectionInterval = interval {
-                          startTime =
-                            TestRequisitionData.TIME_RANGE.start
-                              .plus(1, ChronoUnit.HOURS)
-                              .toProtoTime()
-                          endTime =
-                            TestRequisitionData.TIME_RANGE.endExclusive
-                              .plus(1, ChronoUnit.HOURS)
-                              .toProtoTime()
-                        }
-                        filter =
-                          RequisitionSpecKt.eventFilter {
-                            expression =
-                              "person.age_group == ${Person.AgeGroup.YEARS_18_TO_34_VALUE} && " +
-                                      "person.gender == ${Person.Gender.FEMALE_VALUE}"
-                          }
-                      }
-                  }
-              }
-          }
-        this.encryptedRequisitionSpec =
-          encryptRequisitionSpec(
-            signedMessage { message = requisitionSpec.pack() },
-            TestRequisitionData.DATA_PROVIDER_PUBLIC_KEY,
-          )
-      }
-
-    val groupedRequisitions: List<GroupedRequisitions> = runBlocking {
-      requisitionGrouper.groupRequisitions(listOf(TestRequisitionData.REQUISITION, requisition2))
-    }
-    assertThat(groupedRequisitions).hasSize(2)
-    val groupedRequisition = groupedRequisitions[0]
-    assertThat(groupedRequisition.eventGroupMapList.single())
-      .isEqualTo(
-        eventGroupMapEntry {
-          eventGroup = "dataProviders/someDataProvider/eventGroups/name"
-          details = eventGroupDetails {
-            eventGroupReferenceId = "some-event-group-reference-id"
-            collectionIntervals +=
-              listOf(
-                interval {
-                  startTime = TestRequisitionData.TIME_RANGE.start.toProtoTime()
-                  endTime =
-                    TestRequisitionData.TIME_RANGE.endExclusive.toProtoTime()
-                }
-              )
-          }
-        }
-      )
-    assertThat(
-      groupedRequisition.requisitionsList.map { it.requisition.unpack(Requisition::class.java) }
-    )
-      .isEqualTo(listOf(TestRequisitionData.REQUISITION))
-
-    assertThat(groupedRequisition.modelLine).isEqualTo("some-model-line")
-
-    val newGroupedRequisition = groupedRequisitions[1]
-    assertThat(newGroupedRequisition.eventGroupMapList.single())
-      .isEqualTo(
-        eventGroupMapEntry {
-          eventGroup = "dataProviders/someDataProvider/eventGroups/name"
-          details = eventGroupDetails {
-            eventGroupReferenceId = "some-event-group-reference-id"
-            collectionIntervals +=
-              listOf(
-                interval {
-                  startTime = TestRequisitionData.TIME_RANGE.start.plus(1, ChronoUnit.HOURS).toProtoTime()
-                  endTime =
-                    TestRequisitionData.TIME_RANGE.endExclusive.plus(1, ChronoUnit.HOURS).toProtoTime()
-                }
-              )
-          }
-        }
-      )
-    assertThat(
-      newGroupedRequisition.requisitionsList.map { it.requisition.unpack(Requisition::class.java) }
-    )
-      .isEqualTo(listOf(requisition2))
-
-    assertThat(groupedRequisition.modelLine).isEqualTo("some-model-line")
-
-    assertThat(createRequisitionMetadataRequests).hasSize(1)
-  }
-
-  @Test
-  fun `existing multiple requisition metadata resolves correclty into two grouped requisitions`() = runBlocking {
-
-    val storageClient = FileSystemStorageClient(tempFolder.root)
-    val firstBlobUri = "$BLOB_URI_PREFIX/$STORAGE_PATH_PREFIX/an-existing-group-id"
-    val secondBlobUri = "$BLOB_URI_PREFIX/$STORAGE_PATH_PREFIX/another-existing-group-id"
-    val blobKey = "$STORAGE_PATH_PREFIX/an-existing-group-id"
-    val defaultGroupedRequisitions = GroupedRequisitions.getDefaultInstance()
-
-    storageClient.writeBlob(blobKey, Any.pack(defaultGroupedRequisitions).toByteString())
-
-    whenever(requisitionMetadataServiceMock.listRequisitionMetadata(any())).thenReturn(
-      listRequisitionMetadataResponse {
-        requisitionMetadata += requisitionMetadata {
-          state = RequisitionMetadata.State.STORED
-          cmmsCreateTime = timestamp { seconds = 12345 }
-          cmmsRequisition = "${TestRequisitionData.EDP_NAME}/requisitions/foo2"
-          blobUri = firstBlobUri
-          blobTypeUrl = "some-blob-type-url"
-          groupId = "an-existing-group-id"
-          report = "report-name"
-        }
-        requisitionMetadata += requisitionMetadata {
-          state = RequisitionMetadata.State.STORED
-          cmmsCreateTime = timestamp { seconds = 67890 }
-          cmmsRequisition = "${TestRequisitionData.EDP_NAME}/requisitions/foo3"
-          blobUri = secondBlobUri
-          blobTypeUrl = "another-blob-type-url"
-          groupId = "another-existing-group-id"
-          report = "another-report-name"
-        }
-      }
-    )
-
-    val requisition2 =
-      TestRequisitionData.REQUISITION.copy {
-        name = "${TestRequisitionData.EDP_NAME}/requisitions/foo2"
-        val requisitionSpec =
-          TestRequisitionData.REQUISITION_SPEC.copy {
-            events =
-              RequisitionSpecKt.events {
-                eventGroups +=
-                  RequisitionSpecKt.eventGroupEntry {
-                    key = TestRequisitionData.EVENT_GROUP_NAME
-                    value =
-                      RequisitionSpecKt.EventGroupEntryKt.value {
-                        collectionInterval = interval {
-                          startTime =
-                            TestRequisitionData.TIME_RANGE.start
-                              .plus(1, ChronoUnit.HOURS)
-                              .toProtoTime()
-                          endTime =
-                            TestRequisitionData.TIME_RANGE.endExclusive
-                              .plus(1, ChronoUnit.HOURS)
-                              .toProtoTime()
-                        }
-                        filter =
-                          RequisitionSpecKt.eventFilter {
-                            expression =
-                              "person.age_group == ${Person.AgeGroup.YEARS_18_TO_34_VALUE} && " +
-                                      "person.gender == ${Person.Gender.FEMALE_VALUE}"
-                          }
-                      }
-                  }
-              }
-          }
-        this.encryptedRequisitionSpec =
-          encryptRequisitionSpec(
-            signedMessage { message = requisitionSpec.pack() },
-            TestRequisitionData.DATA_PROVIDER_PUBLIC_KEY,
-          )
-      }
-
-    val requisition3 =
-      TestRequisitionData.REQUISITION.copy {
-        name = "${TestRequisitionData.EDP_NAME}/requisitions/foo3"
-        val requisitionSpec =
-          TestRequisitionData.REQUISITION_SPEC.copy {
-            events =
-              RequisitionSpecKt.events {
-                eventGroups +=
-                  RequisitionSpecKt.eventGroupEntry {
-                    key = TestRequisitionData.EVENT_GROUP_NAME
-                    value =
-                      RequisitionSpecKt.EventGroupEntryKt.value {
-                        collectionInterval = interval {
-                          startTime =
-                            TestRequisitionData.TIME_RANGE.start
-                              .plus(2, ChronoUnit.HOURS)
-                              .toProtoTime()
-                          endTime =
-                            TestRequisitionData.TIME_RANGE.endExclusive
-                              .plus(2, ChronoUnit.HOURS)
-                              .toProtoTime()
-                        }
-                        filter =
-                          RequisitionSpecKt.eventFilter {
-                            expression =
-                              "person.age_group == ${Person.AgeGroup.YEARS_18_TO_34_VALUE} && " +
-                                      "person.gender == ${Person.Gender.FEMALE_VALUE}"
-                          }
-                      }
-                  }
-              }
-          }
-        this.encryptedRequisitionSpec =
-          encryptRequisitionSpec(
-            signedMessage { message = requisitionSpec.pack() },
-            TestRequisitionData.DATA_PROVIDER_PUBLIC_KEY,
-          )
-      }
-
-    val groupedRequisitions: List<GroupedRequisitions> = runBlocking {
-      requisitionGrouper.groupRequisitions(listOf(TestRequisitionData.REQUISITION, requisition2, requisition3))
-    }
-    assertThat(groupedRequisitions).hasSize(2)
-    val groupedRequisition = groupedRequisitions[0]
-    assertThat(groupedRequisition.eventGroupMapList.single())
-      .isEqualTo(
-        eventGroupMapEntry {
-          eventGroup = "dataProviders/someDataProvider/eventGroups/name"
-          details = eventGroupDetails {
-            eventGroupReferenceId = "some-event-group-reference-id"
-            collectionIntervals +=
-              listOf(
-                interval {
-                  startTime = TestRequisitionData.TIME_RANGE.start.plus(2, ChronoUnit.HOURS).toProtoTime()
-                  endTime =
-                    TestRequisitionData.TIME_RANGE.endExclusive.plus(2, ChronoUnit.HOURS).toProtoTime()
-                }
-              )
-          }
-        }
-      )
-    assertThat(
-      groupedRequisition.requisitionsList.map { it.requisition.unpack(Requisition::class.java) }
-    )
-      .isEqualTo(listOf(requisition3))
-    assertThat(groupedRequisition.modelLine).isEqualTo("some-model-line")
-
-    val newGroupedRequisition = groupedRequisitions[1]
-    assertThat(newGroupedRequisition.eventGroupMapList.single())
-      .isEqualTo(
-        eventGroupMapEntry {
-          eventGroup = "dataProviders/someDataProvider/eventGroups/name"
-          details = eventGroupDetails {
-            eventGroupReferenceId = "some-event-group-reference-id"
-            collectionIntervals +=
-              listOf(
-                interval {
-                  startTime = TestRequisitionData.TIME_RANGE.start.toProtoTime()
-                  endTime =
-                    TestRequisitionData.TIME_RANGE.endExclusive.toProtoTime()
-                }
-              )
-          }
-        }
-      )
-    assertThat(
-      newGroupedRequisition.requisitionsList.map { it.requisition.unpack(Requisition::class.java) }
-    )
-      .isEqualTo(listOf(TestRequisitionData.REQUISITION))
-
-    assertThat(groupedRequisition.modelLine).isEqualTo("some-model-line")
-
-    assertThat(createRequisitionMetadataRequests).hasSize(1)
-  }
-
-  @Test
-  fun `existing requisition metadata with existing blob storage resolves into a single grouped requisitions`() = runBlocking {
-
-    val storageClient = FileSystemStorageClient(tempFolder.root)
-    val createdBlobUri = "$BLOB_URI_PREFIX/$STORAGE_PATH_PREFIX/an-existing-group-id"
-    val blobKey = "$STORAGE_PATH_PREFIX/an-existing-group-id"
-    val defaultGroupedRequisitions = GroupedRequisitions.getDefaultInstance()
-
-    storageClient.writeBlob(blobKey, Any.pack(defaultGroupedRequisitions).toByteString())
-
-    whenever(requisitionMetadataServiceMock.listRequisitionMetadata(any())).thenReturn(
-      listRequisitionMetadataResponse {
-        requisitionMetadata += requisitionMetadata {
-          state = RequisitionMetadata.State.STORED
-          cmmsCreateTime = timestamp { seconds = 12345 }
-          cmmsRequisition = TestRequisitionData.REQUISITION.name
-          blobUri = createdBlobUri
-          blobTypeUrl = "some-blob-type-url"
-          groupId = "an-existing-group-id"
-          report = "report-name"
-        }
-      }
-    )
-
-    val requisition2 =
-      TestRequisitionData.REQUISITION.copy {
-=======
   fun `existing requisition metadata without blob storage resolves into two grouped requisitions`() =
     runBlocking {
       whenever(requisitionMetadataServiceMock.listRequisitionMetadata(any()))
@@ -707,99 +372,6 @@
   @Test
   fun `Requisitions are refused to Kingdom when createRequisitionMetadata throws`() = runBlocking {
     whenever(requisitionMetadataServiceMock.createRequisitionMetadata(any()))
-      .thenThrow(RuntimeException())
-
-    val requisition2 =
-      TestRequisitionData.REQUISITION.copy {
-        val measurementSpec =
-          TestRequisitionData.MEASUREMENT_SPEC.copy { modelLine = "some-other-model-line" }
-        this.measurementSpec =
-          signMeasurementSpec(measurementSpec, TestRequisitionData.MC_SIGNING_KEY)
->>>>>>> c53a92c4
-        name = "${TestRequisitionData.EDP_NAME}/requisitions/foo2"
-        val requisitionSpec =
-          TestRequisitionData.REQUISITION_SPEC.copy {
-            events =
-              RequisitionSpecKt.events {
-                eventGroups +=
-                  RequisitionSpecKt.eventGroupEntry {
-                    key = TestRequisitionData.EVENT_GROUP_NAME
-                    value =
-                      RequisitionSpecKt.EventGroupEntryKt.value {
-                        collectionInterval = interval {
-                          startTime =
-                            TestRequisitionData.TIME_RANGE.start
-                              .plus(1, ChronoUnit.HOURS)
-                              .toProtoTime()
-                          endTime =
-                            TestRequisitionData.TIME_RANGE.endExclusive
-                              .plus(1, ChronoUnit.HOURS)
-                              .toProtoTime()
-                        }
-                        filter =
-                          RequisitionSpecKt.eventFilter {
-                            expression =
-                              "person.age_group == ${Person.AgeGroup.YEARS_18_TO_34_VALUE} && " +
-<<<<<<< HEAD
-                                      "person.gender == ${Person.Gender.FEMALE_VALUE}"
-=======
-                                "person.gender == ${Person.Gender.FEMALE_VALUE}"
->>>>>>> c53a92c4
-                          }
-                      }
-                  }
-              }
-          }
-        this.encryptedRequisitionSpec =
-          encryptRequisitionSpec(
-            signedMessage { message = requisitionSpec.pack() },
-            TestRequisitionData.DATA_PROVIDER_PUBLIC_KEY,
-          )
-      }
-<<<<<<< HEAD
-
-    val groupedRequisitions: List<GroupedRequisitions> = runBlocking {
-      requisitionGrouper.groupRequisitions(listOf(TestRequisitionData.REQUISITION, requisition2))
-    }
-    assertThat(groupedRequisitions).hasSize(1)
-    val groupedRequisition = groupedRequisitions.single()
-    assertThat(groupedRequisition.eventGroupMapList.single())
-      .isEqualTo(
-        eventGroupMapEntry {
-          eventGroup = "dataProviders/someDataProvider/eventGroups/name"
-          details = eventGroupDetails {
-            eventGroupReferenceId = "some-event-group-reference-id"
-            collectionIntervals +=
-              listOf(
-                interval {
-                  startTime = TestRequisitionData.TIME_RANGE.start.plus(1, ChronoUnit.HOURS).toProtoTime()
-                  endTime =
-                    TestRequisitionData.TIME_RANGE.endExclusive.plus(1, ChronoUnit.HOURS).toProtoTime()
-                }
-              )
-          }
-        }
-      )
-    assertThat(
-      groupedRequisition.requisitionsList.map { it.requisition.unpack(Requisition::class.java) }
-    )
-      .isEqualTo(listOf(requisition2))
-
-    assertThat(groupedRequisition.modelLine).isEqualTo("some-model-line")
-
-    assertThat(createRequisitionMetadataRequests).hasSize(1)
-=======
-    assertFailsWith<StatusException> {
-      requisitionGrouper.groupRequisitions(listOf(TestRequisitionData.REQUISITION, requisition2))
-    }
-
-    assertThat(refuseRequisitionRequests).hasSize(2)
->>>>>>> c53a92c4
-  }
-
-  @Test
-  fun `Requisitions are refused to Kingdom when refuseRequisitionMetadata throws`() = runBlocking {
-    whenever(requisitionMetadataServiceMock.refuseRequisitionMetadata(any()))
       .thenThrow(RuntimeException())
 
     val requisition2 =
@@ -844,6 +416,60 @@
             TestRequisitionData.DATA_PROVIDER_PUBLIC_KEY,
           )
       }
+    assertFailsWith<StatusException> {
+      requisitionGrouper.groupRequisitions(listOf(TestRequisitionData.REQUISITION, requisition2))
+    }
+
+    assertThat(refuseRequisitionRequests).hasSize(2)
+  }
+
+  @Test
+  fun `Requisitions are refused to Kingdom when refuseRequisitionMetadata throws`() = runBlocking {
+    whenever(requisitionMetadataServiceMock.refuseRequisitionMetadata(any()))
+      .thenThrow(RuntimeException())
+
+    val requisition2 =
+      TestRequisitionData.REQUISITION.copy {
+        val measurementSpec =
+          TestRequisitionData.MEASUREMENT_SPEC.copy { modelLine = "some-other-model-line" }
+        this.measurementSpec =
+          signMeasurementSpec(measurementSpec, TestRequisitionData.MC_SIGNING_KEY)
+        name = "${TestRequisitionData.EDP_NAME}/requisitions/foo2"
+        val requisitionSpec =
+          TestRequisitionData.REQUISITION_SPEC.copy {
+            events =
+              RequisitionSpecKt.events {
+                eventGroups +=
+                  RequisitionSpecKt.eventGroupEntry {
+                    key = TestRequisitionData.EVENT_GROUP_NAME
+                    value =
+                      RequisitionSpecKt.EventGroupEntryKt.value {
+                        collectionInterval = interval {
+                          startTime =
+                            TestRequisitionData.TIME_RANGE.start
+                              .plus(1, ChronoUnit.HOURS)
+                              .toProtoTime()
+                          endTime =
+                            TestRequisitionData.TIME_RANGE.endExclusive
+                              .plus(1, ChronoUnit.HOURS)
+                              .toProtoTime()
+                        }
+                        filter =
+                          RequisitionSpecKt.eventFilter {
+                            expression =
+                              "person.age_group == ${Person.AgeGroup.YEARS_18_TO_34_VALUE} && " +
+                                "person.gender == ${Person.Gender.FEMALE_VALUE}"
+                          }
+                      }
+                  }
+              }
+          }
+        this.encryptedRequisitionSpec =
+          encryptRequisitionSpec(
+            signedMessage { message = requisitionSpec.pack() },
+            TestRequisitionData.DATA_PROVIDER_PUBLIC_KEY,
+          )
+      }
 
     assertFailsWith<StatusException> {
       requisitionGrouper.groupRequisitions(listOf(TestRequisitionData.REQUISITION, requisition2))
