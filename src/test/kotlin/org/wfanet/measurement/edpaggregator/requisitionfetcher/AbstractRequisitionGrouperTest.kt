--- conflicted
+++ resolved
@@ -17,7 +17,6 @@
 package org.wfanet.measurement.edpaggregator.requisitionfetcher
 
 import com.google.common.truth.Truth.assertThat
-import com.google.common.truth.extensions.proto.FieldScopes
 import com.google.common.truth.extensions.proto.ProtoTruth.assertThat
 import com.google.protobuf.Any
 import com.google.protobuf.StringValue
@@ -31,9 +30,6 @@
 import org.mockito.kotlin.any
 import org.mockito.kotlin.stub
 import org.wfanet.measurement.api.v2alpha.EventGroupsGrpcKt.EventGroupsCoroutineImplBase
-import org.wfanet.measurement.api.v2alpha.RefuseRequisitionRequest
-import org.wfanet.measurement.api.v2alpha.Requisition.Refusal
-import org.wfanet.measurement.api.v2alpha.RequisitionKt.refusal
 import org.wfanet.measurement.api.v2alpha.RequisitionSpec
 import org.wfanet.measurement.api.v2alpha.RequisitionsGrpcKt
 import org.wfanet.measurement.api.v2alpha.RequisitionsGrpcKt.RequisitionsCoroutineImplBase
@@ -42,28 +38,14 @@
 import org.wfanet.measurement.api.v2alpha.eventGroup
 import org.wfanet.measurement.api.v2alpha.event_group_metadata.testing.copy
 import org.wfanet.measurement.api.v2alpha.measurementSpec
-import org.wfanet.measurement.api.v2alpha.refuseRequisitionRequest
 import org.wfanet.measurement.api.v2alpha.signedMessage
-<<<<<<< HEAD
-import org.wfanet.measurement.common.HexString
-import org.wfanet.measurement.common.OpenEndTimeRange
-=======
->>>>>>> 7d635c20
 import org.wfanet.measurement.common.ProtoReflection
 import org.wfanet.measurement.common.grpc.testing.GrpcTestServerRule
-import org.wfanet.measurement.common.testing.verifyAndCapture
 import org.wfanet.measurement.edpaggregator.requisitionfetcher.testing.TestRequisitionData
 
 @RunWith(JUnit4::class)
 abstract class AbstractRequisitionGrouperTest {
-<<<<<<< HEAD
-  protected val requisitionsServiceMock: RequisitionsGrpcKt.RequisitionsCoroutineImplBase =
-    mockService {
-      onBlocking { refuseRequisition(any()) }.thenReturn(REQUISITION)
-    }
-=======
   abstract val requisitionsServiceMock: RequisitionsGrpcKt.RequisitionsCoroutineImplBase
->>>>>>> 7d635c20
 
   abstract val eventGroupsServiceMock: EventGroupsCoroutineImplBase
 
@@ -84,7 +66,8 @@
           message = Any.pack(StringValue.newBuilder().setValue("some-invalid-spec").build())
         }
       }
-    val groupedRequisitions = requisitionGrouper.groupRequisitions(listOf(TestRequisitionData.REQUISITION))
+    val groupedRequisitions =
+      requisitionGrouper.groupRequisitions(listOf(TestRequisitionData.REQUISITION))
     assertTrue(groupedRequisitions.isNotEmpty())
   }
 
@@ -129,213 +112,7 @@
           typeUrl = ProtoReflection.getTypeUrl(RequisitionSpec.getDescriptor())
         }
       }
-<<<<<<< HEAD
-    requisitionGrouper.groupRequisitions(listOf(requisition))
-
-    val refuseRequest: RefuseRequisitionRequest =
-      verifyAndCapture(requisitionsServiceMock, RequisitionsCoroutineImplBase::refuseRequisition)
-    assertThat(refuseRequest)
-      .ignoringFieldScope(
-        FieldScopes.allowingFieldDescriptors(
-          Refusal.getDescriptor().findFieldByNumber(Refusal.MESSAGE_FIELD_NUMBER)
-        )
-      )
-      .isEqualTo(
-        refuseRequisitionRequest {
-          name = REQUISITION.name
-          refusal = refusal { justification = Refusal.Justification.CONSENT_SIGNAL_INVALID }
-        }
-      )
-  }
-
-  companion object {
-    private const val MC_ID = "mc"
-    private const val MC_NAME = "measurementConsumers/$MC_ID"
-    private const val EDP_DISPLAY_NAME = "edp1"
-    private val SECRET_FILES_PATH: Path =
-      checkNotNull(
-        getRuntimePath(
-          Paths.get("wfa_measurement_system", "src", "main", "k8s", "testing", "secretfiles")
-        )
-      )
-    private const val EDP_ID = "someDataProvider"
-    private const val EDP_NAME = "dataProviders/$EDP_ID"
-
-    private const val LLV2_DECAY_RATE = 12.0
-    private const val LLV2_MAX_SIZE = 100_000L
-    private val NOISE_MECHANISM = ProtocolConfig.NoiseMechanism.DISCRETE_GAUSSIAN
-
-    private const val MEASUREMENT_CONSUMER_NAME = "measurementConsumers/AAAAAAAAAHs"
-    private const val MEASUREMENT_NAME = "$MC_NAME/measurements/BBBBBBBBBHs"
-    private const val MEASUREMENT_CONSUMER_CERTIFICATE_NAME =
-      "$MEASUREMENT_CONSUMER_NAME/certificates/AAAAAAAAAcg"
-
-    private val CONSENT_SIGNALING_ELGAMAL_PUBLIC_KEY = elGamalPublicKey {
-      ellipticCurveId = 415
-      generator =
-        HexString("036B17D1F2E12C4247F8BCE6E563A440F277037D812DEB33A0F4A13945D898C296").bytes
-      element =
-        HexString("0277BF406C5AA4376413E480E0AB8B0EFCA999D362204E6D1686E0BE567811604D").bytes
-    }
-
-    private val LAST_EVENT_DATE = LocalDate.now()
-    private val FIRST_EVENT_DATE = LAST_EVENT_DATE.minusDays(1)
-    @JvmStatic
-    protected val TIME_RANGE =
-      OpenEndTimeRange.fromClosedDateRange(FIRST_EVENT_DATE..LAST_EVENT_DATE)
-
-    private const val DUCHY_ONE_ID = "worker1"
-    @JvmStatic
-    protected val MC_SIGNING_KEY = loadSigningKey("${MC_ID}_cs_cert.der", "${MC_ID}_cs_private.der")
-    private val DUCHY_ONE_SIGNING_KEY =
-      loadSigningKey("${DUCHY_ONE_ID}_cs_cert.der", "${DUCHY_ONE_ID}_cs_private.der")
-
-    private val DUCHY_ONE_NAME = DuchyKey(DUCHY_ONE_ID).toName()
-    private val DUCHY_ONE_CERTIFICATE = certificate {
-      name = DuchyCertificateKey(DUCHY_ONE_ID, externalIdToApiId(6L)).toName()
-      x509Der = DUCHY_ONE_SIGNING_KEY.certificate.encoded.toByteString()
-    }
-
-    private val EDP_SIGNING_KEY =
-      loadSigningKey("${EDP_DISPLAY_NAME}_cs_cert.der", "${EDP_DISPLAY_NAME}_cs_private.der")
-    private val EDP_RESULT_SIGNING_KEY =
-      loadSigningKey(
-        "${EDP_DISPLAY_NAME}_result_cs_cert.der",
-        "${EDP_DISPLAY_NAME}_result_cs_private.der",
-      )
-    private val DATA_PROVIDER_CERTIFICATE_KEY =
-      DataProviderCertificateKey(EDP_ID, externalIdToApiId(8L))
-    private val DATA_PROVIDER_RESULT_CERTIFICATE_KEY =
-      DataProviderCertificateKey(EDP_ID, externalIdToApiId(9L))
-
-    private val DATA_PROVIDER_CERTIFICATE = certificate {
-      name = DATA_PROVIDER_CERTIFICATE_KEY.toName()
-      x509Der = EDP_SIGNING_KEY.certificate.encoded.toByteString()
-      subjectKeyIdentifier = EDP_SIGNING_KEY.certificate.subjectKeyIdentifier!!
-    }
-    @JvmStatic
-    protected val EDP_DATA =
-      DataProviderData(
-        EDP_NAME,
-        EDP_DISPLAY_NAME,
-        loadEncryptionPrivateKey("${EDP_DISPLAY_NAME}_enc_private.tink"),
-        EDP_RESULT_SIGNING_KEY,
-        DATA_PROVIDER_RESULT_CERTIFICATE_KEY,
-      )
-
-    private val MC_PUBLIC_KEY =
-      loadPublicKey(SECRET_FILES_PATH.resolve("mc_enc_public.tink").toFile())
-        .toEncryptionPublicKey()
-    @JvmStatic
-    protected val DATA_PROVIDER_PUBLIC_KEY =
-      loadPublicKey(SECRET_FILES_PATH.resolve("${EDP_DISPLAY_NAME}_enc_public.tink").toFile())
-        .toEncryptionPublicKey()
-    protected const val EVENT_GROUP_NAME = "$EDP_NAME/eventGroups/name"
-    @JvmStatic
-    protected val REQUISITION_SPEC = requisitionSpec {
-      events =
-        RequisitionSpecKt.events {
-          eventGroups += eventGroupEntry {
-            key = EVENT_GROUP_NAME
-            value =
-              RequisitionSpecKt.EventGroupEntryKt.value {
-                collectionInterval = interval {
-                  startTime = TIME_RANGE.start.toProtoTime()
-                  endTime = TIME_RANGE.endExclusive.toProtoTime()
-                }
-                filter = eventFilter {
-                  expression =
-                    "person.age_group == ${Person.AgeGroup.YEARS_18_TO_34_VALUE} && " +
-                      "person.gender == ${Person.Gender.FEMALE_VALUE}"
-                }
-              }
-          }
-        }
-      measurementPublicKey = MC_PUBLIC_KEY.pack()
-      nonce = Random.Default.nextLong()
-    }
-
-    private val ENCRYPTED_REQUISITION_SPEC =
-      encryptRequisitionSpec(
-        signRequisitionSpec(REQUISITION_SPEC, MC_SIGNING_KEY),
-        DATA_PROVIDER_PUBLIC_KEY,
-      )
-
-    private val OUTPUT_DP_PARAMS = differentialPrivacyParams {
-      epsilon = 1.0
-      delta = 1E-12
-    }
-    @JvmStatic
-    protected val MEASUREMENT_SPEC = measurementSpec {
-      measurementPublicKey = MC_PUBLIC_KEY.pack()
-      reachAndFrequency = reachAndFrequency {
-        reachPrivacyParams = OUTPUT_DP_PARAMS
-        frequencyPrivacyParams = OUTPUT_DP_PARAMS
-        maximumFrequency = 10
-      }
-      vidSamplingInterval = vidSamplingInterval {
-        start = 0.0f
-        width = 1.0f
-      }
-      nonceHashes += Hashing.hashSha256(REQUISITION_SPEC.nonce)
-      modelLine = "some-model-line"
-    }
-
-    private val LIQUID_LEGIONS_SKETCH_PARAMS = liquidLegionsSketchParams {
-      decayRate = LLV2_DECAY_RATE
-      maxSize = LLV2_MAX_SIZE
-      samplingIndicatorSize = 10_000_000
-    }
-
-    @JvmStatic
-    protected val REQUISITION = requisition {
-      name = "${EDP_NAME}/requisitions/foo"
-      measurement = MEASUREMENT_NAME
-      state = Requisition.State.UNFULFILLED
-      measurementConsumerCertificate = MEASUREMENT_CONSUMER_CERTIFICATE_NAME
-      measurementSpec = signMeasurementSpec(MEASUREMENT_SPEC, MC_SIGNING_KEY)
-      encryptedRequisitionSpec = ENCRYPTED_REQUISITION_SPEC
-      protocolConfig = protocolConfig {
-        protocols +=
-          ProtocolConfigKt.protocol {
-            liquidLegionsV2 =
-              ProtocolConfigKt.liquidLegionsV2 {
-                noiseMechanism = NOISE_MECHANISM
-                sketchParams = LIQUID_LEGIONS_SKETCH_PARAMS
-                ellipticCurveId = 415
-              }
-          }
-      }
-      dataProviderCertificate = DATA_PROVIDER_CERTIFICATE.name
-      dataProviderPublicKey = DATA_PROVIDER_PUBLIC_KEY.pack()
-      duchies += duchyEntry {
-        key = DUCHY_ONE_NAME
-        value = value {
-          duchyCertificate = DUCHY_ONE_CERTIFICATE.name
-          liquidLegionsV2 = liquidLegionsV2 {
-            elGamalPublicKey =
-              signElgamalPublicKey(CONSENT_SIGNALING_ELGAMAL_PUBLIC_KEY, DUCHY_ONE_SIGNING_KEY)
-          }
-        }
-      }
-    }
-
-    private fun loadSigningKey(
-      certDerFileName: String,
-      privateKeyDerFileName: String,
-    ): SigningKeyHandle {
-      return loadSigningKey(
-        SECRET_FILES_PATH.resolve(certDerFileName).toFile(),
-        SECRET_FILES_PATH.resolve(privateKeyDerFileName).toFile(),
-      )
-    }
-
-    private fun loadEncryptionPrivateKey(fileName: String): TinkPrivateKeyHandle {
-      return loadPrivateKey(SECRET_FILES_PATH.resolve(fileName).toFile())
-    }
-=======
     val groupedRequisitions = requisitionGrouper.groupRequisitions(listOf(requisition))
     assertThat(groupedRequisitions).hasSize(0)
->>>>>>> 7d635c20
   }
 }