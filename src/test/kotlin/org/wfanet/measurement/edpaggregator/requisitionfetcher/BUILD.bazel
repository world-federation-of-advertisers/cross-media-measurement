--- conflicted
+++ resolved
@@ -66,7 +66,6 @@
 )
 
 kt_jvm_test(
-<<<<<<< HEAD
     name = "RequisitionGrouperByReportIdTest",
     srcs = ["RequisitionGrouperByReportIdTest.kt"],
     test_class = "org.wfanet.measurement.edpaggregator.requisitionfetcher.RequisitionGrouperByReportIdTest",
@@ -80,7 +79,10 @@
         "@wfa_common_jvm//imports/java/org/junit",
         "@wfa_common_jvm//imports/kotlin/kotlinx/coroutines:core",
         "@wfa_common_jvm//src/main/kotlin/org/wfanet/measurement/common/testing",
-=======
+    ],
+)
+
+kt_jvm_test(
     name = "RequisitionValidatorTest",
     srcs = ["RequisitionValidatorTest.kt"],
     test_class = "org.wfanet.measurement.edpaggregator.requisitionfetcher.RequisitionValidatorTest",
@@ -101,6 +103,5 @@
         "@wfa_common_jvm//src/main/kotlin/org/wfanet/measurement/common/grpc/testing",
         "@wfa_common_jvm//src/main/kotlin/org/wfanet/measurement/common/testing",
         "@wfa_consent_signaling_client//src/main/kotlin/org/wfanet/measurement/consent/client/dataprovider",
->>>>>>> 7d635c20
     ],
 )