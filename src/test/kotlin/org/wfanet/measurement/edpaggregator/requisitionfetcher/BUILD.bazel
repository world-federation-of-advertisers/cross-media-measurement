--- conflicted
+++ resolved
@@ -66,7 +66,6 @@
 )
 
 kt_jvm_test(
-<<<<<<< HEAD
     name = "RequisitionGrouperByReportIdTest",
     srcs = ["RequisitionGrouperByReportIdTest.kt"],
     test_class = "org.wfanet.measurement.edpaggregator.requisitionfetcher.RequisitionGrouperByReportIdTest",
@@ -84,14 +83,9 @@
 )
 
 kt_jvm_test(
-    name = "RequisitionValidatorTest",
-    srcs = ["RequisitionValidatorTest.kt"],
-    test_class = "org.wfanet.measurement.edpaggregator.requisitionfetcher.RequisitionValidatorTest",
-=======
     name = "GroupedRequisitionsValidatorTest",
     srcs = ["GroupedRequisitionsValidatorTest.kt"],
     test_class = "org.wfanet.measurement.edpaggregator.requisitionfetcher.GroupedRequisitionsValidatorTest",
->>>>>>> 0f1dcd85
     deps = [
         "//src/main/kotlin/org/wfanet/measurement/api/v2alpha/testing",
         "//src/main/kotlin/org/wfanet/measurement/edpaggregator/requisitionfetcher:grouped_requisitions_validator",
