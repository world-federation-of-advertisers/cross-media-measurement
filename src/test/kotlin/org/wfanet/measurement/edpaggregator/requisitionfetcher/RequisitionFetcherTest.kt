/*
 * Copyright 2025 The Cross-Media Measurement Authors
 *
 * Licensed under the Apache License, Version 2.0 (the "License");
 * you may not use this file except in compliance with the License.
 * You may obtain a copy of the License at
 *
 *     http://www.apache.org/licenses/LICENSE-2.0
 *
 * Unless required by applicable law or agreed to in writing, software
 * distributed under the License is distributed on an "AS IS" BASIS,
 * WITHOUT WARRANTIES OR CONDITIONS OF ANY KIND, either express or implied.
 * See the License for the specific language governing permissions and
 * limitations under the License.
 */

package org.wfanet.measurement.edpaggregator.requisitionfetcher

import com.google.common.truth.Truth.assertThat
import com.google.common.truth.extensions.proto.ProtoTruth.assertThat
import com.google.protobuf.Any
import com.google.protobuf.ByteString
import com.google.protobuf.ExtensionRegistry
import com.google.protobuf.TypeRegistry
import java.security.MessageDigest
import java.util.*
import java.util.concurrent.atomic.AtomicLong
import kotlinx.coroutines.runBlocking
import org.junit.Rule
import org.junit.Test
import org.junit.rules.TemporaryFolder
import org.junit.runner.RunWith
import org.junit.runners.JUnit4
import org.mockito.kotlin.any
import org.mockito.kotlin.mock
import org.mockito.kotlin.whenever
import org.wfanet.measurement.api.v2alpha.Requisition
import org.wfanet.measurement.api.v2alpha.RequisitionsGrpcKt
import org.wfanet.measurement.api.v2alpha.listRequisitionsResponse
import org.wfanet.measurement.api.v2alpha.requisition
import org.wfanet.measurement.common.flatten
import org.wfanet.measurement.common.grpc.testing.GrpcTestServerRule
import org.wfanet.measurement.common.grpc.testing.mockService
import org.wfanet.measurement.edpaggregator.v1alpha.GroupedRequisitions
import org.wfanet.measurement.edpaggregator.v1alpha.GroupedRequisitionsKt.requisitionEntry
import org.wfanet.measurement.edpaggregator.v1alpha.groupedRequisitions
import org.wfanet.measurement.storage.filesystem.FileSystemStorageClient
import org.wfanet.measurement.edpaggregator.v1alpha.GroupedRequisitions
import org.wfanet.measurement.edpaggregator.v1alpha.groupedRequisitions
import org.wfanet.measurement.edpaggregator.v1alpha.GroupedRequisitionsKt.requisitionEntry

@RunWith(JUnit4::class)
class RequisitionFetcherTest {
  private val requisitionsServiceMock: RequisitionsGrpcKt.RequisitionsCoroutineImplBase =
    mockService {
<<<<<<< HEAD
      onBlocking { listRequisitions(any()) }
        .thenReturn(listRequisitionsResponse { })
=======
      onBlocking { listRequisitions(any()) }.thenReturn(listRequisitionsResponse {})
>>>>>>> da2b2e64
    }

  @get:Rule val grpcTestServerRule = GrpcTestServerRule { addService(requisitionsServiceMock) }
  private val requisitionsStub: RequisitionsGrpcKt.RequisitionsCoroutineStub by lazy {
    RequisitionsGrpcKt.RequisitionsCoroutineStub(grpcTestServerRule.channel)
  }

  private val requisitionGrouper: RequisitionGrouper = mock()

  @Rule @JvmField val tempFolder = TemporaryFolder()

  @Test
  fun `fetchAndStoreRequisitions stores single GroupedRequisition`() = runBlocking {
<<<<<<< HEAD

    whenever(requisitionGrouper.groupRequisitions(any()))
      .thenReturn(listOf(GROUPED_REQUISITIONS))

    val storageClient = FileSystemStorageClient(tempFolder.root)
    val blobKey = "$STORAGE_PATH_PREFIX/${createDeterministicId(GROUPED_REQUISITIONS)}"
    val fetcher =
      RequisitionFetcher(requisitionsStub, storageClient, DATA_PROVIDER_NAME, STORAGE_PATH_PREFIX, requisitionGrouper, ::createDeterministicId)
    val typeRegistry = TypeRegistry.newBuilder().add(Requisition.getDescriptor()).build()

      fetcher.fetchAndStoreRequisitions()
      val blob = storageClient.getBlob(blobKey)
      assertThat(blob).isNotNull()
      val blobContent: ByteString = blob!!.read().flatten()
    val parsedBlob = Any.parseFrom(blobContent)
    assertThat(parsedBlob)
      .unpackingAnyUsing(typeRegistry, ExtensionRegistry.getEmptyRegistry())
      .isEqualTo(Any.pack(GROUPED_REQUISITIONS))
  }

=======
    whenever(requisitionGrouper.groupRequisitions(any())).thenReturn(listOf(GROUPED_REQUISITIONS))

    val storageClient = FileSystemStorageClient(tempFolder.root)
    val blobKey = "$STORAGE_PATH_PREFIX/${createDeterministicId(GROUPED_REQUISITIONS)}"
    val fetcher =
      RequisitionFetcher(
        requisitionsStub,
        storageClient,
        DATA_PROVIDER_NAME,
        STORAGE_PATH_PREFIX,
        requisitionGrouper,
        ::createDeterministicId,
      )
    val typeRegistry = TypeRegistry.newBuilder().add(Requisition.getDescriptor()).build()

    fetcher.fetchAndStoreRequisitions()
    val blob = storageClient.getBlob(blobKey)
    assertThat(blob).isNotNull()
    val blobContent: ByteString = blob!!.read().flatten()
    val parsedBlob = Any.parseFrom(blobContent)
    assertThat(parsedBlob)
      .unpackingAnyUsing(typeRegistry, ExtensionRegistry.getEmptyRegistry())
      .isEqualTo(Any.pack(GROUPED_REQUISITIONS))
  }

>>>>>>> da2b2e64
  @Test
  fun `fetchAndStoreRequisitions stores multiple GroupedRequisitions`() {

    runBlocking {
      val groupedRequisitionsList: List<GroupedRequisitions> =
        listOf(GROUPED_REQUISITIONS, GROUPED_REQUISITIONS, GROUPED_REQUISITIONS)
<<<<<<< HEAD
      whenever(requisitionGrouper.groupRequisitions(any()))
        .thenReturn(groupedRequisitionsList)
=======
      whenever(requisitionGrouper.groupRequisitions(any())).thenReturn(groupedRequisitionsList)
>>>>>>> da2b2e64

      val storageClient = FileSystemStorageClient(tempFolder.root)
      val fetcher =
        RequisitionFetcher(
          requisitionsStub,
          storageClient,
          DATA_PROVIDER_NAME,
          STORAGE_PATH_PREFIX,
          requisitionGrouper,
<<<<<<< HEAD
          ::createDeterministicId
=======
          ::createDeterministicId,
>>>>>>> da2b2e64
        )

      val expectedResult = groupedRequisitionsList.map { Any.pack(it) }
      fetcher.fetchAndStoreRequisitions()
      expectedResult.map {
<<<<<<< HEAD
        assertThat(storageClient.getBlob("$STORAGE_PATH_PREFIX/${createDeterministicId(
          GROUPED_REQUISITIONS)}")).isNotNull()
=======
        assertThat(
            storageClient.getBlob(
              "$STORAGE_PATH_PREFIX/${createDeterministicId(
          GROUPED_REQUISITIONS)}"
            )
          )
          .isNotNull()
>>>>>>> da2b2e64
      }
    }
  }

  companion object {
    private const val STORAGE_PATH_PREFIX = "test-requisitions"
    private const val DATA_PROVIDER_NAME = "dataProviders/AAAAAAAAAHs"
<<<<<<< HEAD
    private val REQUISITION = requisition {
      name = "requisition-name"
    }
    private val GROUPED_REQUISITIONS =
      groupedRequisitions {
        requisitions.add(
          requisitionEntry {
            requisition = Any.pack(
              REQUISITION
            )
          }
        )
      }
=======
    private val REQUISITION = requisition { name = "requisition-name" }
    private val GROUPED_REQUISITIONS = groupedRequisitions {
      requisitions.add(requisitionEntry { requisition = Any.pack(REQUISITION) })
    }
>>>>>>> da2b2e64

    fun createDeterministicId(groupedRequisition: GroupedRequisitions): String {
      return "hash_value"
    }
<<<<<<< HEAD

=======
>>>>>>> da2b2e64
  }
}<|MERGE_RESOLUTION|>--- conflicted
+++ resolved
@@ -22,9 +22,6 @@
 import com.google.protobuf.ByteString
 import com.google.protobuf.ExtensionRegistry
 import com.google.protobuf.TypeRegistry
-import java.security.MessageDigest
-import java.util.*
-import java.util.concurrent.atomic.AtomicLong
 import kotlinx.coroutines.runBlocking
 import org.junit.Rule
 import org.junit.Test
@@ -45,20 +42,12 @@
 import org.wfanet.measurement.edpaggregator.v1alpha.GroupedRequisitionsKt.requisitionEntry
 import org.wfanet.measurement.edpaggregator.v1alpha.groupedRequisitions
 import org.wfanet.measurement.storage.filesystem.FileSystemStorageClient
-import org.wfanet.measurement.edpaggregator.v1alpha.GroupedRequisitions
-import org.wfanet.measurement.edpaggregator.v1alpha.groupedRequisitions
-import org.wfanet.measurement.edpaggregator.v1alpha.GroupedRequisitionsKt.requisitionEntry
 
 @RunWith(JUnit4::class)
 class RequisitionFetcherTest {
   private val requisitionsServiceMock: RequisitionsGrpcKt.RequisitionsCoroutineImplBase =
     mockService {
-<<<<<<< HEAD
-      onBlocking { listRequisitions(any()) }
-        .thenReturn(listRequisitionsResponse { })
-=======
       onBlocking { listRequisitions(any()) }.thenReturn(listRequisitionsResponse {})
->>>>>>> da2b2e64
     }
 
   @get:Rule val grpcTestServerRule = GrpcTestServerRule { addService(requisitionsServiceMock) }
@@ -72,28 +61,6 @@
 
   @Test
   fun `fetchAndStoreRequisitions stores single GroupedRequisition`() = runBlocking {
-<<<<<<< HEAD
-
-    whenever(requisitionGrouper.groupRequisitions(any()))
-      .thenReturn(listOf(GROUPED_REQUISITIONS))
-
-    val storageClient = FileSystemStorageClient(tempFolder.root)
-    val blobKey = "$STORAGE_PATH_PREFIX/${createDeterministicId(GROUPED_REQUISITIONS)}"
-    val fetcher =
-      RequisitionFetcher(requisitionsStub, storageClient, DATA_PROVIDER_NAME, STORAGE_PATH_PREFIX, requisitionGrouper, ::createDeterministicId)
-    val typeRegistry = TypeRegistry.newBuilder().add(Requisition.getDescriptor()).build()
-
-      fetcher.fetchAndStoreRequisitions()
-      val blob = storageClient.getBlob(blobKey)
-      assertThat(blob).isNotNull()
-      val blobContent: ByteString = blob!!.read().flatten()
-    val parsedBlob = Any.parseFrom(blobContent)
-    assertThat(parsedBlob)
-      .unpackingAnyUsing(typeRegistry, ExtensionRegistry.getEmptyRegistry())
-      .isEqualTo(Any.pack(GROUPED_REQUISITIONS))
-  }
-
-=======
     whenever(requisitionGrouper.groupRequisitions(any())).thenReturn(listOf(GROUPED_REQUISITIONS))
 
     val storageClient = FileSystemStorageClient(tempFolder.root)
@@ -119,19 +86,13 @@
       .isEqualTo(Any.pack(GROUPED_REQUISITIONS))
   }
 
->>>>>>> da2b2e64
   @Test
   fun `fetchAndStoreRequisitions stores multiple GroupedRequisitions`() {
 
     runBlocking {
       val groupedRequisitionsList: List<GroupedRequisitions> =
         listOf(GROUPED_REQUISITIONS, GROUPED_REQUISITIONS, GROUPED_REQUISITIONS)
-<<<<<<< HEAD
-      whenever(requisitionGrouper.groupRequisitions(any()))
-        .thenReturn(groupedRequisitionsList)
-=======
       whenever(requisitionGrouper.groupRequisitions(any())).thenReturn(groupedRequisitionsList)
->>>>>>> da2b2e64
 
       val storageClient = FileSystemStorageClient(tempFolder.root)
       val fetcher =
@@ -141,20 +102,12 @@
           DATA_PROVIDER_NAME,
           STORAGE_PATH_PREFIX,
           requisitionGrouper,
-<<<<<<< HEAD
-          ::createDeterministicId
-=======
           ::createDeterministicId,
->>>>>>> da2b2e64
         )
 
       val expectedResult = groupedRequisitionsList.map { Any.pack(it) }
       fetcher.fetchAndStoreRequisitions()
       expectedResult.map {
-<<<<<<< HEAD
-        assertThat(storageClient.getBlob("$STORAGE_PATH_PREFIX/${createDeterministicId(
-          GROUPED_REQUISITIONS)}")).isNotNull()
-=======
         assertThat(
             storageClient.getBlob(
               "$STORAGE_PATH_PREFIX/${createDeterministicId(
@@ -162,7 +115,6 @@
             )
           )
           .isNotNull()
->>>>>>> da2b2e64
       }
     }
   }
@@ -170,33 +122,13 @@
   companion object {
     private const val STORAGE_PATH_PREFIX = "test-requisitions"
     private const val DATA_PROVIDER_NAME = "dataProviders/AAAAAAAAAHs"
-<<<<<<< HEAD
-    private val REQUISITION = requisition {
-      name = "requisition-name"
-    }
-    private val GROUPED_REQUISITIONS =
-      groupedRequisitions {
-        requisitions.add(
-          requisitionEntry {
-            requisition = Any.pack(
-              REQUISITION
-            )
-          }
-        )
-      }
-=======
     private val REQUISITION = requisition { name = "requisition-name" }
     private val GROUPED_REQUISITIONS = groupedRequisitions {
       requisitions.add(requisitionEntry { requisition = Any.pack(REQUISITION) })
     }
->>>>>>> da2b2e64
 
     fun createDeterministicId(groupedRequisition: GroupedRequisitions): String {
       return "hash_value"
     }
-<<<<<<< HEAD
-
-=======
->>>>>>> da2b2e64
   }
 }