--- conflicted
+++ resolved
@@ -22,11 +22,8 @@
 import com.google.protobuf.ByteString
 import com.google.protobuf.ExtensionRegistry
 import com.google.protobuf.TypeRegistry
-<<<<<<< HEAD
-=======
 import java.security.MessageDigest
 import java.util.*
->>>>>>> 1ba5e0ec
 import java.util.concurrent.atomic.AtomicLong
 import kotlinx.coroutines.runBlocking
 import org.junit.Rule
@@ -40,30 +37,14 @@
 import org.wfanet.measurement.api.v2alpha.Requisition
 import org.wfanet.measurement.api.v2alpha.RequisitionsGrpcKt
 import org.wfanet.measurement.api.v2alpha.listRequisitionsResponse
-import org.wfanet.measurement.common.IdGenerator
+import org.wfanet.measurement.api.v2alpha.requisition
 import org.wfanet.measurement.common.flatten
 import org.wfanet.measurement.common.grpc.testing.GrpcTestServerRule
 import org.wfanet.measurement.common.grpc.testing.mockService
 import org.wfanet.measurement.storage.filesystem.FileSystemStorageClient
 import org.wfanet.measurement.edpaggregator.v1alpha.GroupedRequisitions
 import org.wfanet.measurement.edpaggregator.v1alpha.groupedRequisitions
-<<<<<<< HEAD
-
-class TestIdGenerator() : IdGenerator {
-  var next = AtomicLong(1)
-
-  override fun generateId(): Long {
-    return next.getAndIncrement()
-  }
-
-  fun reset(): Unit {
-    next = AtomicLong(1)
-  }
-
-}
-=======
 import org.wfanet.measurement.edpaggregator.v1alpha.GroupedRequisitionsKt.requisitionEntry
->>>>>>> 1ba5e0ec
 
 @RunWith(JUnit4::class)
 class RequisitionFetcherTest {
@@ -89,17 +70,9 @@
       .thenReturn(listOf(GROUPED_REQUISITIONS))
 
     val storageClient = FileSystemStorageClient(tempFolder.root)
-<<<<<<< HEAD
-    val idGenerator = TestIdGenerator()
-    val groupedRequisitionsId = idGenerator.next
-    val blobKey = "$STORAGE_PATH_PREFIX/${groupedRequisitionsId}"
-    val fetcher =
-      RequisitionFetcher(requisitionsStub, storageClient, DATA_PROVIDER_NAME, STORAGE_PATH_PREFIX, requisitionGrouper, idGenerator)
-=======
     val blobKey = "$STORAGE_PATH_PREFIX/${createDeterministicId(GROUPED_REQUISITIONS)}"
     val fetcher =
       RequisitionFetcher(requisitionsStub, storageClient, DATA_PROVIDER_NAME, STORAGE_PATH_PREFIX, requisitionGrouper, ::createDeterministicId)
->>>>>>> 1ba5e0ec
     val typeRegistry = TypeRegistry.newBuilder().add(Requisition.getDescriptor()).build()
 
       fetcher.fetchAndStoreRequisitions()
@@ -122,10 +95,6 @@
         .thenReturn(groupedRequisitionsList)
 
       val storageClient = FileSystemStorageClient(tempFolder.root)
-<<<<<<< HEAD
-      val idGenerator = TestIdGenerator()
-=======
->>>>>>> 1ba5e0ec
       val fetcher =
         RequisitionFetcher(
           requisitionsStub,
@@ -133,23 +102,14 @@
           DATA_PROVIDER_NAME,
           STORAGE_PATH_PREFIX,
           requisitionGrouper,
-<<<<<<< HEAD
-          idGenerator
-=======
           ::createDeterministicId
->>>>>>> 1ba5e0ec
         )
 
       val expectedResult = groupedRequisitionsList.map { Any.pack(it) }
       fetcher.fetchAndStoreRequisitions()
-      idGenerator.reset()
       expectedResult.map {
-<<<<<<< HEAD
-        assertThat(storageClient.getBlob("$STORAGE_PATH_PREFIX/${idGenerator.next}")).isNotNull()
-=======
         assertThat(storageClient.getBlob("$STORAGE_PATH_PREFIX/${createDeterministicId(
           GROUPED_REQUISITIONS)}")).isNotNull()
->>>>>>> 1ba5e0ec
       }
     }
   }
@@ -157,11 +117,6 @@
   companion object {
     private const val STORAGE_PATH_PREFIX = "test-requisitions"
     private const val DATA_PROVIDER_NAME = "dataProviders/AAAAAAAAAHs"
-<<<<<<< HEAD
-    private val GROUPED_REQUISITIONS =
-      groupedRequisitions {
-      }
-=======
     private val REQUISITION = requisition {
       name = "requisition-name"
     }
@@ -180,6 +135,5 @@
       return "hash_value"
     }
 
->>>>>>> 1ba5e0ec
   }
 }