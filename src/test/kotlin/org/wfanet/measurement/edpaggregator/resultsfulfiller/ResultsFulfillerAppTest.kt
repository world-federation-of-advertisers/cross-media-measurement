--- conflicted
+++ resolved
@@ -124,11 +124,6 @@
 import org.wfanet.measurement.edpaggregator.v1alpha.EncryptedDek
 import org.wfanet.measurement.edpaggregator.v1alpha.LabeledImpression
 import org.wfanet.measurement.edpaggregator.v1alpha.RequisitionMetadata
-<<<<<<< HEAD
-=======
-import org.wfanet.measurement.edpaggregator.v1alpha.RequisitionMetadataServiceGrpcKt.RequisitionMetadataServiceCoroutineImplBase
-import org.wfanet.measurement.edpaggregator.v1alpha.RequisitionMetadataServiceGrpcKt.RequisitionMetadataServiceCoroutineStub
->>>>>>> c53a92c4
 import org.wfanet.measurement.edpaggregator.v1alpha.ResultsFulfillerParams
 import org.wfanet.measurement.edpaggregator.v1alpha.ResultsFulfillerParamsKt
 import org.wfanet.measurement.edpaggregator.v1alpha.blobDetails
@@ -165,13 +160,8 @@
 
   private val workItemsServiceMock = mockService<WorkItemsCoroutineImplBase>()
   private val workItemAttemptsServiceMock = mockService<WorkItemAttemptsCoroutineImplBase>()
-<<<<<<< HEAD
   private val requisitionMetadataServiceMock = mockService<RequisitionMetadataServiceCoroutineImplBase>()
   private val impressionMetadataServiceMock = mockService<ImpressionMetadataServiceCoroutineImplBase>()
-=======
-  private val requisitionMetadataServiceMock =
-    mockService<RequisitionMetadataServiceCoroutineImplBase>()
->>>>>>> c53a92c4
   private val requisitionsServiceMock: RequisitionsCoroutineImplBase = mockService {
     onBlocking { fulfillDirectRequisition(any()) }.thenReturn(fulfillDirectRequisitionResponse {})
   }
@@ -195,10 +185,7 @@
     addService(requisitionsServiceMock)
     addService(eventGroupsServiceMock)
     addService(requisitionMetadataServiceMock)
-<<<<<<< HEAD
     addService(impressionMetadataServiceMock)
-=======
->>>>>>> c53a92c4
   }
 
   private val requisitionsStub: RequisitionsCoroutineStub by lazy {
@@ -210,12 +197,9 @@
   private val requisitionMetadataStub: RequisitionMetadataServiceCoroutineStub by lazy {
     RequisitionMetadataServiceCoroutineStub(grpcTestServerRule.channel)
   }
-<<<<<<< HEAD
   private val impressionMetadataStub: ImpressionMetadataServiceCoroutineStub by lazy {
     ImpressionMetadataServiceCoroutineStub(grpcTestServerRule.channel)
   }
-=======
->>>>>>> c53a92c4
 
   private val throttler = MinimumIntervalThrottler(Clock.systemUTC(), Duration.ofSeconds(1L))
 
@@ -246,21 +230,6 @@
     val workItemsStub = WorkItemsCoroutineStub(grpcTestServerRule.channel)
     val workItemAttemptsStub = WorkItemAttemptsCoroutineStub(grpcTestServerRule.channel)
 
-<<<<<<< HEAD
-    whenever(requisitionMetadataServiceMock.listRequisitionMetadata(any())).thenReturn(
-      listRequisitionMetadataResponse {
-        requisitionMetadata += requisitionMetadata {
-          state = RequisitionMetadata.State.STORED
-          cmmsCreateTime = timestamp { seconds = 12345 }
-          cmmsRequisition = REQUISITION_NAME
-          blobUri = "some blob uri"
-          blobTypeUrl = "some-blob-type-url"
-          groupId = "an-existing-group-id"
-          report = "report-name"
-        }
-      }
-    )
-=======
     whenever(requisitionMetadataServiceMock.listRequisitionMetadata(any()))
       .thenReturn(
         listRequisitionMetadataResponse {
@@ -275,7 +244,6 @@
           }
         }
       )
->>>>>>> c53a92c4
 
     val testWorkItemAttempt = workItemAttempt {
       name = "workItems/workItem/workItemAttempts/workItemAttempt"
@@ -370,10 +338,7 @@
         workItemsStub,
         workItemAttemptsStub,
         requisitionMetadataStub,
-<<<<<<< HEAD
         impressionMetadataStub,
-=======
->>>>>>> c53a92c4
         TestRequisitionStubFactory(
           grpcTestServerRule.channel,
           mapOf("some-duchy" to grpcTestServerRule.channel),
@@ -438,19 +403,11 @@
         RequisitionsValidator(TestRequisitionData.EDP_DATA.privateEncryptionKey)
       val groupedRequisitions =
         SingleRequisitionGrouper(
-<<<<<<< HEAD
-          requisitionsClient = requisitionsStub,
-          eventGroupsClient = eventGroupsStub,
-          requisitionValidator = requisitionValidator,
-          throttler = throttler,
-        )
-=======
             requisitionsClient = requisitionsStub,
             eventGroupsClient = eventGroupsStub,
             requisitionValidator = requisitionValidator,
             throttler = throttler,
           )
->>>>>>> c53a92c4
           .groupRequisitions(listOf(REQUISITION))
       // Add requisitions to storage
       requisitionsStorageClient.writeBlob(
@@ -491,10 +448,7 @@
           workItemsStub,
           workItemAttemptsStub,
           requisitionMetadataStub,
-<<<<<<< HEAD
           impressionMetadataStub,
-=======
->>>>>>> c53a92c4
           TestRequisitionStubFactory(
             grpcTestServerRule.channel,
             mapOf("some-duchy" to grpcTestServerRule.channel),
@@ -515,21 +469,6 @@
     val workItemsStub = WorkItemsCoroutineStub(grpcTestServerRule.channel)
     val workItemAttemptsStub = WorkItemAttemptsCoroutineStub(grpcTestServerRule.channel)
 
-<<<<<<< HEAD
-    whenever(requisitionMetadataServiceMock.listRequisitionMetadata(any())).thenReturn(
-      listRequisitionMetadataResponse {
-        requisitionMetadata += requisitionMetadata {
-          state = RequisitionMetadata.State.STORED
-          cmmsCreateTime = timestamp { seconds = 12345 }
-          cmmsRequisition = REQUISITION_NAME
-          blobUri = "some blob uri"
-          blobTypeUrl = "some-blob-type-url"
-          groupId = "an-existing-group-id"
-          report = "report-name"
-        }
-      }
-    )
-=======
     whenever(requisitionMetadataServiceMock.listRequisitionMetadata(any()))
       .thenReturn(
         listRequisitionMetadataResponse {
@@ -544,7 +483,6 @@
           }
         }
       )
->>>>>>> c53a92c4
 
     val testWorkItemAttempt = workItemAttempt {
       name = "workItems/workItem/workItemAttempts/workItemAttempt"
@@ -634,10 +572,7 @@
         workItemsStub,
         workItemAttemptsStub,
         requisitionMetadataStub,
-<<<<<<< HEAD
         impressionMetadataStub,
-=======
->>>>>>> c53a92c4
         TestRequisitionStubFactory(
           grpcTestServerRule.channel,
           mapOf("some-duchy" to grpcTestServerRule.channel),
@@ -755,10 +690,7 @@
         workItemsStub,
         workItemAttemptsStub,
         requisitionMetadataStub,
-<<<<<<< HEAD
         impressionMetadataStub,
-=======
->>>>>>> c53a92c4
         TestRequisitionStubFactory(
           grpcTestServerRule.channel,
           mapOf("some-duchy" to grpcTestServerRule.channel),
@@ -780,21 +712,6 @@
     val workItemsStub = WorkItemsCoroutineStub(grpcTestServerRule.channel)
     val workItemAttemptsStub = WorkItemAttemptsCoroutineStub(grpcTestServerRule.channel)
 
-<<<<<<< HEAD
-    whenever(requisitionMetadataServiceMock.listRequisitionMetadata(any())).thenReturn(
-      listRequisitionMetadataResponse {
-        requisitionMetadata += requisitionMetadata {
-          state = RequisitionMetadata.State.STORED
-          cmmsCreateTime = timestamp { seconds = 12345 }
-          cmmsRequisition = REQUISITION_NAME
-          blobUri = "some blob uri"
-          blobTypeUrl = "some-blob-type-url"
-          groupId = "an-existing-group-id"
-          report = "report-name"
-        }
-      }
-    )
-=======
     whenever(requisitionMetadataServiceMock.listRequisitionMetadata(any()))
       .thenReturn(
         listRequisitionMetadataResponse {
@@ -809,7 +726,6 @@
           }
         }
       )
->>>>>>> c53a92c4
 
     val testWorkItemAttempt = workItemAttempt {
       name = "workItems/workItem/workItemAttempts/workItemAttempt"
@@ -883,10 +799,7 @@
         workItemsStub,
         workItemAttemptsStub,
         requisitionMetadataStub,
-<<<<<<< HEAD
         impressionMetadataStub,
-=======
->>>>>>> c53a92c4
         TestRequisitionStubFactory(
           grpcTestServerRule.channel,
           mapOf("some-duchy" to grpcTestServerRule.channel),
@@ -917,21 +830,6 @@
     val workItemsStub = WorkItemsCoroutineStub(grpcTestServerRule.channel)
     val workItemAttemptsStub = WorkItemAttemptsCoroutineStub(grpcTestServerRule.channel)
 
-<<<<<<< HEAD
-    whenever(requisitionMetadataServiceMock.listRequisitionMetadata(any())).thenReturn(
-      listRequisitionMetadataResponse {
-        requisitionMetadata += requisitionMetadata {
-          state = RequisitionMetadata.State.STORED
-          cmmsCreateTime = timestamp { seconds = 12345 }
-          cmmsRequisition = REQUISITION_NAME
-          blobUri = "some blob uri"
-          blobTypeUrl = "some-blob-type-url"
-          groupId = "an-existing-group-id"
-          report = "report-name"
-        }
-      }
-    )
-=======
     whenever(requisitionMetadataServiceMock.listRequisitionMetadata(any()))
       .thenReturn(
         listRequisitionMetadataResponse {
@@ -946,7 +844,6 @@
           }
         }
       )
->>>>>>> c53a92c4
 
     val testWorkItemAttempt = workItemAttempt {
       name = "workItems/workItem/workItemAttempts/workItemAttempt"
@@ -1042,10 +939,7 @@
         workItemsStub,
         workItemAttemptsStub,
         requisitionMetadataStub,
-<<<<<<< HEAD
         impressionMetadataStub,
-=======
->>>>>>> c53a92c4
         TestRequisitionStubFactory(
           grpcTestServerRule.channel,
           mapOf("some-duchy" to grpcTestServerRule.channel),
@@ -1178,10 +1072,7 @@
         workItemsStub,
         workItemAttemptsStub,
         requisitionMetadataStub,
-<<<<<<< HEAD
         impressionMetadataStub,
-=======
->>>>>>> c53a92c4
         TestRequisitionStubFactory(
           grpcTestServerRule.channel,
           mapOf("some-duchy" to grpcTestServerRule.channel),
