--- conflicted
+++ resolved
@@ -424,7 +424,6 @@
   }
 
   @Test
-<<<<<<< HEAD
   fun `runWork skips already fulfilled requisitions`() = runBlocking {
     val impressionsTmpPath = Files.createTempDirectory(null).toFile()
     val metadataTmpPath = Files.createTempDirectory(null).toFile()
@@ -613,9 +612,11 @@
     verifyBlocking(requisitionMetadataServiceMock, times(0)) {
       startProcessingRequisitionMetadata(any())
     }
-    verifyBlocking(requisitionMetadataServiceMock, times(1)) { refuseRequisitionMetadata(any()) }
-  }
-=======
+    verifyBlocking(requisitionMetadataServiceMock, times(1)) {
+      markWithdrawnRequisitionMetadata(any())
+    }
+  }
+
   fun `runWork processes direct requisition successfully with no noise and k-anonymity`() =
     runBlocking {
       val impressionsTmpPath = Files.createTempDirectory(null).toFile()
@@ -690,6 +691,7 @@
           dataProvider = EDP_NAME,
           privateEncryptionKey = PRIVATE_ENCRYPTION_KEY,
           requisitionMetadataStub = requisitionMetadataStub,
+          requisitionsStub = requisitionsStub,
           groupedRequisitions = groupedRequisitions,
           modelLineInfoMap = mapOf("some-model-line" to MODEL_LINE_INFO),
           pipelineConfiguration = DEFAULT_PIPELINE_CONFIGURATION,
@@ -803,6 +805,7 @@
           dataProvider = EDP_NAME,
           privateEncryptionKey = PRIVATE_ENCRYPTION_KEY,
           requisitionMetadataStub = requisitionMetadataStub,
+          requisitionsStub = requisitionsStub,
           groupedRequisitions = groupedRequisitions,
           modelLineInfoMap = mapOf("some-model-line" to MODEL_LINE_INFO),
           pipelineConfiguration = DEFAULT_PIPELINE_CONFIGURATION,
@@ -838,7 +841,6 @@
       }
       verifyBlocking(requisitionMetadataServiceMock, times(1)) { fulfillRequisitionMetadata(any()) }
     }
->>>>>>> 53edced9
 
   @Test
   fun `fulfillRequisitions emits telemetry`() = runBlocking {
