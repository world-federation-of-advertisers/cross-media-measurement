/*
 * Copyright 2025 The Cross-Media Measurement Authors
 *
 * Licensed under the Apache License, Version 2.0 (the "License");
 * you may not use this file except in compliance with the License.
 * You may obtain a copy of the License at
 *
 *     http://www.apache.org/licenses/LICENSE-2.0
 *
 * Unless required by applicable law or agreed to in writing, software
 * distributed under the License is distributed on an "AS IS" BASIS,
 * WITHOUT WARRANTIES OR CONDITIONS OF ANY KIND, either express or implied.
 * See the License for the specific language governing permissions and
 * limitations under the License.
 */

package org.wfanet.measurement.edpaggregator.resultsfulfiller

import com.google.common.truth.Truth.assertThat
import com.google.common.truth.extensions.proto.ProtoTruth
import com.google.crypto.tink.*
import com.google.crypto.tink.aead.AeadConfig
import com.google.crypto.tink.streamingaead.StreamingAeadConfig
import com.google.protobuf.Any
import com.google.protobuf.ByteString
import com.google.protobuf.Timestamp
import com.google.protobuf.kotlin.toByteString
import com.google.protobuf.timestamp
import com.google.type.interval
import java.io.File
import java.nio.file.Files
import java.nio.file.Path
import java.nio.file.Paths
import java.security.SecureRandom
import java.time.*
import java.util.logging.Logger
import kotlin.math.ln
import kotlin.math.sqrt
import kotlin.test.assertTrue
import kotlinx.coroutines.flow.Flow
import kotlinx.coroutines.flow.asFlow
import kotlinx.coroutines.flow.flow
import kotlinx.coroutines.flow.toList
import kotlinx.coroutines.runBlocking
import org.junit.Rule
import org.junit.Test
import org.junit.runner.RunWith
import org.junit.runners.JUnit4
import org.mockito.kotlin.any
import org.mockito.kotlin.times
import org.mockito.kotlin.verifyBlocking
import org.mockito.kotlin.whenever
import org.wfanet.measurement.api.v2alpha.DataProviderCertificateKey
import org.wfanet.measurement.api.v2alpha.DuchyCertificateKey
import org.wfanet.measurement.api.v2alpha.DuchyKey
import org.wfanet.measurement.api.v2alpha.EncryptionPublicKey
import org.wfanet.measurement.api.v2alpha.EventGroupsGrpcKt.EventGroupsCoroutineImplBase
import org.wfanet.measurement.api.v2alpha.EventGroupsGrpcKt.EventGroupsCoroutineStub
import org.wfanet.measurement.api.v2alpha.FulfillDirectRequisitionRequest
import org.wfanet.measurement.api.v2alpha.FulfillRequisitionRequest
import org.wfanet.measurement.api.v2alpha.FulfillRequisitionRequestKt
import org.wfanet.measurement.api.v2alpha.FulfillRequisitionResponse
import org.wfanet.measurement.api.v2alpha.GetEventGroupRequest
import org.wfanet.measurement.api.v2alpha.Measurement
import org.wfanet.measurement.api.v2alpha.MeasurementSpec
import org.wfanet.measurement.api.v2alpha.MeasurementSpecKt
import org.wfanet.measurement.api.v2alpha.MeasurementSpecKt.reachAndFrequency
import org.wfanet.measurement.api.v2alpha.MeasurementSpecKt.vidSamplingInterval
import org.wfanet.measurement.api.v2alpha.PopulationSpecKt
import org.wfanet.measurement.api.v2alpha.ProtocolConfig
import org.wfanet.measurement.api.v2alpha.ProtocolConfigKt
import org.wfanet.measurement.api.v2alpha.Requisition
import org.wfanet.measurement.api.v2alpha.RequisitionFulfillmentGrpcKt.RequisitionFulfillmentCoroutineImplBase
import org.wfanet.measurement.api.v2alpha.RequisitionFulfillmentGrpcKt.RequisitionFulfillmentCoroutineStub
import org.wfanet.measurement.api.v2alpha.RequisitionKt.DuchyEntryKt.honestMajorityShareShuffle
import org.wfanet.measurement.api.v2alpha.RequisitionKt.DuchyEntryKt.value
import org.wfanet.measurement.api.v2alpha.RequisitionKt.duchyEntry
import org.wfanet.measurement.api.v2alpha.RequisitionSpecKt
import org.wfanet.measurement.api.v2alpha.RequisitionSpecKt.eventFilter
import org.wfanet.measurement.api.v2alpha.RequisitionSpecKt.eventGroupEntry
import org.wfanet.measurement.api.v2alpha.RequisitionSpecKt.events
import org.wfanet.measurement.api.v2alpha.RequisitionsGrpcKt.RequisitionsCoroutineImplBase
import org.wfanet.measurement.api.v2alpha.RequisitionsGrpcKt.RequisitionsCoroutineStub
import org.wfanet.measurement.api.v2alpha.certificate
import org.wfanet.measurement.api.v2alpha.differentialPrivacyParams
import org.wfanet.measurement.api.v2alpha.eventGroup
import org.wfanet.measurement.api.v2alpha.event_templates.testing.Person
import org.wfanet.measurement.api.v2alpha.event_templates.testing.TestEvent
import org.wfanet.measurement.api.v2alpha.event_templates.testing.person
import org.wfanet.measurement.api.v2alpha.event_templates.testing.testEvent
import org.wfanet.measurement.api.v2alpha.fulfillDirectRequisitionResponse
import org.wfanet.measurement.api.v2alpha.fulfillRequisitionRequest
import org.wfanet.measurement.api.v2alpha.measurementSpec
import org.wfanet.measurement.api.v2alpha.populationSpec
import org.wfanet.measurement.api.v2alpha.protocolConfig
import org.wfanet.measurement.api.v2alpha.requisition
import org.wfanet.measurement.api.v2alpha.requisitionSpec
import org.wfanet.measurement.api.v2alpha.testing.MeasurementResultSubject.Companion.assertThat
import org.wfanet.measurement.api.v2alpha.unpack
import org.wfanet.measurement.common.OpenEndTimeRange
import org.wfanet.measurement.common.crypto.Hashing
import org.wfanet.measurement.common.crypto.SigningKeyHandle
import org.wfanet.measurement.common.crypto.tink.TinkPrivateKeyHandle
import org.wfanet.measurement.common.crypto.tink.loadPrivateKey
import org.wfanet.measurement.common.crypto.tink.loadPublicKey
import org.wfanet.measurement.common.crypto.tink.testing.FakeKmsClient
import org.wfanet.measurement.common.crypto.tink.withEnvelopeEncryption
import org.wfanet.measurement.common.flatten
import org.wfanet.measurement.common.getRuntimePath
import org.wfanet.measurement.common.grpc.testing.GrpcTestServerRule
import org.wfanet.measurement.common.grpc.testing.mockService
import org.wfanet.measurement.common.identity.externalIdToApiId
import org.wfanet.measurement.common.pack
import org.wfanet.measurement.common.testing.verifyAndCapture
import org.wfanet.measurement.common.throttler.MinimumIntervalThrottler
import org.wfanet.measurement.common.toProtoTime
import org.wfanet.measurement.computation.DifferentialPrivacyParams
import org.wfanet.measurement.consent.client.common.toEncryptionPublicKey
import org.wfanet.measurement.consent.client.measurementconsumer.*
import org.wfanet.measurement.consent.client.measurementconsumer.signEncryptionPublicKey
import org.wfanet.measurement.consent.client.measurementconsumer.signMeasurementSpec
import org.wfanet.measurement.dataprovider.MeasurementResults
import org.wfanet.measurement.edpaggregator.StorageConfig
import org.wfanet.measurement.edpaggregator.requisitionfetcher.RequisitionsValidator
import org.wfanet.measurement.edpaggregator.requisitionfetcher.SingleRequisitionGrouper
import org.wfanet.measurement.edpaggregator.requisitionfetcher.testing.TestRequisitionData
import org.wfanet.measurement.edpaggregator.v1alpha.BlobDetails
import org.wfanet.measurement.edpaggregator.v1alpha.EncryptedDek
import org.wfanet.measurement.edpaggregator.v1alpha.ImpressionMetadata
import org.wfanet.measurement.edpaggregator.v1alpha.ImpressionMetadataServiceGrpcKt
import org.wfanet.measurement.edpaggregator.v1alpha.LabeledImpression
import org.wfanet.measurement.edpaggregator.v1alpha.RequisitionMetadata
import org.wfanet.measurement.edpaggregator.v1alpha.RequisitionMetadataServiceGrpcKt.RequisitionMetadataServiceCoroutineImplBase
import org.wfanet.measurement.edpaggregator.v1alpha.RequisitionMetadataServiceGrpcKt.RequisitionMetadataServiceCoroutineStub
import org.wfanet.measurement.edpaggregator.v1alpha.copy
import org.wfanet.measurement.edpaggregator.v1alpha.encryptedDek
import org.wfanet.measurement.edpaggregator.v1alpha.listRequisitionMetadataResponse
import org.wfanet.measurement.edpaggregator.v1alpha.requisitionMetadata
import org.wfanet.measurement.eventdataprovider.requisition.v2alpha.common.InMemoryVidIndexMap
import org.wfanet.measurement.integration.common.loadEncryptionPrivateKey
import org.wfanet.measurement.loadtest.config.VidSampling
import org.wfanet.measurement.storage.MesosRecordIoStorageClient
import org.wfanet.measurement.storage.SelectedStorageClient
<<<<<<< HEAD
import org.wfanet.measurement.edpaggregator.v1alpha.RequisitionMetadataServiceGrpcKt.RequisitionMetadataServiceCoroutineStub
import org.wfanet.measurement.edpaggregator.v1alpha.RequisitionMetadataServiceGrpcKt.RequisitionMetadataServiceCoroutineImplBase
import org.wfanet.measurement.edpaggregator.v1alpha.impressionMetadata
import org.wfanet.measurement.edpaggregator.v1alpha.listImpressionMetadataResponse
import org.wfanet.measurement.edpaggregator.v1alpha.listRequisitionMetadataResponse
import org.wfanet.measurement.edpaggregator.v1alpha.requisitionMetadata
=======
>>>>>>> f985748f

@RunWith(JUnit4::class)
class ResultsFulfillerTest {
  private val requisitionsServiceMock: RequisitionsCoroutineImplBase = mockService {
    onBlocking { fulfillDirectRequisition(any()) }.thenReturn(fulfillDirectRequisitionResponse {})
  }

  private val requisitionMetadataServiceMock: RequisitionMetadataServiceCoroutineImplBase =
    mockService {
      onBlocking { startProcessingRequisitionMetadata(any()) }.thenReturn(requisitionMetadata {})
      onBlocking { fulfillRequisitionMetadata(any()) }.thenReturn(requisitionMetadata {})
    }

  private class FakeRequisitionFulfillmentService : RequisitionFulfillmentCoroutineImplBase() {
    data class FulfillRequisitionInvocation(val requests: List<FulfillRequisitionRequest>)

    private val _fullfillRequisitionInvocations = mutableListOf<FulfillRequisitionInvocation>()
    val fullfillRequisitionInvocations: List<FulfillRequisitionInvocation>
      get() = _fullfillRequisitionInvocations

    override suspend fun fulfillRequisition(
      requests: Flow<FulfillRequisitionRequest>
    ): FulfillRequisitionResponse {
      // Consume flow before returning.
      _fullfillRequisitionInvocations.add(FulfillRequisitionInvocation(requests.toList()))
      return FulfillRequisitionResponse.getDefaultInstance()
    }
  }

  private val requisitionFulfillmentMock = FakeRequisitionFulfillmentService()

  private val eventGroupsServiceMock: EventGroupsCoroutineImplBase by lazy {
    mockService {
      onBlocking { getEventGroup(any()) }
        .thenAnswer { invocation ->
          val request = invocation.getArgument<GetEventGroupRequest>(0)
          eventGroup {
            name = request.name
            eventGroupReferenceId = request.name
          }
        }
    }
  }

  private val impressionMetadataServiceMock = mockService<ImpressionMetadataServiceGrpcKt.ImpressionMetadataServiceCoroutineImplBase>()

  @get:Rule
  val grpcTestServerRule = GrpcTestServerRule {
    addService(requisitionsServiceMock)
    addService(eventGroupsServiceMock)
    addService(requisitionFulfillmentMock)
    addService(requisitionMetadataServiceMock)
    addService(impressionMetadataServiceMock)
  }
  private val requisitionsStub: RequisitionsCoroutineStub by lazy {
    RequisitionsCoroutineStub(grpcTestServerRule.channel)
  }
  private val eventGroupsStub: EventGroupsCoroutineStub by lazy {
    EventGroupsCoroutineStub(grpcTestServerRule.channel)
  }

  private val requisitionFulfillmentStub: RequisitionFulfillmentCoroutineStub by lazy {
    RequisitionFulfillmentCoroutineStub(grpcTestServerRule.channel)
  }

  private val requisitionMetadataStub: RequisitionMetadataServiceCoroutineStub by lazy {
    RequisitionMetadataServiceCoroutineStub(grpcTestServerRule.channel)
  }

  private val impressionMetadataStub: ImpressionMetadataServiceGrpcKt.ImpressionMetadataServiceCoroutineStub by lazy {
    ImpressionMetadataServiceGrpcKt.ImpressionMetadataServiceCoroutineStub(grpcTestServerRule.channel)
  }

  private val throttler = MinimumIntervalThrottler(Clock.systemUTC(), Duration.ofSeconds(1L))

  private fun createImpressionMetadataList(
    dates: List<LocalDate>,
    eventGroupRef: String,
  ): List<ImpressionMetadata> {
    return dates.map { date ->
      impressionMetadata {
        state = ImpressionMetadata.State.ACTIVE
        blobUri = "file:///$IMPRESSIONS_METADATA_BUCKET/ds/$date/model-line/some-model-line/event-group-reference-id/$eventGroupRef/metadata"
      }
    }
  }

  @Test
  fun `runWork processes direct requisition successfully`() = runBlocking {
    val impressionsTmpPath = Files.createTempDirectory(null).toFile()
    val metadataTmpPath = Files.createTempDirectory(null).toFile()
    val requisitionsTmpPath = Files.createTempDirectory(null).toFile()
    val impressions =
      List(130) {
        LABELED_IMPRESSION.copy {
          vid = it.toLong() + 1
          eventTime = TIME_RANGE.start.toProtoTime()
        }
      }

<<<<<<< HEAD
    val dates = FIRST_EVENT_DATE.datesUntil(LAST_EVENT_DATE.plusDays(1)).toList()

    val impressionMetadataList = createImpressionMetadataList(dates, EVENT_GROUP_NAME)

    whenever(
      impressionMetadataServiceMock.listImpressionMetadata(any())
    ).thenReturn(listImpressionMetadataResponse {
      impressionMetadata += impressionMetadataList
    })

    whenever(requisitionMetadataServiceMock.listRequisitionMetadata(any())).thenReturn(
      listRequisitionMetadataResponse {
        requisitionMetadata += requisitionMetadata {
          state = RequisitionMetadata.State.STORED
          cmmsCreateTime = timestamp { seconds = 12345 }
          cmmsRequisition = REQUISITION_NAME
          blobUri = "some-prefix"
          blobTypeUrl = "some-blob-type-url"
          groupId = "an-existing-group-id"
          report = "report-name"
        }
      }
    )

=======
    whenever(requisitionMetadataServiceMock.listRequisitionMetadata(any()))
      .thenReturn(
        listRequisitionMetadataResponse {
          requisitionMetadata += requisitionMetadata {
            state = RequisitionMetadata.State.STORED
            cmmsCreateTime = timestamp { seconds = 12345 }
            cmmsRequisition = REQUISITION_NAME
            blobUri = "some-prefix"
            blobTypeUrl = "some-blob-type-url"
            groupId = "an-existing-group-id"
            report = "report-name"
          }
        }
      )
>>>>>>> f985748f
    // Set up KMS
    val kmsClient = FakeKmsClient()
    val kekUri = FakeKmsClient.KEY_URI_PREFIX + "kek"
    val kmsKeyHandle = KeysetHandle.generateNew(KeyTemplates.get("AES128_GCM"))
    kmsClient.setAead(kekUri, kmsKeyHandle.getPrimitive(Aead::class.java))
    createData(
      kmsClient,
      kekUri,
      impressionsTmpPath,
      metadataTmpPath,
      requisitionsTmpPath,
      impressions,
      listOf(DIRECT_REQUISITION),
    )
    val impressionsMetadataService =
      ImpressionDataSourceProvider(
        impressionMetadataStub = impressionMetadataStub,
        dataProvider = "dataProviders/123",
        impressionsMetadataStorageConfig = StorageConfig(rootDirectory = metadataTmpPath),
      )

    val fulfillerSelector =
      DefaultFulfillerSelector(
        requisitionsStub = requisitionsStub,
        requisitionFulfillmentStubMap = emptyMap<String, RequisitionFulfillmentCoroutineStub>(),
        dataProviderCertificateKey = DATA_PROVIDER_CERTIFICATE_KEY,
        dataProviderSigningKeyHandle = EDP_RESULT_SIGNING_KEY,
        noiserSelector = ContinuousGaussianNoiseSelector(),
        kAnonymityParams = null,
      )

    // Load grouped requisitions from storage
    val groupedRequisitions = loadGroupedRequisitions(requisitionsTmpPath)

    val resultsFulfiller =
      ResultsFulfiller(
        dataProvider = EDP_NAME,
        privateEncryptionKey = PRIVATE_ENCRYPTION_KEY,
        requisitionMetadataStub = requisitionMetadataStub,
        groupedRequisitions = groupedRequisitions,
        modelLineInfoMap = mapOf("some-model-line" to MODEL_LINE_INFO),
        pipelineConfiguration = DEFAULT_PIPELINE_CONFIGURATION,
        impressionDataSourceProvider = impressionsMetadataService,
        impressionsStorageConfig = StorageConfig(rootDirectory = impressionsTmpPath),
        kmsClient = kmsClient,
        fulfillerSelector = fulfillerSelector,
      )

    resultsFulfiller.fulfillRequisitions()

    val request: FulfillDirectRequisitionRequest =
      verifyAndCapture(
        requisitionsServiceMock,
        RequisitionsCoroutineImplBase::fulfillDirectRequisition,
      )
    val result: Measurement.Result = decryptResult(request.encryptedResult, MC_PRIVATE_KEY).unpack()
    val expectedReach: Long = computeExpectedReach(impressions, MEASUREMENT_SPEC)
    val expectedFrequencyDistribution: Map<Long, Double> =
      computeExpectedFrequencyDistribution(impressions, MEASUREMENT_SPEC)

    assertThat(result.reach.noiseMechanism)
      .isEqualTo(ProtocolConfig.NoiseMechanism.CONTINUOUS_GAUSSIAN)
    assertTrue(result.reach.hasDeterministicCountDistinct())
    assertThat(result.frequency.noiseMechanism)
      .isEqualTo(ProtocolConfig.NoiseMechanism.CONTINUOUS_GAUSSIAN)
    assertTrue(result.frequency.hasDeterministicDistribution())

    val reachTolerance =
      getNoiseTolerance(
        dpParams =
          DifferentialPrivacyParams(
            delta = OUTPUT_DP_PARAMS.delta,
            epsilon = OUTPUT_DP_PARAMS.epsilon,
          ),
        l2Sensitivity = 1.0,
      )
    assertThat(result).reachValue().isWithin(reachTolerance.toDouble()).of(expectedReach)

    assertThat(result)
      .frequencyDistribution()
      .isWithin(FREQUENCY_DISTRIBUTION_TOLERANCE)
      .of(expectedFrequencyDistribution)

    verifyBlocking(requisitionMetadataServiceMock, times(1)) {
      startProcessingRequisitionMetadata(any())
    }
    verifyBlocking(requisitionMetadataServiceMock, times(1)) { fulfillRequisitionMetadata(any()) }
  }

  @Test
  fun `runWork processes HM Shuffle requisitions successfully`() = runBlocking {
    val impressionsTmpPath = Files.createTempDirectory(null).toFile()
    val metadataTmpPath = Files.createTempDirectory(null).toFile()
    val requisitionsTmpPath = Files.createTempDirectory(null).toFile()
    val impressions =
      List(130) {
        LABELED_IMPRESSION.copy {
          vid = it.toLong() + 1
          eventTime = TIME_RANGE.start.toProtoTime()
        }
      }

    whenever(requisitionMetadataServiceMock.listRequisitionMetadata(any()))
      .thenReturn(
        listRequisitionMetadataResponse {
          requisitionMetadata += requisitionMetadata {
            state = RequisitionMetadata.State.STORED
            cmmsCreateTime = timestamp { seconds = 12345 }
            cmmsRequisition = REQUISITION_NAME
            blobUri = "some-prefix"
            blobTypeUrl = "some-blob-type-url"
            groupId = "an-existing-group-id"
            report = "report-name"
          }
        }
      )

    // Set up KMS
    val kmsClient = FakeKmsClient()
    val kekUri = FakeKmsClient.KEY_URI_PREFIX + "kek"
    val kmsKeyHandle = KeysetHandle.generateNew(KeyTemplates.get("AES128_GCM"))
    kmsClient.setAead(kekUri, kmsKeyHandle.getPrimitive(Aead::class.java))
    createData(
      kmsClient,
      kekUri,
      impressionsTmpPath,
      metadataTmpPath,
      requisitionsTmpPath,
      impressions,
      listOf(MULTI_PARTY_REQUISITION),
    )

    val impressionsMetadataService =
      ImpressionDataSourceProvider(
        impressionMetadataStub = impressionMetadataStub,
        dataProvider = "dataProviders/123",
        impressionsMetadataStorageConfig = StorageConfig(rootDirectory = metadataTmpPath),
      )

    val fulfillerSelector =
      DefaultFulfillerSelector(
        requisitionsStub = requisitionsStub,
        requisitionFulfillmentStubMap =
          mapOf(
            DUCHY_ONE_NAME to requisitionFulfillmentStub,
            DUCHY_TWO_NAME to requisitionFulfillmentStub,
          ),
        dataProviderCertificateKey = DATA_PROVIDER_CERTIFICATE_KEY,
        dataProviderSigningKeyHandle = EDP_RESULT_SIGNING_KEY,
        noiserSelector = ContinuousGaussianNoiseSelector(),
        kAnonymityParams = null,
      )

    // Load grouped requisitions from storage
    val groupedRequisitions = loadGroupedRequisitions(requisitionsTmpPath)
    val resultsFulfiller =
      ResultsFulfiller(
        dataProvider = EDP_NAME,
        privateEncryptionKey = PRIVATE_ENCRYPTION_KEY,
        requisitionMetadataStub = requisitionMetadataStub,
        groupedRequisitions = groupedRequisitions,
        modelLineInfoMap = mapOf("some-model-line" to MODEL_LINE_INFO),
        pipelineConfiguration = DEFAULT_PIPELINE_CONFIGURATION,
        impressionDataSourceProvider = impressionsMetadataService,
        impressionsStorageConfig = StorageConfig(rootDirectory = impressionsTmpPath),
        kmsClient = kmsClient,
        fulfillerSelector = fulfillerSelector,
      )

    resultsFulfiller.fulfillRequisitions()

    val fulfilledRequisitions =
      requisitionFulfillmentMock.fullfillRequisitionInvocations.single().requests
    assertThat(fulfilledRequisitions).hasSize(2)
    ProtoTruth.assertThat(fulfilledRequisitions[0])
      .comparingExpectedFieldsOnly()
      .isEqualTo(
        fulfillRequisitionRequest {
          header =
            FulfillRequisitionRequestKt.header {
              name = MULTI_PARTY_REQUISITION.name
              nonce = REQUISITION_SPEC.nonce
            }
        }
      )
    assertThat(fulfilledRequisitions[0].header.honestMajorityShareShuffle.dataProviderCertificate)
      .isEqualTo(DATA_PROVIDER_CERTIFICATE_NAME)
    assertThat(fulfilledRequisitions[1].bodyChunk.data).isNotEmpty()
    verifyBlocking(requisitionMetadataServiceMock, times(1)) {
      startProcessingRequisitionMetadata(any())
    }
    verifyBlocking(requisitionMetadataServiceMock, times(1)) { fulfillRequisitionMetadata(any()) }
  }

  private suspend fun createData(
    kmsClient: KmsClient,
    kekUri: String,
    impressionsTmpPath: File,
    metadataTmpPath: File,
    requisitionsTmpPath: File,
    allImpressions: List<LabeledImpression>,
    requisitions: List<Requisition>,
  ) {
    // Create requisitions storage client
    Files.createDirectories(requisitionsTmpPath.resolve(REQUISITIONS_BUCKET).toPath())
    val requisitionsStorageClient =
      SelectedStorageClient(REQUISITIONS_FILE_URI, requisitionsTmpPath)
    val requisitionValidator =
      RequisitionsValidator(TestRequisitionData.EDP_DATA.privateEncryptionKey)
    val groupedRequisitions =
      SingleRequisitionGrouper(
          requisitionsClient = requisitionsStub,
          eventGroupsClient = eventGroupsStub,
          requisitionValidator = requisitionValidator,
          throttler = throttler,
        )
        .groupRequisitions(requisitions)
    // Add requisitions to storage
    requisitionsStorageClient.writeBlob(
      REQUISITIONS_BLOB_KEY,
      Any.pack(groupedRequisitions.single()).toByteString(),
    )

    // Create impressions storage client
    Files.createDirectories(impressionsTmpPath.resolve(IMPRESSIONS_BUCKET).toPath())
    val impressionsStorageClient = SelectedStorageClient(IMPRESSIONS_FILE_URI, impressionsTmpPath)

    // Set up streaming encryption
    val tinkKeyTemplateType = "AES128_GCM_HKDF_1MB"
    val aeadKeyTemplate = KeyTemplates.get(tinkKeyTemplateType)
    val keyEncryptionHandle = KeysetHandle.generateNew(aeadKeyTemplate)
    val serializedEncryptionKey =
      ByteString.copyFrom(
        TinkProtoKeysetFormat.serializeEncryptedKeyset(
          keyEncryptionHandle,
          kmsClient.getAead(kekUri),
          byteArrayOf(),
        )
      )
    val aeadStorageClient =
      impressionsStorageClient.withEnvelopeEncryption(kmsClient, kekUri, serializedEncryptionKey)

    // Wrap aead client in mesos client
    val mesosRecordIoStorageClient = MesosRecordIoStorageClient(aeadStorageClient)

    // Only write impressions if we have them (not empty blobs for extra days)
    if (allImpressions.isNotEmpty()) {
      val impressionsFlow = flow {
        allImpressions.forEach { impression -> emit(impression.toByteString()) }
      }

      // Write impressions to storage
      mesosRecordIoStorageClient.writeBlob(IMPRESSIONS_BLOB_KEY, impressionsFlow)
    }

    // Create the impressions metadata store
    Files.createDirectories(metadataTmpPath.resolve(IMPRESSIONS_METADATA_BUCKET).toPath())
    val bucketWithDsPath =
      metadataTmpPath.resolve(IMPRESSIONS_METADATA_BUCKET).resolve("ds").toPath()
    Files.createDirectories(bucketWithDsPath.parent)

    // Create metadata only for the days in the actual time range
    val dates =
      generateSequence(FIRST_EVENT_DATE) { date ->
        if (date <= LAST_EVENT_DATE) date.plusDays(1) else null
      }

    for (date in dates) {
      val impressionMetadataBlobKey =
        "ds/$date/model-line/some-model-line/event-group-reference-id/$EVENT_GROUP_NAME/metadata"
      val impressionsMetadataFileUri =
        "file:///$IMPRESSIONS_METADATA_BUCKET/$impressionMetadataBlobKey"

      val impressionsMetadataStorageClient =
        SelectedStorageClient(impressionsMetadataFileUri, metadataTmpPath)

      val encryptedDek = encryptedDek {
        this.kekUri = kekUri
        typeUrl = "type.googleapis.com/google.crypto.tink.Keyset"
        protobufFormat = EncryptedDek.ProtobufFormat.BINARY
        ciphertext = serializedEncryptionKey
      }

      val blobDetails =
        BlobDetails.newBuilder()
          .setBlobUri(IMPRESSIONS_FILE_URI)
          .setEncryptedDek(encryptedDek)
          .setEventGroupReferenceId(EVENT_GROUP_NAME)
          .build()
      logger.info("Writing $impressionMetadataBlobKey")

      impressionsMetadataStorageClient.writeBlob(
        impressionMetadataBlobKey,
        blobDetails.toByteString(),
      )
    }
  }

  private fun computeExpectedReach(
    impressionsList: List<LabeledImpression>,
    measurementSpec: MeasurementSpec,
  ): Long {
    val sampledVids = sampleVids(impressionsList.map { it.vid }, measurementSpec)
    val sampledReach = runBlocking { MeasurementResults.computeReach(sampledVids.asFlow()) }
    return (sampledReach / measurementSpec.vidSamplingInterval.width).toLong()
  }

  private fun computeExpectedFrequencyDistribution(
    impressionsList: List<LabeledImpression>,
    measurementSpec: MeasurementSpec,
  ): Map<Long, Double> {
    val sampledVids = sampleVids(impressionsList.map { it.vid }, measurementSpec)
    val (_, frequencyMap) =
      runBlocking {
        MeasurementResults.computeReachAndFrequency(
          sampledVids.asFlow(),
          measurementSpec.reachAndFrequency.maximumFrequency,
        )
      }
    return frequencyMap.mapKeys { it.key.toLong() }
  }

  private fun sampleVids(
    impressionsList: List<Long>,
    measurementSpec: MeasurementSpec,
  ): Iterable<Long> {
    val vidSamplingIntervalStart = measurementSpec.vidSamplingInterval.start
    val vidSamplingIntervalWidth = measurementSpec.vidSamplingInterval.width

    require(
      vidSamplingIntervalStart < 1 &&
        vidSamplingIntervalStart >= 0 &&
        vidSamplingIntervalWidth > 0 &&
        vidSamplingIntervalStart + vidSamplingIntervalWidth <= 1
    ) {
      "Invalid vidSamplingInterval: start = $vidSamplingIntervalStart, width = " +
        "$vidSamplingIntervalWidth"
    }

    return impressionsList
      .filter { vid ->
        VidSampling.sampler.vidIsInSamplingBucket(
          vid,
          vidSamplingIntervalStart,
          vidSamplingIntervalWidth,
        )
      }
      .asIterable()
  }

  /**
   * Calculates a test tolerance for a noised value.
   *
   * The standard deviation of the Gaussian noise is `sqrt(2 * ln(1.25 / delta)) / epsilon`. We
   * return a tolerance of 6 standard deviations, which means a correct implementation should pass
   * this check with near-certainty.
   */
  private fun getNoiseTolerance(dpParams: DifferentialPrivacyParams, l2Sensitivity: Double): Long {
    val stddev = sqrt(2 * ln(1.25 / dpParams.delta)) * l2Sensitivity / dpParams.epsilon
    return (6 * stddev).toLong()
  }

  /** Loads grouped requisitions from the test storage. */
  private suspend fun loadGroupedRequisitions(
    requisitionsTmpPath: File
  ): org.wfanet.measurement.edpaggregator.v1alpha.GroupedRequisitions {
    val requisitionsStorageClient =
      SelectedStorageClient(REQUISITIONS_FILE_URI, requisitionsTmpPath)
    val requisitionBytes =
      requisitionsStorageClient.getBlob(REQUISITIONS_BLOB_KEY)?.read()?.flatten()
        ?: throw Exception("Requisitions blob not found")
    return Any.parseFrom(requisitionBytes)
      .unpack(org.wfanet.measurement.edpaggregator.v1alpha.GroupedRequisitions::class.java)
  }

  init {
    AeadConfig.register()
    StreamingAeadConfig.register()
  }

  companion object {
    private val logger: Logger = Logger.getLogger(this::class.java.name)
    private val LAST_EVENT_DATE = LocalDate.now(ZoneId.of("America/New_York")).minusDays(1)
    private val FIRST_EVENT_DATE = LAST_EVENT_DATE.minusDays(1)
    private val TIME_RANGE = OpenEndTimeRange.fromClosedDateRange(FIRST_EVENT_DATE..LAST_EVENT_DATE)
    private const val FREQUENCY_DISTRIBUTION_TOLERANCE = 1.0

    // Common pipeline configuration for tests
    private const val DEFAULT_BATCH_SIZE = 256
    private val DEFAULT_PIPELINE_CONFIGURATION =
      PipelineConfiguration(
        batchSize = 1000,
        channelCapacity = 100,
        threadPoolSize = 4,
        workers = 2,
      )

    private val PERSON = person {
      ageGroup = Person.AgeGroup.YEARS_18_TO_34
      gender = Person.Gender.MALE
      socialGradeGroup = Person.SocialGradeGroup.A_B_C1
    }

    private val TEST_EVENT = testEvent { person = PERSON }

    private val LABELED_IMPRESSION =
      LabeledImpression.newBuilder()
        .setEventTime(Timestamp.getDefaultInstance())
        .setVid(10L)
        .setEvent(TEST_EVENT.pack())
        .build()

    private const val EDP_ID = "someDataProvider"
    private const val EDP_NAME = "dataProviders/$EDP_ID"
    private const val EVENT_GROUP_NAME = "$EDP_NAME/eventGroups/name"
    private const val EDP_DISPLAY_NAME = "edp1"
    private val PRIVATE_ENCRYPTION_KEY =
      loadEncryptionPrivateKey("${EDP_DISPLAY_NAME}_enc_private.tink")
    private val SECRET_FILES_PATH: Path =
      checkNotNull(
        getRuntimePath(
          Paths.get("wfa_measurement_system", "src", "main", "k8s", "testing", "secretfiles")
        )
      )
    private const val MEASUREMENT_CONSUMER_ID = "mc"
    private const val MEASUREMENT_CONSUMER_NAME = "measurementConsumers/AAAAAAAAAHs"
    private const val DATA_PROVIDER_NAME = "dataProviders/$EDP_ID"
    private const val REQUISITION_NAME = "$DATA_PROVIDER_NAME/requisitions/foo"
    private val MC_SIGNING_KEY =
      loadSigningKey(
        "${MEASUREMENT_CONSUMER_ID}_cs_cert.der",
        "${MEASUREMENT_CONSUMER_ID}_cs_private.der",
      )
    private val DATA_PROVIDER_PUBLIC_KEY: EncryptionPublicKey =
      loadPublicKey(SECRET_FILES_PATH.resolve("${EDP_DISPLAY_NAME}_enc_public.tink").toFile())
        .toEncryptionPublicKey()
    private val MC_PUBLIC_KEY: EncryptionPublicKey =
      loadPublicKey(SECRET_FILES_PATH.resolve("mc_enc_public.tink").toFile())
        .toEncryptionPublicKey()
    private val MC_PRIVATE_KEY: TinkPrivateKeyHandle =
      loadPrivateKey(SECRET_FILES_PATH.resolve("mc_enc_private.tink").toFile())
    private val POPULATION_SPEC = populationSpec {
      subpopulations +=
        PopulationSpecKt.subPopulation {
          vidRanges +=
            PopulationSpecKt.vidRange {
              startVid = 1
              endVidInclusive = 1000
            }
        }
    }
    private val REQUISITION_SPEC = requisitionSpec {
      events = events {
        eventGroups += eventGroupEntry {
          key = EVENT_GROUP_NAME
          value =
            RequisitionSpecKt.EventGroupEntryKt.value {
              collectionInterval = interval {
                startTime = TIME_RANGE.start.toProtoTime()
                endTime = TIME_RANGE.endExclusive.toProtoTime()
              }
              filter = eventFilter { expression = "person.gender==1" }
            }
        }
      }
      measurementPublicKey = MC_PUBLIC_KEY.pack()
      nonce = SecureRandom.getInstance("SHA1PRNG").nextLong()
    }
    private val ENCRYPTED_REQUISITION_SPEC =
      encryptRequisitionSpec(
        signRequisitionSpec(REQUISITION_SPEC, MC_SIGNING_KEY),
        DATA_PROVIDER_PUBLIC_KEY,
      )
    private val OUTPUT_DP_PARAMS = differentialPrivacyParams {
      epsilon = 1.0
      delta = 1E-12
    }
    private val MEASUREMENT_SPEC = measurementSpec {
      reportingMetadata = MeasurementSpecKt.reportingMetadata { report = "some-report" }
      measurementPublicKey = MC_PUBLIC_KEY.pack()
      reachAndFrequency = reachAndFrequency {
        reachPrivacyParams = OUTPUT_DP_PARAMS
        frequencyPrivacyParams = OUTPUT_DP_PARAMS
        maximumFrequency = 10
      }
      vidSamplingInterval = vidSamplingInterval {
        start = 0.0f
        width = 1.0f
      }
      nonceHashes += Hashing.hashSha256(REQUISITION_SPEC.nonce)
      modelLine = "some-model-line"
    }
    private val DATA_PROVIDER_CERTIFICATE_NAME = "$DATA_PROVIDER_NAME/certificates/AAAAAAAAAAg"

    private val DIRECT_REQUISITION: Requisition = requisition {
      name = REQUISITION_NAME
      measurement = "$MEASUREMENT_CONSUMER_NAME/measurements/BBBBBBBBBHs"
      state = Requisition.State.UNFULFILLED
      measurementConsumerCertificate = "$MEASUREMENT_CONSUMER_NAME/certificates/AAAAAAAAAcg"
      measurementSpec = signMeasurementSpec(MEASUREMENT_SPEC, MC_SIGNING_KEY)
      encryptedRequisitionSpec = ENCRYPTED_REQUISITION_SPEC
      protocolConfig = protocolConfig {
        protocols +=
          ProtocolConfigKt.protocol {
            direct =
              ProtocolConfigKt.direct {
                noiseMechanisms +=
                  listOf(
                    ProtocolConfig.NoiseMechanism.CONTINUOUS_GAUSSIAN,
                    ProtocolConfig.NoiseMechanism.NONE,
                  )
                deterministicCountDistinct =
                  ProtocolConfig.Direct.DeterministicCountDistinct.getDefaultInstance()
                deterministicDistribution =
                  ProtocolConfig.Direct.DeterministicDistribution.getDefaultInstance()
              }
          }
      }
      dataProviderCertificate = DATA_PROVIDER_CERTIFICATE_NAME
      dataProviderPublicKey = DATA_PROVIDER_PUBLIC_KEY.pack()
    }

    const val DUCHY_ONE_ID = "worker1"
    const val DUCHY_TWO_ID = "worker2"

    val DUCHY_ONE_NAME = DuchyKey(DUCHY_ONE_ID).toName()
    val DUCHY_TWO_NAME = DuchyKey(DUCHY_TWO_ID).toName()

    val DUCHY_ONE_SIGNING_KEY =
      loadSigningKey("${DUCHY_ONE_ID}_cs_cert.der", "${DUCHY_ONE_ID}_cs_private.der")
    val DUCHY_TWO_SIGNING_KEY =
      loadSigningKey("${DUCHY_TWO_ID}_cs_cert.der", "${DUCHY_TWO_ID}_cs_private.der")

    val DUCHY_ONE_CERTIFICATE = certificate {
      name = DuchyCertificateKey(DUCHY_ONE_ID, externalIdToApiId(6L)).toName()
      x509Der = DUCHY_ONE_SIGNING_KEY.certificate.encoded.toByteString()
    }
    val DUCHY_TWO_CERTIFICATE = certificate {
      name = DuchyCertificateKey(DUCHY_TWO_ID, externalIdToApiId(6L)).toName()
      x509Der = DUCHY_TWO_SIGNING_KEY.certificate.encoded.toByteString()
    }

    val DUCHY1_ENCRYPTION_PUBLIC_KEY =
      loadPublicKey(SECRET_FILES_PATH.resolve("mc_enc_public.tink").toFile())
        .toEncryptionPublicKey()

    val DUCHY_ENTRY_ONE = duchyEntry {
      key = DUCHY_ONE_NAME
      value = value {
        duchyCertificate = DUCHY_ONE_CERTIFICATE.name
        honestMajorityShareShuffle = honestMajorityShareShuffle {
          publicKey = signEncryptionPublicKey(DUCHY1_ENCRYPTION_PUBLIC_KEY, DUCHY_ONE_SIGNING_KEY)
        }
      }
    }

    val DUCHY_ENTRY_TWO = duchyEntry {
      key = DUCHY_TWO_NAME
      value = value { duchyCertificate = DUCHY_TWO_CERTIFICATE.name }
    }

    private val MULTI_PARTY_REQUISITION: Requisition = requisition {
      name = REQUISITION_NAME
      measurement = "$MEASUREMENT_CONSUMER_NAME/measurements/BBBBBBBBBHs"
      state = Requisition.State.UNFULFILLED
      measurementConsumerCertificate = "$MEASUREMENT_CONSUMER_NAME/certificates/AAAAAAAAAcg"
      measurementSpec = signMeasurementSpec(MEASUREMENT_SPEC, MC_SIGNING_KEY)
      encryptedRequisitionSpec = ENCRYPTED_REQUISITION_SPEC
      protocolConfig = protocolConfig {
        protocols +=
          ProtocolConfigKt.protocol {
            honestMajorityShareShuffle =
              ProtocolConfigKt.honestMajorityShareShuffle {
                noiseMechanism = ProtocolConfig.NoiseMechanism.CONTINUOUS_GAUSSIAN
                ringModulus = 127
              }
          }
      }
      dataProviderCertificate = DATA_PROVIDER_CERTIFICATE_NAME
      dataProviderPublicKey = DATA_PROVIDER_PUBLIC_KEY.pack()
      duchies += DUCHY_ENTRY_ONE
      duchies += DUCHY_ENTRY_TWO
    }

    private val EDP_RESULT_SIGNING_KEY =
      loadSigningKey(
        "${EDP_DISPLAY_NAME}_result_cs_cert.der",
        "${EDP_DISPLAY_NAME}_result_cs_private.der",
      )
    private val DATA_PROVIDER_CERTIFICATE_KEY =
      DataProviderCertificateKey(EDP_ID, externalIdToApiId(8L))

    private fun loadSigningKey(
      certDerFileName: String,
      privateKeyDerFileName: String,
    ): SigningKeyHandle {
      return org.wfanet.measurement.common.crypto.testing.loadSigningKey(
        SECRET_FILES_PATH.resolve(certDerFileName).toFile(),
        SECRET_FILES_PATH.resolve(privateKeyDerFileName).toFile(),
      )
    }

    private const val REQUISITIONS_BUCKET = "requisitions-bucket"
    private const val REQUISITIONS_BLOB_KEY = "requisitions"
    private const val REQUISITIONS_FILE_URI = "file:///$REQUISITIONS_BUCKET/$REQUISITIONS_BLOB_KEY"

    private const val IMPRESSIONS_BUCKET = "impression-bucket"
    private const val IMPRESSIONS_BLOB_KEY = "impressions"
    private const val IMPRESSIONS_FILE_URI = "file:///$IMPRESSIONS_BUCKET/$IMPRESSIONS_BLOB_KEY"

    private const val IMPRESSIONS_METADATA_BUCKET = "impression-metadata-bucket"

    private const val IMPRESSIONS_METADATA_FILE_URI_PREFIX = "file:///$IMPRESSIONS_METADATA_BUCKET"

    private val MODEL_LINE_INFO =
      ModelLineInfo(
        eventDescriptor = TestEvent.getDescriptor(),
        populationSpec = POPULATION_SPEC,
        vidIndexMap = InMemoryVidIndexMap.build(POPULATION_SPEC),
      )
  }
}<|MERGE_RESOLUTION|>--- conflicted
+++ resolved
@@ -141,15 +141,12 @@
 import org.wfanet.measurement.loadtest.config.VidSampling
 import org.wfanet.measurement.storage.MesosRecordIoStorageClient
 import org.wfanet.measurement.storage.SelectedStorageClient
-<<<<<<< HEAD
 import org.wfanet.measurement.edpaggregator.v1alpha.RequisitionMetadataServiceGrpcKt.RequisitionMetadataServiceCoroutineStub
 import org.wfanet.measurement.edpaggregator.v1alpha.RequisitionMetadataServiceGrpcKt.RequisitionMetadataServiceCoroutineImplBase
 import org.wfanet.measurement.edpaggregator.v1alpha.impressionMetadata
 import org.wfanet.measurement.edpaggregator.v1alpha.listImpressionMetadataResponse
 import org.wfanet.measurement.edpaggregator.v1alpha.listRequisitionMetadataResponse
 import org.wfanet.measurement.edpaggregator.v1alpha.requisitionMetadata
-=======
->>>>>>> f985748f
 
 @RunWith(JUnit4::class)
 class ResultsFulfillerTest {
@@ -250,7 +247,6 @@
         }
       }
 
-<<<<<<< HEAD
     val dates = FIRST_EVENT_DATE.datesUntil(LAST_EVENT_DATE.plusDays(1)).toList()
 
     val impressionMetadataList = createImpressionMetadataList(dates, EVENT_GROUP_NAME)
@@ -275,22 +271,6 @@
       }
     )
 
-=======
-    whenever(requisitionMetadataServiceMock.listRequisitionMetadata(any()))
-      .thenReturn(
-        listRequisitionMetadataResponse {
-          requisitionMetadata += requisitionMetadata {
-            state = RequisitionMetadata.State.STORED
-            cmmsCreateTime = timestamp { seconds = 12345 }
-            cmmsRequisition = REQUISITION_NAME
-            blobUri = "some-prefix"
-            blobTypeUrl = "some-blob-type-url"
-            groupId = "an-existing-group-id"
-            report = "report-name"
-          }
-        }
-      )
->>>>>>> f985748f
     // Set up KMS
     val kmsClient = FakeKmsClient()
     val kekUri = FakeKmsClient.KEY_URI_PREFIX + "kek"
