/*
 * Copyright 2025 The Cross-Media Measurement Authors
 *
 * Licensed under the Apache License, Version 2.0 (the "License");
 * you may not use this file except in compliance with the License.
 * You may obtain a copy of the License at
 *
 *     http://www.apache.org/licenses/LICENSE-2.0
 *
 * Unless required by applicable law or agreed to in writing, software
 * distributed under the License is distributed on an "AS IS" BASIS,
 * WITHOUT WARRANTIES OR CONDITIONS OF ANY KIND, either express or implied.
 * See the License for the specific language governing permissions and
 * limitations under the License.
 */

package org.wfanet.measurement.edpaggregator.resultsfulfiller

import com.google.common.truth.Truth.assertThat
import com.google.crypto.tink.Aead
import com.google.crypto.tink.CleartextKeysetHandle
import com.google.crypto.tink.KeyTemplates
import com.google.crypto.tink.KeysetHandle
import com.google.crypto.tink.TinkProtoKeysetFormat
import com.google.crypto.tink.aead.AeadConfig
import com.google.crypto.tink.streamingaead.StreamingAeadConfig
import com.google.protobuf.ByteString
import com.google.protobuf.Empty
import com.google.protobuf.timestamp
import com.google.type.interval
import java.io.File
import java.nio.file.Files
import java.time.LocalDate
import java.time.ZoneId
import java.util.Base64
import kotlin.test.assertFailsWith
import kotlinx.coroutines.flow.flow
import kotlinx.coroutines.flow.toList
import kotlinx.coroutines.runBlocking
import org.junit.Before
import org.junit.Rule
import org.junit.Test
import org.junit.rules.TemporaryFolder
import org.junit.runner.RunWith
import org.junit.runners.JUnit4
import org.mockito.Mockito.reset
import org.mockito.kotlin.any
import org.mockito.kotlin.whenever
import org.wfanet.measurement.api.v2alpha.event_templates.testing.Person
import org.wfanet.measurement.api.v2alpha.event_templates.testing.TestEvent
import org.wfanet.measurement.api.v2alpha.event_templates.testing.person
import org.wfanet.measurement.api.v2alpha.event_templates.testing.testEvent
import org.wfanet.measurement.common.crypto.tink.testing.FakeKmsClient
import org.wfanet.measurement.common.crypto.tink.withEnvelopeEncryption
import org.wfanet.measurement.common.grpc.testing.GrpcTestServerRule
import org.wfanet.measurement.common.grpc.testing.mockService
import org.wfanet.measurement.common.pack
import org.wfanet.measurement.common.toProtoTime
import org.wfanet.measurement.edpaggregator.StorageConfig
import org.wfanet.measurement.edpaggregator.v1alpha.EncryptedDek
import org.wfanet.measurement.edpaggregator.v1alpha.GroupedRequisitions
import org.wfanet.measurement.edpaggregator.v1alpha.GroupedRequisitionsKt.eventGroupDetails
import org.wfanet.measurement.edpaggregator.v1alpha.ImpressionMetadata
import org.wfanet.measurement.edpaggregator.v1alpha.LabeledImpression
import org.wfanet.measurement.edpaggregator.v1alpha.blobDetails
import org.wfanet.measurement.edpaggregator.v1alpha.encryptedDek
import org.wfanet.measurement.storage.MesosRecordIoStorageClient
import org.wfanet.measurement.storage.SelectedStorageClient
import org.wfanet.measurement.storage.filesystem.FileSystemStorageClient
import org.wfanet.measurement.edpaggregator.v1alpha.ImpressionMetadataServiceGrpcKt.ImpressionMetadataServiceCoroutineStub
import org.wfanet.measurement.edpaggregator.v1alpha.ImpressionMetadataServiceGrpcKt.ImpressionMetadataServiceCoroutineImplBase
import org.wfanet.measurement.edpaggregator.v1alpha.ListImpressionMetadataResponse
import org.wfanet.measurement.edpaggregator.v1alpha.listImpressionMetadataResponse
import org.wfanet.measurement.edpaggregator.v1alpha.impressionMetadata

@RunWith(JUnit4::class)
class StorageEventSourceTest {

  @get:Rule val tmp = TemporaryFolder()

  private val modelLine = "test-model-line"
  private val impressionsBlobDetailsUriPrefix = "file:///meta-bucket/"
  private val kekUri = FakeKmsClient.KEY_URI_PREFIX + "kek"

  private val impressionMetadataServiceMock = mockService<ImpressionMetadataServiceCoroutineImplBase>()

  @get:Rule
  val grpcTestServerRule = GrpcTestServerRule {
    addService(impressionMetadataServiceMock)
  }

  private val impressionMetadataStub: ImpressionMetadataServiceCoroutineStub by lazy {
    ImpressionMetadataServiceCoroutineStub(grpcTestServerRule.channel)
  }

  init {
    AeadConfig.register()
    StreamingAeadConfig.register()
  }

  private fun createKmsSetup(): Triple<FakeKmsClient, String, ByteString> {
    val kmsClient = FakeKmsClient()
    val kmsKeyHandle = KeysetHandle.generateNew(KeyTemplates.get("AES128_GCM"))
    kmsClient.setAead(kekUri, kmsKeyHandle.getPrimitive(Aead::class.java))

    val aeadKeyTemplate = KeyTemplates.get("AES128_GCM_HKDF_1MB")
    val keyEncryptionHandle = KeysetHandle.generateNew(aeadKeyTemplate)
    val serializedEncryptionKey =
      ByteString.copyFrom(
        TinkProtoKeysetFormat.serializeEncryptedKeyset(
          keyEncryptionHandle,
          kmsClient.getAead(kekUri),
          byteArrayOf(),
        )
      )

    return Triple(kmsClient, kekUri, serializedEncryptionKey)
  }

<<<<<<< HEAD
  private fun createImpressionService(metadataTmpPath: File): ImpressionDataSourceProvider {
    return ImpressionDataSourceProvider(
      impressionMetadataStub = impressionMetadataStub,
      dataProvider = "dataProviders/123",
=======
  private fun createJsonKmsSetup(
    kmsClient: FakeKmsClient,
    serializedEncryptionKey: ByteString,
  ): String {

    val handle =
      TinkProtoKeysetFormat.parseEncryptedKeyset(
        serializedEncryptionKey.toByteArray(),
        kmsClient.getAead(kekUri),
        byteArrayOf(),
      )

    val keyProto =
      CleartextKeysetHandle.getKeyset(handle).keyList.first().keyData.value.let {
        com.google.crypto.tink.proto.AesGcmHkdfStreamingKey.parseFrom(it)
      }

    val keyValueB64 = Base64.getEncoder().encodeToString(keyProto.keyValue.toByteArray())

    // Example hardcoded JSON (client side)
    val encryptionKeyJson =
      """
    {
      "aesGcmHkdfStreamingKey": {
        "version": ${keyProto.version},
        "params": {
          "ciphertextSegmentSize": ${keyProto.params.ciphertextSegmentSize},
          "derivedKeySize": ${keyProto.params.derivedKeySize},
          "hkdfHashType": "${keyProto.params.hkdfHashType}"
        },
        "keyValue": "$keyValueB64"
      }
    }
  """
        .trimIndent()

    val ciphertext =
      kmsClient
        .getAead(kekUri)
        .encrypt(encryptionKeyJson.toByteArray(Charsets.UTF_8), byteArrayOf())

    return Base64.getEncoder().encodeToString(ciphertext)
  }

  private fun createImpressionService(metadataTmpPath: File): StorageImpressionMetadataService {
    return StorageImpressionMetadataService(
>>>>>>> f985748f
      impressionsMetadataStorageConfig = StorageConfig(rootDirectory = metadataTmpPath),
    )
  }

  private fun createImpressionMetadataList(
    dates: List<LocalDate>,
    eventGroupRef: String,
  ): List<ImpressionMetadata> {
    return dates.map { date ->
      impressionMetadata {
        state = ImpressionMetadata.State.ACTIVE
        blobUri = "file:///meta-bucket/ds/$date/model-line/test-model-line/event-group-reference-id/$eventGroupRef/metadata"
      }
    }
  }

  /** Helper function to create impression files and write BlobDetails metadata. */
  private suspend fun createImpressionFilesForDate(
    impressionsTmpPath: File,
    metadataTmpPath: File,
    date: LocalDate,
    eventGroupRef: String,
    kmsClient: FakeKmsClient,
    kekUri: String,
    serializedEncryptionKey: ByteString,
    modelLine: String = this.modelLine,
    impressionCount: Int = 5,
    useJson: Boolean = false,
    jsonSerializedEncryptionKey: String? = null,
  ) {

    if (useJson) {
      require(jsonSerializedEncryptionKey != null) {
        "When using Json, jsonSerializedEncryptionKey must be provided"
      }
    }

    // Create impressions bucket
    val impressionsBucketDir = File(impressionsTmpPath, "impressions")
    impressionsBucketDir.mkdirs()
    val impressionsStorageClient =
      SelectedStorageClient("file:///impressions/$date/$eventGroupRef", impressionsTmpPath)

    val aeadStorageClient =
      impressionsStorageClient.withEnvelopeEncryption(kmsClient, kekUri, serializedEncryptionKey)
    val mesosRecordIoStorageClient = MesosRecordIoStorageClient(aeadStorageClient)

    // Create test impressions
    val impressions =
      (1..impressionCount).map { i ->
        LabeledImpression.newBuilder()
          .setVid(i.toLong())
          .setEventTime(date.atStartOfDay(ZoneId.of("UTC")).toInstant().toProtoTime())
          .setEvent(TEST_EVENT.pack())
          .build()
      }

    // Write impressions to storage
    val impressionsFlow = flow {
      impressions.forEach { impression -> emit(impression.toByteString()) }
    }
    mesosRecordIoStorageClient.writeBlob("$date/$eventGroupRef", impressionsFlow)

    // Write metadata
    val metadataBucketDir = File(metadataTmpPath, "meta-bucket")
    metadataBucketDir.mkdirs()
    val metadataFs = FileSystemStorageClient(metadataBucketDir)
    val key = "ds/$date/model-line/$modelLine/event-group-reference-id/$eventGroupRef/metadata"
    val blobDetailsBytes: ByteString =
      if (useJson) {
        // 👇 Hardcoded JSON mode
        val blobDetailsJson =
          """
        {
          "blobUri": "file:///impressions/$date/$eventGroupRef",
          "encryptedDek": {
            "kekUri": "$kekUri",
            "typeUrl": "type.googleapis.com/wfa.measurement.edpaggregator.v1alpha.EncryptionKey",
            "protobufFormat": "JSON",
            "ciphertext": "$jsonSerializedEncryptionKey"
          },
          "eventGroupReferenceId": "$eventGroupRef",
          "modelLine": "$modelLine",
          "interval": {
            "startTime": "2025-01-01T00:00:00Z",
            "endTime": "2025-01-02T00:00:00Z"
          }
        }
      """
            .trimIndent()
        ByteString.copyFrom(blobDetailsJson, Charsets.UTF_8)
      } else {
        // 👇 Binary protobuf mode (existing behavior)
        val encryptedDek = encryptedDek {
          this.kekUri = this@StorageEventSourceTest.kekUri
          typeUrl = "type.googleapis.com/google.crypto.tink.Keyset"
          protobufFormat = EncryptedDek.ProtobufFormat.BINARY
          ciphertext = serializedEncryptionKey
        }
        blobDetails {
            blobUri = "file:///impressions/$date/$eventGroupRef"
            this.encryptedDek = encryptedDek
            eventGroupReferenceId = eventGroupRef
            this.modelLine = modelLine
            interval = interval {
              startTime = date.atStartOfDay(ZoneId.of("UTC")).toInstant().toProtoTime()
              endTime = date.plusDays(1).atStartOfDay(ZoneId.of("UTC")).toInstant().toProtoTime()
            }
          }
          .toByteString()
      }
    metadataFs.writeBlob(key, blobDetailsBytes)
  }

  private fun createEventGroupDetails(
    eventGroupReferenceId: String,
    startDate: LocalDate,
    endDate: LocalDate,
    zoneId: ZoneId,
  ): GroupedRequisitions.EventGroupDetails {
    val startInstant = startDate.atStartOfDay(zoneId).toInstant()
    val endInstant = endDate.atStartOfDay(zoneId).toInstant()

    return eventGroupDetails {
      this.eventGroupReferenceId = eventGroupReferenceId
      collectionIntervals += interval {
        startTime = timestamp {
          seconds = startInstant.epochSecond
          nanos = startInstant.nano
        }
        endTime = timestamp {
          seconds = endInstant.epochSecond
          nanos = endInstant.nano
        }
      }
    }
  }

  private fun createEventGroupDetailsWithMultipleIntervals(
    eventGroupReferenceId: String,
    intervals: List<Pair<LocalDate, LocalDate>>,
  ): GroupedRequisitions.EventGroupDetails {
    return eventGroupDetails {
      this.eventGroupReferenceId = eventGroupReferenceId

      intervals.forEach { (startDate, endDate) ->
        val startInstant = startDate.atStartOfDay(ZoneId.of("UTC")).toInstant()
        val endInstant = endDate.atStartOfDay(ZoneId.of("UTC")).toInstant()

        collectionIntervals += interval {
          startTime = timestamp {
            seconds = startInstant.epochSecond
            nanos = startInstant.nano
          }
          endTime = timestamp {
            seconds = endInstant.epochSecond
            nanos = endInstant.nano
          }
        }
      }
    }
  }

  @Before
  fun setUp() {
    reset(impressionMetadataServiceMock)
  }

  @Test
  fun `generateEventBatches handles empty event group list`(): Unit = runBlocking {

    whenever(
      impressionMetadataServiceMock.listImpressionMetadata(any())
    ).thenReturn(ListImpressionMetadataResponse.getDefaultInstance())

    val eventGroupDetailsList = emptyList<GroupedRequisitions.EventGroupDetails>()

    val impressionService = createImpressionService(tmp.root)
    val (kmsClient, kekUri, serializedEncryptionKey) = createKmsSetup()
    val eventSource =
      StorageEventSource(
        impressionDataSourceProvider = impressionService,
        eventGroupDetailsList = eventGroupDetailsList,
        modelLine = modelLine,
        kmsClient = kmsClient,
        impressionsStorageConfig = StorageConfig(rootDirectory = tmp.root),
        descriptor = Empty.getDescriptor(),
        batchSize = 1000,
      )

    val batches = eventSource.generateEventBatches().toList()

    assertThat(batches).isEmpty()
  }

  @Test
  fun `generateEventBatches fails when metadata is missing`(): Unit = runBlocking {

    // Set up bucket but don't write any metadata files
    val bucketName = "meta-bucket"
    val bucketDir = File(tmp.root, bucketName)
    bucketDir.mkdirs()

    whenever(
      impressionMetadataServiceMock.listImpressionMetadata(any())
    ).thenReturn(listImpressionMetadataResponse {
      impressionMetadata += impressionMetadata {
        state = ImpressionMetadata.State.ACTIVE
        blobUri = "file:///${bucketDir.path}"
      }
    })

    val eventGroupDetailsList =
      listOf(
        createEventGroupDetails(
          "event-group-1",
          LocalDate.of(2025, 1, 1),
          LocalDate.of(2025, 1, 3),
          ZoneId.of("UTC"),
        )
      )

    val impressionService = createImpressionService(tmp.root)
    val (kmsClient, kekUri, serializedEncryptionKey) = createKmsSetup()
    val eventSource =
      StorageEventSource(
        impressionDataSourceProvider = impressionService,
        eventGroupDetailsList = eventGroupDetailsList,
        modelLine = modelLine,
        kmsClient = kmsClient,
        impressionsStorageConfig = StorageConfig(rootDirectory = tmp.root),
        descriptor = Empty.getDescriptor(),
        batchSize = 1000,
      )

    // The entire operation should fail when metadata reading fails
    assertFailsWith<ImpressionReadException> { eventSource.generateEventBatches().toList() }
  }

  @Test
  fun `generateEventBatches deduplicates EventReaders for overlapping intervals`(): Unit =
    runBlocking {
      // Set up separate directories for impressions and metadata
      val impressionsTmpPath = Files.createTempDirectory(null).toFile()
      val metadataTmpPath = tmp.root
      val eventGroupRef = "event-group-1"

      val (kmsClient, kekUri, serializedEncryptionKey) = createKmsSetup()

      val dates = listOf(LocalDate.of(2025, 1, 1), LocalDate.of(2025, 1, 2), LocalDate.of(2025, 1, 3))
      val impressionMetadataList = createImpressionMetadataList(dates, eventGroupRef)

      whenever(
        impressionMetadataServiceMock.listImpressionMetadata(any())
      ).thenReturn(listImpressionMetadataResponse {
        impressionMetadata += impressionMetadataList
      })

      // Create impression files and metadata for Jan 1, 2, and 3
      for (date in dates) {
        createImpressionFilesForDate(
          impressionsTmpPath,
          metadataTmpPath,
          date,
          eventGroupRef,
          kmsClient,
          kekUri,
          serializedEncryptionKey,
        )
      }

      // Create an event group with overlapping intervals
      // Interval 1: Jan 1-3 (exclusive end: Jan 1, 2), Interval 2: Jan 2-4 (exclusive end: Jan 2,
      // 3)
      // Total dates without dedup: 4, unique dates with dedup: 3 (Jan 1, 2, 3)
      val eventGroupDetailsList =
        listOf(
          createEventGroupDetailsWithMultipleIntervals(
            eventGroupRef,
            listOf(
              Pair(LocalDate.of(2025, 1, 1), LocalDate.of(2025, 1, 3)), // Jan 1, 2 (exclusive end)
              Pair(
                LocalDate.of(2025, 1, 2),
                LocalDate.of(2025, 1, 4),
              ), // Jan 2, 3 (exclusive end, overlap on 2)
            ),
          )
        )

      val impressionService = createImpressionService(metadataTmpPath)
      val eventSource =
        StorageEventSource(
          impressionDataSourceProvider = impressionService,
          eventGroupDetailsList = eventGroupDetailsList,
          modelLine = modelLine,
          kmsClient = kmsClient,
          impressionsStorageConfig = StorageConfig(rootDirectory = impressionsTmpPath),
          descriptor = TestEvent.getDescriptor(),
          batchSize = 1000,
        )

      val batches = eventSource.generateEventBatches().toList()

      // Verify the total number of events emitted
      val totalEvents = batches.flatMap { it.events }.size
      // With deduplication: 3 unique dates × 5 events per date = 15 events
      assertThat(totalEvents).isEqualTo(15)

      // Verify we have exactly 3 batches (one per unique date)
      assertThat(batches).hasSize(3)

      // Verify each batch contains the expected number of events
      assertThat(batches.all { it.events.size == 5 }).isTrue()
    }

  @Test
  fun `generateEventBatches deduplicates EventReaders for overlapping intervals using JSON format`():
    Unit = runBlocking {
    // Set up separate directories for impressions and metadata
    val impressionsTmpPath = Files.createTempDirectory(null).toFile()
    val metadataTmpPath = tmp.root
    val eventGroupRef = "event-group-1"

    val (kmsClient, kekUri, serializedEncryptionKey) = createKmsSetup()
    val jsonEncryptionKey = createJsonKmsSetup(kmsClient, serializedEncryptionKey)

    // Create impression files and metadata for Jan 1, 2, and 3
    for (date in
      listOf(LocalDate.of(2025, 1, 1), LocalDate.of(2025, 1, 2), LocalDate.of(2025, 1, 3))) {
      createImpressionFilesForDate(
        impressionsTmpPath,
        metadataTmpPath,
        date,
        eventGroupRef,
        kmsClient,
        kekUri,
        serializedEncryptionKey,
        useJson = true,
        jsonSerializedEncryptionKey = jsonEncryptionKey,
      )
    }

    // Create an event group with overlapping intervals
    // Interval 1: Jan 1-3 (exclusive end: Jan 1, 2), Interval 2: Jan 2-4 (exclusive end: Jan 2,
    // 3)
    // Total dates without dedup: 4, unique dates with dedup: 3 (Jan 1, 2, 3)
    val eventGroupDetailsList =
      listOf(
        createEventGroupDetailsWithMultipleIntervals(
          eventGroupRef,
          listOf(
            Pair(LocalDate.of(2025, 1, 1), LocalDate.of(2025, 1, 3)), // Jan 1, 2 (exclusive end)
            Pair(
              LocalDate.of(2025, 1, 2),
              LocalDate.of(2025, 1, 4),
            ), // Jan 2, 3 (exclusive end, overlap on 2)
          ),
        )
      )

    val impressionService = createImpressionService(metadataTmpPath)
    val eventSource =
      StorageEventSource(
        impressionMetadataService = impressionService,
        eventGroupDetailsList = eventGroupDetailsList,
        modelLine = modelLine,
        kmsClient = kmsClient,
        impressionsStorageConfig = StorageConfig(rootDirectory = impressionsTmpPath),
        descriptor = TestEvent.getDescriptor(),
        batchSize = 1000,
      )

    val batches = eventSource.generateEventBatches().toList()

    // Verify the total number of events emitted
    val totalEvents = batches.flatMap { it.events }.size
    // With deduplication: 3 unique dates × 5 events per date = 15 events
    assertThat(totalEvents).isEqualTo(15)

    // Verify we have exactly 3 batches (one per unique date)
    assertThat(batches).hasSize(3)

    // Verify each batch contains the expected number of events
    assertThat(batches.all { it.events.size == 5 }).isTrue()
  }

  @Test
  fun `generateEventBatches handles EventReader exception`(): Unit = runBlocking {
    // Set up separate directories but don't create impression files to cause failure
    val impressionsTmpPath = Files.createTempDirectory(null).toFile()
    val metadataTmpPath = tmp.root
    val eventGroupRef = "group-1"

    // Create metadata but not impression files to trigger failure in StorageEventReader
    val metadataBucketDir = File(metadataTmpPath, "meta-bucket")
    metadataBucketDir.mkdirs()
    val metadataFs = FileSystemStorageClient(metadataBucketDir)

    val dates = listOf(LocalDate.of(2025, 1, 1), LocalDate.of(2025, 1, 2), LocalDate.of(2025, 1, 3))
    val impressionMetadataList = createImpressionMetadataList(dates, eventGroupRef)

    whenever(
      impressionMetadataServiceMock.listImpressionMetadata(any())
    ).thenReturn(listImpressionMetadataResponse {
      impressionMetadata += impressionMetadataList
    })

    // Create metadata for both dates (Jan 1 and Jan 2 are in the range)
    for (date in dates) {
      val key = "ds/$date/model-line/$modelLine/event-group-reference-id/$eventGroupRef/metadata"
      val blobDetailsBytes =
        blobDetails {
            blobUri = "file:///impressions/$date/$eventGroupRef"
            encryptedDek = EncryptedDek.getDefaultInstance()
          }
          .toByteString()
      metadataFs.writeBlob(key, blobDetailsBytes)
    }

    // Missing impression files will cause failure and throw IllegalArgumentException
    val eventGroupDetails =
      createEventGroupDetails(
        eventGroupRef,
        LocalDate.of(2025, 1, 1),
        LocalDate.of(2025, 1, 3),
        ZoneId.of("UTC"),
      )

    val impressionService = createImpressionService(metadataTmpPath)
    val (kmsClient, kekUri, serializedEncryptionKey) = createKmsSetup()
    val eventSource =
      StorageEventSource(
        impressionDataSourceProvider = impressionService,
        eventGroupDetailsList = listOf(eventGroupDetails),
        modelLine = modelLine,
        kmsClient = kmsClient,
        impressionsStorageConfig = StorageConfig(rootDirectory = impressionsTmpPath),
        descriptor = TestEvent.getDescriptor(),
        batchSize = 1000,
      )

    assertFailsWith<IllegalArgumentException> { eventSource.generateEventBatches().toList() }
  }

  @Test
  fun `generateEventBatches handles multiple event groups`(): Unit = runBlocking {
    // Set up separate directories for impressions and metadata
    val impressionsTmpPath = Files.createTempDirectory(null).toFile()
    val metadataTmpPath = tmp.root

    val (kmsClient, kekUri, serializedEncryptionKey) = createKmsSetup()

    val start = LocalDate.of(2025, 1, 1)
    val end = LocalDate.of(2025, 1, 2)
    val dates = start.datesUntil(end.plusDays(1)).toList()

    val groups = listOf("group-1", "group-2")

    val impressionMetadataList =
      groups.flatMap { group ->
        createImpressionMetadataList(dates, group)
      }

    whenever(
      impressionMetadataServiceMock.listImpressionMetadata(any())
    ).thenReturn(listImpressionMetadataResponse {
      impressionMetadata += impressionMetadataList
    })

    // Create impression files and metadata for both groups on both dates
    for (date in dates) {
      for (group in groups) {
        createImpressionFilesForDate(
          impressionsTmpPath,
          metadataTmpPath,
          date,
          group,
          kmsClient,
          kekUri,
          serializedEncryptionKey,
        )
      }
    }

    val eventGroupDetails =
      listOf(
        createEventGroupDetails(
          "group-1",
          LocalDate.of(2025, 1, 1),
          LocalDate.of(2025, 1, 3),
          ZoneId.of("UTC"),
        ),
        createEventGroupDetails(
          "group-2",
          LocalDate.of(2025, 1, 1),
          LocalDate.of(2025, 1, 3),
          ZoneId.of("UTC"),
        ),
      )

    val impressionService = createImpressionService(metadataTmpPath)
    val eventSource =
      StorageEventSource(
        impressionDataSourceProvider = impressionService,
        eventGroupDetailsList = eventGroupDetails,
        modelLine = modelLine,
        kmsClient = kmsClient,
        impressionsStorageConfig = StorageConfig(rootDirectory = impressionsTmpPath),
        descriptor = TestEvent.getDescriptor(),
        batchSize = 1000,
      )

    val batches = eventSource.generateEventBatches().toList()

    assertThat(batches).hasSize(4) // Two event groups × two dates
    // Verify total events: 4 files × 5 events per file = 20 events
    val totalEvents = batches.flatMap { it.events }.size
    assertThat(totalEvents).isEqualTo(20)
  }

  @Test
  fun `generateEventBatches processes large date ranges`(): Unit = runBlocking {
    // Set up separate directories for impressions and metadata
    val impressionsTmpPath = Files.createTempDirectory(null).toFile()
    val metadataTmpPath = tmp.root
    val eventGroupRef = "group-1"

    val (kmsClient, kekUri, serializedEncryptionKey) = createKmsSetup()

    val start = LocalDate.of(2025, 1, 1)
    val end = LocalDate.of(2025, 3, 31)

    val dates = start.datesUntil(end.plusDays(1)).toList()

    val impressionMetadataList = createImpressionMetadataList(dates, eventGroupRef)

    whenever(
      impressionMetadataServiceMock.listImpressionMetadata(any())
    ).thenReturn(listImpressionMetadataResponse {
      impressionMetadata += impressionMetadataList
    })

    for (date in dates) {
      createImpressionFilesForDate(
        impressionsTmpPath,
        metadataTmpPath,
        date,
        eventGroupRef,
        kmsClient,
        kekUri,
        serializedEncryptionKey,
      )
    }

    // Test with a 90-day range (Jan 1 - Mar 31)
    val eventGroupDetails =
      createEventGroupDetails(
        eventGroupRef,
        LocalDate.of(2025, 1, 1),
        LocalDate.of(2025, 4, 1),
        ZoneId.of("UTC"),
      )

    val impressionService = createImpressionService(metadataTmpPath)
    val eventSource =
      StorageEventSource(
        impressionDataSourceProvider = impressionService,
        eventGroupDetailsList = listOf(eventGroupDetails),
        modelLine = modelLine,
        kmsClient = kmsClient,
        impressionsStorageConfig = StorageConfig(rootDirectory = impressionsTmpPath),
        descriptor = TestEvent.getDescriptor(),
        batchSize = 1000,
      )

    val batches = eventSource.generateEventBatches().toList()

    assertThat(batches).hasSize(90) // Jan 1 - Mar 31 = 90 days = 90 batches
    assertThat(batches.all { it.events.size == 5 }).isTrue() // Each batch has 5 events
  }

  companion object {
    private val TEST_EVENT = testEvent {
      person = person {
        ageGroup = Person.AgeGroup.YEARS_18_TO_34
        gender = Person.Gender.MALE
      }
    }
  }
}<|MERGE_RESOLUTION|>--- conflicted
+++ resolved
@@ -117,12 +117,14 @@
     return Triple(kmsClient, kekUri, serializedEncryptionKey)
   }
 
-<<<<<<< HEAD
   private fun createImpressionService(metadataTmpPath: File): ImpressionDataSourceProvider {
     return ImpressionDataSourceProvider(
       impressionMetadataStub = impressionMetadataStub,
       dataProvider = "dataProviders/123",
-=======
+      impressionsMetadataStorageConfig = StorageConfig(rootDirectory = metadataTmpPath),
+    )
+  }
+
   private fun createJsonKmsSetup(
     kmsClient: FakeKmsClient,
     serializedEncryptionKey: ByteString,
@@ -165,13 +167,6 @@
         .encrypt(encryptionKeyJson.toByteArray(Charsets.UTF_8), byteArrayOf())
 
     return Base64.getEncoder().encodeToString(ciphertext)
-  }
-
-  private fun createImpressionService(metadataTmpPath: File): StorageImpressionMetadataService {
-    return StorageImpressionMetadataService(
->>>>>>> f985748f
-      impressionsMetadataStorageConfig = StorageConfig(rootDirectory = metadataTmpPath),
-    )
   }
 
   private fun createImpressionMetadataList(
