--- conflicted
+++ resolved
@@ -21,7 +21,6 @@
 import com.google.crypto.tink.CleartextKeysetHandle
 import com.google.crypto.tink.KeyTemplates
 import com.google.crypto.tink.KeysetHandle
-import com.google.crypto.tink.KmsClient
 import com.google.crypto.tink.TinkProtoKeysetFormat
 import com.google.crypto.tink.aead.AeadConfig
 import com.google.crypto.tink.streamingaead.StreamingAeadConfig
@@ -61,7 +60,6 @@
 import org.wfanet.measurement.storage.MesosRecordIoStorageClient
 import org.wfanet.measurement.storage.SelectedStorageClient
 import org.wfanet.measurement.storage.filesystem.FileSystemStorageClient
-import java.util.Base64
 
 @RunWith(JUnit4::class)
 class StorageEventSourceTest {
@@ -96,22 +94,6 @@
     return Triple(kmsClient, kekUri, serializedEncryptionKey)
   }
 
-<<<<<<< HEAD
-  private fun createJsonKmsSetup(kmsClient: FakeKmsClient, serializedEncryptionKey: ByteString): String {
-
-    val handle = TinkProtoKeysetFormat.parseEncryptedKeyset(
-      serializedEncryptionKey.toByteArray(),
-      kmsClient.getAead(kekUri),
-      byteArrayOf()
-    )
-
-    val keyProto = CleartextKeysetHandle.getKeyset(handle)
-      .keyList
-      .first()
-      .keyData
-      .value
-      .let { com.google.crypto.tink.proto.AesGcmHkdfStreamingKey.parseFrom(it) }
-=======
   private fun createJsonKmsSetup(
     kmsClient: FakeKmsClient,
     serializedEncryptionKey: ByteString,
@@ -128,17 +110,12 @@
       CleartextKeysetHandle.getKeyset(handle).keyList.first().keyData.value.let {
         com.google.crypto.tink.proto.AesGcmHkdfStreamingKey.parseFrom(it)
       }
->>>>>>> 7bf8d20f
 
     val keyValueB64 = Base64.getEncoder().encodeToString(keyProto.keyValue.toByteArray())
 
     // Example hardcoded JSON (client side)
-<<<<<<< HEAD
-    val encryptionKeyJson = """
-=======
     val encryptionKeyJson =
       """
->>>>>>> 7bf8d20f
     {
       "aesGcmHkdfStreamingKey": {
         "version": ${keyProto.version},
@@ -150,13 +127,6 @@
         "keyValue": "$keyValueB64"
       }
     }
-<<<<<<< HEAD
-  """.trimIndent()
-
-
-    val ciphertext = kmsClient.getAead(kekUri)
-      .encrypt(encryptionKeyJson.toByteArray(Charsets.UTF_8), byteArrayOf())
-=======
   """
         .trimIndent()
 
@@ -164,7 +134,6 @@
       kmsClient
         .getAead(kekUri)
         .encrypt(encryptionKeyJson.toByteArray(Charsets.UTF_8), byteArrayOf())
->>>>>>> 7bf8d20f
 
     return Base64.getEncoder().encodeToString(ciphertext)
   }
@@ -228,21 +197,12 @@
     val metadataBucketDir = File(metadataTmpPath, "meta-bucket")
     metadataBucketDir.mkdirs()
     val metadataFs = FileSystemStorageClient(metadataBucketDir)
-<<<<<<< HEAD
-    val key =
-      "ds/$date/model-line/$modelLine/event-group-reference-id/$eventGroupRef/metadata"
-    val blobDetailsBytes: ByteString =
-      if (useJson) {
-        // 👇 Hardcoded JSON mode
-        val blobDetailsJson = """
-=======
     val key = "ds/$date/model-line/$modelLine/event-group-reference-id/$eventGroupRef/metadata"
     val blobDetailsBytes: ByteString =
       if (useJson) {
         // 👇 Hardcoded JSON mode
         val blobDetailsJson =
           """
->>>>>>> 7bf8d20f
         {
           "blobUri": "file:///impressions/$date/$eventGroupRef",
           "encryptedDek": {
@@ -258,12 +218,8 @@
             "endTime": "2025-01-02T00:00:00Z"
           }
         }
-<<<<<<< HEAD
-      """.trimIndent()
-=======
       """
             .trimIndent()
->>>>>>> 7bf8d20f
         ByteString.copyFrom(blobDetailsJson, Charsets.UTF_8)
       } else {
         // 👇 Binary protobuf mode (existing behavior)
@@ -274,17 +230,6 @@
           ciphertext = serializedEncryptionKey
         }
         blobDetails {
-<<<<<<< HEAD
-          blobUri = "file:///impressions/$date/$eventGroupRef"
-          this.encryptedDek = encryptedDek
-          eventGroupReferenceId = eventGroupRef
-          this.modelLine = modelLine
-          interval = interval {
-            startTime = date.atStartOfDay(ZoneId.of("UTC")).toInstant().toProtoTime()
-            endTime = date.plusDays(1).atStartOfDay(ZoneId.of("UTC")).toInstant().toProtoTime()
-          }
-        }.toByteString()
-=======
             blobUri = "file:///impressions/$date/$eventGroupRef"
             this.encryptedDek = encryptedDek
             eventGroupReferenceId = eventGroupRef
@@ -295,7 +240,6 @@
             }
           }
           .toByteString()
->>>>>>> 7bf8d20f
       }
     metadataFs.writeBlob(key, blobDetailsBytes)
   }
@@ -474,77 +418,6 @@
     }
 
   @Test
-<<<<<<< HEAD
-  fun `generateEventBatches deduplicates EventReaders for overlapping intervals using JSON format`(): Unit =
-    runBlocking {
-      // Set up separate directories for impressions and metadata
-      val impressionsTmpPath = Files.createTempDirectory(null).toFile()
-      val metadataTmpPath = tmp.root
-      val eventGroupRef = "event-group-1"
-
-      val (kmsClient, kekUri, serializedEncryptionKey) = createKmsSetup()
-      val jsonEncryptionKey = createJsonKmsSetup(kmsClient, serializedEncryptionKey)
-
-      // Create impression files and metadata for Jan 1, 2, and 3
-      for (date in
-      listOf(LocalDate.of(2025, 1, 1), LocalDate.of(2025, 1, 2), LocalDate.of(2025, 1, 3))) {
-        createImpressionFilesForDate(
-          impressionsTmpPath,
-          metadataTmpPath,
-          date,
-          eventGroupRef,
-          kmsClient,
-          kekUri,
-          serializedEncryptionKey,
-          useJson = true,
-          jsonSerializedEncryptionKey = jsonEncryptionKey
-        )
-      }
-
-      // Create an event group with overlapping intervals
-      // Interval 1: Jan 1-3 (exclusive end: Jan 1, 2), Interval 2: Jan 2-4 (exclusive end: Jan 2,
-      // 3)
-      // Total dates without dedup: 4, unique dates with dedup: 3 (Jan 1, 2, 3)
-      val eventGroupDetailsList =
-        listOf(
-          createEventGroupDetailsWithMultipleIntervals(
-            eventGroupRef,
-            listOf(
-              Pair(LocalDate.of(2025, 1, 1), LocalDate.of(2025, 1, 3)), // Jan 1, 2 (exclusive end)
-              Pair(
-                LocalDate.of(2025, 1, 2),
-                LocalDate.of(2025, 1, 4),
-              ), // Jan 2, 3 (exclusive end, overlap on 2)
-            ),
-          )
-        )
-
-      val impressionService = createImpressionService(metadataTmpPath)
-      val eventSource =
-        StorageEventSource(
-          impressionMetadataService = impressionService,
-          eventGroupDetailsList = eventGroupDetailsList,
-          modelLine = modelLine,
-          kmsClient = kmsClient,
-          impressionsStorageConfig = StorageConfig(rootDirectory = impressionsTmpPath),
-          descriptor = TestEvent.getDescriptor(),
-          batchSize = 1000,
-        )
-
-      val batches = eventSource.generateEventBatches().toList()
-
-      // Verify the total number of events emitted
-      val totalEvents = batches.flatMap { it.events }.size
-      // With deduplication: 3 unique dates × 5 events per date = 15 events
-      assertThat(totalEvents).isEqualTo(15)
-
-      // Verify we have exactly 3 batches (one per unique date)
-      assertThat(batches).hasSize(3)
-
-      // Verify each batch contains the expected number of events
-      assertThat(batches.all { it.events.size == 5 }).isTrue()
-    }
-=======
   fun `generateEventBatches deduplicates EventReaders for overlapping intervals using JSON format`():
     Unit = runBlocking {
     // Set up separate directories for impressions and metadata
@@ -614,7 +487,6 @@
     // Verify each batch contains the expected number of events
     assertThat(batches.all { it.events.size == 5 }).isTrue()
   }
->>>>>>> 7bf8d20f
 
   @Test
   fun `generateEventBatches handles EventReader exception`(): Unit = runBlocking {
