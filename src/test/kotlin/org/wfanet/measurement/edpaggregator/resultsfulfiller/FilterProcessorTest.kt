/*
 * Copyright 2025 The Cross-Media Measurement Authors
 *
 * Licensed under the Apache License, Version 2.0 (the "License");
 * you may not use this file except in compliance with the License.
 * You may obtain a copy of the License at
 *
 *     http://www.apache.org/licenses/LICENSE-2.0
 *
 * Unless required by applicable law or agreed to in writing, software
 * distributed under the License is distributed on an "AS IS" BASIS,
 * WITHOUT WARRANTIES OR CONDITIONS OF ANY KIND, either express or implied.
 * See the License for the specific language governing permissions and
 * limitations under the License.
 */

package org.wfanet.measurement.edpaggregator.resultsfulfiller

import com.google.common.truth.Truth.assertThat
import com.google.protobuf.Descriptors
import com.google.protobuf.DynamicMessage
import com.google.protobuf.Message
import com.google.protobuf.util.Timestamps
import com.google.type.Interval
import java.time.Instant
import kotlinx.coroutines.runBlocking
import org.junit.Test
import org.junit.runner.RunWith
import org.junit.runners.JUnit4
import org.wfanet.measurement.api.v2alpha.event_templates.testing.Person
import org.wfanet.measurement.api.v2alpha.event_templates.testing.TestEvent

@RunWith(JUnit4::class)
class FilterProcessorTest {

  private val testEventDescriptor: Descriptors.Descriptor = TestEvent.getDescriptor()

  /** Helper function to create a DynamicMessage for a TestEvent. */
  private fun createDynamicMessage(
    ageGroup: Person.AgeGroup = Person.AgeGroup.YEARS_18_TO_34,
    gender: Person.Gender = Person.Gender.MALE,
  ): DynamicMessage {
    val personDescriptor = Person.getDescriptor()
    val ageGroupField = personDescriptor.findFieldByName("age_group")
    val genderField = personDescriptor.findFieldByName("gender")

    // Get EnumValueDescriptor for the enum values
    val ageGroupValueDescriptor = ageGroupField.enumType.findValueByNumber(ageGroup.number)
    val genderValueDescriptor = genderField.enumType.findValueByNumber(gender.number)

    return DynamicMessage.newBuilder(testEventDescriptor)
      .setField(
        testEventDescriptor.findFieldByName("person"),
        DynamicMessage.newBuilder(personDescriptor)
          .setField(ageGroupField, ageGroupValueDescriptor)
          .setField(genderField, genderValueDescriptor)
          .build(),
      )
      .build()
  }

  /** Helper function to create a LabeledEvent for testing. */
  private fun createTestLabeledEvent(
    vid: Long,
    timestamp: Instant = Instant.now(),
    ageGroup: Person.AgeGroup = Person.AgeGroup.YEARS_18_TO_34,
    gender: Person.Gender = Person.Gender.MALE,
  ): LabeledEvent<Message> {
    val message = createDynamicMessage(ageGroup, gender)
<<<<<<< HEAD
    return LabeledEvent(
      timestamp = timestamp,
      vid = vid,
      message = message,
    )
=======
    return LabeledEvent(timestamp = timestamp, vid = vid, message = message)
>>>>>>> 1d3722c6
  }

  /** Helper function to create an EventBatch with proper minTime and maxTime. */
  private fun createEventBatch(events: List<LabeledEvent<Message>>): EventBatch<Message> {
    val timestamps = events.map { it.timestamp }
    val minTime = timestamps.minOrNull() ?: Instant.now()
    val maxTime = timestamps.maxOrNull() ?: Instant.now()
    return EventBatch(events, minTime, maxTime, eventGroupReferenceId = "test-group")
  }

  /** Helper function to create a default interval that covers a wide time range. */
  private fun createDefaultInterval(): Interval {
    val startTime = Instant.parse("2000-01-01T00:00:00Z")
    val endTime = Instant.parse("2050-12-31T23:59:59Z")

    return Interval.newBuilder()
      .setStartTime(Timestamps.fromMillis(startTime.toEpochMilli()))
      .setEndTime(Timestamps.fromMillis(endTime.toEpochMilli()))
      .build()
  }

  /** Helper function to create a FilterSpec for testing. */
  private fun createTestFilterSpec(
    celExpression: String = "",
    collectionInterval: Interval = createDefaultInterval(),
    eventGroupReferenceIds: List<String> = listOf("test-group"),
  ): FilterSpec {
    return FilterSpec(
      celExpression = celExpression,
      collectionInterval = collectionInterval,
      eventGroupReferenceIds = eventGroupReferenceIds,
    )
  }

  @Test
  fun `processBatch filters events with CEL expression`() {
    runBlocking {
      val celExpression = "person.age_group == 1" // YEARS_18_TO_34
      val filterSpec = createTestFilterSpec(celExpression = celExpression)
      val filterProcessor = FilterProcessor<Message>(filterSpec, testEventDescriptor)

      val events =
        listOf(
          createTestLabeledEvent(vid = 1, ageGroup = Person.AgeGroup.YEARS_18_TO_34),
          createTestLabeledEvent(vid = 2, ageGroup = Person.AgeGroup.YEARS_35_TO_54),
          createTestLabeledEvent(vid = 3, ageGroup = Person.AgeGroup.YEARS_18_TO_34),
        )

      val batch = createEventBatch(events)
      val result = filterProcessor.processBatch(batch)

      assertThat(result.events).hasSize(2)
      assertThat(result.events.map { it.vid }).containsExactly(1L, 3L)
    }
  }

  @Test
  fun `processBatch with empty CEL expression matches all events`() {
    runBlocking {
      val filterSpec = createTestFilterSpec(celExpression = "")
      val filterProcessor = FilterProcessor<Message>(filterSpec, testEventDescriptor)

      val events =
        listOf(
          createTestLabeledEvent(1, ageGroup = Person.AgeGroup.YEARS_18_TO_34),
          createTestLabeledEvent(2, ageGroup = Person.AgeGroup.YEARS_35_TO_54),
          createTestLabeledEvent(3, ageGroup = Person.AgeGroup.YEARS_55_PLUS),
        )

      val batch = createEventBatch(events)
      val result = filterProcessor.processBatch(batch)

      assertThat(result.events).hasSize(3)
      assertThat(result.events.map { it.vid }).containsExactly(1L, 2L, 3L)
    }
  }

  @Test
  fun `processBatch filters by time range`() {
    runBlocking {
      val startTime = Instant.parse("2025-01-01T00:00:00Z")
      val endTime = Instant.parse("2025-01-31T23:59:59Z")

      val interval =
        Interval.newBuilder()
          .setStartTime(Timestamps.fromMillis(startTime.toEpochMilli()))
          .setEndTime(Timestamps.fromMillis(endTime.toEpochMilli()))
          .build()

      val filterSpec = createTestFilterSpec(celExpression = "", collectionInterval = interval)
      val filterProcessor = FilterProcessor<Message>(filterSpec, testEventDescriptor)

      val events =
        listOf(
          createTestLabeledEvent(
            1,
            timestamp = Instant.parse("2024-12-31T23:59:59Z"),
          ), // Before range
          createTestLabeledEvent(
            2,
            timestamp = Instant.parse("2025-01-15T12:00:00Z"),
          ), // Within range
          createTestLabeledEvent(
            3,
            timestamp = Instant.parse("2025-02-01T00:00:00Z"),
          ), // After range
        )

      val batch = createEventBatch(events)
      val result = filterProcessor.processBatch(batch)

      // Only event 2 should match (within time range)
      assertThat(result.events).hasSize(1)
      assertThat(result.events[0].vid).isEqualTo(2L)
    }
  }

  @Test
  fun `processBatch filters by event group reference ID`() {
    runBlocking {
      val targetEventGroupId = "test-group" // Match the batch's eventGroupReferenceId

      val filterSpec =
        createTestFilterSpec(
          celExpression = "",
          eventGroupReferenceIds = listOf(targetEventGroupId),
        )
      val filterProcessor = FilterProcessor<Message>(filterSpec, testEventDescriptor)

      val events =
<<<<<<< HEAD
        listOf(
          createTestLabeledEvent(1),
          createTestLabeledEvent(2),
          createTestLabeledEvent(3),
        )
=======
        listOf(createTestLabeledEvent(1), createTestLabeledEvent(2), createTestLabeledEvent(3))
>>>>>>> 1d3722c6

      val batch = createEventBatch(events)
      val result = filterProcessor.processBatch(batch)

      // All events should pass since the batch's eventGroupReferenceId matches
      assertThat(result.events).hasSize(3)
      assertThat(result.events.map { it.vid }).containsExactly(1L, 2L, 3L)
    }
  }

  @Test
  fun `processBatch applies combined filters`() {
    runBlocking {
      val celExpression = "person.gender == 1" // MALE
      val targetEventGroupId = "test-group" // Match the batch's eventGroupReferenceId
      val startTime = Instant.parse("2025-01-01T00:00:00Z")
      val endTime = Instant.parse("2025-01-31T23:59:59Z")

      val interval =
        Interval.newBuilder()
          .setStartTime(Timestamps.fromMillis(startTime.toEpochMilli()))
          .setEndTime(Timestamps.fromMillis(endTime.toEpochMilli()))
          .build()

      val filterSpec =
        createTestFilterSpec(
          celExpression = celExpression,
          collectionInterval = interval,
          eventGroupReferenceIds = listOf(targetEventGroupId),
        )
      val filterProcessor = FilterProcessor<Message>(filterSpec, testEventDescriptor)

      val events =
        listOf(
          createTestLabeledEvent(
            1,
            gender = Person.Gender.MALE,
            timestamp = Instant.parse("2025-01-15T12:00:00Z"),
          ),
          createTestLabeledEvent(
            2,
            gender = Person.Gender.FEMALE,
            timestamp = Instant.parse("2025-01-15T12:00:00Z"),
          ),
          createTestLabeledEvent(
            3,
            gender = Person.Gender.MALE,
            timestamp = Instant.parse("2025-01-15T12:00:00Z"),
          ),
          createTestLabeledEvent(
            4,
            gender = Person.Gender.MALE,
            timestamp = Instant.parse("2024-12-31T23:59:59Z"),
          ),
        )

      val batch = createEventBatch(events)
      val result = filterProcessor.processBatch(batch)

      // Events 1 and 3 should match (male, within time range); event 4 is outside time range
      assertThat(result.events).hasSize(2)
      assertThat(result.events.map { it.vid }).containsExactly(1L, 3L)
    }
  }

  @Test
  fun `processBatch with complex CEL expression`() {
    runBlocking {
      val celExpression = "person.age_group == 1 && person.gender == 1" // YEARS_18_TO_34 && MALE
      val filterSpec = createTestFilterSpec(celExpression = celExpression)
      val filterProcessor = FilterProcessor<Message>(filterSpec, testEventDescriptor)

      val events =
        listOf(
          createTestLabeledEvent(
            1,
            ageGroup = Person.AgeGroup.YEARS_18_TO_34,
            gender = Person.Gender.MALE,
          ),
          createTestLabeledEvent(
            2,
            ageGroup = Person.AgeGroup.YEARS_18_TO_34,
            gender = Person.Gender.FEMALE,
          ),
          createTestLabeledEvent(
            3,
            ageGroup = Person.AgeGroup.YEARS_35_TO_54,
            gender = Person.Gender.MALE,
          ),
          createTestLabeledEvent(
            4,
            ageGroup = Person.AgeGroup.YEARS_18_TO_34,
            gender = Person.Gender.MALE,
          ),
        )

      val batch = createEventBatch(events)
      val result = filterProcessor.processBatch(batch)

      assertThat(result.events).hasSize(2)
      assertThat(result.events.map { it.vid }).containsExactly(1L, 4L)
    }
  }

  @Test
  fun `processBatch skips entire batch when no time overlap`() {
    runBlocking {
      val startTime = Instant.parse("2025-01-01T00:00:00Z")
      val endTime = Instant.parse("2025-01-31T23:59:59Z")

      val interval =
        Interval.newBuilder()
          .setStartTime(Timestamps.fromMillis(startTime.toEpochMilli()))
          .setEndTime(Timestamps.fromMillis(endTime.toEpochMilli()))
          .build()

      val filterSpec = createTestFilterSpec(celExpression = "", collectionInterval = interval)
      val filterProcessor = FilterProcessor<Message>(filterSpec, testEventDescriptor)

      // All events are outside the collection interval (before it starts)
      val events =
        listOf(
          createTestLabeledEvent(1, timestamp = Instant.parse("2024-12-01T00:00:00Z")),
          createTestLabeledEvent(2, timestamp = Instant.parse("2024-12-15T12:00:00Z")),
          createTestLabeledEvent(3, timestamp = Instant.parse("2024-12-31T23:59:59Z")),
        )

      val batch = createEventBatch(events)
      val result = filterProcessor.processBatch(batch)

      // Should return empty batch since no time overlap
      assertThat(result.events).isEmpty()
    }
  }

  @Test
  fun `processBatch processes batch when time ranges overlap`() {
    runBlocking {
      val startTime = Instant.parse("2025-01-01T00:00:00Z")
      val endTime = Instant.parse("2025-01-31T23:59:59Z")

      val interval =
        Interval.newBuilder()
          .setStartTime(Timestamps.fromMillis(startTime.toEpochMilli()))
          .setEndTime(Timestamps.fromMillis(endTime.toEpochMilli()))
          .build()

      val filterSpec = createTestFilterSpec(celExpression = "", collectionInterval = interval)
      val filterProcessor = FilterProcessor<Message>(filterSpec, testEventDescriptor)

      // Batch spans across filter interval (some events before, some during, some after)
      val events =
        listOf(
          createTestLabeledEvent(
            1,
            timestamp = Instant.parse("2024-12-31T23:59:59Z"),
          ), // Before interval
          createTestLabeledEvent(
            2,
            timestamp = Instant.parse("2025-01-15T12:00:00Z"),
          ), // Within interval
          createTestLabeledEvent(
            3,
            timestamp = Instant.parse("2025-02-01T00:00:00Z"),
          ), // After interval
        )

      val batch = createEventBatch(events)
      val result = filterProcessor.processBatch(batch)

      // Should process batch and filter individual events - only event 2 should match
      assertThat(result.events).hasSize(1)
      assertThat(result.events[0].vid).isEqualTo(2L)
    }
  }

  @Test
  fun `processBatch skips batch when entirely after filter interval`() {
    runBlocking {
      val startTime = Instant.parse("2025-01-01T00:00:00Z")
      val endTime = Instant.parse("2025-01-31T23:59:59Z")

      val interval =
        Interval.newBuilder()
          .setStartTime(Timestamps.fromMillis(startTime.toEpochMilli()))
          .setEndTime(Timestamps.fromMillis(endTime.toEpochMilli()))
          .build()

      val filterSpec = createTestFilterSpec(celExpression = "", collectionInterval = interval)
      val filterProcessor = FilterProcessor<Message>(filterSpec, testEventDescriptor)

      // All events are after the collection interval
      val events =
        listOf(
          createTestLabeledEvent(1, timestamp = Instant.parse("2025-02-01T00:00:00Z")),
          createTestLabeledEvent(2, timestamp = Instant.parse("2025-03-15T12:00:00Z")),
          createTestLabeledEvent(3, timestamp = Instant.parse("2025-04-01T00:00:00Z")),
        )

      val batch = createEventBatch(events)
      val result = filterProcessor.processBatch(batch)

      // Should return empty batch since no time overlap
      assertThat(result.events).isEmpty()
    }
  }

  @Test
  fun `processBatch filters events at time range boundaries`() {
    runBlocking {
      val startTime = Instant.parse("2025-01-01T00:00:00Z")
      val endTime = Instant.parse("2025-01-02T00:00:00Z")

      val interval =
        Interval.newBuilder()
          .setStartTime(Timestamps.fromMillis(startTime.toEpochMilli()))
          .setEndTime(Timestamps.fromMillis(endTime.toEpochMilli()))
          .build()

      val filterSpec = createTestFilterSpec(celExpression = "", collectionInterval = interval)
      val filterProcessor = FilterProcessor<Message>(filterSpec, testEventDescriptor)

      val events =
        listOf(
          createTestLabeledEvent(
            1,
            timestamp = Instant.parse("2024-12-31T23:59:59.999Z"),
          ), // Just before start
          createTestLabeledEvent(2, timestamp = startTime), // Exactly at start (inclusive)
          createTestLabeledEvent(
            3,
            timestamp = Instant.parse("2025-01-01T12:00:00Z"),
          ), // Within range
          createTestLabeledEvent(4, timestamp = endTime.minusMillis(1)), // Just before end
          createTestLabeledEvent(5, timestamp = endTime), // Exactly at end (exclusive)
        )

      val batch = createEventBatch(events)
      val result = filterProcessor.processBatch(batch)

      // Events 2, 3, and 4 should match (start inclusive, end exclusive)
      assertThat(result.events).hasSize(3)
      assertThat(result.events.map { it.vid }).containsExactly(2L, 3L, 4L)
    }
  }
}<|MERGE_RESOLUTION|>--- conflicted
+++ resolved
@@ -67,15 +67,7 @@
     gender: Person.Gender = Person.Gender.MALE,
   ): LabeledEvent<Message> {
     val message = createDynamicMessage(ageGroup, gender)
-<<<<<<< HEAD
-    return LabeledEvent(
-      timestamp = timestamp,
-      vid = vid,
-      message = message,
-    )
-=======
     return LabeledEvent(timestamp = timestamp, vid = vid, message = message)
->>>>>>> 1d3722c6
   }
 
   /** Helper function to create an EventBatch with proper minTime and maxTime. */
@@ -206,15 +198,7 @@
       val filterProcessor = FilterProcessor<Message>(filterSpec, testEventDescriptor)
 
       val events =
-<<<<<<< HEAD
-        listOf(
-          createTestLabeledEvent(1),
-          createTestLabeledEvent(2),
-          createTestLabeledEvent(3),
-        )
-=======
         listOf(createTestLabeledEvent(1), createTestLabeledEvent(2), createTestLabeledEvent(3))
->>>>>>> 1d3722c6
 
       val batch = createEventBatch(events)
       val result = filterProcessor.processBatch(batch)
