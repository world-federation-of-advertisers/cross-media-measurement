/*
 * Copyright 2025 The Cross-Media Measurement Authors
 *
 * Licensed under the Apache License, Version 2.0 (the "License");
 * you may not use this file except in compliance with the License.
 * You may obtain a copy of the License at
 *
 *     http://www.apache.org/licenses/LICENSE-2.0
 *
 * Unless required by applicable law or agreed to in writing, software
 * distributed under the License is distributed on an "AS IS" BASIS,
 * WITHOUT WARRANTIES OR CONDITIONS OF ANY KIND, either express or implied.
 * See the License for the specific language governing permissions and
 * limitations under the License.
 */

package org.wfanet.measurement.edpaggregator.resultsfulfiller

import com.google.common.truth.Truth.assertThat
import com.google.crypto.tink.KmsClient
import com.google.crypto.tink.aead.AeadConfig
import com.google.crypto.tink.streamingaead.StreamingAeadConfig
import com.google.protobuf.ByteString
import com.google.protobuf.Message
import java.nio.file.Files
import java.nio.file.Paths
import java.security.SecureRandom
import java.time.Instant
import java.time.LocalDate
import kotlinx.coroutines.flow.Flow
import kotlinx.coroutines.flow.flow
import kotlinx.coroutines.runBlocking
import org.junit.Before
import org.junit.Rule
import org.junit.Test
import org.junit.rules.TemporaryFolder
import org.junit.runner.RunWith
import org.junit.runners.JUnit4
import org.wfanet.measurement.api.v2alpha.EncryptionPublicKey
import org.wfanet.measurement.api.v2alpha.MeasurementSpecKt
import org.wfanet.measurement.api.v2alpha.PopulationSpec
import org.wfanet.measurement.api.v2alpha.ProtocolConfig
import org.wfanet.measurement.api.v2alpha.ProtocolConfigKt
import org.wfanet.measurement.api.v2alpha.Requisition
import org.wfanet.measurement.api.v2alpha.RequisitionSpec
import org.wfanet.measurement.api.v2alpha.RequisitionSpecKt
import org.wfanet.measurement.api.v2alpha.differentialPrivacyParams
import org.wfanet.measurement.api.v2alpha.unpack
import org.wfanet.measurement.api.v2alpha.event_templates.testing.Person
import org.wfanet.measurement.api.v2alpha.event_templates.testing.TestEvent
import org.wfanet.measurement.api.v2alpha.event_templates.testing.person
import org.wfanet.measurement.api.v2alpha.event_templates.testing.testEvent
import org.wfanet.measurement.api.v2alpha.measurementSpec
import org.wfanet.measurement.api.v2alpha.protocolConfig
import org.wfanet.measurement.api.v2alpha.requisition
import org.wfanet.measurement.api.v2alpha.requisitionSpec
import org.wfanet.measurement.api.v2alpha.signedMessage
import org.wfanet.measurement.api.v2alpha.unpack
import org.wfanet.measurement.common.OpenEndTimeRange
import org.wfanet.measurement.common.crypto.SigningKeyHandle
import org.wfanet.measurement.common.crypto.tink.loadPublicKey
import org.wfanet.measurement.common.crypto.tink.testing.FakeKmsClient
import org.wfanet.measurement.common.pack
import org.wfanet.measurement.common.parseTextProto
import org.wfanet.measurement.common.toProtoTime
import org.wfanet.measurement.consent.client.common.toEncryptionPublicKey
import org.wfanet.measurement.consent.client.dataprovider.decryptRequisitionSpec
import org.wfanet.measurement.consent.client.measurementconsumer.encryptRequisitionSpec
import org.wfanet.measurement.consent.client.measurementconsumer.signRequisitionSpec
import org.wfanet.measurement.edpaggregator.EncryptedStorage
import org.wfanet.measurement.edpaggregator.StorageConfig
import org.wfanet.measurement.edpaggregator.testing.TestEncryptedStorage
import org.wfanet.measurement.edpaggregator.v1alpha.EncryptedDek
import org.wfanet.measurement.edpaggregator.v1alpha.LabeledImpression
import org.wfanet.measurement.edpaggregator.v1alpha.blobDetails
import org.wfanet.measurement.edpaggregator.v1alpha.labeledImpression
import org.wfanet.measurement.eventdataprovider.requisition.v2alpha.common.InMemoryVidIndexMap
import org.wfanet.measurement.integration.common.loadEncryptionPrivateKey
import org.wfanet.measurement.storage.MesosRecordIoStorageClient
import org.wfanet.measurement.storage.filesystem.FileSystemStorageClient

/**
 * End-to-end integration tests for event processing with requisitions and event groups.
 *
 * These tests validate the complete flow from requisitions through event processing to frequency
 * vector generation, including:
 * - Multiple event groups
 * - Multiple requisitions with different filters
 * - Time-based filtering
 * - Population specs
 */
@RunWith(JUnit4::class)
class EventProcessingIntegrationTest {

  @get:Rule val tempFolder = TemporaryFolder()

  private val kekUri = FakeKmsClient.KEY_URI_PREFIX + "/fake-key"
  private lateinit var kmsClient: KmsClient
  private lateinit var serializedEncryptionKey: ByteString
  private val privateEncryptionKey = PRIVATE_ENCRYPTION_KEY
  private lateinit var eventProcessingOrchestrator: EventProcessingOrchestrator<Message>

  @Before
  fun initEventProcessingOrchestrator() {
    // Set up KMS
    kmsClient = TestEncryptedStorage.buildFakeKmsClient(kekUri, keyTemplate = "AES128_GCM")

    // Set up encryption key
    serializedEncryptionKey =
      EncryptedStorage.generateSerializedEncryptionKey(
        kmsClient,
        kekUri,
        tinkKeyTemplateType = "AES128_GCM_HKDF_1MB",
      )

    // Create EventProcessingOrchestrator
    eventProcessingOrchestrator = EventProcessingOrchestrator(privateEncryptionKey)
  }

  @Test
  fun `process multiple requisitions with different event groups`() = runBlocking {
    // Set up test data
    val testDate = LocalDate.now().minusDays(1)
    val eventGroup1 = "event-group-1"
    val eventGroup2 = "event-group-2"

    // Create test events for different event groups
    val eventsGroup1 =
      createTestEvents(
        startVid = 1L,
        count = 30,
        ageGroup = Person.AgeGroup.YEARS_18_TO_34,
        gender = Person.Gender.MALE,
      )

    val eventsGroup2 =
      createTestEvents(
        startVid = 31L,
        count = 40,
        ageGroup = Person.AgeGroup.YEARS_35_TO_54,
        gender = Person.Gender.FEMALE,
      )

    // Write events to storage and create event source
    val eventSource =
      setupStorageWithEvents(
        mapOf(eventGroup1 to eventsGroup1, eventGroup2 to eventsGroup2),
        testDate,
      )

    // Create requisitions with different filters
    val requisition1 =
      createRequisition(
        name = "requisitions/req1",
        eventGroupsMap = mapOf(eventGroup1 to createTimeRange(testDate)),
        filter = "person.gender == 1", // MALE
      )

    val requisition2 =
      createRequisition(
        name = "requisitions/req2",
        eventGroupsMap = mapOf(eventGroup2 to createTimeRange(testDate)),
        filter = "person.age_group == 2", // YEARS_35_TO_54
      )

    val requisitions = listOf(requisition1, requisition2)

    // Load population spec
    val populationSpec = loadPopulationSpecFromFile(TEST_DATA_RUNTIME_PATH.toString(), true)
    val vidIndexMap = InMemoryVidIndexMap.build(populationSpec)

    // Create pipeline configuration
    val config =
      PipelineConfiguration(batchSize = 10, channelCapacity = 100, threadPoolSize = 2, workers = 2)

    // Process requisitions
    val result =
      eventProcessingOrchestrator.run(
        eventSource = eventSource,
        vidIndexMap = vidIndexMap,
        populationSpec = populationSpec,
        requisitions = requisitions,
        eventGroupReferenceIdMap = createEventGroupReferenceIdMap(requisitions),
        config = config,
        eventDescriptor = TestEvent.getDescriptor(),
      )

    // Verify results
    assertThat(result).hasSize(2)

    // Requisition 1 should have processed male users from event group 1
    val freq1 = result[requisition1.name]
    assertThat(freq1).isNotNull()
    val freq1Sum = freq1!!.getByteArray().sum()
    assertThat(freq1Sum).isEqualTo(30)

    // Requisition 2 should have processed female users aged 35-54 from event group 2
    val freq2 = result[requisition2.name]
    assertThat(freq2).isNotNull()
    val freq2Sum = freq2!!.getByteArray().sum()
    assertThat(freq2Sum).isEqualTo(40L) // All 40 events match the filter
  }

  @Test
  fun `process grouped requisitions with shared event groups`() = runBlocking {
    val testDate = LocalDate.now().minusDays(1)
    val sharedEventGroup = "shared-event-group"

    // Create diverse events in a single shared event group
    val events =
      buildList<LabeledImpression> {
        var vid = 1L

        // 20 Male 18-34
        repeat(20) {
          add(
            createLabeledImpression(
              vid = vid++,
              ageGroup = Person.AgeGroup.YEARS_18_TO_34,
              gender = Person.Gender.MALE,
              eventDate = testDate,
<<<<<<< HEAD
                  )
=======
            )
>>>>>>> 1d3722c6
          )
        }

        // 15 Female 18-34
        repeat(15) {
          add(
            createLabeledImpression(
              vid = vid++,
              ageGroup = Person.AgeGroup.YEARS_18_TO_34,
              gender = Person.Gender.FEMALE,
              eventDate = testDate,
<<<<<<< HEAD
                  )
=======
            )
>>>>>>> 1d3722c6
          )
        }

        // 25 Male 35-54
        repeat(25) {
          add(
            createLabeledImpression(
              vid = vid++,
              ageGroup = Person.AgeGroup.YEARS_35_TO_54,
              gender = Person.Gender.MALE,
              eventDate = testDate,
<<<<<<< HEAD
                  )
=======
            )
>>>>>>> 1d3722c6
          )
        }

        // 10 Female 55+
        repeat(10) {
          add(
            createLabeledImpression(
              vid = vid++,
              ageGroup = Person.AgeGroup.YEARS_55_PLUS,
              gender = Person.Gender.FEMALE,
              eventDate = testDate,
<<<<<<< HEAD
                  )
=======
            )
>>>>>>> 1d3722c6
          )
        }
      }

    // Write events to storage
    val eventSource = setupStorageWithEvents(mapOf(sharedEventGroup to events), testDate)

    // Create multiple requisitions targeting the same shared event group with different filters
    val requisitions =
      listOf(
        // All males (45 total: 20+25)
        createRequisition(
          name = "requisitions/all-males",
          eventGroupsMap = mapOf(sharedEventGroup to createTimeRange(testDate)),
          filter = "person.gender == 1",
        ),
        // All females (25 total: 15+10)
        createRequisition(
          name = "requisitions/all-females",
          eventGroupsMap = mapOf(sharedEventGroup to createTimeRange(testDate)),
          filter = "person.gender == 2",
        ),
        // All 18-34 age group (35 total: 20+15)
        createRequisition(
          name = "requisitions/age-18-34",
          eventGroupsMap = mapOf(sharedEventGroup to createTimeRange(testDate)),
          filter = "person.age_group == 1",
        ),
        // Senior females only (10 total)
        createRequisition(
          name = "requisitions/senior-females",
          eventGroupsMap = mapOf(sharedEventGroup to createTimeRange(testDate)),
          filter = "person.gender == 2 && person.age_group == 3",
        ),
      )

    val populationSpec = loadPopulationSpecFromFile(TEST_DATA_RUNTIME_PATH.toString(), true)
    val vidIndexMap = InMemoryVidIndexMap.build(populationSpec)

    val config =
      PipelineConfiguration(batchSize = 15, channelCapacity = 100, threadPoolSize = 3, workers = 3)
    // Process all requisitions
    val result =
      eventProcessingOrchestrator.run(
        eventSource = eventSource,
        vidIndexMap = vidIndexMap,
        populationSpec = populationSpec,
        requisitions = requisitions,
        eventGroupReferenceIdMap = createEventGroupReferenceIdMap(requisitions),
        config = config,
        eventDescriptor = TestEvent.getDescriptor(),
      )

    // Verify results
    assertThat(result).hasSize(4)

    val allMales = result["requisitions/all-males"]!!.getReach()
    val allFemales = result["requisitions/all-females"]!!.getReach()
    val age18To34 = result["requisitions/age-18-34"]!!.getReach()
    val seniorFemales = result["requisitions/senior-females"]!!.getReach()

    assertThat(allMales).isEqualTo(45L) // 20 + 25
    assertThat(allFemales).isEqualTo(25L) // 15 + 10
    assertThat(age18To34).isEqualTo(35L) // 20 + 15
    assertThat(seniorFemales).isEqualTo(10L) // 10 only

    // Verify total adds up correctly
    assertThat(allMales + allFemales).isEqualTo(70L) // Total events
  }

  @Test
  fun `process single requisition with multiple event groups`() = runBlocking {
    val testDate = LocalDate.now().minusDays(1)
    val eventGroup1 = "mobile-events"
    val eventGroup2 = "desktop-events"
    val eventGroup3 = "tablet-events"

    // Create events for each event group with different distributions
    val mobileEvents =
      createTestEvents(
        startVid = 1L,
        count = 40,
        ageGroup = Person.AgeGroup.YEARS_18_TO_34,
        gender = Person.Gender.MALE,
      )

    val desktopEvents =
      createTestEvents(
        startVid = 41L,
        count = 30,
        ageGroup = Person.AgeGroup.YEARS_18_TO_34, // Same age group to test aggregation
        gender = Person.Gender.MALE, // Same gender to test aggregation
      )

    val tabletEvents =
      createTestEvents(
        startVid = 71L,
        count = 20,
        ageGroup = Person.AgeGroup.YEARS_35_TO_54, // Different age group
        gender = Person.Gender.MALE,
<<<<<<< HEAD
              )
=======
      )
>>>>>>> 1d3722c6

    // Write events to storage
    val eventSource =
      setupStorageWithEvents(
        mapOf(
          eventGroup1 to mobileEvents,
          eventGroup2 to desktopEvents,
          eventGroup3 to tabletEvents,
        ),
        testDate,
      )

    // Create single requisition that spans all three event groups
    val multiGroupRequisition =
      createRequisition(
        name = "requisitions/cross-platform-males",
        eventGroupsMap =
          mapOf(
            eventGroup1 to createTimeRange(testDate),
            eventGroup2 to createTimeRange(testDate),
            eventGroup3 to createTimeRange(testDate),
          ),
        filter = "person.gender == 1", // All males across all platforms
      )

    // Create another requisition targeting only younger males (should exclude tablet events)
    val youngMalesRequisition =
      createRequisition(
        name = "requisitions/young-males-cross-platform",
        eventGroupsMap =
          mapOf(
            eventGroup1 to createTimeRange(testDate),
            eventGroup2 to createTimeRange(testDate),
            eventGroup3 to createTimeRange(testDate),
          ),
        filter = "person.gender == 1 && person.age_group == 1", // Young males only
      )

    val requisitions = listOf(multiGroupRequisition, youngMalesRequisition)
    val populationSpec = loadPopulationSpecFromFile(TEST_DATA_RUNTIME_PATH.toString(), true)
    val vidIndexMap = InMemoryVidIndexMap.build(populationSpec)

    val config =
      PipelineConfiguration(batchSize = 20, channelCapacity = 100, threadPoolSize = 3, workers = 3)

    // Process requisitions
    val result =
      eventProcessingOrchestrator.run(
        eventSource = eventSource,
        vidIndexMap = vidIndexMap,
        populationSpec = populationSpec,
        requisitions = requisitions,
        eventGroupReferenceIdMap = createEventGroupReferenceIdMap(requisitions),
        config = config,
        eventDescriptor = TestEvent.getDescriptor(),
      )

    // Verify results
    assertThat(result).hasSize(2)

    val allMalesReach = result[multiGroupRequisition.name]!!.getReach()
    val youngMalesReach = result[youngMalesRequisition.name]!!.getReach()

    // All males across all platforms (40 + 30 + 20 = 90)
    assertThat(allMalesReach).isEqualTo(90L)

    // Young males only - excludes tablet events which have age_group==2 (40 + 30 = 70)
    assertThat(youngMalesReach).isEqualTo(70L)

    // Verify frequency distributions
    val allMalesFreq = result[multiGroupRequisition.name]!!.getByteArray().sum()
    val youngMalesFreq = result[youngMalesRequisition.name]!!.getByteArray().sum()

    assertThat(allMalesFreq).isEqualTo(90L) // Total impressions
    assertThat(youngMalesFreq).isEqualTo(70L) // Young males only
  }

  @Test
  fun `process requisitions with time-based filtering`() = runBlocking {
    val today = LocalDate.now()
    val yesterday = today.minusDays(1)
    val twoDaysAgo = today.minusDays(2)
    val eventGroup = "time-filtered-events"

    // Create events across different days
    val eventsYesterday =
      createTestEvents(
        startVid = 1L,
        count = 25,
        ageGroup = Person.AgeGroup.YEARS_18_TO_34,
        gender = Person.Gender.MALE,
        eventDate = yesterday,
<<<<<<< HEAD
              )
=======
      )
>>>>>>> 1d3722c6

    val eventsTwoDaysAgo =
      createTestEvents(
        startVid = 26L,
        count = 25,
        ageGroup = Person.AgeGroup.YEARS_18_TO_34,
        gender = Person.Gender.MALE,
        eventDate = twoDaysAgo,
<<<<<<< HEAD
              )
=======
      )
>>>>>>> 1d3722c6

    // Write events to storage for both days
    val eventSource =
      setupMultiDayStorage(
        mapOf(
          yesterday to mapOf(eventGroup to eventsYesterday),
          twoDaysAgo to mapOf(eventGroup to eventsTwoDaysAgo),
        )
      )

    // Create requisition that only includes yesterday's data
    val requisitionYesterday =
      createRequisition(
        name = "requisitions/time-filter-yesterday",
        eventGroupsMap = mapOf(eventGroup to createTimeRange(yesterday, yesterday)),
        filter = "",
      )

    // Create requisition that includes both days
    val requisitionBothDays =
      createRequisition(
        name = "requisitions/time-filter-both",
        eventGroupsMap = mapOf(eventGroup to createTimeRange(twoDaysAgo, yesterday)),
        filter = "",
      )

    // Create event source from event reader

    // Load population spec
    val populationSpec = loadPopulationSpecFromFile(TEST_DATA_RUNTIME_PATH.toString(), true)
    val vidIndexMap = InMemoryVidIndexMap.build(populationSpec)

    val config =
      PipelineConfiguration(batchSize = 10, channelCapacity = 100, threadPoolSize = 2, workers = 2)

    // Process requisitions
    val result =
      eventProcessingOrchestrator.run(
        eventSource = eventSource,
        vidIndexMap = vidIndexMap,
        populationSpec = populationSpec,
        requisitions = listOf(requisitionYesterday, requisitionBothDays),
<<<<<<< HEAD
        eventGroupReferenceIdMap = createEventGroupReferenceIdMap(listOf(requisitionYesterday, requisitionBothDays)),
=======
        eventGroupReferenceIdMap =
          createEventGroupReferenceIdMap(listOf(requisitionYesterday, requisitionBothDays)),
>>>>>>> 1d3722c6
        config = config,
        eventDescriptor = TestEvent.getDescriptor(),
      )

    // Verify results
    assertThat(result).hasSize(2)

    // Yesterday only should have 25 events
    val freqYesterday = result[requisitionYesterday.name]
    assertThat(freqYesterday).isNotNull()
    assertThat(freqYesterday!!.getByteArray().sum()).isEqualTo(25L)

    // Both days should have 50 events
    val freqBothDays = result[requisitionBothDays.name]
    assertThat(freqBothDays).isNotNull()
    assertThat(freqBothDays!!.getByteArray().sum()).isEqualTo(50L)
  }

  @Test
  fun `process multiple requisitions with overlapping filters`() = runBlocking {
    val testDate = LocalDate.now().minusDays(1)
    val eventGroup = "overlapping-filters-group"

    // Create diverse test events
    val events =
      buildList<LabeledImpression> {
        var vid = 1L

        // 20 Male 18-34
        repeat(20) {
          add(
            createLabeledImpression(
              vid = vid++,
              ageGroup = Person.AgeGroup.YEARS_18_TO_34,
              gender = Person.Gender.MALE,
              eventDate = testDate,
<<<<<<< HEAD
                          )
=======
            )
>>>>>>> 1d3722c6
          )
        }

        // 15 Female 18-34
        repeat(15) {
          add(
            createLabeledImpression(
              vid = vid++,
              ageGroup = Person.AgeGroup.YEARS_18_TO_34,
              gender = Person.Gender.FEMALE,
              eventDate = testDate,
<<<<<<< HEAD
                          )
=======
            )
>>>>>>> 1d3722c6
          )
        }

        // 25 Male 35-44
        repeat(25) {
          add(
            createLabeledImpression(
              vid = vid++,
              ageGroup = Person.AgeGroup.YEARS_35_TO_54,
              gender = Person.Gender.MALE,
              eventDate = testDate,
<<<<<<< HEAD
                          )
=======
            )
>>>>>>> 1d3722c6
          )
        }

        // 10 Female 35-44
        repeat(10) {
          add(
            createLabeledImpression(
              vid = vid++,
              ageGroup = Person.AgeGroup.YEARS_35_TO_54,
              gender = Person.Gender.FEMALE,
              eventDate = testDate,
<<<<<<< HEAD
                          )
=======
            )
>>>>>>> 1d3722c6
          )
        }
      }

    // Write events to storage
    val eventSource = setupStorageWithEvents(mapOf(eventGroup to events), testDate)

    // Create requisitions with different filters
    val requisitions =
      listOf(
        // All males (45 total)
        createRequisition(
          name = "requisitions/all-males",
          eventGroupsMap = mapOf(eventGroup to createTimeRange(testDate)),
          filter = "person.gender == 1",
        ),
        // All 18-34 (35 total)
        createRequisition(
          name = "requisitions/age-18-34",
          eventGroupsMap = mapOf(eventGroup to createTimeRange(testDate)),
          filter = "person.age_group == 1",
        ),
        // Male AND 18-34 (20 total - intersection)
        createRequisition(
          name = "requisitions/male-18-34",
          eventGroupsMap = mapOf(eventGroup to createTimeRange(testDate)),
          filter = "person.gender == 1 && person.age_group == 1",
        ),
        // All events (70 total)
        createRequisition(
          name = "requisitions/all-events",
          eventGroupsMap = mapOf(eventGroup to createTimeRange(testDate)),
          filter = "",
        ),
      )

    // Create event source from event reader

    // Load population spec
    val populationSpec = loadPopulationSpecFromFile(TEST_DATA_RUNTIME_PATH.toString(), true)
    val vidIndexMap = InMemoryVidIndexMap.build(populationSpec)

    val config =
      PipelineConfiguration(batchSize = 10, channelCapacity = 100, threadPoolSize = 4, workers = 4)

    // Process requisitions
    val result =
      eventProcessingOrchestrator.run(
        eventSource = eventSource,
        vidIndexMap = vidIndexMap,
        populationSpec = populationSpec,
        requisitions = requisitions,
        eventGroupReferenceIdMap = createEventGroupReferenceIdMap(requisitions),
        config = config,
        eventDescriptor = TestEvent.getDescriptor(),
      )

    // Verify results
    assertThat(result).hasSize(4)

    assertThat(result["requisitions/all-males"]!!.getReach()).isEqualTo(45L)
    assertThat(result["requisitions/age-18-34"]!!.getReach()).isEqualTo(35L)
    assertThat(result["requisitions/male-18-34"]!!.getReach()).isEqualTo(20L)
    assertThat(result["requisitions/all-events"]!!.getReach()).isEqualTo(70L)

    // Verify that we get the expected reach (frequency distribution not tested here)
    // Each VID appears once, so total reach equals total count
    assertThat(result["requisitions/all-events"]!!.getReach()).isEqualTo(70L)
  }

  @Test
  fun `process requisitions with complex CEL expressions`() = runBlocking {
    val testDate = LocalDate.now().minusDays(1)
    val eventGroup = "complex-filter-group"

    // Create comprehensive test dataset
    val events =
      buildList<LabeledImpression> {
        var vid = 1L

        // Create combinations of all attributes for comprehensive testing
        val ageGroups =
          listOf(
            Person.AgeGroup.YEARS_18_TO_34,
            Person.AgeGroup.YEARS_35_TO_54,
            Person.AgeGroup.YEARS_55_PLUS,
          )
        val genders = listOf(Person.Gender.MALE, Person.Gender.FEMALE)
        val socialGrades =
          listOf(
            Person.SocialGradeGroup.A_B_C1,
            Person.SocialGradeGroup.SOCIAL_GRADE_GROUP_UNSPECIFIED,
          )

        // Generate 5 events for each combination (3 * 2 * 2 * 5 = 60 events)
        ageGroups.forEach { ageGroup ->
          genders.forEach { gender ->
            socialGrades.forEach { socialGrade ->
              repeat(5) {
                add(
                  createLabeledImpressionWithSocialGrade(
                    vid = vid++,
                    ageGroup = ageGroup,
                    gender = gender,
                    socialGrade = socialGrade,
                    eventDate = testDate,
<<<<<<< HEAD
                                      )
=======
                  )
>>>>>>> 1d3722c6
                )
              }
            }
          }
        }
      }

    val eventSource = setupStorageWithEvents(mapOf(eventGroup to events), testDate)

    // Create requisitions with complex CEL expressions
    val requisitions =
      listOf(
        // Simple AND condition: Young males
        createRequisition(
          name = "requisitions/young-males",
          eventGroupsMap = mapOf(eventGroup to createTimeRange(testDate)),
          filter = "person.age_group == 1 && person.gender == 1",
        ),

        // OR condition: Either very young or very old
        createRequisition(
          name = "requisitions/young-or-senior",
          eventGroupsMap = mapOf(eventGroup to createTimeRange(testDate)),
          filter = "person.age_group == 1 || person.age_group == 3",
        ),

        // Complex AND/OR combination: (Young males) OR (Senior females)
        createRequisition(
          name = "requisitions/young-males-or-senior-females",
          eventGroupsMap = mapOf(eventGroup to createTimeRange(testDate)),
          filter =
            "(person.age_group == 1 && person.gender == 1) || (person.age_group == 3 && person.gender == 2)",
        ),

        // Multiple AND conditions: Premium demographic
        createRequisition(
          name = "requisitions/premium-demographic",
          eventGroupsMap = mapOf(eventGroup to createTimeRange(testDate)),
          filter = "person.age_group == 2 && person.gender == 1 && person.social_grade_group == 1",
        ),

        // NOT condition equivalent using inequalities: Non-young males
        createRequisition(
          name = "requisitions/non-young-males",
          eventGroupsMap = mapOf(eventGroup to createTimeRange(testDate)),
          filter = "person.gender == 1 && person.age_group != 1",
        ),

        // Complex nested condition: Young people with high social grade OR middle-aged males
        createRequisition(
          name = "requisitions/complex-nested",
          eventGroupsMap = mapOf(eventGroup to createTimeRange(testDate)),
          filter =
            "(person.age_group == 1 && person.social_grade_group == 1) || (person.age_group == 2 && person.gender == 1)",
        ),
      )

    val populationSpec = loadPopulationSpecFromFile(TEST_DATA_RUNTIME_PATH.toString(), true)
    val vidIndexMap = InMemoryVidIndexMap.build(populationSpec)

    val config =
      PipelineConfiguration(batchSize = 15, channelCapacity = 100, threadPoolSize = 3, workers = 3)

    // Process all requisitions
    val result =
      eventProcessingOrchestrator.run(
        eventSource = eventSource,
        vidIndexMap = vidIndexMap,
        populationSpec = populationSpec,
        requisitions = requisitions,
        eventGroupReferenceIdMap = createEventGroupReferenceIdMap(requisitions),
        config = config,
        eventDescriptor = TestEvent.getDescriptor(),
      )

    // Verify results
    assertThat(result).hasSize(6)

    val youngMalesReach = result["requisitions/young-males"]!!.getReach()
    val youngOrSeniorReach = result["requisitions/young-or-senior"]!!.getReach()
    val youngMalesOrSeniorFemalesReach =
      result["requisitions/young-males-or-senior-females"]!!.getReach()
    val premiumDemographicReach = result["requisitions/premium-demographic"]!!.getReach()
    val nonYoungMalesReach = result["requisitions/non-young-males"]!!.getReach()
    val complexNestedReach = result["requisitions/complex-nested"]!!.getReach()

    // Verify logical relationships
    // Young males: age_group=1 AND gender=1 → 5 events (1 age * 1 gender * 2 social_grades * 5
    // events)
    assertThat(youngMalesReach).isEqualTo(10L)

    // Young OR senior: age_group=1 OR age_group=3 → 40 events (2 ages * 2 genders * 2 social_grades
    // * 5)
    assertThat(youngOrSeniorReach).isEqualTo(40L)

    // Premium demographic: age_group=2 AND gender=1 AND social_grade_group=1 → 5 events
    assertThat(premiumDemographicReach).isEqualTo(5L)

    // Non-young males: gender=1 AND age_group!=1 → 20 events (2 non-young ages * 1 gender * 2
    // social_grades * 5)
    assertThat(nonYoungMalesReach).isEqualTo(20L)

    // Young males OR senior females: (age=1,gender=1) OR (age=3,gender=2) → 20 events total
    assertThat(youngMalesOrSeniorFemalesReach).isEqualTo(20L)

    // Complex nested should be at least the premium demographic
    assertThat(complexNestedReach).isAtLeast(5L)
  }

  @Test
  fun `process requisitions with empty and edge case results`() = runBlocking {
    val testDate = LocalDate.now().minusDays(1)
    val pastDate = LocalDate.now().minusDays(10)
    val eventGroup = "edge-case-group"

    // Create limited test events
    val events =
      createTestEvents(
        startVid = 1L,
        count = 20,
        ageGroup = Person.AgeGroup.YEARS_18_TO_34,
        gender = Person.Gender.MALE,
<<<<<<< HEAD
              )
=======
      )
>>>>>>> 1d3722c6

    val eventSource = setupStorageWithEvents(mapOf(eventGroup to events), testDate)

    // Create requisitions that should return empty or minimal results
    val requisitions =
      listOf(
        // Filter that matches no events (no females in data)
        createRequisition(
          name = "requisitions/no-matches-gender",
          eventGroupsMap = mapOf(eventGroup to createTimeRange(testDate)),
          filter = "person.gender == 2", // FEMALE - not in data
        ),

        // Filter that matches no events (wrong age group)
        createRequisition(
          name = "requisitions/no-matches-age",
          eventGroupsMap = mapOf(eventGroup to createTimeRange(testDate)),
          filter = "person.age_group == 3", // YEARS_55_PLUS - not in data
        ),

        // Time range that doesn't overlap (past date)
        createRequisition(
          name = "requisitions/no-time-overlap",
          eventGroupsMap = mapOf(eventGroup to createTimeRange(pastDate)),
          filter = "",
        ),

        // Non-existent event group
        createRequisition(
          name = "requisitions/nonexistent-event-group",
          eventGroupsMap = mapOf("nonexistent-group" to createTimeRange(testDate)),
          filter = "",
        ),

        // Complex filter that should match everything (sanity check)
        createRequisition(
          name = "requisitions/match-all-males",
          eventGroupsMap = mapOf(eventGroup to createTimeRange(testDate)),
          filter = "person.gender == 1 && person.age_group == 1",
        ),
      )

    val populationSpec = loadPopulationSpecFromFile(TEST_DATA_RUNTIME_PATH.toString(), true)
    val vidIndexMap = InMemoryVidIndexMap.build(populationSpec)

    val config =
      PipelineConfiguration(batchSize = 10, channelCapacity = 50, threadPoolSize = 2, workers = 2)

    // Process all requisitions
    val result =
      eventProcessingOrchestrator.run(
        eventSource = eventSource,
        vidIndexMap = vidIndexMap,
        populationSpec = populationSpec,
        requisitions = requisitions,
        eventGroupReferenceIdMap = createEventGroupReferenceIdMap(requisitions),
        config = config,
        eventDescriptor = TestEvent.getDescriptor(),
      )

    // Verify results
    assertThat(result).hasSize(5)

    val noMatchesGenderReach = result["requisitions/no-matches-gender"]!!.getReach()
    val noMatchesAgeReach = result["requisitions/no-matches-age"]!!.getReach()
    val noTimeOverlapReach = result["requisitions/no-time-overlap"]!!.getReach()
    val nonexistentEventGroupReach = result["requisitions/nonexistent-event-group"]!!.getReach()
    val matchAllMalesReach = result["requisitions/match-all-males"]!!.getReach()

    // Verify empty results
    assertThat(noMatchesGenderReach).isEqualTo(0L) // No females in data
    assertThat(noMatchesAgeReach).isEqualTo(0L) // No seniors in data
    assertThat(noTimeOverlapReach).isEqualTo(0L) // Wrong time range
    assertThat(nonexistentEventGroupReach).isEqualTo(0L) // Event group doesn't exist

    // Verify positive control
    assertThat(matchAllMalesReach).isEqualTo(20L) // Should match all events

    // Verify all frequency vectors are well-formed (no negative values, etc.)
    result.values.forEach { freq ->
      assertThat(freq.getByteArray().all { it >= 0 }).isTrue()
      assertThat(freq.getByteArray().sum() >= 0L).isTrue()
    }
  }

  @Test
  fun `process requisitions with overlapping time ranges across event groups`() = runBlocking {
    val baseDate = LocalDate.now().minusDays(3)
    val day1 = baseDate
    val day2 = baseDate.plusDays(1)
    val day3 = baseDate.plusDays(2)

    val eventGroup1 = "daily-events-1"
    val eventGroup2 = "daily-events-2"
    val eventGroup3 = "daily-events-3"

    // Create events spanning multiple days
    val day1Events =
      createTestEvents(
        startVid = 1L,
        count = 15,
        ageGroup = Person.AgeGroup.YEARS_18_TO_34,
        gender = Person.Gender.MALE,
        eventDate = day1,
      )

    val day2Events =
      createTestEvents(
        startVid = 16L,
        count = 20,
        ageGroup = Person.AgeGroup.YEARS_18_TO_34,
        gender = Person.Gender.MALE,
        eventDate = day2,
      )

    val day3Events =
      createTestEvents(
        startVid = 36L,
        count = 25,
        ageGroup = Person.AgeGroup.YEARS_18_TO_34,
        gender = Person.Gender.MALE,
        eventDate = day3,
<<<<<<< HEAD
              )
=======
      )
>>>>>>> 1d3722c6

    // Setup multi-day storage
    val eventSource =
      setupMultiDayStorage(
        mapOf(
          day1 to mapOf(eventGroup1 to day1Events),
          day2 to mapOf(eventGroup2 to day2Events),
          day3 to mapOf(eventGroup3 to day3Events),
        )
      )

    // Create requisitions with overlapping time ranges
    val requisitions =
      listOf(
        // Day 1 only
        createRequisition(
          name = "requisitions/day1-only",
          eventGroupsMap = mapOf(eventGroup1 to createTimeRange(day1)),
          filter = "",
        ),

        // Day 1-2 span (using both event groups)
        createRequisition(
          name = "requisitions/day1-2-span",
          eventGroupsMap =
            mapOf(
              eventGroup1 to createTimeRange(day1, day2),
              eventGroup2 to createTimeRange(day1, day2),
            ),
          filter = "",
        ),

        // All three days
        createRequisition(
          name = "requisitions/all-days",
          eventGroupsMap =
            mapOf(
              eventGroup1 to createTimeRange(day1, day3),
              eventGroup2 to createTimeRange(day1, day3),
              eventGroup3 to createTimeRange(day1, day3),
            ),
          filter = "",
        ),

        // Partial overlap: day2-3 span on all event groups (should miss day1 events)
        createRequisition(
          name = "requisitions/day2-3-span",
          eventGroupsMap =
            mapOf(
              eventGroup1 to createTimeRange(day2, day3), // No overlap with day1 events
              eventGroup2 to createTimeRange(day2, day3), // Full overlap
              eventGroup3 to createTimeRange(day2, day3), // Full overlap
            ),
          filter = "",
        ),
      )

    val populationSpec = loadPopulationSpecFromFile(TEST_DATA_RUNTIME_PATH.toString(), true)
    val vidIndexMap = InMemoryVidIndexMap.build(populationSpec)

    val config =
      PipelineConfiguration(batchSize = 12, channelCapacity = 100, threadPoolSize = 3, workers = 3)

    // Process all requisitions
    val result =
      eventProcessingOrchestrator.run(
        eventSource = eventSource,
        vidIndexMap = vidIndexMap,
        populationSpec = populationSpec,
        requisitions = requisitions,
        eventGroupReferenceIdMap = createEventGroupReferenceIdMap(requisitions),
        config = config,
        eventDescriptor = TestEvent.getDescriptor(),
      )

    // Verify results
    assertThat(result).hasSize(4)

    val day1OnlyReach = result["requisitions/day1-only"]!!.getReach()
    val day12SpanReach = result["requisitions/day1-2-span"]!!.getReach()
    val allDaysReach = result["requisitions/all-days"]!!.getReach()
    val day23SpanReach = result["requisitions/day2-3-span"]!!.getReach()

    // Verify time range filtering
    assertThat(day1OnlyReach).isEqualTo(15L) // Only day1 events
    assertThat(day12SpanReach).isEqualTo(35L) // day1 + day2 events (15 + 20)
    assertThat(allDaysReach).isEqualTo(60L) // All events (15 + 20 + 25)
    assertThat(day23SpanReach).isEqualTo(45L) // day2 + day3 events (20 + 25), day1 excluded

    // Verify relationships
    assertThat(allDaysReach).isGreaterThan(day12SpanReach)
    assertThat(allDaysReach).isGreaterThan(day23SpanReach)
    assertThat(day12SpanReach).isGreaterThan(day1OnlyReach)
  }

  // Helper functions

  private fun loadPopulationSpecFromFile(path: String, isSynthetic: Boolean): PopulationSpec {
    val file = java.io.File(path)
    require(file.exists()) { "Population spec file not found: ${file.absolutePath}" }

    return parseTextProto(file, PopulationSpec.getDefaultInstance())
  }

  /** Creates a simple test event source from an EventReader. */
  private fun createEventSourceFromReader(
    eventReader: EventReader<Message>,
    eventGroups: List<String>,
    startDate: LocalDate,
    endDate: LocalDate,
    eventGroupReferenceId: String,
  ): EventSource<Message> {
    return TestEventSource(eventReader, eventGroups, startDate, endDate, eventGroupReferenceId)
  }

  /** Creates an event source for a single event group. */
  private suspend fun setupSingleEventGroupStorage(
    events: List<LabeledImpression>,
    eventGroupReferenceId: String,
    testDate: LocalDate,
  ): EventSource<Message> {
    val eventReader = setupStorageWithEvents(mapOf(eventGroupReferenceId to events), testDate)
    return eventReader // MultiGroupEventSource can be used as EventSource directly
  }

  /** EventSource that combines multiple EventReaders for different event groups. */
  /** Combined event reader that reads from multiple EventReaders sequentially */
<<<<<<< HEAD
  private class CombinedEventReader(
    private val readers: List<EventReader<Message>>
  ) : EventReader<Message> {
=======
  private class CombinedEventReader(private val readers: List<EventReader<Message>>) :
    EventReader<Message> {
>>>>>>> 1d3722c6
    override suspend fun readEvents(): Flow<List<LabeledEvent<Message>>> {
      return flow {
        readers.forEach { reader ->
          reader.readEvents().collect { events ->
            if (events.isNotEmpty()) {
              emit(events)
            }
          }
        }
      }
    }
  }

  private class MultiGroupEventSource(
    private val readerMap: Map<String, EventReader<Message>>,
    private val eventGroups: List<String>,
    private val startDate: LocalDate,
    private val endDate: LocalDate,
  ) : EventSource<Message> {
    override fun generateEventBatches(): Flow<EventBatch<Message>> {
      return flow {
        // Read events from all readers and emit them with correct eventGroupReferenceId
        readerMap.forEach { (eventGroupReferenceId, reader) ->
          reader.readEvents().collect { eventList ->
            if (eventList.isNotEmpty()) {
              // Calculate min and max times from the actual events
              val eventTimes = eventList.map { labeledEvent -> labeledEvent.timestamp }
              val minTime = eventTimes.minOrNull() ?: Instant.now()
              val maxTime = eventTimes.maxOrNull() ?: Instant.now()

<<<<<<< HEAD
              emit(EventBatch(eventList, minTime, maxTime, eventGroupReferenceId = eventGroupReferenceId))
=======
              emit(
                EventBatch(
                  eventList,
                  minTime,
                  maxTime,
                  eventGroupReferenceId = eventGroupReferenceId,
                )
              )
>>>>>>> 1d3722c6
            }
          }
        }
      }
    }
  }

  /** Simple test implementation of EventSource that wraps an EventReader. */
  private class TestEventSource(
    private val eventReader: EventReader<Message>,
    private val eventGroups: List<String>,
    private val startDate: LocalDate,
    private val endDate: LocalDate,
    private val eventGroupReferenceId: String,
  ) : EventSource<Message> {
    override fun generateEventBatches(): Flow<EventBatch<Message>> {
      return flow {
        // Read events from the eventReader and emit them as EventBatches
        eventReader.readEvents().collect { eventList ->
          if (eventList.isNotEmpty()) {
            // Calculate min and max times from the actual events
            val eventTimes = eventList.map { labeledEvent -> labeledEvent.timestamp }
            val minTime = eventTimes.minOrNull() ?: Instant.now()
            val maxTime = eventTimes.maxOrNull() ?: Instant.now()

<<<<<<< HEAD
            emit(EventBatch(eventList, minTime, maxTime, eventGroupReferenceId = eventGroupReferenceId))
=======
            emit(
              EventBatch(eventList, minTime, maxTime, eventGroupReferenceId = eventGroupReferenceId)
            )
>>>>>>> 1d3722c6
          }
        }
      }
    }
  }

  private fun createTestEvents(
    startVid: Long,
    count: Int,
    ageGroup: Person.AgeGroup,
    gender: Person.Gender,
    eventDate: LocalDate = LocalDate.now().minusDays(1),
  ): List<LabeledImpression> {
    return (startVid until startVid + count).map { vid ->
      createLabeledImpression(vid, ageGroup, gender, eventDate)
    }
  }

  private fun createLabeledImpression(
    vid: Long,
    ageGroup: Person.AgeGroup,
    gender: Person.Gender,
    eventDate: LocalDate,
  ): LabeledImpression {
    return labeledImpression {
      eventTime = createTimeRange(eventDate).start.toProtoTime()
      this.vid = vid
      event =
        testEvent {
            person = person {
              this.ageGroup = ageGroup
              this.gender = gender
              socialGradeGroup = Person.SocialGradeGroup.A_B_C1
            }
          }
          .pack()
    }
  }

  private fun createLabeledImpressionWithSocialGrade(
    vid: Long,
    ageGroup: Person.AgeGroup,
    gender: Person.Gender,
    socialGrade: Person.SocialGradeGroup,
    eventDate: LocalDate,
  ): LabeledImpression {
    return labeledImpression {
      eventTime = createTimeRange(eventDate).start.toProtoTime()
      this.vid = vid
      event =
        testEvent {
            person = person {
              this.ageGroup = ageGroup
              this.gender = gender
              socialGradeGroup = socialGrade
            }
          }
          .pack()
    }
  }

  private suspend fun setupStorageWithEvents(
    eventsByGroup: Map<String, List<LabeledImpression>>,
    testDate: LocalDate,
  ): MultiGroupEventSource {
    val impressionsTmpPath = tempFolder.newFolder("test-impressions")
    val dekTmpPath = tempFolder.newFolder("test-deks")

    eventsByGroup.forEach { (eventGroup, events) ->
      writeEventsToStorage(events, eventGroup, testDate, impressionsTmpPath, dekTmpPath)
    }

    // Create readers map for all event groups
    val readerMap =
      eventsByGroup.keys.associateWith { eventGroup ->
        createStorageEventReader(testDate, eventGroup, impressionsTmpPath, dekTmpPath)
      }

    return MultiGroupEventSource(readerMap, eventsByGroup.keys.toList(), testDate, testDate)
  }

  private suspend fun setupMultiDayStorage(
    eventsByDayAndGroup: Map<LocalDate, Map<String, List<LabeledImpression>>>
  ): MultiGroupEventSource {
    val impressionsTmpPath = tempFolder.newFolder("test-impressions-multiday")
    val dekTmpPath = tempFolder.newFolder("test-deks-multiday")

    eventsByDayAndGroup.forEach { (date, eventsByGroup) ->
      eventsByGroup.forEach { (eventGroup, events) ->
        writeEventsToStorage(events, eventGroup, date, impressionsTmpPath, dekTmpPath)
      }
    }

    // Create readers for all date/event group combinations
    val readers =
      eventsByDayAndGroup.flatMap { (date, eventsByGroup) ->
        eventsByGroup.keys.map { eventGroup ->
          createStorageEventReader(date, eventGroup, impressionsTmpPath, dekTmpPath)
        }
      }

<<<<<<< HEAD
    // Create readers map grouped by event group (combining readers for same event group across dates)
    val readerMap = mutableMapOf<String, EventReader<Message>>()
    val allEventGroups = eventsByDayAndGroup.values.flatMap { it.keys }.distinct()
    
=======
    // Create readers map grouped by event group (combining readers for same event group across
    // dates)
    val readerMap = mutableMapOf<String, EventReader<Message>>()
    val allEventGroups = eventsByDayAndGroup.values.flatMap { it.keys }.distinct()

>>>>>>> 1d3722c6
    allEventGroups.forEach { eventGroup ->
      // Find all readers for this event group across all dates
      val readersForGroup = mutableListOf<EventReader<Message>>()
      eventsByDayAndGroup.forEach { (date, eventsByGroup) ->
        if (eventsByGroup.containsKey(eventGroup)) {
          val reader = createStorageEventReader(date, eventGroup, impressionsTmpPath, dekTmpPath)
          readersForGroup.add(reader)
        }
      }
<<<<<<< HEAD
      
=======

>>>>>>> 1d3722c6
      // Create a combined reader that reads from all readers for this event group
      if (readersForGroup.size == 1) {
        readerMap[eventGroup] = readersForGroup[0]
      } else {
        readerMap[eventGroup] = CombinedEventReader(readersForGroup)
      }
    }
<<<<<<< HEAD
    
=======

>>>>>>> 1d3722c6
    val startDate = eventsByDayAndGroup.keys.minOrNull() ?: LocalDate.now()
    val endDate = eventsByDayAndGroup.keys.maxOrNull() ?: LocalDate.now()
    return MultiGroupEventSource(readerMap, readerMap.keys.toList(), startDate, endDate)
  }

  /**
   * Helper to create a StorageEventReader using BlobDetails directly.
   *
   * Matches the impressions path used by writeEventsToStorage and constructs an unencrypted
   * BlobDetails proto so the reader can read directly from the blob.
   */
  private fun createStorageEventReader(
    date: LocalDate,
    eventGroup: String,
    impressionsRoot: java.io.File,
    @Suppress("UNUSED_PARAMETER") dekRoot: java.io.File,
  ): EventReader<Message> {
    // For tests we write unencrypted impressions to: file:///impressions/$date/$eventGroup
    val testBlobDetails = blobDetails {
      blobUri = "file:///impressions/$date/$eventGroup"
      // No encryptedDek set: kmsClient = null below indicates unencrypted reads
    }

    return StorageEventReader(
      blobDetails = testBlobDetails,
      kmsClient = null, // Unencrypted test data
      impressionsStorageConfig = StorageConfig(rootDirectory = impressionsRoot),
      descriptor = TestEvent.getDescriptor(),
    )
  }

  private suspend fun writeEventsToStorage(
    events: List<LabeledImpression>,
    eventGroup: String,
    date: LocalDate,
    impressionsRoot: java.io.File,
    dekRoot: java.io.File,
  ) {
    val impressionsBucketDir = impressionsRoot.resolve("impressions")
    Files.createDirectories(impressionsBucketDir.toPath())
    val impressionsStorageClient = FileSystemStorageClient(impressionsBucketDir)

    // Use non-encrypted storage for tests
    val mesosRecordIoStorageClient = MesosRecordIoStorageClient(impressionsStorageClient)

    val impressionsFlow = flow { events.forEach { impression -> emit(impression.toByteString()) } }

    // Write with key "$date/$eventGroup" under the "impressions" bucket directory
    mesosRecordIoStorageClient.writeBlob("$date/$eventGroup", impressionsFlow)

    // Set up DEK storage (even though we're not using encryption, the reader expects metadata)
    val deksBucketDir = dekRoot.resolve("deks")
    Files.createDirectories(deksBucketDir.toPath())
    val impressionsDekStorageClient = FileSystemStorageClient(deksBucketDir)

    // Create empty encrypted DEK since we're not using encryption
    val encryptedDek =
      EncryptedDek.newBuilder().setKekUri("").setEncryptedDek(ByteString.EMPTY).build()

    val blobDetails = blobDetails {
      blobUri = "file:///impressions/$date/$eventGroup"
      this.encryptedDek = encryptedDek
    }

    impressionsDekStorageClient.writeBlob(
      "ds/$date/event-group-reference-id/$eventGroup/metadata",
      blobDetails.toByteString(),
    )
  }

  private fun createTimeRange(date: LocalDate): OpenEndTimeRange {
    return createTimeRange(date, date)
  }

  private fun createTimeRange(startDate: LocalDate, endDate: LocalDate): OpenEndTimeRange {
    return OpenEndTimeRange.fromClosedDateRange(startDate..endDate)
  }

  private fun createEventGroupReferenceIdMap(requisitions: List<Requisition>): Map<String, String> {
    val eventGroupReferenceIdMap = mutableMapOf<String, String>()
    for (requisition in requisitions) {
<<<<<<< HEAD
      val signedRequisitionSpec = decryptRequisitionSpec(
        requisition.encryptedRequisitionSpec, 
        PRIVATE_ENCRYPTION_KEY
      )
=======
      val signedRequisitionSpec =
        decryptRequisitionSpec(requisition.encryptedRequisitionSpec, PRIVATE_ENCRYPTION_KEY)
>>>>>>> 1d3722c6
      val requisitionSpec: RequisitionSpec = signedRequisitionSpec.unpack()
      for (eventGroup in requisitionSpec.events.eventGroupsList) {
        // Extract event group reference ID from the event group resource name
        // In test data, the event group resource name IS the reference ID
        eventGroupReferenceIdMap[eventGroup.key] = eventGroup.key
      }
    }
    return eventGroupReferenceIdMap
  }

  private fun createRequisition(
    name: String,
    eventGroupsMap: Map<String, OpenEndTimeRange>,
    filter: String,
  ): Requisition {
    val measurementSpec = measurementSpec {
      reachAndFrequency =
        MeasurementSpecKt.reachAndFrequency {
          reachPrivacyParams = differentialPrivacyParams {
            epsilon = 1.0
            delta = 1E-12
          }
          frequencyPrivacyParams = differentialPrivacyParams {
            epsilon = 1.0
            delta = 1E-12
          }
          maximumFrequency = 10
        }
    }

    return requisition {
      this.name = name
      measurement = "measurements/test-measurement"
      state = Requisition.State.UNFULFILLED
      this.measurementSpec = signedMessage { message = measurementSpec.pack() }
      protocolConfig = protocolConfig {
        protocols +=
          ProtocolConfigKt.protocol {
            direct =
              ProtocolConfigKt.direct {
                noiseMechanisms += ProtocolConfig.NoiseMechanism.NONE
                deterministicCountDistinct =
                  ProtocolConfig.Direct.DeterministicCountDistinct.getDefaultInstance()
                deterministicDistribution =
                  ProtocolConfig.Direct.DeterministicDistribution.getDefaultInstance()
              }
          }
      }
      // Create proper encrypted requisition spec
      val requisitionSpec = requisitionSpec {
        events =
          RequisitionSpecKt.events {
            eventGroups +=
              eventGroupsMap.map { (eventGroupName, timeRange) ->
                RequisitionSpecKt.eventGroupEntry {
                  key = eventGroupName
                  value =
                    RequisitionSpecKt.EventGroupEntryKt.value {
                      collectionInterval =
                        com.google.type.interval {
                          startTime = timeRange.start.toProtoTime()
                          endTime = timeRange.endExclusive.toProtoTime()
                        }
                      if (filter.isNotEmpty()) {
                        this.filter = RequisitionSpecKt.eventFilter { expression = filter }
                      }
                    }
                }
              }
          }
        measurementPublicKey = MC_PUBLIC_KEY.pack()
        nonce = SecureRandom.getInstance("SHA1PRNG").nextLong()
      }

      encryptedRequisitionSpec =
        encryptRequisitionSpec(
          signRequisitionSpec(requisitionSpec, MC_SIGNING_KEY),
          DATA_PROVIDER_PUBLIC_KEY,
        )
    }
  }

  // Extension functions for StripedByteFrequencyVector analysis
  private fun StripedByteFrequencyVector.getReach(): Long {
    return this.getByteArray().count { it > 0 }.toLong()
  }

  private fun StripedByteFrequencyVector.getTotalCount(): Long {
    return this.getByteArray().sum().toLong()
  }

  private fun StripedByteFrequencyVector.getAverageFrequency(): Double {
    val reach = getReach()
    return if (reach > 0) getTotalCount().toDouble() / reach else 0.0
  }

  companion object {
    private val SECRET_FILES_PATH =
      checkNotNull(
        org.wfanet.measurement.common.getRuntimePath(
          Paths.get("wfa_measurement_system", "src", "main", "k8s", "testing", "secretfiles")
        )
      )

    private val TEST_DATA_PATH =
      Paths.get(
        "wfa_measurement_system",
        "src",
        "main",
        "kotlin",
        "org",
        "wfanet",
        "measurement",
        "edpaggregator",
        "resultsfulfiller",
        "testing",
        "small_population_spec.textproto",
      )
    private val TEST_DATA_RUNTIME_PATH =
      org.wfanet.measurement.common.getRuntimePath(TEST_DATA_PATH)!!

    private const val EDP_DISPLAY_NAME = "edp1"
    private const val MEASUREMENT_CONSUMER_ID = "mc"

    private val PRIVATE_ENCRYPTION_KEY =
      loadEncryptionPrivateKey("${EDP_DISPLAY_NAME}_enc_private.tink")

    private val DATA_PROVIDER_PUBLIC_KEY: EncryptionPublicKey =
      loadPublicKey(SECRET_FILES_PATH.resolve("${EDP_DISPLAY_NAME}_enc_public.tink").toFile())
        .toEncryptionPublicKey()

    private val MC_PUBLIC_KEY: EncryptionPublicKey =
      loadPublicKey(SECRET_FILES_PATH.resolve("mc_enc_public.tink").toFile())
        .toEncryptionPublicKey()

    private val MC_SIGNING_KEY =
      loadSigningKey(
        "${MEASUREMENT_CONSUMER_ID}_cs_cert.der",
        "${MEASUREMENT_CONSUMER_ID}_cs_private.der",
      )

    private fun loadSigningKey(
      certDerFileName: String,
      privateKeyDerFileName: String,
    ): SigningKeyHandle {
      return org.wfanet.measurement.common.crypto.testing.loadSigningKey(
        SECRET_FILES_PATH.resolve(certDerFileName).toFile(),
        SECRET_FILES_PATH.resolve(privateKeyDerFileName).toFile(),
      )
    }

    init {
      AeadConfig.register()
      StreamingAeadConfig.register()
    }
  }
}<|MERGE_RESOLUTION|>--- conflicted
+++ resolved
@@ -219,11 +219,7 @@
               ageGroup = Person.AgeGroup.YEARS_18_TO_34,
               gender = Person.Gender.MALE,
               eventDate = testDate,
-<<<<<<< HEAD
-                  )
-=======
             )
->>>>>>> 1d3722c6
           )
         }
 
@@ -235,11 +231,7 @@
               ageGroup = Person.AgeGroup.YEARS_18_TO_34,
               gender = Person.Gender.FEMALE,
               eventDate = testDate,
-<<<<<<< HEAD
-                  )
-=======
             )
->>>>>>> 1d3722c6
           )
         }
 
@@ -251,11 +243,7 @@
               ageGroup = Person.AgeGroup.YEARS_35_TO_54,
               gender = Person.Gender.MALE,
               eventDate = testDate,
-<<<<<<< HEAD
-                  )
-=======
             )
->>>>>>> 1d3722c6
           )
         }
 
@@ -267,11 +255,7 @@
               ageGroup = Person.AgeGroup.YEARS_55_PLUS,
               gender = Person.Gender.FEMALE,
               eventDate = testDate,
-<<<<<<< HEAD
-                  )
-=======
             )
->>>>>>> 1d3722c6
           )
         }
       }
@@ -372,11 +356,7 @@
         count = 20,
         ageGroup = Person.AgeGroup.YEARS_35_TO_54, // Different age group
         gender = Person.Gender.MALE,
-<<<<<<< HEAD
-              )
-=======
-      )
->>>>>>> 1d3722c6
+      )
 
     // Write events to storage
     val eventSource =
@@ -469,11 +449,7 @@
         ageGroup = Person.AgeGroup.YEARS_18_TO_34,
         gender = Person.Gender.MALE,
         eventDate = yesterday,
-<<<<<<< HEAD
-              )
-=======
-      )
->>>>>>> 1d3722c6
+      )
 
     val eventsTwoDaysAgo =
       createTestEvents(
@@ -482,11 +458,7 @@
         ageGroup = Person.AgeGroup.YEARS_18_TO_34,
         gender = Person.Gender.MALE,
         eventDate = twoDaysAgo,
-<<<<<<< HEAD
-              )
-=======
-      )
->>>>>>> 1d3722c6
+      )
 
     // Write events to storage for both days
     val eventSource =
@@ -529,12 +501,8 @@
         vidIndexMap = vidIndexMap,
         populationSpec = populationSpec,
         requisitions = listOf(requisitionYesterday, requisitionBothDays),
-<<<<<<< HEAD
-        eventGroupReferenceIdMap = createEventGroupReferenceIdMap(listOf(requisitionYesterday, requisitionBothDays)),
-=======
         eventGroupReferenceIdMap =
           createEventGroupReferenceIdMap(listOf(requisitionYesterday, requisitionBothDays)),
->>>>>>> 1d3722c6
         config = config,
         eventDescriptor = TestEvent.getDescriptor(),
       )
@@ -571,11 +539,7 @@
               ageGroup = Person.AgeGroup.YEARS_18_TO_34,
               gender = Person.Gender.MALE,
               eventDate = testDate,
-<<<<<<< HEAD
-                          )
-=======
             )
->>>>>>> 1d3722c6
           )
         }
 
@@ -587,11 +551,7 @@
               ageGroup = Person.AgeGroup.YEARS_18_TO_34,
               gender = Person.Gender.FEMALE,
               eventDate = testDate,
-<<<<<<< HEAD
-                          )
-=======
             )
->>>>>>> 1d3722c6
           )
         }
 
@@ -603,11 +563,7 @@
               ageGroup = Person.AgeGroup.YEARS_35_TO_54,
               gender = Person.Gender.MALE,
               eventDate = testDate,
-<<<<<<< HEAD
-                          )
-=======
             )
->>>>>>> 1d3722c6
           )
         }
 
@@ -619,11 +575,7 @@
               ageGroup = Person.AgeGroup.YEARS_35_TO_54,
               gender = Person.Gender.FEMALE,
               eventDate = testDate,
-<<<<<<< HEAD
-                          )
-=======
             )
->>>>>>> 1d3722c6
           )
         }
       }
@@ -730,11 +682,7 @@
                     gender = gender,
                     socialGrade = socialGrade,
                     eventDate = testDate,
-<<<<<<< HEAD
-                                      )
-=======
                   )
->>>>>>> 1d3722c6
                 )
               }
             }
@@ -857,11 +805,7 @@
         count = 20,
         ageGroup = Person.AgeGroup.YEARS_18_TO_34,
         gender = Person.Gender.MALE,
-<<<<<<< HEAD
-              )
-=======
-      )
->>>>>>> 1d3722c6
+      )
 
     val eventSource = setupStorageWithEvents(mapOf(eventGroup to events), testDate)
 
@@ -984,11 +928,7 @@
         ageGroup = Person.AgeGroup.YEARS_18_TO_34,
         gender = Person.Gender.MALE,
         eventDate = day3,
-<<<<<<< HEAD
-              )
-=======
-      )
->>>>>>> 1d3722c6
+      )
 
     // Setup multi-day storage
     val eventSource =
@@ -1116,14 +1056,8 @@
 
   /** EventSource that combines multiple EventReaders for different event groups. */
   /** Combined event reader that reads from multiple EventReaders sequentially */
-<<<<<<< HEAD
-  private class CombinedEventReader(
-    private val readers: List<EventReader<Message>>
-  ) : EventReader<Message> {
-=======
   private class CombinedEventReader(private val readers: List<EventReader<Message>>) :
     EventReader<Message> {
->>>>>>> 1d3722c6
     override suspend fun readEvents(): Flow<List<LabeledEvent<Message>>> {
       return flow {
         readers.forEach { reader ->
@@ -1154,9 +1088,6 @@
               val minTime = eventTimes.minOrNull() ?: Instant.now()
               val maxTime = eventTimes.maxOrNull() ?: Instant.now()
 
-<<<<<<< HEAD
-              emit(EventBatch(eventList, minTime, maxTime, eventGroupReferenceId = eventGroupReferenceId))
-=======
               emit(
                 EventBatch(
                   eventList,
@@ -1165,7 +1096,6 @@
                   eventGroupReferenceId = eventGroupReferenceId,
                 )
               )
->>>>>>> 1d3722c6
             }
           }
         }
@@ -1191,13 +1121,9 @@
             val minTime = eventTimes.minOrNull() ?: Instant.now()
             val maxTime = eventTimes.maxOrNull() ?: Instant.now()
 
-<<<<<<< HEAD
-            emit(EventBatch(eventList, minTime, maxTime, eventGroupReferenceId = eventGroupReferenceId))
-=======
             emit(
               EventBatch(eventList, minTime, maxTime, eventGroupReferenceId = eventGroupReferenceId)
             )
->>>>>>> 1d3722c6
           }
         }
       }
@@ -1299,18 +1225,11 @@
         }
       }
 
-<<<<<<< HEAD
-    // Create readers map grouped by event group (combining readers for same event group across dates)
-    val readerMap = mutableMapOf<String, EventReader<Message>>()
-    val allEventGroups = eventsByDayAndGroup.values.flatMap { it.keys }.distinct()
-    
-=======
     // Create readers map grouped by event group (combining readers for same event group across
     // dates)
     val readerMap = mutableMapOf<String, EventReader<Message>>()
     val allEventGroups = eventsByDayAndGroup.values.flatMap { it.keys }.distinct()
 
->>>>>>> 1d3722c6
     allEventGroups.forEach { eventGroup ->
       // Find all readers for this event group across all dates
       val readersForGroup = mutableListOf<EventReader<Message>>()
@@ -1320,11 +1239,7 @@
           readersForGroup.add(reader)
         }
       }
-<<<<<<< HEAD
-      
-=======
-
->>>>>>> 1d3722c6
+
       // Create a combined reader that reads from all readers for this event group
       if (readersForGroup.size == 1) {
         readerMap[eventGroup] = readersForGroup[0]
@@ -1332,11 +1247,7 @@
         readerMap[eventGroup] = CombinedEventReader(readersForGroup)
       }
     }
-<<<<<<< HEAD
-    
-=======
-
->>>>>>> 1d3722c6
+
     val startDate = eventsByDayAndGroup.keys.minOrNull() ?: LocalDate.now()
     val endDate = eventsByDayAndGroup.keys.maxOrNull() ?: LocalDate.now()
     return MultiGroupEventSource(readerMap, readerMap.keys.toList(), startDate, endDate)
@@ -1418,15 +1329,8 @@
   private fun createEventGroupReferenceIdMap(requisitions: List<Requisition>): Map<String, String> {
     val eventGroupReferenceIdMap = mutableMapOf<String, String>()
     for (requisition in requisitions) {
-<<<<<<< HEAD
-      val signedRequisitionSpec = decryptRequisitionSpec(
-        requisition.encryptedRequisitionSpec, 
-        PRIVATE_ENCRYPTION_KEY
-      )
-=======
       val signedRequisitionSpec =
         decryptRequisitionSpec(requisition.encryptedRequisitionSpec, PRIVATE_ENCRYPTION_KEY)
->>>>>>> 1d3722c6
       val requisitionSpec: RequisitionSpec = signedRequisitionSpec.unpack()
       for (eventGroup in requisitionSpec.events.eventGroupsList) {
         // Extract event group reference ID from the event group resource name
