--- conflicted
+++ resolved
@@ -116,31 +116,15 @@
     val referenceId = "RequisitioId1"
 
     assertThat(
-<<<<<<< HEAD
             getPrivacyQuery(
                 Reference(MEASUREMENT_CONSUMER_ID, referenceId, false),
                 REACH_AND_FREQ_MEASUREMENT_SPEC,
                 REQUISITION_SPEC.events.eventGroupsList.map { it.value }))
         .isEqualTo(
-            Query(
+            DpQuery(
                 Reference(MEASUREMENT_CONSUMER_ID, referenceId, false),
                 LandscapeMask(listOf(EventGroupSpec(FILTER_EXPRESSION, TIME_RANGE)), 0.01f, 0.02f),
                 DpCharge(0.6f, 0.02f)))
-=======
-        getPrivacyQuery(
-          Reference(MEASUREMENT_CONSUMER_ID, referenceId, false),
-          REACH_AND_FREQ_MEASUREMENT_SPEC,
-          REQUISITION_SPEC.eventGroupsList.map { it.value }
-        )
-      )
-      .isEqualTo(
-        DpQuery(
-          Reference(MEASUREMENT_CONSUMER_ID, referenceId, false),
-          LandscapeMask(listOf(EventGroupSpec(FILTER_EXPRESSION, TIME_RANGE)), 0.01f, 0.02f),
-          DpCharge(0.6f, 0.02f)
-        )
-      )
->>>>>>> f149d4d7
   }
 
   @Test
@@ -148,31 +132,15 @@
     val referenceId = "RequisitioId1"
 
     assertThat(
-<<<<<<< HEAD
             getPrivacyQuery(
                 Reference(MEASUREMENT_CONSUMER_ID, referenceId, false),
                 DURATION_MEASUREMENT_SPEC,
                 REQUISITION_SPEC.events.eventGroupsList.map { it.value }))
         .isEqualTo(
-            Query(
+            DpQuery(
                 Reference(MEASUREMENT_CONSUMER_ID, referenceId, false),
                 LandscapeMask(listOf(EventGroupSpec(FILTER_EXPRESSION, TIME_RANGE)), 0.0f, 0.0f),
                 DpCharge(0.3f, 0.02f)))
-=======
-        getPrivacyQuery(
-          Reference(MEASUREMENT_CONSUMER_ID, referenceId, false),
-          DURATION_MEASUREMENT_SPEC,
-          REQUISITION_SPEC.eventGroupsList.map { it.value }
-        )
-      )
-      .isEqualTo(
-        DpQuery(
-          Reference(MEASUREMENT_CONSUMER_ID, referenceId, false),
-          LandscapeMask(listOf(EventGroupSpec(FILTER_EXPRESSION, TIME_RANGE)), 0.0f, 0.0f),
-          DpCharge(0.3f, 0.02f)
-        )
-      )
->>>>>>> f149d4d7
   }
 
   @Test
@@ -180,31 +148,15 @@
     val referenceId = "RequisitioId1"
 
     assertThat(
-<<<<<<< HEAD
             getPrivacyQuery(
                 Reference(MEASUREMENT_CONSUMER_ID, referenceId, false),
                 IMPRESSION_MEASUREMENT_SPEC,
                 REQUISITION_SPEC.events.eventGroupsList.map { it.value }))
         .isEqualTo(
-            Query(
+            DpQuery(
                 Reference(MEASUREMENT_CONSUMER_ID, referenceId, false),
                 LandscapeMask(listOf(EventGroupSpec(FILTER_EXPRESSION, TIME_RANGE)), 0.0f, 0.0f),
                 DpCharge(0.4f, 0.02f)))
-=======
-        getPrivacyQuery(
-          Reference(MEASUREMENT_CONSUMER_ID, referenceId, false),
-          IMPRESSION_MEASUREMENT_SPEC,
-          REQUISITION_SPEC.eventGroupsList.map { it.value }
-        )
-      )
-      .isEqualTo(
-        DpQuery(
-          Reference(MEASUREMENT_CONSUMER_ID, referenceId, false),
-          LandscapeMask(listOf(EventGroupSpec(FILTER_EXPRESSION, TIME_RANGE)), 0.0f, 0.0f),
-          DpCharge(0.4f, 0.02f)
-        )
-      )
->>>>>>> f149d4d7
   }
 
   @Test
@@ -212,13 +164,12 @@
     val referenceId = "RequisitioId1"
 
     assertThat(
-<<<<<<< HEAD
             getPrivacyQuery(
                 Reference(MEASUREMENT_CONSUMER_ID, referenceId, false),
                 REACH_MEASUREMENT_SPEC,
                 REQUISITION_SPEC.events.eventGroupsList.map { it.value }))
         .isEqualTo(
-            Query(
+            DpQuery(
                 Reference(MEASUREMENT_CONSUMER_ID, referenceId, false),
                 LandscapeMask(
                     listOf(EventGroupSpec(FILTER_EXPRESSION, TIME_RANGE)),
@@ -227,27 +178,5 @@
                 DpCharge(
                     REACH_MEASUREMENT_SPEC.reach.privacyParams.epsilon.toFloat(),
                     REACH_MEASUREMENT_SPEC.reach.privacyParams.delta.toFloat())))
-=======
-        getPrivacyQuery(
-          Reference(MEASUREMENT_CONSUMER_ID, referenceId, false),
-          REACH_MEASUREMENT_SPEC,
-          REQUISITION_SPEC.eventGroupsList.map { it.value }
-        )
-      )
-      .isEqualTo(
-        DpQuery(
-          Reference(MEASUREMENT_CONSUMER_ID, referenceId, false),
-          LandscapeMask(
-            listOf(EventGroupSpec(FILTER_EXPRESSION, TIME_RANGE)),
-            REACH_MEASUREMENT_SPEC.vidSamplingInterval.start,
-            REACH_MEASUREMENT_SPEC.vidSamplingInterval.width
-          ),
-          DpCharge(
-            REACH_MEASUREMENT_SPEC.reach.privacyParams.epsilon.toFloat(),
-            REACH_MEASUREMENT_SPEC.reach.privacyParams.delta.toFloat()
-          )
-        )
-      )
->>>>>>> f149d4d7
   }
 }