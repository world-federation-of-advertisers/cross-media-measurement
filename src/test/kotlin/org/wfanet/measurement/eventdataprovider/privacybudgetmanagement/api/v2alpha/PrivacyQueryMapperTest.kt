--- conflicted
+++ resolved
@@ -79,7 +79,7 @@
           REACH_AND_FREQ_MEASUREMENT_SPEC.reachAndFrequency.reachPrivacyParams.epsilon,
           REACH_AND_FREQ_MEASUREMENT_SPEC.reachAndFrequency.reachPrivacyParams.delta,
         ),
-        CONTRIBUTOR_COUNT,
+        HMSS_CONTRIBUTOR_COUNT,
       )
     val acdpChargeForFrequency =
       AcdpParamsConverter.getLlv2AcdpCharge(
@@ -87,17 +87,13 @@
           REACH_AND_FREQ_MEASUREMENT_SPEC.reachAndFrequency.frequencyPrivacyParams.epsilon,
           REACH_AND_FREQ_MEASUREMENT_SPEC.reachAndFrequency.frequencyPrivacyParams.delta,
         ),
-        CONTRIBUTOR_COUNT,
+        HMSS_CONTRIBUTOR_COUNT,
       )
     val expectedAcdpCharge =
       AcdpCharge(
         acdpChargeForReach.rho + acdpChargeForFrequency.rho,
         acdpChargeForReach.theta + acdpChargeForFrequency.theta,
       )
-<<<<<<< HEAD
-    val expectedAcdpCharge = AcdpParamsConverter.getLlv2AcdpCharge(dpParams, HMSS_CONTRIBUTOR_COUNT)
-=======
->>>>>>> 49a47dc3
 
     assertThat(
         getHmssAcdpQuery(
