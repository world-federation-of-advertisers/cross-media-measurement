--- conflicted
+++ resolved
@@ -138,8 +138,6 @@
 
     assertThat(
         privacyBucketFilter.getPrivacyBucketGroups(MEASUREMENT_CONSUMER_ID, privacyLandscapeMask)
-<<<<<<< HEAD
-=======
       )
       .containsExactly(
         PrivacyBucketGroup(
@@ -199,7 +197,6 @@
 
     assertThat(
         privacyBucketFilter.getPrivacyBucketGroups(MEASUREMENT_CONSUMER_ID, privacyLandscapeMask)
->>>>>>> fa0f0051
       )
       .containsExactly(
         PrivacyBucketGroup(
