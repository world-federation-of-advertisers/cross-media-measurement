--- conflicted
+++ resolved
@@ -23,66 +23,9 @@
 
 private const val MEASUREMENT_CONSUMER_ID = "ACME"
 
-<<<<<<< HEAD
-private val REQUISITION_SPEC = requisitionSpec {
-  eventGroups += eventGroupEntry {
-    key = "eventGroups/someEventGroup"
-    value =
-      RequisitionSpecKt.EventGroupEntryKt.value {
-        collectionInterval = timeInterval {
-          startTime =
-            LocalDate.now().minusDays(1).atStartOfDay().toInstant(ZoneOffset.UTC).toProtoTime()
-          endTime = LocalDate.now().atStartOfDay().toInstant(ZoneOffset.UTC).toProtoTime()
-        }
-        filter = eventFilter {
-          expression =
-            "privacy_budget.gender.value==0 && privacy_budget.age.value==0 && " +
-              "banner_ad.gender.value == 1"
-        }
-      }
-  }
-}
-
-private val REACH_AND_FREQ_MEASUREMENT_SPEC = measurementSpec {
-  reachAndFrequency = reachAndFrequency {
-    reachPrivacyParams = differentialPrivacyParams {
-      epsilon = 0.3
-      delta = 0.01
-    }
-
-    frequencyPrivacyParams = differentialPrivacyParams {
-      epsilon = 0.3
-      delta = 0.01
-    }
-    vidSamplingInterval = vidSamplingInterval {
-      start = 0.01f
-      width = 0.02f
-    }
-  }
-}
-
-private val IMPRESSION_MEASUREMENT_SPEC = measurementSpec {
-  impression = impression {
-    privacyParams = differentialPrivacyParams {
-      epsilon = 0.3
-      delta = 0.02
-    }
-  }
-}
-
-private val DURATION_MEASUREMENT_SPEC = measurementSpec {
-  impression = impression {
-    privacyParams = differentialPrivacyParams {
-      epsilon = 0.3
-      delta = 0.02
-    }
-  }
-}
-=======
 private const val FILTER_EXPRESSION =
   "privacy_budget.gender.value==0 && privacy_budget.age.value==0 && " +
     "banner_ad.gender.value == 1"
->>>>>>> 44a49266
 
 @RunWith(JUnit4::class)
 class PrivacyBudgetManagerTest {
@@ -102,14 +45,7 @@
   private fun PrivacyBudgetManager.assertChargeExceedsPrivacyBudget(
     query: Query,
   ) {
-<<<<<<< HEAD
-    val exception =
-      assertFailsWith<PrivacyBudgetManagerException> {
-        charge(privacyReference, REQUISITION_SPEC, measurementSpec)
-      }
-=======
     val exception = assertFailsWith<PrivacyBudgetManagerException> { chargePrivacyBudget(query) }
->>>>>>> 44a49266
     assertThat(exception.errorType)
       .isEqualTo(PrivacyBudgetManagerExceptionType.PRIVACY_BUDGET_EXCEEDED)
   }
@@ -128,11 +64,7 @@
     val pbm = PrivacyBudgetManager(privacyBucketFilter, backingStore, 1.0f, 0.01f)
     val exception =
       assertFailsWith<PrivacyBudgetManagerException> {
-<<<<<<< HEAD
-        pbm.charge(createReference(1), REQUISITION_SPEC, REACH_AND_FREQ_MEASUREMENT_SPEC)
-=======
         pbm.chargePrivacyBudget(createQuery("referenceId1"))
->>>>>>> 44a49266
       }
     assertThat(exception.errorType)
       .isEqualTo(PrivacyBudgetManagerExceptionType.PRIVACY_BUDGET_EXCEEDED)
@@ -145,98 +77,19 @@
 
     val exception =
       assertFailsWith<PrivacyBudgetManagerException> {
-<<<<<<< HEAD
-        pbm.charge(createReference(1), requisitionSpec, REACH_AND_FREQ_MEASUREMENT_SPEC)
-=======
         pbm.chargePrivacyBudget(createQuery("referenceId", "privacy_budget.age.value"))
->>>>>>> 44a49266
       }
     assertThat(exception.errorType)
       .isEqualTo(PrivacyBudgetManagerExceptionType.INVALID_PRIVACY_BUCKET_FILTER)
   }
 
   @Test
-<<<<<<< HEAD
-  fun `checks  privacy budget can be charged empty pbm`() {
-    val backingStore = InMemoryBackingStore()
-    val pbm = PrivacyBudgetManager(privacyBucketFilter, backingStore, 10.0f, 0.02f)
-
-    // The check succeeds, charges would have filled the Privacy Budget.
-    pbm.chargingWillExceedPrivacyBudget(
-      createReference(1),
-      REQUISITION_SPEC,
-      REACH_AND_FREQ_MEASUREMENT_SPEC
-    )
-    // It succeeds again because charges are not applied with check
-    pbm.chargingWillExceedPrivacyBudget(
-      createReference(2),
-      REQUISITION_SPEC,
-      REACH_AND_FREQ_MEASUREMENT_SPEC
-    )
-  }
-
-  @Test
-  fun `charges privacy budget for reach and frequency measurement`() {
+  fun `charges privacy budget for measurement`() {
     val backingStore = InMemoryBackingStore()
     val pbm = PrivacyBudgetManager(privacyBucketFilter, backingStore, 10.0f, 0.02f)
 
     // The charge succeeds and fills the Privacy Budget.
-    pbm.charge(createReference(1), REQUISITION_SPEC, REACH_AND_FREQ_MEASUREMENT_SPEC)
-
-    // Second charge would have exceeded the budget.
-    pbm.assertChargeExceedsPrivacyBudget(createReference(2), REACH_AND_FREQ_MEASUREMENT_SPEC)
-  }
-
-  @Test
-  fun `checks exceeded privacy budget for reach and frequency measurement`() {
-    val backingStore = InMemoryBackingStore()
-    val pbm = PrivacyBudgetManager(privacyBucketFilter, backingStore, 10.0f, 0.02f)
-
-    // The charge succeeds and fills the Privacy Budget.
-    pbm.charge(createReference(1), REQUISITION_SPEC, REACH_AND_FREQ_MEASUREMENT_SPEC)
-
-    // Check fail because charges would have exceeded the budget.
-    pbm.assertCheckExceedsPrivacyBudget(createReference(2), REACH_AND_FREQ_MEASUREMENT_SPEC)
-  }
-
-  @Test
-  fun `charges privacy budget for impression measurement`() {
-    val backingStore = InMemoryBackingStore()
-    val pbm = PrivacyBudgetManager(privacyBucketFilter, backingStore, 10.0f, 0.02f)
-
-    // The charge succeeds and fills the Privacy Budget.
-    pbm.charge(createReference(1), REQUISITION_SPEC, IMPRESSION_MEASUREMENT_SPEC)
-
-    // Second charge should exceed the budget.
-    pbm.assertChargeExceedsPrivacyBudget(createReference(2), IMPRESSION_MEASUREMENT_SPEC)
-  }
-
-  @Test
-  fun `checks exceeded privacy budget for impression measurement`() {
-    val backingStore = InMemoryBackingStore()
-    val pbm = PrivacyBudgetManager(privacyBucketFilter, backingStore, 10.0f, 0.02f)
-
-    // The charge succeeds and fills the Privacy Budget.
-    pbm.charge(createReference(1), REQUISITION_SPEC, IMPRESSION_MEASUREMENT_SPEC)
-
-    // Check fail because charges would have exceeded the budget.
-    pbm.assertCheckExceedsPrivacyBudget(createReference(2), IMPRESSION_MEASUREMENT_SPEC)
-  }
-
-  @Test
-  fun `charges privacy budget for duration measurement`() {
-=======
-  fun `charges privacy budget for measurement`() {
->>>>>>> 44a49266
-    val backingStore = InMemoryBackingStore()
-    val pbm = PrivacyBudgetManager(privacyBucketFilter, backingStore, 10.0f, 0.02f)
-
-    // The charge succeeds and fills the Privacy Budget.
-<<<<<<< HEAD
-    pbm.charge(createReference(1), REQUISITION_SPEC, DURATION_MEASUREMENT_SPEC)
-=======
     pbm.chargePrivacyBudget(createQuery("referenceId1"))
->>>>>>> 44a49266
 
     // Second charge should exceed the budget.
     pbm.assertChargeExceedsPrivacyBudget(createQuery("referenceId2"))
