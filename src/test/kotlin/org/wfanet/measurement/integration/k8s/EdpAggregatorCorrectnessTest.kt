/*
 * Copyright 2025 The Cross-Media Measurement Authors
 *
 * Licensed under the Apache License, Version 2.0 (the "License");
 * you may not use this file except in compliance with the License.
 * You may obtain a copy of the License at
 *
 *      http://www.apache.org/licenses/LICENSE-2.0
 *
 * Unless required by applicable law or agreed to in writing, software
 * distributed under the License is distributed on an "AS IS" BASIS,
 * WITHOUT WARRANTIES OR CONDITIONS OF ANY KIND, either express or implied.
 * See the License for the specific language governing permissions and
 * limitations under the License.
 */

package org.wfanet.measurement.integration.k8s

import com.google.cloud.storage.Storage
import com.google.cloud.storage.StorageOptions
import com.google.protobuf.timestamp
import com.google.type.interval
import io.grpc.ManagedChannel
import java.net.URI
import java.net.http.HttpClient
import java.net.http.HttpRequest
import java.net.http.HttpResponse
import java.nio.file.Paths
import java.time.Duration
import java.time.LocalDate
import java.time.ZoneId
import java.util.UUID
import java.util.logging.Logger
import kotlinx.coroutines.delay
import kotlinx.coroutines.flow.asFlow
import kotlinx.coroutines.flow.map
import kotlinx.coroutines.runBlocking
import kotlinx.coroutines.withTimeout
import kotlinx.coroutines.withTimeoutOrNull
import org.junit.ClassRule
import org.junit.rules.TestRule
import org.junit.runner.Description
import org.junit.runners.model.Statement
import org.measurement.integration.k8s.testing.EdpaCorrectnessTestConfig
import org.wfanet.measurement.api.v2alpha.CertificatesGrpcKt
import org.wfanet.measurement.api.v2alpha.DataProvidersGrpcKt
<<<<<<< HEAD
=======
import org.wfanet.measurement.api.v2alpha.EventGroup as CmmsEventGroup
>>>>>>> 35827d88
import org.wfanet.measurement.api.v2alpha.EventGroupsGrpcKt
import org.wfanet.measurement.api.v2alpha.MeasurementConsumersGrpcKt
import org.wfanet.measurement.api.v2alpha.RequisitionsGrpcKt
import org.wfanet.measurement.api.v2alpha.MeasurementsGrpcKt
import org.wfanet.measurement.api.v2alpha.ProtocolConfig
import org.wfanet.measurement.api.v2alpha.event_group_metadata.testing.SyntheticEventGroupSpec
import org.wfanet.measurement.api.v2alpha.event_group_metadata.testing.SyntheticPopulationSpec
import org.wfanet.measurement.api.v2alpha.event_templates.testing.TestEvent
import org.wfanet.measurement.common.grpc.buildMutualTlsChannel
import org.wfanet.measurement.common.grpc.withDefaultDeadline
import org.wfanet.measurement.common.parseTextProto
import org.wfanet.measurement.common.testing.chainRulesSequentially
import org.wfanet.measurement.api.v2alpha.EventGroup as CmmsEventGroup
import org.wfanet.measurement.edpaggregator.eventgroups.v1alpha.EventGroup
import org.wfanet.measurement.edpaggregator.eventgroups.v1alpha.EventGroup.MediaType
import org.wfanet.measurement.edpaggregator.eventgroups.v1alpha.EventGroupKt.MetadataKt.AdMetadataKt.campaignMetadata
import org.wfanet.measurement.edpaggregator.eventgroups.v1alpha.EventGroupKt.MetadataKt.adMetadata
import org.wfanet.measurement.edpaggregator.eventgroups.v1alpha.EventGroupKt.metadata as eventGroupMetadata
import com.google.cloud.storage.Storage
import kotlinx.coroutines.withTimeoutOrNull
import org.wfanet.measurement.edpaggregator.eventgroups.v1alpha.eventGroup
import org.wfanet.measurement.loadtest.measurementconsumer.EdpAggregatorMeasurementConsumerSimulator
import org.wfanet.measurement.loadtest.measurementconsumer.MeasurementConsumerData
import org.wfanet.measurement.loadtest.measurementconsumer.MeasurementConsumerSimulator
import org.wfanet.measurement.storage.MesosRecordIoStorageClient
import org.wfanet.measurement.storage.SelectedStorageClient

class EdpAggregatorCorrectnessTest : AbstractEdpAggregatorCorrectnessTest(measurementSystem) {

  override val EVENT_GROUP_FILTERING_LAMBDA_DIRECT_MEASUREMENTS: (CmmsEventGroup) -> Boolean = {
    it.eventGroupReferenceId == GROUP_REFERENCE_ID_EDPA_EDP1
  }

  override val EVENT_GROUP_FILTERING_LAMBDA_HMSS: (CmmsEventGroup) -> Boolean = {
<<<<<<< HEAD
    it.eventGroupReferenceId in setOf(
      GROUP_REFERENCE_ID_EDPA_EDP1,
      GROUP_REFERENCE_ID_EDPA_EDP2
    )
=======
    it.eventGroupReferenceId in setOf(GROUP_REFERENCE_ID_EDPA_EDP1, GROUP_REFERENCE_ID_EDPA_EDP2)
>>>>>>> 35827d88
  }

  private class UploadEventGroup : TestRule {

    private val bucket = TEST_CONFIG.storageBucket
    private val googleProjectId: String =
      System.getenv("GOOGLE_CLOUD_PROJECT") ?: error("GOOGLE_CLOUD_PROJECT must be set")
    private val storageClient = StorageOptions.getDefaultInstance().service

<<<<<<< HEAD
    /**
    * Per-eventGroupReferenceId storage config so each provider writes to its own directory.
    */
    private data class EventGroupStorage(
      val objectMapKey: String,
      val objectKey: String,
      val blobUri: String
    )

    private val eventGroupStorageMap: Map<String, EventGroupStorage> = mapOf(
      GROUP_REFERENCE_ID_EDPA_EDP1 to EventGroupStorage(
        objectMapKey = "edp7/event-groups-map/edp7-event-group.pb",
        objectKey    = "edp7/event-groups/edp7-event-group.pb",
        blobUri      = "gs://$bucket/edp7/event-groups/edp7-event-group.pb",
        ),
      GROUP_REFERENCE_ID_EDPA_EDP2 to EventGroupStorage(
        objectMapKey = "edpa_meta/event-groups-map/edpa_meta-event-group.pb",
        objectKey    = "edpa_meta/event-groups/edpa_meta-event-group.pb",
        blobUri      = "gs://$bucket/edpa_meta/event-groups/edpa_meta-event-group.pb",
        ),
=======
    /** Per-eventGroupReferenceId storage config so each provider writes to its own directory. */
    private data class EventGroupStorage(
      val objectMapKey: String,
      val objectKey: String,
      val blobUri: String,
    )

    private val eventGroupStorageMap: Map<String, EventGroupStorage> =
      mapOf(
        GROUP_REFERENCE_ID_EDPA_EDP1 to
          EventGroupStorage(
            objectMapKey = "edp7/event-groups-map/edp7-event-group.pb",
            objectKey = "edp7/event-groups/edp7-event-group.pb",
            blobUri = "gs://$bucket/edp7/event-groups/edp7-event-group.pb",
          ),
        GROUP_REFERENCE_ID_EDPA_EDP2 to
          EventGroupStorage(
            objectMapKey = "edpa_meta/event-groups-map/edpa_meta-event-group.pb",
            objectKey = "edpa_meta/event-groups/edpa_meta-event-group.pb",
            blobUri = "gs://$bucket/edpa_meta/event-groups/edpa_meta-event-group.pb",
          ),
>>>>>>> 35827d88
      )

    override fun apply(base: Statement, description: Description): Statement {
      return object : Statement() {
        override fun evaluate() {
          runBlocking {
            deleteExistingEventGroupsMaps()
            val allEventGroups = createEventGroups()
            val eventGroupsByReferenceId: Map<String, List<EventGroup>> =
              allEventGroups.groupBy { it.eventGroupReferenceId }

            for ((refId, groups) in eventGroupsByReferenceId) {
<<<<<<< HEAD
              val storage = eventGroupStorageMap[refId]
                ?: error("Missing storage mapping for eventGroupReferenceId=$refId")
=======
              val storage =
                eventGroupStorageMap[refId]
                  ?: error("Missing storage mapping for eventGroupReferenceId=$refId")
>>>>>>> 35827d88

              uploadEventGroups(storage, groups)
              waitForEventGroupSyncToComplete(storage)
              logger.info("Event Group Sync completed for $refId.")
            }

            logger.info("Event Group Sync completed.")
          }
          base.evaluate()
        }
      }
    }

    private suspend fun waitForEventGroupSyncToComplete(storage: EventGroupStorage) {
      withTimeout(EVENT_GROUP_SYNC_TIMEOUT) {
        while (!isEventGroupSyncDone(storage)) {
          logger.info("Waiting on Event Group Sync to complete...")
          delay(EVENT_GROUP_SYNC_POLLING_INTERVAL)
        }
      }
    }

    private fun isEventGroupSyncDone(storage: EventGroupStorage): Boolean {
      return storageClient.get(bucket, storage.objectMapKey) != null
    }

    private fun deleteExistingEventGroupsMaps() {
      eventGroupStorageMap.values.forEach { storage ->
        storageClient.delete(bucket, storage.objectMapKey)
      }
    }

<<<<<<< HEAD
    private suspend fun uploadEventGroups(storage: EventGroupStorage, eventGroups: List<EventGroup>) {
=======
    private suspend fun uploadEventGroups(
      storage: EventGroupStorage,
      eventGroups: List<EventGroup>,
    ) {
>>>>>>> 35827d88
      val eventGroupsBlobUri = SelectedStorageClient.parseBlobUri(storage.blobUri)
      MesosRecordIoStorageClient(
          SelectedStorageClient(
            blobUri = eventGroupsBlobUri,
            rootDirectory = null,
            projectId = googleProjectId,
          )
        )
        .writeBlob(storage.objectKey, eventGroups.asFlow().map { it.toByteString() })
    }

    private fun createEventGroups(): List<EventGroup> {
      return syntheticEventGroupMap.flatMap { (eventGroupReferenceId, syntheticEventGroupSpec) ->
        syntheticEventGroupSpec.dateSpecsList.map { dateSpec ->
          val dateRange = dateSpec.dateRange
          val startTime =
            LocalDate.of(dateRange.start.year, dateRange.start.month, dateRange.start.day)
              .atStartOfDay(ZONE_ID)
              .toInstant()
          val endTime =
            LocalDate.of(
                dateRange.endExclusive.year,
                dateRange.endExclusive.month,
                dateRange.endExclusive.day - 1,
              )
              .atTime(23, 59, 59)
              .atZone(ZONE_ID)
              .toInstant()
          eventGroup {
            this.eventGroupReferenceId = eventGroupReferenceId
            measurementConsumer = TEST_CONFIG.measurementConsumer
            dataAvailabilityInterval = interval {
              this.startTime = timestamp { seconds = startTime.epochSecond }
              this.endTime = timestamp { seconds = endTime.epochSecond }
            }
            this.eventGroupMetadata = eventGroupMetadata {
              this.adMetadata = adMetadata {
                this.campaignMetadata = campaignMetadata {
                  brand = "some-brand"
                  campaign = "some-campaign"
                }
              }
            }
            mediaTypes += MediaType.valueOf("VIDEO")
          }
        }
      }
    }

    companion object {
      private const val EVENT_GROUP_SYNC_TIMEOUT = 30_000L
      private const val EVENT_GROUP_SYNC_POLLING_INTERVAL = 3000L
    }
  }

  private class RunningMeasurementSystem : MeasurementSystem, TestRule {
    override val runId: String by lazy { UUID.randomUUID().toString() }

    private val storageClient = StorageOptions.getDefaultInstance().service
    private val bucket = TEST_CONFIG.storageBucket
    private val edp_requisitions_prefix = "edp7/requisitions/"

    private lateinit var _mcSimulator: MeasurementConsumerSimulator

    override val mcSimulator: MeasurementConsumerSimulator
      get() = _mcSimulator

    override fun apply(base: Statement, description: Description): Statement {
      return object : Statement() {
        override fun evaluate() {
          try {
            _mcSimulator = createMcSimulator()
            base.evaluate()
          } finally {
            shutDownChannels()
          }
        }
      }
    }

    private fun triggerRequisitionFetcher() {

      // Delete existing requisitions from storage bucket
<<<<<<< HEAD
      val blobs = storageClient.list(
        bucket,
        Storage.BlobListOption.prefix(edp_requisitions_prefix)
      )
=======
      val blobs = storageClient.list(bucket, Storage.BlobListOption.prefix(edp_requisitions_prefix))
>>>>>>> 35827d88

      blobs.iterateAll().forEach { blob ->
        storageClient.delete(bucket, blob.name)
        println("Deleted: ${blob.name}")
      }
<<<<<<< HEAD

      // Wait until requisitions for EDP have status == UNFULFILLED before triggering `RequisitionFetcher`.
      runBlocking {
        withTimeoutOrNull(REQUISITIONS_SYNC_TIMEOUT) {
          var areRequisitionsReady: Boolean

          do {
            val jwt = TEST_CONFIG.authIdToken
            val requisitionFetcherEndpoint = TEST_CONFIG.requisitionFetcherEndpoint

            val client = HttpClient.newHttpClient()
            val request =
              HttpRequest.newBuilder()
                .uri(URI.create(requisitionFetcherEndpoint))
                .timeout(Duration.ofSeconds(120))
                .header("Authorization", "Bearer $jwt")
                .GET()
                .build()
            val response = client.send(request, HttpResponse.BodyHandlers.ofString())
            check(response.statusCode() == 200)

            val blobCount = storageClient.list(
              bucket,
              Storage.BlobListOption.prefix(edp_requisitions_prefix)
            ).iterateAll().count()

            areRequisitionsReady = blobCount > 0

            if (!areRequisitionsReady) {
              logger.info("Waiting for requisitions to appear...")
              delay(REQUISITIONS_SYNC_POLLING_INTERVAL)
            } else {
              logger.info("Requisitions written to the Storage Client")
            }
          } while (!areRequisitionsReady)
        }
      }

=======

      // Wait until requisitions for EDP have status == UNFULFILLED before triggering
      // `RequisitionFetcher`.
      runBlocking {
        withTimeoutOrNull(REQUISITIONS_SYNC_TIMEOUT) {
          var areRequisitionsReady: Boolean

          do {
            val jwt = TEST_CONFIG.authIdToken
            val requisitionFetcherEndpoint = TEST_CONFIG.requisitionFetcherEndpoint

            val client = HttpClient.newHttpClient()
            val request =
              HttpRequest.newBuilder()
                .uri(URI.create(requisitionFetcherEndpoint))
                .timeout(Duration.ofSeconds(120))
                .header("Authorization", "Bearer $jwt")
                .GET()
                .build()
            val response = client.send(request, HttpResponse.BodyHandlers.ofString())
            check(response.statusCode() == 200)

            val blobCount =
              storageClient
                .list(bucket, Storage.BlobListOption.prefix(edp_requisitions_prefix))
                .iterateAll()
                .count()

            areRequisitionsReady = blobCount > 0

            if (!areRequisitionsReady) {
              logger.info("Waiting for requisitions to appear...")
              delay(REQUISITIONS_SYNC_POLLING_INTERVAL)
            } else {
              logger.info("Requisitions written to the Storage Client")
            }
          } while (!areRequisitionsReady)
        }
      }
>>>>>>> 35827d88
    }

    private fun createMcSimulator(): MeasurementConsumerSimulator {

      return EdpAggregatorMeasurementConsumerSimulator(
        measurementConsumerData,
        OUTPUT_DP_PARAMS,
        DataProvidersGrpcKt.DataProvidersCoroutineStub(publicApiChannel),
        EventGroupsGrpcKt.EventGroupsCoroutineStub(publicApiChannel),
        MeasurementsGrpcKt.MeasurementsCoroutineStub(publicApiChannel),
        MeasurementConsumersGrpcKt.MeasurementConsumersCoroutineStub(publicApiChannel),
        CertificatesGrpcKt.CertificatesCoroutineStub(publicApiChannel),
        MEASUREMENT_CONSUMER_SIGNING_CERTS.trustedCertificates,
        TestEvent.getDefaultInstance(),
        ProtocolConfig.NoiseMechanism.CONTINUOUS_GAUSSIAN,
        syntheticPopulationSpec,
        syntheticEventGroupMap,
        onMeasurementsCreated = ::triggerRequisitionFetcher,
      )
    }

    private fun shutDownChannels() {
      for (channel in channels) {
        channel.shutdown()
      }
    }

    companion object {
      private const val REQUISITIONS_SYNC_TIMEOUT = 60_000L * 5
      private const val REQUISITIONS_SYNC_POLLING_INTERVAL = 5000L

      private val channels = mutableListOf<ManagedChannel>()

      val publicApiChannel =
        buildMutualTlsChannel(
<<<<<<< HEAD
          TEST_CONFIG.kingdomPublicApiTarget,
          MEASUREMENT_CONSUMER_SIGNING_CERTS,
          TEST_CONFIG.kingdomPublicApiCertHost.ifEmpty { null },
        )
=======
            TEST_CONFIG.kingdomPublicApiTarget,
            MEASUREMENT_CONSUMER_SIGNING_CERTS,
            TEST_CONFIG.kingdomPublicApiCertHost.ifEmpty { null },
          )
>>>>>>> 35827d88
          .also { channels.add(it) }
          .withDefaultDeadline(RPC_DEADLINE_DURATION)

      val measurementConsumerData =
        MeasurementConsumerData(
          TEST_CONFIG.measurementConsumer,
          MC_SIGNING_KEY,
          MC_ENCRYPTION_PRIVATE_KEY,
          TEST_CONFIG.apiAuthenticationKey,
        )
<<<<<<< HEAD

    }

=======
    }
>>>>>>> 35827d88
  }

  companion object {
    private val logger: Logger = Logger.getLogger(this::class.java.name)
    private val RPC_DEADLINE_DURATION = Duration.ofSeconds(30)
    private val CONFIG_PATH =
      Paths.get("src", "test", "kotlin", "org", "wfanet", "measurement", "integration", "k8s")
    private const val TEST_CONFIG_NAME = "edpa_correctness_test_config.textproto"
    private val TEST_CONFIG: EdpaCorrectnessTestConfig by lazy {
      val configFile = getRuntimePath(CONFIG_PATH.resolve(TEST_CONFIG_NAME)).toFile()
      parseTextProto(configFile, EdpaCorrectnessTestConfig.getDefaultInstance())
    }

    private val TEST_DATA_PATH =
      Paths.get(
        "wfa_measurement_system",
        "src",
        "main",
        "proto",
        "wfa",
        "measurement",
        "loadtest",
        "dataprovider",
      )

    private const val GROUP_REFERENCE_ID_EDPA_EDP1 = "edpa-eg-reference-id-1"
    private const val GROUP_REFERENCE_ID_EDPA_EDP2 = "edpa-eg-reference-id-2"

    private val TEST_DATA_RUNTIME_PATH =
      org.wfanet.measurement.common.getRuntimePath(TEST_DATA_PATH)!!

    val syntheticPopulationSpec: SyntheticPopulationSpec =
      parseTextProto(
        TEST_DATA_RUNTIME_PATH.resolve("small_population_spec.textproto").toFile(),
        SyntheticPopulationSpec.getDefaultInstance(),
      )
    val syntheticEventGroupSpec: SyntheticEventGroupSpec =
      parseTextProto(
        TEST_DATA_RUNTIME_PATH.resolve("small_data_spec.textproto").toFile(),
        SyntheticEventGroupSpec.getDefaultInstance(),
      )

<<<<<<< HEAD
    val syntheticEventGroupMap = mapOf(
      GROUP_REFERENCE_ID_EDPA_EDP1 to syntheticEventGroupSpec,
      GROUP_REFERENCE_ID_EDPA_EDP2 to syntheticEventGroupSpec,
=======
    val syntheticEventGroupMap =
      mapOf(
        GROUP_REFERENCE_ID_EDPA_EDP1 to syntheticEventGroupSpec,
        GROUP_REFERENCE_ID_EDPA_EDP2 to syntheticEventGroupSpec,
>>>>>>> 35827d88
      )

    private val ZONE_ID = ZoneId.of("UTC")

    private val uploadEventGroup = UploadEventGroup()
    private val measurementSystem = RunningMeasurementSystem()

    @ClassRule
    @JvmField
    val chainedRule = chainRulesSequentially(uploadEventGroup, measurementSystem)
  }
}<|MERGE_RESOLUTION|>--- conflicted
+++ resolved
@@ -44,13 +44,9 @@
 import org.measurement.integration.k8s.testing.EdpaCorrectnessTestConfig
 import org.wfanet.measurement.api.v2alpha.CertificatesGrpcKt
 import org.wfanet.measurement.api.v2alpha.DataProvidersGrpcKt
-<<<<<<< HEAD
-=======
 import org.wfanet.measurement.api.v2alpha.EventGroup as CmmsEventGroup
->>>>>>> 35827d88
 import org.wfanet.measurement.api.v2alpha.EventGroupsGrpcKt
 import org.wfanet.measurement.api.v2alpha.MeasurementConsumersGrpcKt
-import org.wfanet.measurement.api.v2alpha.RequisitionsGrpcKt
 import org.wfanet.measurement.api.v2alpha.MeasurementsGrpcKt
 import org.wfanet.measurement.api.v2alpha.ProtocolConfig
 import org.wfanet.measurement.api.v2alpha.event_group_metadata.testing.SyntheticEventGroupSpec
@@ -66,8 +62,6 @@
 import org.wfanet.measurement.edpaggregator.eventgroups.v1alpha.EventGroupKt.MetadataKt.AdMetadataKt.campaignMetadata
 import org.wfanet.measurement.edpaggregator.eventgroups.v1alpha.EventGroupKt.MetadataKt.adMetadata
 import org.wfanet.measurement.edpaggregator.eventgroups.v1alpha.EventGroupKt.metadata as eventGroupMetadata
-import com.google.cloud.storage.Storage
-import kotlinx.coroutines.withTimeoutOrNull
 import org.wfanet.measurement.edpaggregator.eventgroups.v1alpha.eventGroup
 import org.wfanet.measurement.loadtest.measurementconsumer.EdpAggregatorMeasurementConsumerSimulator
 import org.wfanet.measurement.loadtest.measurementconsumer.MeasurementConsumerData
@@ -82,14 +76,7 @@
   }
 
   override val EVENT_GROUP_FILTERING_LAMBDA_HMSS: (CmmsEventGroup) -> Boolean = {
-<<<<<<< HEAD
-    it.eventGroupReferenceId in setOf(
-      GROUP_REFERENCE_ID_EDPA_EDP1,
-      GROUP_REFERENCE_ID_EDPA_EDP2
-    )
-=======
     it.eventGroupReferenceId in setOf(GROUP_REFERENCE_ID_EDPA_EDP1, GROUP_REFERENCE_ID_EDPA_EDP2)
->>>>>>> 35827d88
   }
 
   private class UploadEventGroup : TestRule {
@@ -99,28 +86,6 @@
       System.getenv("GOOGLE_CLOUD_PROJECT") ?: error("GOOGLE_CLOUD_PROJECT must be set")
     private val storageClient = StorageOptions.getDefaultInstance().service
 
-<<<<<<< HEAD
-    /**
-    * Per-eventGroupReferenceId storage config so each provider writes to its own directory.
-    */
-    private data class EventGroupStorage(
-      val objectMapKey: String,
-      val objectKey: String,
-      val blobUri: String
-    )
-
-    private val eventGroupStorageMap: Map<String, EventGroupStorage> = mapOf(
-      GROUP_REFERENCE_ID_EDPA_EDP1 to EventGroupStorage(
-        objectMapKey = "edp7/event-groups-map/edp7-event-group.pb",
-        objectKey    = "edp7/event-groups/edp7-event-group.pb",
-        blobUri      = "gs://$bucket/edp7/event-groups/edp7-event-group.pb",
-        ),
-      GROUP_REFERENCE_ID_EDPA_EDP2 to EventGroupStorage(
-        objectMapKey = "edpa_meta/event-groups-map/edpa_meta-event-group.pb",
-        objectKey    = "edpa_meta/event-groups/edpa_meta-event-group.pb",
-        blobUri      = "gs://$bucket/edpa_meta/event-groups/edpa_meta-event-group.pb",
-        ),
-=======
     /** Per-eventGroupReferenceId storage config so each provider writes to its own directory. */
     private data class EventGroupStorage(
       val objectMapKey: String,
@@ -142,7 +107,6 @@
             objectKey = "edpa_meta/event-groups/edpa_meta-event-group.pb",
             blobUri = "gs://$bucket/edpa_meta/event-groups/edpa_meta-event-group.pb",
           ),
->>>>>>> 35827d88
       )
 
     override fun apply(base: Statement, description: Description): Statement {
@@ -155,14 +119,9 @@
               allEventGroups.groupBy { it.eventGroupReferenceId }
 
             for ((refId, groups) in eventGroupsByReferenceId) {
-<<<<<<< HEAD
-              val storage = eventGroupStorageMap[refId]
-                ?: error("Missing storage mapping for eventGroupReferenceId=$refId")
-=======
               val storage =
                 eventGroupStorageMap[refId]
                   ?: error("Missing storage mapping for eventGroupReferenceId=$refId")
->>>>>>> 35827d88
 
               uploadEventGroups(storage, groups)
               waitForEventGroupSyncToComplete(storage)
@@ -195,14 +154,10 @@
       }
     }
 
-<<<<<<< HEAD
-    private suspend fun uploadEventGroups(storage: EventGroupStorage, eventGroups: List<EventGroup>) {
-=======
     private suspend fun uploadEventGroups(
       storage: EventGroupStorage,
       eventGroups: List<EventGroup>,
     ) {
->>>>>>> 35827d88
       val eventGroupsBlobUri = SelectedStorageClient.parseBlobUri(storage.blobUri)
       MesosRecordIoStorageClient(
           SelectedStorageClient(
@@ -286,22 +241,15 @@
     private fun triggerRequisitionFetcher() {
 
       // Delete existing requisitions from storage bucket
-<<<<<<< HEAD
-      val blobs = storageClient.list(
-        bucket,
-        Storage.BlobListOption.prefix(edp_requisitions_prefix)
-      )
-=======
       val blobs = storageClient.list(bucket, Storage.BlobListOption.prefix(edp_requisitions_prefix))
->>>>>>> 35827d88
 
       blobs.iterateAll().forEach { blob ->
         storageClient.delete(bucket, blob.name)
         println("Deleted: ${blob.name}")
       }
-<<<<<<< HEAD
-
-      // Wait until requisitions for EDP have status == UNFULFILLED before triggering `RequisitionFetcher`.
+
+      // Wait until requisitions for EDP have status == UNFULFILLED before triggering
+      // `RequisitionFetcher`.
       runBlocking {
         withTimeoutOrNull(REQUISITIONS_SYNC_TIMEOUT) {
           var areRequisitionsReady: Boolean
@@ -321,10 +269,11 @@
             val response = client.send(request, HttpResponse.BodyHandlers.ofString())
             check(response.statusCode() == 200)
 
-            val blobCount = storageClient.list(
-              bucket,
-              Storage.BlobListOption.prefix(edp_requisitions_prefix)
-            ).iterateAll().count()
+            val blobCount =
+              storageClient
+                .list(bucket, Storage.BlobListOption.prefix(edp_requisitions_prefix))
+                .iterateAll()
+                .count()
 
             areRequisitionsReady = blobCount > 0
 
@@ -337,48 +286,6 @@
           } while (!areRequisitionsReady)
         }
       }
-
-=======
-
-      // Wait until requisitions for EDP have status == UNFULFILLED before triggering
-      // `RequisitionFetcher`.
-      runBlocking {
-        withTimeoutOrNull(REQUISITIONS_SYNC_TIMEOUT) {
-          var areRequisitionsReady: Boolean
-
-          do {
-            val jwt = TEST_CONFIG.authIdToken
-            val requisitionFetcherEndpoint = TEST_CONFIG.requisitionFetcherEndpoint
-
-            val client = HttpClient.newHttpClient()
-            val request =
-              HttpRequest.newBuilder()
-                .uri(URI.create(requisitionFetcherEndpoint))
-                .timeout(Duration.ofSeconds(120))
-                .header("Authorization", "Bearer $jwt")
-                .GET()
-                .build()
-            val response = client.send(request, HttpResponse.BodyHandlers.ofString())
-            check(response.statusCode() == 200)
-
-            val blobCount =
-              storageClient
-                .list(bucket, Storage.BlobListOption.prefix(edp_requisitions_prefix))
-                .iterateAll()
-                .count()
-
-            areRequisitionsReady = blobCount > 0
-
-            if (!areRequisitionsReady) {
-              logger.info("Waiting for requisitions to appear...")
-              delay(REQUISITIONS_SYNC_POLLING_INTERVAL)
-            } else {
-              logger.info("Requisitions written to the Storage Client")
-            }
-          } while (!areRequisitionsReady)
-        }
-      }
->>>>>>> 35827d88
     }
 
     private fun createMcSimulator(): MeasurementConsumerSimulator {
@@ -414,17 +321,10 @@
 
       val publicApiChannel =
         buildMutualTlsChannel(
-<<<<<<< HEAD
-          TEST_CONFIG.kingdomPublicApiTarget,
-          MEASUREMENT_CONSUMER_SIGNING_CERTS,
-          TEST_CONFIG.kingdomPublicApiCertHost.ifEmpty { null },
-        )
-=======
             TEST_CONFIG.kingdomPublicApiTarget,
             MEASUREMENT_CONSUMER_SIGNING_CERTS,
             TEST_CONFIG.kingdomPublicApiCertHost.ifEmpty { null },
           )
->>>>>>> 35827d88
           .also { channels.add(it) }
           .withDefaultDeadline(RPC_DEADLINE_DURATION)
 
@@ -435,13 +335,7 @@
           MC_ENCRYPTION_PRIVATE_KEY,
           TEST_CONFIG.apiAuthenticationKey,
         )
-<<<<<<< HEAD
-
-    }
-
-=======
-    }
->>>>>>> 35827d88
+    }
   }
 
   companion object {
@@ -484,16 +378,10 @@
         SyntheticEventGroupSpec.getDefaultInstance(),
       )
 
-<<<<<<< HEAD
-    val syntheticEventGroupMap = mapOf(
-      GROUP_REFERENCE_ID_EDPA_EDP1 to syntheticEventGroupSpec,
-      GROUP_REFERENCE_ID_EDPA_EDP2 to syntheticEventGroupSpec,
-=======
     val syntheticEventGroupMap =
       mapOf(
         GROUP_REFERENCE_ID_EDPA_EDP1 to syntheticEventGroupSpec,
         GROUP_REFERENCE_ID_EDPA_EDP2 to syntheticEventGroupSpec,
->>>>>>> 35827d88
       )
 
     private val ZONE_ID = ZoneId.of("UTC")
