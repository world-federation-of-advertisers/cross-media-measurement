/*
 * Copyright 2025 The Cross-Media Measurement Authors
 *
 * Licensed under the Apache License, Version 2.0 (the "License");
 * you may not use this file except in compliance with the License.
 * You may obtain a copy of the License at
 *
 *     http://www.apache.org/licenses/LICENSE-2.0
 *
 * Unless required by applicable law or agreed to in writing, software
 * distributed under the License is distributed on an "AS IS" BASIS,
 * WITHOUT WARRANTIES OR CONDITIONS OF ANY KIND, either express or implied.
 * See the License for the specific language governing permissions and
 * limitations under the License.
 */

package org.wfanet.measurement.reporting.job

import com.google.common.truth.Truth.assertThat
import com.google.common.truth.extensions.proto.ProtoTruth.assertThat
import com.google.protobuf.timestamp
import com.google.type.DayOfWeek
import com.google.type.date
import com.google.type.dateTime
import com.google.type.interval
import com.google.type.timeZone
import io.grpc.Status
import kotlinx.coroutines.flow.flowOf
import kotlinx.coroutines.runBlocking
import org.junit.Before
import org.junit.Rule
import org.junit.Test
import org.junit.runner.RunWith
import org.junit.runners.JUnit4
import org.mockito.kotlin.KArgumentCaptor
import org.mockito.kotlin.any
import org.mockito.kotlin.argumentCaptor
import org.mockito.kotlin.doAnswer
import org.mockito.kotlin.times
import org.mockito.kotlin.verify
import org.mockito.kotlin.verifyBlocking
import org.mockito.kotlin.whenever
import org.wfanet.measurement.api.v2alpha.event_templates.testing.TestEvent
import org.wfanet.measurement.common.grpc.testing.GrpcTestServerRule
import org.wfanet.measurement.common.grpc.testing.mockService
import org.wfanet.measurement.common.testing.verifyProtoArgument
import org.wfanet.measurement.config.reporting.measurementConsumerConfig
import org.wfanet.measurement.config.reporting.measurementConsumerConfigs
import org.wfanet.measurement.internal.reporting.v2.BasicReport
import org.wfanet.measurement.internal.reporting.v2.BasicReportsGrpcKt.BasicReportsCoroutineImplBase
import org.wfanet.measurement.internal.reporting.v2.BasicReportsGrpcKt.BasicReportsCoroutineStub
import org.wfanet.measurement.internal.reporting.v2.CreateReportResultRequest
import org.wfanet.measurement.internal.reporting.v2.EventTemplateFieldKt
import org.wfanet.measurement.internal.reporting.v2.ImpressionQualificationFilterSpec.MediaType
import org.wfanet.measurement.internal.reporting.v2.ListBasicReportsRequest
import org.wfanet.measurement.internal.reporting.v2.ListBasicReportsRequestKt
import org.wfanet.measurement.internal.reporting.v2.MetricCalculationSpec
import org.wfanet.measurement.internal.reporting.v2.MetricCalculationSpecKt
import org.wfanet.measurement.internal.reporting.v2.MetricCalculationSpecsGrpcKt.MetricCalculationSpecsCoroutineImplBase
import org.wfanet.measurement.internal.reporting.v2.MetricCalculationSpecsGrpcKt.MetricCalculationSpecsCoroutineStub
import org.wfanet.measurement.internal.reporting.v2.ReportResult
import org.wfanet.measurement.internal.reporting.v2.ReportResultKt
import org.wfanet.measurement.internal.reporting.v2.ReportResultsGrpcKt.ReportResultsCoroutineImplBase
import org.wfanet.measurement.internal.reporting.v2.ReportResultsGrpcKt.ReportResultsCoroutineStub
import org.wfanet.measurement.internal.reporting.v2.ReportingSetKt
import org.wfanet.measurement.internal.reporting.v2.ReportingSetsGrpcKt.ReportingSetsCoroutineImplBase
import org.wfanet.measurement.internal.reporting.v2.ReportingSetsGrpcKt.ReportingSetsCoroutineStub
import org.wfanet.measurement.internal.reporting.v2.basicReport
import org.wfanet.measurement.internal.reporting.v2.basicReportDetails
import org.wfanet.measurement.internal.reporting.v2.copy
import org.wfanet.measurement.internal.reporting.v2.createReportResultRequest
import org.wfanet.measurement.internal.reporting.v2.dimensionSpec
import org.wfanet.measurement.internal.reporting.v2.eventFilter
import org.wfanet.measurement.internal.reporting.v2.eventTemplateField
import org.wfanet.measurement.internal.reporting.v2.failBasicReportRequest
import org.wfanet.measurement.internal.reporting.v2.impressionQualificationFilterSpec
import org.wfanet.measurement.internal.reporting.v2.listBasicReportsRequest
import org.wfanet.measurement.internal.reporting.v2.listBasicReportsResponse
import org.wfanet.measurement.internal.reporting.v2.listMetricCalculationSpecsResponse
import org.wfanet.measurement.internal.reporting.v2.metricCalculationSpec
import org.wfanet.measurement.internal.reporting.v2.metricFrequencySpec
import org.wfanet.measurement.internal.reporting.v2.reportResult
import org.wfanet.measurement.internal.reporting.v2.reportingImpressionQualificationFilter
import org.wfanet.measurement.internal.reporting.v2.reportingInterval
import org.wfanet.measurement.internal.reporting.v2.reportingSet
import org.wfanet.measurement.internal.reporting.v2.resultGroupSpec
import org.wfanet.measurement.reporting.service.api.v2alpha.EventDescriptor
import org.wfanet.measurement.reporting.service.api.v2alpha.MetricCalculationSpecKey
import org.wfanet.measurement.reporting.service.api.v2alpha.ReportKey
import org.wfanet.measurement.reporting.service.api.v2alpha.ReportingSetKey
import org.wfanet.measurement.reporting.v2alpha.MetricResultKt
import org.wfanet.measurement.reporting.v2alpha.MetricSpecKt
import org.wfanet.measurement.reporting.v2alpha.Report
import org.wfanet.measurement.reporting.v2alpha.ReportKt
import org.wfanet.measurement.reporting.v2alpha.ReportsGrpcKt.ReportsCoroutineImplBase
import org.wfanet.measurement.reporting.v2alpha.ReportsGrpcKt.ReportsCoroutineStub
import org.wfanet.measurement.reporting.v2alpha.copy
import org.wfanet.measurement.reporting.v2alpha.getReportRequest
import org.wfanet.measurement.reporting.v2alpha.metricResult
import org.wfanet.measurement.reporting.v2alpha.metricSpec
import org.wfanet.measurement.reporting.v2alpha.report
import org.wfanet.measurement.reporting.v2alpha.univariateStatistics

@RunWith(JUnit4::class)
class BasicReportsReportsJobTest {
  private val basicReportsMock: BasicReportsCoroutineImplBase = mockService {
    onBlocking { listBasicReports(any()) }
      .thenReturn(listBasicReportsResponse { basicReports += INTERNAL_BASIC_REPORT })
  }
  private val reportsMock: ReportsCoroutineImplBase = mockService {
    onBlocking { getReport(any()) }.thenReturn(REPORT)
  }

  private val reportingSetsMock: ReportingSetsCoroutineImplBase = mockService {
    onBlocking { streamReportingSets(any()) }
      .thenReturn(
        flowOf(
          CAMPAIGN_GROUP,
          PRIMITIVE_REPORTING_SET,
          PRIMITIVE_REPORTING_SET_2,
          COMPOSITE_REPORTING_SET,
        )
      )
  }

  private val metricCalculationSpecsMock: MetricCalculationSpecsCoroutineImplBase = mockService {
    onBlocking { listMetricCalculationSpecs(any()) }
      .thenReturn(
        listMetricCalculationSpecsResponse {
          metricCalculationSpecs += NON_CUMULATIVE_METRIC_CALCULATION_SPEC
          metricCalculationSpecs += CUMULATIVE_WEEKLY_METRIC_CALCULATION_SPEC
          metricCalculationSpecs += TOTAL_METRIC_CALCULATION_SPEC
        }
      )
  }

  private val reportResultsMock: ReportResultsCoroutineImplBase = mockService {
    onBlocking { createReportResult(any()) } doAnswer
      {
        val request = it.arguments.first() as CreateReportResultRequest
        request.reportResult.copy { externalReportResultId = 1234L }
      }
  }

  @get:Rule
  val grpcTestServerRule = GrpcTestServerRule {
    addService(basicReportsMock)
    addService(reportsMock)
    addService(reportingSetsMock)
    addService(metricCalculationSpecsMock)
    addService(reportResultsMock)
  }

  private lateinit var job: BasicReportsReportsJob

  @Before
  fun initJob() {
    job =
      BasicReportsReportsJob(
        MEASUREMENT_CONSUMER_CONFIGS,
        BasicReportsCoroutineStub(grpcTestServerRule.channel),
        ReportsCoroutineStub(grpcTestServerRule.channel),
        ReportingSetsCoroutineStub(grpcTestServerRule.channel),
        MetricCalculationSpecsCoroutineStub(grpcTestServerRule.channel),
        ReportResultsCoroutineStub(grpcTestServerRule.channel),
        TEST_EVENT_DESCRIPTOR,
      )
  }

  @Test
  fun `execute transforms and persists results when report for basic report is SUCCEEDED`(): Unit =
    runBlocking {
      val report =
        REPORT.copy {
          state = Report.State.SUCCEEDED
          reportingInterval =
            ReportKt.reportingInterval {
              reportStart = dateTime {
                year = 2025
                month = 1
                day = 6
                timeZone = timeZone { id = "America/Los_Angeles" }
              }
              reportEnd = date {
                year = 2025
                month = 1
                day = 2
              }
            }

          val reportingSetResult1Attribute =
            ReportKt.MetricCalculationResultKt.resultAttribute {
              groupingPredicates += "person.gender == 1"
              groupingPredicates += "person.age_group == 1"
              filter =
                "((has(banner_ad.viewable) && banner_ad.viewable == true) || (has(video_ad.viewed_fraction) && video_ad.viewed_fraction == 1.0)) && (person.age_group == 1)"
            }

          metricCalculationResults +=
            ReportKt.metricCalculationResult {
              metricCalculationSpec =
                MetricCalculationSpecKey(
                    CMMS_MEASUREMENT_CONSUMER_ID,
                    NON_CUMULATIVE_METRIC_CALCULATION_SPEC.externalMetricCalculationSpecId,
                  )
                  .toName()

              reportingSet =
                ReportingSetKey(
                    CMMS_MEASUREMENT_CONSUMER_ID,
                    PRIMITIVE_REPORTING_SET.externalReportingSetId,
                  )
                  .toName()

              resultAttributes +=
                reportingSetResult1Attribute.copy {
                  metricSpec = metricSpec { reach = MetricSpecKt.reachParams {} }
                  timeInterval = interval {
                    startTime = timestamp { seconds = 1736150400 }
                    endTime = timestamp { seconds = 1736755200 }
                  }
                  metricResult = metricResult { reach = MetricResultKt.reachResult { value = 1L } }
                }

              resultAttributes +=
                reportingSetResult1Attribute.copy {
                  metricSpec = metricSpec {
                    impressionCount = MetricSpecKt.impressionCountParams {}
                  }
                  timeInterval = interval {
                    startTime = timestamp { seconds = 1736150400 }
                    endTime = timestamp { seconds = 1736755200 }
                  }
                  metricResult = metricResult {
                    impressionCount = MetricResultKt.impressionCountResult { value = 1L }
                  }
                }

              resultAttributes +=
                reportingSetResult1Attribute.copy {
                  metricSpec = metricSpec {
                    impressionCount = MetricSpecKt.impressionCountParams {}
                  }
                  timeInterval = interval {
                    startTime = timestamp { seconds = 1736755200 }
                    endTime = timestamp { seconds = 1737360000 }
                  }
                  metricResult = metricResult {
                    impressionCount = MetricResultKt.impressionCountResult { value = 1L }
                  }
                }

              resultAttributes +=
                ReportKt.MetricCalculationResultKt.resultAttribute {
                  groupingPredicates += "person.gender == 1"
                  groupingPredicates += "person.age_group == 2"
                  filter =
                    "((has(banner_ad.viewable) && banner_ad.viewable == true) || (has(video_ad.viewed_fraction) && video_ad.viewed_fraction == 1.0)) && (person.age_group == 1)"
                  metricSpec = metricSpec {
                    impressionCount = MetricSpecKt.impressionCountParams {}
                  }
                  timeInterval = interval {
                    startTime = timestamp { seconds = 1736150400 }
                    endTime = timestamp { seconds = 1736755200 }
                  }
                  metricResult = metricResult {
                    impressionCount = MetricResultKt.impressionCountResult { value = 1L }
                  }
                }
            }

          metricCalculationResults +=
            ReportKt.metricCalculationResult {
              metricCalculationSpec =
                MetricCalculationSpecKey(
                    CMMS_MEASUREMENT_CONSUMER_ID,
                    CUMULATIVE_WEEKLY_METRIC_CALCULATION_SPEC.externalMetricCalculationSpecId,
                  )
                  .toName()

              reportingSet =
                ReportingSetKey(
                    CMMS_MEASUREMENT_CONSUMER_ID,
                    PRIMITIVE_REPORTING_SET.externalReportingSetId,
                  )
                  .toName()

              resultAttributes +=
                reportingSetResult1Attribute.copy {
                  metricSpec = metricSpec { reach = MetricSpecKt.reachParams {} }
                  timeInterval = interval {
                    startTime = timestamp { seconds = 1736150400 }
                    endTime = timestamp { seconds = 1736755200 }
                  }
                  metricResult = metricResult { reach = MetricResultKt.reachResult { value = 1L } }
                }

              resultAttributes +=
                reportingSetResult1Attribute.copy {
                  metricSpec = metricSpec {
                    impressionCount = MetricSpecKt.impressionCountParams {}
                  }
                  timeInterval = interval {
                    startTime = timestamp { seconds = 1736150400 }
                    endTime = timestamp { seconds = 1736755200 }
                  }
                  metricResult = metricResult {
                    impressionCount = MetricResultKt.impressionCountResult { value = 1L }
                  }
                }

              resultAttributes +=
                reportingSetResult1Attribute.copy {
                  metricSpec = metricSpec {
                    populationCount = MetricSpecKt.populationCountParams {}
                  }
                  timeInterval = interval {
                    startTime = timestamp { seconds = 1736150400 }
                    endTime = timestamp { seconds = 1736755200 }
                  }
                  metricResult = metricResult {
                    populationCount = MetricResultKt.populationCountResult { value = 1000L }
                  }
                }
            }

          metricCalculationResults +=
            ReportKt.metricCalculationResult {
              metricCalculationSpec =
                MetricCalculationSpecKey(
                    CMMS_MEASUREMENT_CONSUMER_ID,
                    TOTAL_METRIC_CALCULATION_SPEC.externalMetricCalculationSpecId,
                  )
                  .toName()

              reportingSet =
                ReportingSetKey(
                    CMMS_MEASUREMENT_CONSUMER_ID,
                    COMPOSITE_REPORTING_SET.externalReportingSetId,
                  )
                  .toName()

              resultAttributes +=
                ReportKt.MetricCalculationResultKt.resultAttribute {
                  groupingPredicates += "person.gender == 1"
                  groupingPredicates += "person.age_group == 1"
                  metricSpec = metricSpec { reach = MetricSpecKt.reachParams {} }
                  filter =
                    "((has(banner_ad.viewable) && banner_ad.viewable == true) || (has(video_ad.viewed_fraction) && video_ad.viewed_fraction == 1.0)) && (person.age_group == 2)"
                  timeInterval = interval {
                    startTime = timestamp { seconds = 1736150400 }
                    endTime = timestamp { seconds = 1736755200 }
                  }
                  metricResult = metricResult { reach = MetricResultKt.reachResult { value = 1L } }
                }
            }
        }

      whenever(reportsMock.getReport(any())).thenReturn(report)

      val basicReport = basicReport {
        cmmsMeasurementConsumerId = CMMS_MEASUREMENT_CONSUMER_ID
        externalReportId = "1234"
        externalCampaignGroupId = CAMPAIGN_GROUP.externalReportingSetId
        details = basicReportDetails {
          impressionQualificationFilters += reportingImpressionQualificationFilter {
            externalImpressionQualificationFilterId = "IQF"
            filterSpecs += impressionQualificationFilterSpec {
              mediaType = MediaType.DISPLAY
              filters += eventFilter {
                terms += eventTemplateField {
                  path = "banner_ad.viewable"
                  value = EventTemplateFieldKt.fieldValue { boolValue = true }
                }
              }
            }
          }
          impressionQualificationFilters += reportingImpressionQualificationFilter {
            filterSpecs += impressionQualificationFilterSpec {
              mediaType = MediaType.VIDEO
              filters += eventFilter {
                terms += eventTemplateField {
                  path = "video_ad.viewed_fraction"
                  value = EventTemplateFieldKt.fieldValue { floatValue = 1.0f }
                }
              }
            }
            filterSpecs += impressionQualificationFilterSpec {
              mediaType = MediaType.DISPLAY
              filters += eventFilter {
                terms += eventTemplateField {
                  path = "banner_ad.viewable"
                  value = EventTemplateFieldKt.fieldValue { boolValue = true }
                }
              }
            }
          }
          reportingInterval = reportingInterval {
            reportStart = dateTime {
              year = 2025
              month = 1
              day = 6
              timeZone = timeZone { id = "America/Los_Angeles" }
            }
            reportEnd = date {
              year = 2025
              month = 1
              day = 2
            }
          }
          resultGroupSpecs += resultGroupSpec {
            dimensionSpec = dimensionSpec {
              filters += eventFilter {
                terms += eventTemplateField {
                  path = "person.age_group"
                  value = EventTemplateFieldKt.fieldValue { enumValue = "YEARS_18_TO_34" }
                }
              }
            }
          }
          resultGroupSpecs += resultGroupSpec {
            dimensionSpec = dimensionSpec {
              filters += eventFilter {
                terms += eventTemplateField {
                  path = "person.age_group"
                  value = EventTemplateFieldKt.fieldValue { enumValue = "YEARS_35_TO_54" }
                }
              }
            }
          }
        }
      }

      whenever(basicReportsMock.listBasicReports(any()))
        .thenReturn(listBasicReportsResponse { basicReports += basicReport })

      job.execute()

      verifyProtoArgument(basicReportsMock, BasicReportsCoroutineImplBase::listBasicReports)
        .isEqualTo(
          listBasicReportsRequest {
            filter =
              ListBasicReportsRequestKt.filter {
                cmmsMeasurementConsumerId = CMMS_MEASUREMENT_CONSUMER_ID
                state = BasicReport.State.REPORT_CREATED
              }
            pageSize = BATCH_SIZE
          }
        )

      verifyProtoArgument(reportsMock, ReportsCoroutineImplBase::getReport)
        .isEqualTo(
          getReportRequest {
            name = ReportKey(CMMS_MEASUREMENT_CONSUMER_ID, basicReport.externalReportId).toName()
          }
        )

      verify(basicReportsMock, times(0)).failBasicReport(any())

      verifyProtoArgument(reportResultsMock, ReportResultsCoroutineImplBase::createReportResult)
        .ignoringRepeatedFieldOrderOfFieldDescriptors(REPORT_RESULT_UNORDERED_LISTS)
        .isEqualTo(
          createReportResultRequest {
            reportResult = reportResult {
              cmmsMeasurementConsumerId = CMMS_MEASUREMENT_CONSUMER_ID
              reportStart = report.reportingInterval.reportStart

              reportingSetResults +=
                ReportResultKt.reportingSetResultEntry {
                  key =
                    ReportResultKt.reportingSetResultKey {
                      externalReportingSetId = PRIMITIVE_REPORTING_SET.externalReportingSetId
                      vennDiagramRegionType = ReportResult.VennDiagramRegionType.PRIMITIVE
                      custom = true
<<<<<<< HEAD
                      metricFrequencyType = ReportResult.MetricFrequencyType.WEEKLY
=======
                      metricFrequencySpec = metricFrequencySpec { weekly = DayOfWeek.MONDAY }
>>>>>>> 956aacc4
                      groupings += eventTemplateField {
                        path = "person.age_group"
                        value = EventTemplateFieldKt.fieldValue { enumValue = "YEARS_18_TO_34" }
                      }
                      groupings += eventTemplateField {
                        path = "person.gender"
                        value = EventTemplateFieldKt.fieldValue { enumValue = "MALE" }
                      }
                      eventFilters += eventFilter {
                        terms += eventTemplateField {
                          path = "person.age_group"
                          value = EventTemplateFieldKt.fieldValue { enumValue = "YEARS_18_TO_34" }
                        }
                      }
                    }
                  value =
                    ReportResultKt.reportingSetResult {
                      populationSize = 1000
                      reportingWindowResults +=
                        ReportResultKt.ReportingSetResultKt.reportingWindowEntry {
                          key =
                            ReportResultKt.ReportingSetResultKt.reportingWindow {
<<<<<<< HEAD
                              start = date {
=======
                              nonCumulativeStart = date {
>>>>>>> 956aacc4
                                year = 2025
                                month = 1
                                day = 6
                              }
                              end = date {
                                year = 2025
                                month = 1
                                day = 13
                              }
                            }

                          value =
                            ReportResultKt.ReportingSetResultKt.reportingWindowResult {
                              noisyReportResultValues =
                                ReportResultKt.ReportingSetResultKt.ReportingWindowResultKt
                                  .noisyReportResultValues {
                                    cumulativeResults =
                                      ReportResultKt.ReportingSetResultKt.ReportingWindowResultKt
                                        .NoisyReportResultValuesKt
                                        .noisyMetricSet {
                                          reach =
                                            ReportResultKt.ReportingSetResultKt
                                              .ReportingWindowResultKt
                                              .NoisyReportResultValuesKt
                                              .NoisyMetricSetKt
                                              .reachResult { value = 1 }
                                          impressionCount =
                                            ReportResultKt.ReportingSetResultKt
                                              .ReportingWindowResultKt
                                              .NoisyReportResultValuesKt
                                              .NoisyMetricSetKt
                                              .impressionCountResult { value = 1 }
                                        }
                                    nonCumulativeResults =
                                      ReportResultKt.ReportingSetResultKt.ReportingWindowResultKt
                                        .NoisyReportResultValuesKt
                                        .noisyMetricSet {
                                          reach =
                                            ReportResultKt.ReportingSetResultKt
                                              .ReportingWindowResultKt
                                              .NoisyReportResultValuesKt
                                              .NoisyMetricSetKt
                                              .reachResult { value = 1 }
                                          impressionCount =
                                            ReportResultKt.ReportingSetResultKt
                                              .ReportingWindowResultKt
                                              .NoisyReportResultValuesKt
                                              .NoisyMetricSetKt
                                              .impressionCountResult { value = 1 }
                                        }
                                  }
                            }
                        }
                      reportingWindowResults +=
                        ReportResultKt.ReportingSetResultKt.reportingWindowEntry {
                          key =
                            ReportResultKt.ReportingSetResultKt.reportingWindow {
<<<<<<< HEAD
                              start = date {
=======
                              nonCumulativeStart = date {
>>>>>>> 956aacc4
                                year = 2025
                                month = 1
                                day = 13
                              }
                              end = date {
                                year = 2025
                                month = 1
                                day = 20
                              }
                            }
                          value =
                            ReportResultKt.ReportingSetResultKt.reportingWindowResult {
                              noisyReportResultValues =
                                ReportResultKt.ReportingSetResultKt.ReportingWindowResultKt
                                  .noisyReportResultValues {
                                    nonCumulativeResults =
                                      ReportResultKt.ReportingSetResultKt.ReportingWindowResultKt
                                        .NoisyReportResultValuesKt
                                        .noisyMetricSet {
                                          impressionCount =
                                            ReportResultKt.ReportingSetResultKt
                                              .ReportingWindowResultKt
                                              .NoisyReportResultValuesKt
                                              .NoisyMetricSetKt
                                              .impressionCountResult { value = 1 }
                                        }
                                  }
                            }
                        }
                    }
                }

              reportingSetResults +=
                ReportResultKt.reportingSetResultEntry {
                  key =
                    ReportResultKt.reportingSetResultKey {
                      externalReportingSetId = PRIMITIVE_REPORTING_SET.externalReportingSetId
                      vennDiagramRegionType = ReportResult.VennDiagramRegionType.PRIMITIVE
                      custom = true
<<<<<<< HEAD
                      metricFrequencyType = ReportResult.MetricFrequencyType.WEEKLY
=======
                      metricFrequencySpec = metricFrequencySpec { weekly = DayOfWeek.MONDAY }
>>>>>>> 956aacc4
                      groupings += eventTemplateField {
                        path = "person.age_group"
                        value = EventTemplateFieldKt.fieldValue { enumValue = "YEARS_35_TO_54" }
                      }
                      groupings += eventTemplateField {
                        path = "person.gender"
                        value = EventTemplateFieldKt.fieldValue { enumValue = "MALE" }
                      }
                      eventFilters += eventFilter {
                        terms += eventTemplateField {
                          path = "person.age_group"
                          value = EventTemplateFieldKt.fieldValue { enumValue = "YEARS_18_TO_34" }
                        }
                      }
                    }
                  value =
                    ReportResultKt.reportingSetResult {
                      reportingWindowResults +=
                        ReportResultKt.ReportingSetResultKt.reportingWindowEntry {
                          key =
                            ReportResultKt.ReportingSetResultKt.reportingWindow {
<<<<<<< HEAD
                              start = date {
=======
                              nonCumulativeStart = date {
>>>>>>> 956aacc4
                                year = 2025
                                month = 1
                                day = 6
                              }
                              end = date {
                                year = 2025
                                month = 1
                                day = 13
                              }
                            }
                          value =
                            ReportResultKt.ReportingSetResultKt.reportingWindowResult {
                              noisyReportResultValues =
                                ReportResultKt.ReportingSetResultKt.ReportingWindowResultKt
                                  .noisyReportResultValues {
                                    nonCumulativeResults =
                                      ReportResultKt.ReportingSetResultKt.ReportingWindowResultKt
                                        .NoisyReportResultValuesKt
                                        .noisyMetricSet {
                                          impressionCount =
                                            ReportResultKt.ReportingSetResultKt
                                              .ReportingWindowResultKt
                                              .NoisyReportResultValuesKt
                                              .NoisyMetricSetKt
                                              .impressionCountResult { value = 1 }
                                        }
                                  }
                            }
                        }
                    }
                }

              reportingSetResults +=
                ReportResultKt.reportingSetResultEntry {
                  key =
                    ReportResultKt.reportingSetResultKey {
                      externalReportingSetId = COMPOSITE_REPORTING_SET.externalReportingSetId
                      vennDiagramRegionType = ReportResult.VennDiagramRegionType.UNION
                      custom = true
<<<<<<< HEAD
                      metricFrequencyType = ReportResult.MetricFrequencyType.TOTAL
=======
                      metricFrequencySpec = metricFrequencySpec { total = true }
>>>>>>> 956aacc4
                      groupings += eventTemplateField {
                        path = "person.age_group"
                        value = EventTemplateFieldKt.fieldValue { enumValue = "YEARS_18_TO_34" }
                      }
                      groupings += eventTemplateField {
                        path = "person.gender"
                        value = EventTemplateFieldKt.fieldValue { enumValue = "MALE" }
                      }
                      eventFilters += eventFilter {
                        terms += eventTemplateField {
                          path = "person.age_group"
                          value = EventTemplateFieldKt.fieldValue { enumValue = "YEARS_35_TO_54" }
                        }
                      }
                    }
                  value =
                    ReportResultKt.reportingSetResult {
                      reportingWindowResults +=
                        ReportResultKt.ReportingSetResultKt.reportingWindowEntry {
                          key =
                            ReportResultKt.ReportingSetResultKt.reportingWindow {
                              end = date {
                                year = 2025
                                month = 1
                                day = 13
                              }
                            }
                          value =
                            ReportResultKt.ReportingSetResultKt.reportingWindowResult {
                              noisyReportResultValues =
                                ReportResultKt.ReportingSetResultKt.ReportingWindowResultKt
                                  .noisyReportResultValues {
                                    cumulativeResults =
                                      ReportResultKt.ReportingSetResultKt.ReportingWindowResultKt
                                        .NoisyReportResultValuesKt
                                        .noisyMetricSet {
                                          reach =
                                            ReportResultKt.ReportingSetResultKt
                                              .ReportingWindowResultKt
                                              .NoisyReportResultValuesKt
                                              .NoisyMetricSetKt
                                              .reachResult { value = 1 }
                                        }
                                  }
                            }
                        }
                    }
                }
            }
          }
        )
    }

  @Test
  fun `execute creates 2 reporting set results for 2 different reporting sets`(): Unit =
    runBlocking {
      val report =
        REPORT.copy {
          state = Report.State.SUCCEEDED
          metricCalculationResults.clear()
          metricCalculationResults +=
            ReportKt.metricCalculationResult {
              metricCalculationSpec =
                MetricCalculationSpecKey(
                    CMMS_MEASUREMENT_CONSUMER_ID,
                    NON_CUMULATIVE_METRIC_CALCULATION_SPEC.externalMetricCalculationSpecId,
                  )
                  .toName()

              reportingSet =
                ReportingSetKey(
                    CMMS_MEASUREMENT_CONSUMER_ID,
                    PRIMITIVE_REPORTING_SET.externalReportingSetId,
                  )
                  .toName()

              resultAttributes +=
                ReportKt.MetricCalculationResultKt.resultAttribute {
                  filter = "((has(banner_ad.viewable) && banner_ad.viewable == true))"
                  metricSpec = metricSpec { reach = MetricSpecKt.reachParams {} }
                  timeInterval = interval {
                    startTime = timestamp { seconds = 1736150400 }
                    endTime = timestamp { seconds = 1736755200 }
                  }
                  metricResult = metricResult { reach = MetricResultKt.reachResult { value = 1L } }
                }
            }
          metricCalculationResults +=
            ReportKt.metricCalculationResult {
              metricCalculationSpec =
                MetricCalculationSpecKey(
                    CMMS_MEASUREMENT_CONSUMER_ID,
                    NON_CUMULATIVE_METRIC_CALCULATION_SPEC.externalMetricCalculationSpecId,
                  )
                  .toName()

              reportingSet =
                ReportingSetKey(
                    CMMS_MEASUREMENT_CONSUMER_ID,
                    PRIMITIVE_REPORTING_SET_2.externalReportingSetId,
                  )
                  .toName()

              resultAttributes +=
                ReportKt.MetricCalculationResultKt.resultAttribute {
                  filter = "((has(banner_ad.viewable) && banner_ad.viewable == true))"
                  metricSpec = metricSpec { reach = MetricSpecKt.reachParams {} }
                  timeInterval = interval {
                    startTime = timestamp { seconds = 1736150400 }
                    endTime = timestamp { seconds = 1736755200 }
                  }
                  metricResult = metricResult { reach = MetricResultKt.reachResult { value = 1L } }
                }
            }
        }

      whenever(reportsMock.getReport(any())).thenReturn(report)

      job.execute()

      val requestCaptor = argumentCaptor<CreateReportResultRequest>()
      verifyBlocking(reportResultsMock, times(1)) { createReportResult(requestCaptor.capture()) }
      assertThat(requestCaptor.firstValue.reportResult.reportingSetResultsCount).isEqualTo(2)
    }

  @Test
  fun `execute sets primitive region when results for primitive reporting set`(): Unit =
    runBlocking {
      val report =
        REPORT.copy {
          state = Report.State.SUCCEEDED
          metricCalculationResults.clear()
          metricCalculationResults +=
            ReportKt.metricCalculationResult {
              metricCalculationSpec =
                MetricCalculationSpecKey(
                    CMMS_MEASUREMENT_CONSUMER_ID,
                    NON_CUMULATIVE_METRIC_CALCULATION_SPEC.externalMetricCalculationSpecId,
                  )
                  .toName()

              reportingSet =
                ReportingSetKey(
                    CMMS_MEASUREMENT_CONSUMER_ID,
                    PRIMITIVE_REPORTING_SET.externalReportingSetId,
                  )
                  .toName()

              resultAttributes +=
                ReportKt.MetricCalculationResultKt.resultAttribute {
                  filter = "((has(banner_ad.viewable) && banner_ad.viewable == true))"
                  metricSpec = metricSpec { reach = MetricSpecKt.reachParams {} }
                  timeInterval = interval {
                    startTime = timestamp { seconds = 1736150400 }
                    endTime = timestamp { seconds = 1736755200 }
                  }
                  metricResult = metricResult { reach = MetricResultKt.reachResult { value = 1L } }
                }
            }
        }

      whenever(reportsMock.getReport(any())).thenReturn(report)

      job.execute()

      val requestCaptor = argumentCaptor<CreateReportResultRequest>()
      verifyBlocking(reportResultsMock, times(1)) { createReportResult(requestCaptor.capture()) }
      assertThat(requestCaptor.firstValue.reportResult.reportingSetResultsCount).isEqualTo(1)
      assertThat(
          requestCaptor.firstValue.reportResult.reportingSetResultsList
            .single()
            .key
            .vennDiagramRegionType
        )
        .isEqualTo(ReportResult.VennDiagramRegionType.PRIMITIVE)
    }

  @Test
  fun `execute sets union region when results for composite reporting set`(): Unit = runBlocking {
    val report =
      REPORT.copy {
        state = Report.State.SUCCEEDED
        metricCalculationResults.clear()
        metricCalculationResults +=
          ReportKt.metricCalculationResult {
            metricCalculationSpec =
              MetricCalculationSpecKey(
                  CMMS_MEASUREMENT_CONSUMER_ID,
                  NON_CUMULATIVE_METRIC_CALCULATION_SPEC.externalMetricCalculationSpecId,
                )
                .toName()

            reportingSet =
              ReportingSetKey(
                  CMMS_MEASUREMENT_CONSUMER_ID,
                  COMPOSITE_REPORTING_SET.externalReportingSetId,
                )
                .toName()

            resultAttributes +=
              ReportKt.MetricCalculationResultKt.resultAttribute {
                filter = "((has(banner_ad.viewable) && banner_ad.viewable == true))"
                metricSpec = metricSpec { reach = MetricSpecKt.reachParams {} }
                timeInterval = interval {
                  startTime = timestamp { seconds = 1736150400 }
                  endTime = timestamp { seconds = 1736755200 }
                }
                metricResult = metricResult { reach = MetricResultKt.reachResult { value = 1L } }
              }
          }
      }

    whenever(reportsMock.getReport(any())).thenReturn(report)

    job.execute()

    val requestCaptor = argumentCaptor<CreateReportResultRequest>()
    verifyBlocking(reportResultsMock, times(1)) { createReportResult(requestCaptor.capture()) }
    assertThat(requestCaptor.firstValue.reportResult.reportingSetResultsCount).isEqualTo(1)
    assertThat(
        requestCaptor.firstValue.reportResult.reportingSetResultsList
          .single()
          .key
          .vennDiagramRegionType
      )
      .isEqualTo(ReportResult.VennDiagramRegionType.UNION)
  }

  @Test
  fun `execute sets custom when results for custom IQF`(): Unit = runBlocking {
    val basicReport =
      INTERNAL_BASIC_REPORT.copy {
        details =
          INTERNAL_BASIC_REPORT.details.copy {
            impressionQualificationFilters.clear()
            impressionQualificationFilters += reportingImpressionQualificationFilter {
              filterSpecs += impressionQualificationFilterSpec {
                mediaType = MediaType.DISPLAY
                filters += eventFilter {
                  terms += eventTemplateField {
                    path = "banner_ad.viewable"
                    value = EventTemplateFieldKt.fieldValue { boolValue = true }
                  }
                }
              }
            }
          }
      }

    whenever(basicReportsMock.listBasicReports(any()))
      .thenReturn(listBasicReportsResponse { basicReports += basicReport })

    val report =
      REPORT.copy {
        state = Report.State.SUCCEEDED
        metricCalculationResults.clear()
        metricCalculationResults +=
          ReportKt.metricCalculationResult {
            metricCalculationSpec =
              MetricCalculationSpecKey(
                  CMMS_MEASUREMENT_CONSUMER_ID,
                  NON_CUMULATIVE_METRIC_CALCULATION_SPEC.externalMetricCalculationSpecId,
                )
                .toName()

            reportingSet =
              ReportingSetKey(
                  CMMS_MEASUREMENT_CONSUMER_ID,
                  COMPOSITE_REPORTING_SET.externalReportingSetId,
                )
                .toName()

            resultAttributes +=
              ReportKt.MetricCalculationResultKt.resultAttribute {
                filter = "((has(banner_ad.viewable) && banner_ad.viewable == true))"
                metricSpec = metricSpec { reach = MetricSpecKt.reachParams {} }
                timeInterval = interval {
                  startTime = timestamp { seconds = 1736150400 }
                  endTime = timestamp { seconds = 1736755200 }
                }
                metricResult = metricResult { reach = MetricResultKt.reachResult { value = 1L } }
              }
          }
      }

    whenever(reportsMock.getReport(any())).thenReturn(report)

    job.execute()

    val requestCaptor = argumentCaptor<CreateReportResultRequest>()
    verifyBlocking(reportResultsMock, times(1)) { createReportResult(requestCaptor.capture()) }
    assertThat(requestCaptor.firstValue.reportResult.reportingSetResultsCount).isEqualTo(1)
    assertThat(requestCaptor.firstValue.reportResult.reportingSetResultsList.single().key.custom)
      .isTrue()
  }

  @Test
  fun `execute sets custom when results for non-custom IQF`(): Unit = runBlocking {
    val basicReport =
      INTERNAL_BASIC_REPORT.copy {
        details =
          INTERNAL_BASIC_REPORT.details.copy {
            impressionQualificationFilters.clear()
            impressionQualificationFilters += reportingImpressionQualificationFilter {
              externalImpressionQualificationFilterId = "IQF"
              filterSpecs += impressionQualificationFilterSpec {
                mediaType = MediaType.DISPLAY
                filters += eventFilter {
                  terms += eventTemplateField {
                    path = "banner_ad.viewable"
                    value = EventTemplateFieldKt.fieldValue { boolValue = true }
                  }
                }
              }
            }
          }
      }

    whenever(basicReportsMock.listBasicReports(any()))
      .thenReturn(listBasicReportsResponse { basicReports += basicReport })

    val report =
      REPORT.copy {
        state = Report.State.SUCCEEDED
        metricCalculationResults.clear()
        metricCalculationResults +=
          ReportKt.metricCalculationResult {
            metricCalculationSpec =
              MetricCalculationSpecKey(
                  CMMS_MEASUREMENT_CONSUMER_ID,
                  NON_CUMULATIVE_METRIC_CALCULATION_SPEC.externalMetricCalculationSpecId,
                )
                .toName()

            reportingSet =
              ReportingSetKey(
                  CMMS_MEASUREMENT_CONSUMER_ID,
                  COMPOSITE_REPORTING_SET.externalReportingSetId,
                )
                .toName()

            resultAttributes +=
              ReportKt.MetricCalculationResultKt.resultAttribute {
                filter = "((has(banner_ad.viewable) && banner_ad.viewable == true))"
                metricSpec = metricSpec { reach = MetricSpecKt.reachParams {} }
                timeInterval = interval {
                  startTime = timestamp { seconds = 1736150400 }
                  endTime = timestamp { seconds = 1736755200 }
                }
                metricResult = metricResult { reach = MetricResultKt.reachResult { value = 1L } }
              }
          }
      }

    whenever(reportsMock.getReport(any())).thenReturn(report)

    job.execute()

    val requestCaptor = argumentCaptor<CreateReportResultRequest>()
    verifyBlocking(reportResultsMock, times(1)) { createReportResult(requestCaptor.capture()) }
    assertThat(requestCaptor.firstValue.reportResult.reportingSetResultsCount).isEqualTo(1)
    assertThat(
        requestCaptor.firstValue.reportResult.reportingSetResultsList
          .single()
          .key
          .externalImpressionQualificationFilterId
      )
      .isEqualTo("IQF")
  }

  @Test
  fun `execute creates 2 reporting set results for 2 different IQFs`(): Unit = runBlocking {
    val basicReport =
      INTERNAL_BASIC_REPORT.copy {
        details =
          INTERNAL_BASIC_REPORT.details.copy {
            impressionQualificationFilters.clear()
            impressionQualificationFilters += reportingImpressionQualificationFilter {
              externalImpressionQualificationFilterId = "IQF"
              filterSpecs += impressionQualificationFilterSpec {
                mediaType = MediaType.DISPLAY
                filters += eventFilter {
                  terms += eventTemplateField {
                    path = "banner_ad.viewable"
                    value = EventTemplateFieldKt.fieldValue { boolValue = true }
                  }
                }
              }
            }
            impressionQualificationFilters += reportingImpressionQualificationFilter {
              filterSpecs += impressionQualificationFilterSpec {
                mediaType = MediaType.DISPLAY
                filters += eventFilter {
                  terms += eventTemplateField {
                    path = "video_ad.viewed_fraction"
                    value = EventTemplateFieldKt.fieldValue { floatValue = 1.0f }
                  }
                }
              }
            }
          }
      }

    whenever(basicReportsMock.listBasicReports(any()))
      .thenReturn(listBasicReportsResponse { basicReports += basicReport })

    val report =
      REPORT.copy {
        state = Report.State.SUCCEEDED
        metricCalculationResults.clear()
        metricCalculationResults +=
          ReportKt.metricCalculationResult {
            metricCalculationSpec =
              MetricCalculationSpecKey(
                  CMMS_MEASUREMENT_CONSUMER_ID,
                  NON_CUMULATIVE_METRIC_CALCULATION_SPEC.externalMetricCalculationSpecId,
                )
                .toName()

            reportingSet =
              ReportingSetKey(
                  CMMS_MEASUREMENT_CONSUMER_ID,
                  COMPOSITE_REPORTING_SET.externalReportingSetId,
                )
                .toName()

            resultAttributes +=
              ReportKt.MetricCalculationResultKt.resultAttribute {
                filter = "((has(banner_ad.viewable) && banner_ad.viewable == true))"
                metricSpec = metricSpec { reach = MetricSpecKt.reachParams {} }
                timeInterval = interval {
                  startTime = timestamp { seconds = 1736150400 }
                  endTime = timestamp { seconds = 1736755200 }
                }
                metricResult = metricResult { reach = MetricResultKt.reachResult { value = 1L } }
              }
          }
        metricCalculationResults +=
          ReportKt.metricCalculationResult {
            metricCalculationSpec =
              MetricCalculationSpecKey(
                  CMMS_MEASUREMENT_CONSUMER_ID,
                  NON_CUMULATIVE_METRIC_CALCULATION_SPEC.externalMetricCalculationSpecId,
                )
                .toName()

            reportingSet =
              ReportingSetKey(
                  CMMS_MEASUREMENT_CONSUMER_ID,
                  COMPOSITE_REPORTING_SET.externalReportingSetId,
                )
                .toName()

            resultAttributes +=
              ReportKt.MetricCalculationResultKt.resultAttribute {
                filter = "((has(video_ad.viewed_fraction) && video_ad.viewed_fraction == 1.0))"
                metricSpec = metricSpec { reach = MetricSpecKt.reachParams {} }
                timeInterval = interval {
                  startTime = timestamp { seconds = 1736150400 }
                  endTime = timestamp { seconds = 1736755200 }
                }
                metricResult = metricResult { reach = MetricResultKt.reachResult { value = 1L } }
              }
          }
      }

    whenever(reportsMock.getReport(any())).thenReturn(report)

    job.execute()

    val requestCaptor = argumentCaptor<CreateReportResultRequest>()
    verifyBlocking(reportResultsMock, times(1)) { createReportResult(requestCaptor.capture()) }
    assertThat(requestCaptor.firstValue.reportResult.reportingSetResultsCount).isEqualTo(2)
  }

  @Test
  fun `execute sets weekly metric frequency type when results for weekly spec`(): Unit =
    runBlocking {
      val report =
        REPORT.copy {
          state = Report.State.SUCCEEDED
          metricCalculationResults.clear()
          metricCalculationResults +=
            ReportKt.metricCalculationResult {
              metricCalculationSpec =
                MetricCalculationSpecKey(
                    CMMS_MEASUREMENT_CONSUMER_ID,
                    CUMULATIVE_WEEKLY_METRIC_CALCULATION_SPEC.externalMetricCalculationSpecId,
                  )
                  .toName()

              reportingSet =
                ReportingSetKey(
                    CMMS_MEASUREMENT_CONSUMER_ID,
                    COMPOSITE_REPORTING_SET.externalReportingSetId,
                  )
                  .toName()

              resultAttributes +=
                ReportKt.MetricCalculationResultKt.resultAttribute {
                  filter = "((has(banner_ad.viewable) && banner_ad.viewable == true))"
                  metricSpec = metricSpec { reach = MetricSpecKt.reachParams {} }
                  timeInterval = interval {
                    startTime = timestamp { seconds = 1736150400 }
                    endTime = timestamp { seconds = 1736755200 }
                  }
                  metricResult = metricResult { reach = MetricResultKt.reachResult { value = 1L } }
                }
            }
        }

      whenever(reportsMock.getReport(any())).thenReturn(report)

      job.execute()

      val requestCaptor = argumentCaptor<CreateReportResultRequest>()
      verifyBlocking(reportResultsMock, times(1)) { createReportResult(requestCaptor.capture()) }
      assertThat(requestCaptor.firstValue.reportResult.reportingSetResultsCount).isEqualTo(1)
      assertThat(
          requestCaptor.firstValue.reportResult.reportingSetResultsList
            .single()
            .key
<<<<<<< HEAD
            .metricFrequencyType
=======
            .metricFrequencySpec
>>>>>>> 956aacc4
        )
        .isEqualTo(metricFrequencySpec { weekly = DayOfWeek.MONDAY })
    }

  @Test
  fun `execute sets total metric frequency type when results for total spec`(): Unit = runBlocking {
    val report =
      REPORT.copy {
        state = Report.State.SUCCEEDED
        metricCalculationResults.clear()
        metricCalculationResults +=
          ReportKt.metricCalculationResult {
            metricCalculationSpec =
              MetricCalculationSpecKey(
                  CMMS_MEASUREMENT_CONSUMER_ID,
                  TOTAL_METRIC_CALCULATION_SPEC.externalMetricCalculationSpecId,
                )
                .toName()

            reportingSet =
              ReportingSetKey(
                  CMMS_MEASUREMENT_CONSUMER_ID,
                  COMPOSITE_REPORTING_SET.externalReportingSetId,
                )
                .toName()

            resultAttributes +=
              ReportKt.MetricCalculationResultKt.resultAttribute {
                filter = "((has(banner_ad.viewable) && banner_ad.viewable == true))"
                metricSpec = metricSpec { reach = MetricSpecKt.reachParams {} }
                timeInterval = interval {
                  startTime = timestamp { seconds = 1736150400 }
                  endTime = timestamp { seconds = 1736755200 }
                }
                metricResult = metricResult { reach = MetricResultKt.reachResult { value = 1L } }
              }
          }
      }

    whenever(reportsMock.getReport(any())).thenReturn(report)

    job.execute()

    val requestCaptor = argumentCaptor<CreateReportResultRequest>()
    verifyBlocking(reportResultsMock, times(1)) { createReportResult(requestCaptor.capture()) }
    assertThat(requestCaptor.firstValue.reportResult.reportingSetResultsCount).isEqualTo(1)
    assertThat(
        requestCaptor.firstValue.reportResult.reportingSetResultsList
          .single()
          .key
<<<<<<< HEAD
          .metricFrequencyType
      )
      .isEqualTo(ReportResult.MetricFrequencyType.TOTAL)
=======
          .metricFrequencySpec
      )
      .isEqualTo(metricFrequencySpec { total = true })
>>>>>>> 956aacc4
  }

  @Test
  fun `execute sets groupings when results has several groupings`(): Unit = runBlocking {
    val report =
      REPORT.copy {
        state = Report.State.SUCCEEDED
        metricCalculationResults.clear()
        metricCalculationResults +=
          ReportKt.metricCalculationResult {
            metricCalculationSpec =
              MetricCalculationSpecKey(
                  CMMS_MEASUREMENT_CONSUMER_ID,
                  NON_CUMULATIVE_METRIC_CALCULATION_SPEC.externalMetricCalculationSpecId,
                )
                .toName()

            reportingSet =
              ReportingSetKey(
                  CMMS_MEASUREMENT_CONSUMER_ID,
                  COMPOSITE_REPORTING_SET.externalReportingSetId,
                )
                .toName()

            resultAttributes +=
              ReportKt.MetricCalculationResultKt.resultAttribute {
                groupingPredicates += "person.gender == 1"
                groupingPredicates += "person.age_group == 1"
                groupingPredicates += "person.social_grade_group == 1"
                filter = "((has(banner_ad.viewable) && banner_ad.viewable == true))"
                metricSpec = metricSpec { reach = MetricSpecKt.reachParams {} }
                timeInterval = interval {
                  startTime = timestamp { seconds = 1736150400 }
                  endTime = timestamp { seconds = 1736755200 }
                }
                metricResult = metricResult { reach = MetricResultKt.reachResult { value = 1L } }
              }
          }
      }

    whenever(reportsMock.getReport(any())).thenReturn(report)

    job.execute()

    val requestCaptor = argumentCaptor<CreateReportResultRequest>()
    verifyBlocking(reportResultsMock, times(1)) { createReportResult(requestCaptor.capture()) }
    assertThat(requestCaptor.firstValue.reportResult.reportingSetResultsCount).isEqualTo(1)
    assertThat(
        requestCaptor.firstValue.reportResult.reportingSetResultsList.single().key.groupingsList
      )
      .ignoringRepeatedFieldOrderOfFieldDescriptors(REPORT_RESULT_UNORDERED_LISTS)
      .containsExactly(
        eventTemplateField {
          path = "person.age_group"
          value = EventTemplateFieldKt.fieldValue { enumValue = "YEARS_18_TO_34" }
        },
        eventTemplateField {
          path = "person.gender"
          value = EventTemplateFieldKt.fieldValue { enumValue = "MALE" }
        },
        eventTemplateField {
          path = "person.social_grade_group"
          value = EventTemplateFieldKt.fieldValue { enumValue = "A_B_C1" }
        },
      )
  }

  @Test
  fun `execute doesn't set groupings when no groupings`(): Unit = runBlocking {
    val report =
      REPORT.copy {
        state = Report.State.SUCCEEDED
        metricCalculationResults.clear()
        metricCalculationResults +=
          ReportKt.metricCalculationResult {
            metricCalculationSpec =
              MetricCalculationSpecKey(
                  CMMS_MEASUREMENT_CONSUMER_ID,
                  NON_CUMULATIVE_METRIC_CALCULATION_SPEC.externalMetricCalculationSpecId,
                )
                .toName()

            reportingSet =
              ReportingSetKey(
                  CMMS_MEASUREMENT_CONSUMER_ID,
                  COMPOSITE_REPORTING_SET.externalReportingSetId,
                )
                .toName()

            resultAttributes +=
              ReportKt.MetricCalculationResultKt.resultAttribute {
                filter = "((has(banner_ad.viewable) && banner_ad.viewable == true))"
                metricSpec = metricSpec { reach = MetricSpecKt.reachParams {} }
                timeInterval = interval {
                  startTime = timestamp { seconds = 1736150400 }
                  endTime = timestamp { seconds = 1736755200 }
                }
                metricResult = metricResult { reach = MetricResultKt.reachResult { value = 1L } }
              }
          }
      }

    whenever(reportsMock.getReport(any())).thenReturn(report)

    job.execute()

    val requestCaptor = argumentCaptor<CreateReportResultRequest>()
    verifyBlocking(reportResultsMock, times(1)) { createReportResult(requestCaptor.capture()) }
    assertThat(requestCaptor.firstValue.reportResult.reportingSetResultsCount).isEqualTo(1)
    assertThat(
        requestCaptor.firstValue.reportResult.reportingSetResultsList.single().key.groupingsList
      )
      .isEmpty()
  }

  @Test
  fun `execute sets event filters when results has filter with dimension spec component`(): Unit =
    runBlocking {
      val basicReport =
        INTERNAL_BASIC_REPORT.copy {
          details =
            INTERNAL_BASIC_REPORT.details.copy {
              impressionQualificationFilters.clear()
              impressionQualificationFilters += reportingImpressionQualificationFilter {
                filterSpecs += impressionQualificationFilterSpec {
                  mediaType = MediaType.VIDEO
                  filters += eventFilter {
                    terms += eventTemplateField {
                      path = "banner_ad.viewable"
                      value = EventTemplateFieldKt.fieldValue { boolValue = true }
                    }
                  }
                }
              }
              resultGroupSpecs.clear()
              resultGroupSpecs += resultGroupSpec {
                dimensionSpec = dimensionSpec {
                  filters += eventFilter {
                    terms += eventTemplateField {
                      path = "person.age_group"
                      value = EventTemplateFieldKt.fieldValue { enumValue = "YEARS_18_TO_34" }
                    }
                  }
                }
              }
            }
        }

      whenever(basicReportsMock.listBasicReports(any()))
        .thenReturn(listBasicReportsResponse { basicReports += basicReport })

      val report =
        REPORT.copy {
          state = Report.State.SUCCEEDED
          metricCalculationResults.clear()
          metricCalculationResults +=
            ReportKt.metricCalculationResult {
              metricCalculationSpec =
                MetricCalculationSpecKey(
                    CMMS_MEASUREMENT_CONSUMER_ID,
                    NON_CUMULATIVE_METRIC_CALCULATION_SPEC.externalMetricCalculationSpecId,
                  )
                  .toName()

              reportingSet =
                ReportingSetKey(
                    CMMS_MEASUREMENT_CONSUMER_ID,
                    COMPOSITE_REPORTING_SET.externalReportingSetId,
                  )
                  .toName()

              resultAttributes +=
                ReportKt.MetricCalculationResultKt.resultAttribute {
                  filter =
                    "((has(banner_ad.viewable) && banner_ad.viewable == true)) && (person.age_group == 1)"
                  metricSpec = metricSpec { reach = MetricSpecKt.reachParams {} }
                  timeInterval = interval {
                    startTime = timestamp { seconds = 1736150400 }
                    endTime = timestamp { seconds = 1736755200 }
                  }
                  metricResult = metricResult { reach = MetricResultKt.reachResult { value = 1L } }
                }
            }
        }

      whenever(reportsMock.getReport(any())).thenReturn(report)

      job.execute()

      val requestCaptor = argumentCaptor<CreateReportResultRequest>()
      verifyBlocking(reportResultsMock, times(1)) { createReportResult(requestCaptor.capture()) }
      assertThat(requestCaptor.firstValue.reportResult.reportingSetResultsCount).isEqualTo(1)
      assertThat(
          requestCaptor.firstValue.reportResult.reportingSetResultsList
            .single()
            .key
            .eventFiltersList
        )
        .ignoringRepeatedFieldOrderOfFieldDescriptors(REPORT_RESULT_UNORDERED_LISTS)
        .containsExactly(
          eventFilter {
            terms += eventTemplateField {
              path = "person.age_group"
              value = EventTemplateFieldKt.fieldValue { enumValue = "YEARS_18_TO_34" }
            }
          }
        )
    }

  @Test
  fun `execute doesn't set event filters when results has no dimension spec component`(): Unit =
    runBlocking {
      val basicReport =
        INTERNAL_BASIC_REPORT.copy {
          details =
            INTERNAL_BASIC_REPORT.details.copy {
              impressionQualificationFilters.clear()
              impressionQualificationFilters += reportingImpressionQualificationFilter {
                filterSpecs += impressionQualificationFilterSpec {
                  mediaType = MediaType.VIDEO
                  filters += eventFilter {
                    terms += eventTemplateField {
                      path = "banner_ad.viewable"
                      value = EventTemplateFieldKt.fieldValue { boolValue = true }
                    }
                  }
                }
              }
              resultGroupSpecs.clear()
              resultGroupSpecs += resultGroupSpec { dimensionSpec = dimensionSpec {} }
            }
        }

      whenever(basicReportsMock.listBasicReports(any()))
        .thenReturn(listBasicReportsResponse { basicReports += basicReport })

      val report =
        REPORT.copy {
          state = Report.State.SUCCEEDED
          metricCalculationResults.clear()
          metricCalculationResults +=
            ReportKt.metricCalculationResult {
              metricCalculationSpec =
                MetricCalculationSpecKey(
                    CMMS_MEASUREMENT_CONSUMER_ID,
                    NON_CUMULATIVE_METRIC_CALCULATION_SPEC.externalMetricCalculationSpecId,
                  )
                  .toName()

              reportingSet =
                ReportingSetKey(
                    CMMS_MEASUREMENT_CONSUMER_ID,
                    COMPOSITE_REPORTING_SET.externalReportingSetId,
                  )
                  .toName()

              resultAttributes +=
                ReportKt.MetricCalculationResultKt.resultAttribute {
                  filter = "((has(banner_ad.viewable) && banner_ad.viewable == true))"
                  metricSpec = metricSpec { reach = MetricSpecKt.reachParams {} }
                  timeInterval = interval {
                    startTime = timestamp { seconds = 1736150400 }
                    endTime = timestamp { seconds = 1736755200 }
                  }
                  metricResult = metricResult { reach = MetricResultKt.reachResult { value = 1L } }
                }
            }
        }

      whenever(reportsMock.getReport(any())).thenReturn(report)

      job.execute()

      val requestCaptor = argumentCaptor<CreateReportResultRequest>()
      verifyBlocking(reportResultsMock, times(1)) { createReportResult(requestCaptor.capture()) }
      assertThat(requestCaptor.firstValue.reportResult.reportingSetResultsCount).isEqualTo(1)
      assertThat(
          requestCaptor.firstValue.reportResult.reportingSetResultsList
            .single()
            .key
            .eventFiltersList
        )
        .isEmpty()
    }

  @Test
  fun `execute processes all supported metric types correctly`(): Unit = runBlocking {
    val report =
      REPORT.copy {
        state = Report.State.SUCCEEDED
        metricCalculationResults.clear()
        metricCalculationResults +=
          ReportKt.metricCalculationResult {
            metricCalculationSpec =
              MetricCalculationSpecKey(
                  CMMS_MEASUREMENT_CONSUMER_ID,
                  CUMULATIVE_WEEKLY_METRIC_CALCULATION_SPEC.externalMetricCalculationSpecId,
                )
                .toName()

            reportingSet =
              ReportingSetKey(
                  CMMS_MEASUREMENT_CONSUMER_ID,
                  COMPOSITE_REPORTING_SET.externalReportingSetId,
                )
                .toName()

            resultAttributes +=
              ReportKt.MetricCalculationResultKt.resultAttribute {
                filter = "((has(banner_ad.viewable) && banner_ad.viewable == true))"
                metricSpec = metricSpec { reach = MetricSpecKt.reachParams {} }
                timeInterval = interval {
                  startTime = timestamp { seconds = 1736150400 }
                  endTime = timestamp { seconds = 1736755200 }
                }
                metricResult = metricResult {
                  reach =
                    MetricResultKt.reachResult {
                      value = 1L
                      univariateStatistics = univariateStatistics { standardDeviation = 1.0 }
                    }
                }
              }
          }

        metricCalculationResults +=
          ReportKt.metricCalculationResult {
            metricCalculationSpec =
              MetricCalculationSpecKey(
                  CMMS_MEASUREMENT_CONSUMER_ID,
                  NON_CUMULATIVE_METRIC_CALCULATION_SPEC.externalMetricCalculationSpecId,
                )
                .toName()

            reportingSet =
              ReportingSetKey(
                  CMMS_MEASUREMENT_CONSUMER_ID,
                  COMPOSITE_REPORTING_SET.externalReportingSetId,
                )
                .toName()

            resultAttributes +=
              ReportKt.MetricCalculationResultKt.resultAttribute {
                filter = "((has(banner_ad.viewable) && banner_ad.viewable == true))"
                metricSpec = metricSpec { impressionCount = MetricSpecKt.impressionCountParams {} }
                timeInterval = interval {
                  startTime = timestamp { seconds = 1736150400 }
                  endTime = timestamp { seconds = 1736755200 }
                }
                metricResult = metricResult {
                  impressionCount =
                    MetricResultKt.impressionCountResult {
                      value = 1L
                      univariateStatistics = univariateStatistics { standardDeviation = 1.0 }
                    }
                }
              }
            resultAttributes +=
              ReportKt.MetricCalculationResultKt.resultAttribute {
                filter = "((has(banner_ad.viewable) && banner_ad.viewable == true))"
                metricSpec = metricSpec {
                  reachAndFrequency = MetricSpecKt.reachAndFrequencyParams {}
                }
                timeInterval = interval {
                  startTime = timestamp { seconds = 1736150400 }
                  endTime = timestamp { seconds = 1736755200 }
                }
                metricResult = metricResult {
                  reachAndFrequency =
                    MetricResultKt.reachAndFrequencyResult {
                      reach =
                        MetricResultKt.reachResult {
                          value = 1L
                          univariateStatistics = univariateStatistics { standardDeviation = 1.0 }
                        }
                      frequencyHistogram =
                        MetricResultKt.histogramResult {
                          bins +=
                            MetricResultKt.HistogramResultKt.bin {
                              label = "1"
                              binResult = MetricResultKt.HistogramResultKt.binResult { value = 2.0 }
                              resultUnivariateStatistics = univariateStatistics {
                                standardDeviation = 1.0
                              }
                            }
                          bins +=
                            MetricResultKt.HistogramResultKt.bin {
                              label = "2"
                              binResult = MetricResultKt.HistogramResultKt.binResult { value = 4.0 }
                              resultUnivariateStatistics = univariateStatistics {
                                standardDeviation = 1.0
                              }
                            }
                          bins +=
                            MetricResultKt.HistogramResultKt.bin {
                              label = "3+"
                              binResult = MetricResultKt.HistogramResultKt.binResult { value = 6.0 }
                              resultUnivariateStatistics = univariateStatistics {
                                standardDeviation = 1.0
                              }
                            }
                        }
                    }
                }
              }
            resultAttributes +=
              ReportKt.MetricCalculationResultKt.resultAttribute {
                filter = "((has(banner_ad.viewable) && banner_ad.viewable == true))"
                metricSpec = metricSpec { populationCount = MetricSpecKt.populationCountParams {} }
                timeInterval = interval {
                  startTime = timestamp { seconds = 1736150400 }
                  endTime = timestamp { seconds = 1736755200 }
                }
                metricResult = metricResult {
                  populationCount = MetricResultKt.populationCountResult { value = 1000L }
                }
              }
          }
      }

    whenever(reportsMock.getReport(any())).thenReturn(report)

    job.execute()

    val requestCaptor = argumentCaptor<CreateReportResultRequest>()
    verifyBlocking(reportResultsMock, times(1)) { createReportResult(requestCaptor.capture()) }
    assertThat(requestCaptor.firstValue.reportResult.reportingSetResultsCount).isEqualTo(1)
    val reportingSetResultEntry =
      requestCaptor.firstValue.reportResult.reportingSetResultsList.single()
    assertThat(reportingSetResultEntry.value.populationSize).isEqualTo(1000)
    assertThat(reportingSetResultEntry.value.reportingWindowResultsList).hasSize(1)
    assertThat(reportingSetResultEntry.value.reportingWindowResultsList[0])
      .isEqualTo(
        ReportResultKt.ReportingSetResultKt.reportingWindowEntry {
          key =
            ReportResultKt.ReportingSetResultKt.reportingWindow {
<<<<<<< HEAD
              start = date {
=======
              nonCumulativeStart = date {
>>>>>>> 956aacc4
                year = 2025
                month = 1
                day = 6
              }
              end = date {
                year = 2025
                month = 1
                day = 13
              }
            }
          value =
            ReportResultKt.ReportingSetResultKt.reportingWindowResult {
              noisyReportResultValues =
                ReportResultKt.ReportingSetResultKt.ReportingWindowResultKt
                  .noisyReportResultValues {
                    cumulativeResults =
                      ReportResultKt.ReportingSetResultKt.ReportingWindowResultKt
                        .NoisyReportResultValuesKt
                        .noisyMetricSet {
                          reach =
                            ReportResultKt.ReportingSetResultKt.ReportingWindowResultKt
                              .NoisyReportResultValuesKt
                              .NoisyMetricSetKt
                              .reachResult {
                                value = 1
                                univariateStatistics =
                                  ReportResultKt.ReportingSetResultKt.ReportingWindowResultKt
                                    .NoisyReportResultValuesKt
                                    .NoisyMetricSetKt
                                    .univariateStatistics { standardDeviation = 1.0 }
                              }
                        }
                    nonCumulativeResults =
                      ReportResultKt.ReportingSetResultKt.ReportingWindowResultKt
                        .NoisyReportResultValuesKt
                        .noisyMetricSet {
                          reach =
                            ReportResultKt.ReportingSetResultKt.ReportingWindowResultKt
                              .NoisyReportResultValuesKt
                              .NoisyMetricSetKt
                              .reachResult {
                                value = 1
                                univariateStatistics =
                                  ReportResultKt.ReportingSetResultKt.ReportingWindowResultKt
                                    .NoisyReportResultValuesKt
                                    .NoisyMetricSetKt
                                    .univariateStatistics { standardDeviation = 1.0 }
                              }
                          frequencyHistogram =
                            ReportResultKt.ReportingSetResultKt.ReportingWindowResultKt
                              .NoisyReportResultValuesKt
                              .NoisyMetricSetKt
                              .histogramResult {
                                binResults["1"] =
                                  ReportResultKt.ReportingSetResultKt.ReportingWindowResultKt
                                    .NoisyReportResultValuesKt
                                    .NoisyMetricSetKt
                                    .HistogramResultKt
                                    .binResult {
                                      value = 2.0
                                      univariateStatistics =
                                        ReportResultKt.ReportingSetResultKt.ReportingWindowResultKt
                                          .NoisyReportResultValuesKt
                                          .NoisyMetricSetKt
                                          .univariateStatistics { standardDeviation = 1.0 }
                                    }
                                binResults["2"] =
                                  ReportResultKt.ReportingSetResultKt.ReportingWindowResultKt
                                    .NoisyReportResultValuesKt
                                    .NoisyMetricSetKt
                                    .HistogramResultKt
                                    .binResult {
                                      value = 4.0
                                      univariateStatistics =
                                        ReportResultKt.ReportingSetResultKt.ReportingWindowResultKt
                                          .NoisyReportResultValuesKt
                                          .NoisyMetricSetKt
                                          .univariateStatistics { standardDeviation = 1.0 }
                                    }
                                binResults["3+"] =
                                  ReportResultKt.ReportingSetResultKt.ReportingWindowResultKt
                                    .NoisyReportResultValuesKt
                                    .NoisyMetricSetKt
                                    .HistogramResultKt
                                    .binResult {
                                      value = 6.0
                                      univariateStatistics =
                                        ReportResultKt.ReportingSetResultKt.ReportingWindowResultKt
                                          .NoisyReportResultValuesKt
                                          .NoisyMetricSetKt
                                          .univariateStatistics { standardDeviation = 1.0 }
                                    }
                              }
                          impressionCount =
                            ReportResultKt.ReportingSetResultKt.ReportingWindowResultKt
                              .NoisyReportResultValuesKt
                              .NoisyMetricSetKt
                              .impressionCountResult {
                                value = 1
                                univariateStatistics =
                                  ReportResultKt.ReportingSetResultKt.ReportingWindowResultKt
                                    .NoisyReportResultValuesKt
                                    .NoisyMetricSetKt
                                    .univariateStatistics { standardDeviation = 1.0 }
                              }
                        }
                  }
            }
        }
      )
  }

  @Test
  fun `execute sets both cumulative and noncumulative for report result value`(): Unit =
    runBlocking {
      val report =
        REPORT.copy {
          state = Report.State.SUCCEEDED
          metricCalculationResults.clear()
          metricCalculationResults +=
            ReportKt.metricCalculationResult {
              metricCalculationSpec =
                MetricCalculationSpecKey(
                    CMMS_MEASUREMENT_CONSUMER_ID,
                    NON_CUMULATIVE_METRIC_CALCULATION_SPEC.externalMetricCalculationSpecId,
                  )
                  .toName()

              reportingSet =
                ReportingSetKey(
                    CMMS_MEASUREMENT_CONSUMER_ID,
                    COMPOSITE_REPORTING_SET.externalReportingSetId,
                  )
                  .toName()

              resultAttributes +=
                ReportKt.MetricCalculationResultKt.resultAttribute {
                  filter = "((has(banner_ad.viewable) && banner_ad.viewable == true))"
                  metricSpec = metricSpec { reach = MetricSpecKt.reachParams {} }
                  timeInterval = interval {
                    startTime = timestamp { seconds = 1736150400 }
                    endTime = timestamp { seconds = 1736755200 }
                  }
                  metricResult = metricResult { reach = MetricResultKt.reachResult { value = 1L } }
                }
            }
          metricCalculationResults +=
            ReportKt.metricCalculationResult {
              metricCalculationSpec =
                MetricCalculationSpecKey(
                    CMMS_MEASUREMENT_CONSUMER_ID,
                    CUMULATIVE_WEEKLY_METRIC_CALCULATION_SPEC.externalMetricCalculationSpecId,
                  )
                  .toName()

              reportingSet =
                ReportingSetKey(
                    CMMS_MEASUREMENT_CONSUMER_ID,
                    COMPOSITE_REPORTING_SET.externalReportingSetId,
                  )
                  .toName()

              resultAttributes +=
                ReportKt.MetricCalculationResultKt.resultAttribute {
                  filter = "((has(banner_ad.viewable) && banner_ad.viewable == true))"
                  metricSpec = metricSpec { reach = MetricSpecKt.reachParams {} }
                  timeInterval = interval {
                    startTime = timestamp { seconds = 1736150400 }
                    endTime = timestamp { seconds = 1736755200 }
                  }
                  metricResult = metricResult { reach = MetricResultKt.reachResult { value = 1L } }
                }
            }
        }

      whenever(reportsMock.getReport(any())).thenReturn(report)

      job.execute()

      val requestCaptor = argumentCaptor<CreateReportResultRequest>()
      verifyBlocking(reportResultsMock, times(1)) { createReportResult(requestCaptor.capture()) }
      assertThat(requestCaptor.firstValue.reportResult.reportingSetResultsCount).isEqualTo(1)
      val reportingSetResultEntry: ReportResult.ReportingSetResultEntry =
        requestCaptor.firstValue.reportResult.reportingSetResultsList.single()
      assertThat(reportingSetResultEntry.value.reportingWindowResultsList).hasSize(1)
      assertThat(reportingSetResultEntry.value.reportingWindowResultsList[0])
        .isEqualTo(
          ReportResultKt.ReportingSetResultKt.reportingWindowEntry {
            key =
              ReportResultKt.ReportingSetResultKt.reportingWindow {
<<<<<<< HEAD
                start = date {
=======
                nonCumulativeStart = date {
>>>>>>> 956aacc4
                  year = 2025
                  month = 1
                  day = 6
                }
                end = date {
                  year = 2025
                  month = 1
                  day = 13
                }
              }
            value =
              ReportResultKt.ReportingSetResultKt.reportingWindowResult {
                noisyReportResultValues =
                  ReportResultKt.ReportingSetResultKt.ReportingWindowResultKt
                    .noisyReportResultValues {
                      cumulativeResults =
                        ReportResultKt.ReportingSetResultKt.ReportingWindowResultKt
                          .NoisyReportResultValuesKt
                          .noisyMetricSet {
                            reach =
                              ReportResultKt.ReportingSetResultKt.ReportingWindowResultKt
                                .NoisyReportResultValuesKt
                                .NoisyMetricSetKt
                                .reachResult { value = 1 }
                          }
                      nonCumulativeResults =
                        ReportResultKt.ReportingSetResultKt.ReportingWindowResultKt
                          .NoisyReportResultValuesKt
                          .noisyMetricSet {
                            reach =
                              ReportResultKt.ReportingSetResultKt.ReportingWindowResultKt
                                .NoisyReportResultValuesKt
                                .NoisyMetricSetKt
                                .reachResult { value = 1 }
                          }
                    }
              }
          }
        )
    }

  @Test
  fun `execute sets only end date when cumulative only`(): Unit = runBlocking {
    val report =
      REPORT.copy {
        state = Report.State.SUCCEEDED
        metricCalculationResults.clear()
        metricCalculationResults +=
          ReportKt.metricCalculationResult {
            metricCalculationSpec =
              MetricCalculationSpecKey(
                  CMMS_MEASUREMENT_CONSUMER_ID,
                  CUMULATIVE_WEEKLY_METRIC_CALCULATION_SPEC.externalMetricCalculationSpecId,
                )
                .toName()

            reportingSet =
              ReportingSetKey(
                  CMMS_MEASUREMENT_CONSUMER_ID,
                  COMPOSITE_REPORTING_SET.externalReportingSetId,
                )
                .toName()

            resultAttributes +=
              ReportKt.MetricCalculationResultKt.resultAttribute {
                filter = "((has(banner_ad.viewable) && banner_ad.viewable == true))"
                metricSpec = metricSpec { reach = MetricSpecKt.reachParams {} }
                timeInterval = interval {
                  startTime = timestamp { seconds = 1736150400 }
                  endTime = timestamp { seconds = 1736755200 }
                }
                metricResult = metricResult { reach = MetricResultKt.reachResult { value = 1L } }
              }
          }
      }

    whenever(reportsMock.getReport(any())).thenReturn(report)

    job.execute()

    val requestCaptor = argumentCaptor<CreateReportResultRequest>()
    verifyBlocking(reportResultsMock, times(1)) { createReportResult(requestCaptor.capture()) }
    assertThat(requestCaptor.firstValue.reportResult.reportingSetResultsCount).isEqualTo(1)
    val reportingSetResultEntry =
      requestCaptor.firstValue.reportResult.reportingSetResultsList.single()
    assertThat(reportingSetResultEntry.value.reportingWindowResultsList).hasSize(1)
    assertThat(reportingSetResultEntry.value.reportingWindowResultsList[0])
      .isEqualTo(
        ReportResultKt.ReportingSetResultKt.reportingWindowEntry {
          key =
            ReportResultKt.ReportingSetResultKt.reportingWindow {
              end = date {
                year = 2025
                month = 1
                day = 13
              }
            }
          value =
            ReportResultKt.ReportingSetResultKt.reportingWindowResult {
              noisyReportResultValues =
                ReportResultKt.ReportingSetResultKt.ReportingWindowResultKt
                  .noisyReportResultValues {
                    cumulativeResults =
                      ReportResultKt.ReportingSetResultKt.ReportingWindowResultKt
                        .NoisyReportResultValuesKt
                        .noisyMetricSet {
                          reach =
                            ReportResultKt.ReportingSetResultKt.ReportingWindowResultKt
                              .NoisyReportResultValuesKt
                              .NoisyMetricSetKt
                              .reachResult { value = 1 }
                        }
                  }
            }
        }
      )
  }

  @Test
  fun `execute creates diff reporting window results for diff time intervals`(): Unit =
    runBlocking {
      val report =
        REPORT.copy {
          state = Report.State.SUCCEEDED
          metricCalculationResults.clear()
          metricCalculationResults +=
            ReportKt.metricCalculationResult {
              metricCalculationSpec =
                MetricCalculationSpecKey(
                    CMMS_MEASUREMENT_CONSUMER_ID,
                    CUMULATIVE_WEEKLY_METRIC_CALCULATION_SPEC.externalMetricCalculationSpecId,
                  )
                  .toName()

              reportingSet =
                ReportingSetKey(
                    CMMS_MEASUREMENT_CONSUMER_ID,
                    COMPOSITE_REPORTING_SET.externalReportingSetId,
                  )
                  .toName()

              resultAttributes +=
                ReportKt.MetricCalculationResultKt.resultAttribute {
                  filter = "((has(banner_ad.viewable) && banner_ad.viewable == true))"
                  metricSpec = metricSpec { reach = MetricSpecKt.reachParams {} }
                  timeInterval = interval {
                    startTime = timestamp { seconds = 1736150400 }
                    endTime = timestamp { seconds = 1736755200 }
                  }
                  metricResult = metricResult { reach = MetricResultKt.reachResult { value = 1L } }
                }

              resultAttributes +=
                ReportKt.MetricCalculationResultKt.resultAttribute {
                  filter = "((has(banner_ad.viewable) && banner_ad.viewable == true))"
                  metricSpec = metricSpec { reach = MetricSpecKt.reachParams {} }
                  timeInterval = interval {
                    startTime = timestamp { seconds = 1736755200 }
                    endTime = timestamp { seconds = 1737360000 }
                  }
                  metricResult = metricResult { reach = MetricResultKt.reachResult { value = 1L } }
                }
            }
        }

      whenever(reportsMock.getReport(any())).thenReturn(report)

      job.execute()

      val requestCaptor = argumentCaptor<CreateReportResultRequest>()
      verifyBlocking(reportResultsMock, times(1)) { createReportResult(requestCaptor.capture()) }
      assertThat(requestCaptor.firstValue.reportResult.reportingSetResultsCount).isEqualTo(1)
      assertThat(
          requestCaptor.firstValue.reportResult.reportingSetResultsList
            .single()
            .value
            .reportingWindowResultsList
        )
        .containsExactly(
          ReportResultKt.ReportingSetResultKt.reportingWindowEntry {
            key =
              ReportResultKt.ReportingSetResultKt.reportingWindow {
                end = date {
                  year = 2025
                  month = 1
                  day = 13
                }
              }
            value =
              ReportResultKt.ReportingSetResultKt.reportingWindowResult {
                noisyReportResultValues =
                  ReportResultKt.ReportingSetResultKt.ReportingWindowResultKt
                    .noisyReportResultValues {
                      cumulativeResults =
                        ReportResultKt.ReportingSetResultKt.ReportingWindowResultKt
                          .NoisyReportResultValuesKt
                          .noisyMetricSet {
                            reach =
                              ReportResultKt.ReportingSetResultKt.ReportingWindowResultKt
                                .NoisyReportResultValuesKt
                                .NoisyMetricSetKt
                                .reachResult { value = 1 }
                          }
                    }
              }
          },
          ReportResultKt.ReportingSetResultKt.reportingWindowEntry {
            key =
              ReportResultKt.ReportingSetResultKt.reportingWindow {
                end = date {
                  year = 2025
                  month = 1
                  day = 20
                }
              }
            value =
              ReportResultKt.ReportingSetResultKt.reportingWindowResult {
                noisyReportResultValues =
                  ReportResultKt.ReportingSetResultKt.ReportingWindowResultKt
                    .noisyReportResultValues {
                      cumulativeResults =
                        ReportResultKt.ReportingSetResultKt.ReportingWindowResultKt
                          .NoisyReportResultValuesKt
                          .noisyMetricSet {
                            reach =
                              ReportResultKt.ReportingSetResultKt.ReportingWindowResultKt
                                .NoisyReportResultValuesKt
                                .NoisyMetricSetKt
                                .reachResult { value = 1 }
                          }
                    }
              }
          },
        )
    }

  @Test
  fun `execute only gets report when report for basic report is RUNNING`(): Unit = runBlocking {
    whenever(reportsMock.getReport(any())).thenReturn(REPORT.copy { state = Report.State.RUNNING })
    job.execute()

    verifyProtoArgument(basicReportsMock, BasicReportsCoroutineImplBase::listBasicReports)
      .isEqualTo(
        listBasicReportsRequest {
          filter =
            ListBasicReportsRequestKt.filter {
              cmmsMeasurementConsumerId = CMMS_MEASUREMENT_CONSUMER_ID
              state = BasicReport.State.REPORT_CREATED
            }
          pageSize = BATCH_SIZE
        }
      )

    verifyProtoArgument(reportsMock, ReportsCoroutineImplBase::getReport)
      .isEqualTo(
        getReportRequest {
          name =
            ReportKey(CMMS_MEASUREMENT_CONSUMER_ID, INTERNAL_BASIC_REPORT.externalReportId).toName()
        }
      )

    verify(basicReportsMock, times(0)).failBasicReport(any())
  }

  @Test
  fun `execute sets basic report to FAILED when report for basic report is FAILED`(): Unit =
    runBlocking {
      whenever(reportsMock.getReport(any())).thenReturn(REPORT.copy { state = Report.State.FAILED })

      job.execute()

      verifyProtoArgument(basicReportsMock, BasicReportsCoroutineImplBase::listBasicReports)
        .isEqualTo(
          listBasicReportsRequest {
            filter =
              ListBasicReportsRequestKt.filter {
                cmmsMeasurementConsumerId = CMMS_MEASUREMENT_CONSUMER_ID
                state = BasicReport.State.REPORT_CREATED
              }
            pageSize = BATCH_SIZE
          }
        )

      verifyProtoArgument(reportsMock, ReportsCoroutineImplBase::getReport)
        .isEqualTo(
          getReportRequest {
            name =
              ReportKey(CMMS_MEASUREMENT_CONSUMER_ID, INTERNAL_BASIC_REPORT.externalReportId)
                .toName()
          }
        )

      verifyProtoArgument(basicReportsMock, BasicReportsCoroutineImplBase::failBasicReport)
        .isEqualTo(
          failBasicReportRequest {
            cmmsMeasurementConsumerId = CMMS_MEASUREMENT_CONSUMER_ID
            externalBasicReportId = INTERNAL_BASIC_REPORT.externalBasicReportId
          }
        )
    }

  @Test
  fun `execute gets report for basic report when attempt fails for a previous basic report`():
    Unit = runBlocking {
    whenever(basicReportsMock.listBasicReports(any()))
      .thenReturn(
        listBasicReportsResponse {
          basicReports += INTERNAL_BASIC_REPORT
          basicReports += INTERNAL_BASIC_REPORT
        }
      )
    whenever(reportsMock.getReport(any()))
      .thenThrow(Status.UNKNOWN.asRuntimeException())
      .thenReturn(REPORT)

    job.execute()

    verify(reportsMock, times(2)).getReport(any())
  }

  @Test
  fun `execute processes basic reports for 2 different MCs`(): Unit = runBlocking {
    val measurementConsumerConfigs = measurementConsumerConfigs {
      configs[MEASUREMENT_CONSUMER_NAME] = measurementConsumerConfig {
        apiKey = "123"
        offlinePrincipal = "principals/mc-user"
      }
      configs[MEASUREMENT_CONSUMER_NAME_2] = measurementConsumerConfig {
        apiKey = "123"
        offlinePrincipal = "principals/mc2-user"
      }
    }

    job =
      BasicReportsReportsJob(
        measurementConsumerConfigs,
        BasicReportsCoroutineStub(grpcTestServerRule.channel),
        ReportsCoroutineStub(grpcTestServerRule.channel),
        ReportingSetsCoroutineStub(grpcTestServerRule.channel),
        MetricCalculationSpecsCoroutineStub(grpcTestServerRule.channel),
        ReportResultsCoroutineStub(grpcTestServerRule.channel),
        TEST_EVENT_DESCRIPTOR,
      )

    job.execute()

    val listBasicReportsCaptor: KArgumentCaptor<ListBasicReportsRequest> = argumentCaptor()
    verifyBlocking(basicReportsMock, times(2)) {
      listBasicReports(listBasicReportsCaptor.capture())
    }
    assertThat(listBasicReportsCaptor.allValues)
      .containsExactly(
        listBasicReportsRequest {
          filter =
            ListBasicReportsRequestKt.filter {
              cmmsMeasurementConsumerId = CMMS_MEASUREMENT_CONSUMER_ID
              state = BasicReport.State.REPORT_CREATED
            }
          pageSize = BATCH_SIZE
        },
        listBasicReportsRequest {
          filter =
            ListBasicReportsRequestKt.filter {
              cmmsMeasurementConsumerId = CMMS_MEASUREMENT_CONSUMER_ID_2
              state = BasicReport.State.REPORT_CREATED
            }
          pageSize = BATCH_SIZE
        },
      )
  }

  companion object {
    private val TEST_EVENT_DESCRIPTOR = EventDescriptor(TestEvent.getDescriptor())

    /** Descriptors of repeated fields in [ReportResult] that are treated as unordered lists. */
    private val REPORT_RESULT_UNORDERED_LISTS = buildList {
      val reportResultDescriptor = ReportResult.getDescriptor()
      add(reportResultDescriptor.findFieldByNumber(ReportResult.REPORTING_SET_RESULTS_FIELD_NUMBER))
      val reportingSetResultDescriptor = ReportResult.ReportingSetResult.getDescriptor()
      add(
        reportingSetResultDescriptor.findFieldByNumber(
          ReportResult.ReportingSetResult.REPORTING_WINDOW_RESULTS_FIELD_NUMBER
        )
      )
    }

    private const val BATCH_SIZE = 10

    private const val CMMS_MEASUREMENT_CONSUMER_ID = "A123"
    private const val MEASUREMENT_CONSUMER_NAME =
      "measurementConsumers/${CMMS_MEASUREMENT_CONSUMER_ID}"
    private const val CMMS_MEASUREMENT_CONSUMER_ID_2 = "A1234"
    private const val MEASUREMENT_CONSUMER_NAME_2 =
      "measurementConsumers/${CMMS_MEASUREMENT_CONSUMER_ID_2}"

    private const val COMPOSITE_REPORTING_SET_ID = "c124"
    private const val COMPOSITE_REPORTING_SET_NAME =
      "${MEASUREMENT_CONSUMER_NAME}/reportingSets/${COMPOSITE_REPORTING_SET_ID}"

    private const val METRIC_CALCULATION_SPEC_ID = "m123"
    private const val METRIC_CALCULATION_SPEC_NAME =
      "${MEASUREMENT_CONSUMER_NAME}/metricCalculationSpecs/${METRIC_CALCULATION_SPEC_ID}"

    private val MEASUREMENT_CONSUMER_CONFIGS = measurementConsumerConfigs {
      configs[MEASUREMENT_CONSUMER_NAME] = measurementConsumerConfig {
        apiKey = "123"
        offlinePrincipal = "principals/mc-user"
      }
    }

    private val CAMPAIGN_GROUP = reportingSet {
      cmmsMeasurementConsumerId = CMMS_MEASUREMENT_CONSUMER_ID
      externalReportingSetId = "1234"
      externalCampaignGroupId = "1234"
      displayName = "displayName"

      primitive =
        ReportingSetKt.primitive {
          eventGroupKeys +=
            ReportingSetKt.PrimitiveKt.eventGroupKey {
              cmmsDataProviderId = "1234"
              cmmsEventGroupId = "1234"
            }

          eventGroupKeys +=
            ReportingSetKt.PrimitiveKt.eventGroupKey {
              cmmsDataProviderId = "1234"
              cmmsEventGroupId = "1235"
            }
        }
    }

    private val INTERNAL_BASIC_REPORT = basicReport {
      cmmsMeasurementConsumerId = CMMS_MEASUREMENT_CONSUMER_ID
      externalReportId = "1234"
      externalCampaignGroupId = CAMPAIGN_GROUP.externalReportingSetId
      details = basicReportDetails {
        impressionQualificationFilters += reportingImpressionQualificationFilter {
          filterSpecs += impressionQualificationFilterSpec {
            mediaType = MediaType.DISPLAY
            filters += eventFilter {
              terms += eventTemplateField {
                path = "banner_ad.viewable"
                value = EventTemplateFieldKt.fieldValue { boolValue = true }
              }
            }
          }
        }
        reportingInterval = reportingInterval {
          reportStart = dateTime {
            year = 2025
            month = 1
            day = 6
            timeZone = timeZone { id = "America/Los_Angeles" }
          }
          reportEnd = date {
            year = 2025
            month = 1
            day = 2
          }
        }
        resultGroupSpecs += resultGroupSpec { dimensionSpec = dimensionSpec {} }
      }
    }

    private val REPORT = report {
      reportingMetricEntries +=
        ReportKt.reportingMetricEntry {
          key = COMPOSITE_REPORTING_SET_NAME
          value =
            ReportKt.reportingMetricCalculationSpec {
              metricCalculationSpecs += METRIC_CALCULATION_SPEC_NAME
            }
        }
      state = Report.State.SUCCEEDED
      reportingInterval =
        ReportKt.reportingInterval {
          reportStart = dateTime {
            year = 2025
            month = 1
            day = 6
            timeZone = timeZone { id = "America/Los_Angeles" }
          }
          reportEnd = date {
            year = 2025
            month = 1
            day = 2
          }
        }
      createTime = timestamp { seconds = 50 }
    }

    private val PRIMITIVE_REPORTING_SET = reportingSet {
      cmmsMeasurementConsumerId = CMMS_MEASUREMENT_CONSUMER_ID
      externalReportingSetId = "p1234"
      externalCampaignGroupId = CAMPAIGN_GROUP.externalReportingSetId

      primitive =
        ReportingSetKt.primitive {
          eventGroupKeys +=
            ReportingSetKt.PrimitiveKt.eventGroupKey {
              cmmsDataProviderId = "1234"
              cmmsEventGroupId = "1234"
            }
        }
    }

    private val PRIMITIVE_REPORTING_SET_2 = reportingSet {
      cmmsMeasurementConsumerId = CMMS_MEASUREMENT_CONSUMER_ID
      externalReportingSetId = "p12342"
      externalCampaignGroupId = CAMPAIGN_GROUP.externalReportingSetId

      primitive =
        ReportingSetKt.primitive {
          eventGroupKeys +=
            ReportingSetKt.PrimitiveKt.eventGroupKey {
              cmmsDataProviderId = "1234"
              cmmsEventGroupId = "1235"
            }
        }
    }

    private val COMPOSITE_REPORTING_SET = reportingSet {
      cmmsMeasurementConsumerId = CMMS_MEASUREMENT_CONSUMER_ID
      externalReportingSetId = "c1234"
      externalCampaignGroupId = CAMPAIGN_GROUP.externalReportingSetId

      composite =
        ReportingSetKt.setExpression {
          lhs =
            ReportingSetKt.SetExpressionKt.operand {
              externalReportingSetId = PRIMITIVE_REPORTING_SET.externalReportingSetId
            }
          rhs =
            ReportingSetKt.SetExpressionKt.operand {
              externalReportingSetId = PRIMITIVE_REPORTING_SET_2.externalReportingSetId
            }
        }
    }

    private val NON_CUMULATIVE_METRIC_CALCULATION_SPEC = metricCalculationSpec {
      cmmsMeasurementConsumerId = CMMS_MEASUREMENT_CONSUMER_ID
      externalMetricCalculationSpecId = "noncumulative"
      externalCampaignGroupId = CAMPAIGN_GROUP.externalReportingSetId
      details =
        MetricCalculationSpecKt.details {
          metricFrequencySpec =
            MetricCalculationSpecKt.metricFrequencySpec {
              weekly =
                MetricCalculationSpecKt.MetricFrequencySpecKt.weekly {
                  dayOfWeek = DayOfWeek.MONDAY
                }
            }
          trailingWindow =
            MetricCalculationSpecKt.trailingWindow {
              count = 1
              increment = MetricCalculationSpec.TrailingWindow.Increment.WEEK
            }
        }
    }

    private val CUMULATIVE_WEEKLY_METRIC_CALCULATION_SPEC = metricCalculationSpec {
      cmmsMeasurementConsumerId = CMMS_MEASUREMENT_CONSUMER_ID
      externalMetricCalculationSpecId = "cumulative-weekly"
      externalCampaignGroupId = CAMPAIGN_GROUP.externalReportingSetId
      details =
        MetricCalculationSpecKt.details {
          metricFrequencySpec =
            MetricCalculationSpecKt.metricFrequencySpec {
              weekly =
                MetricCalculationSpecKt.MetricFrequencySpecKt.weekly {
                  dayOfWeek = DayOfWeek.MONDAY
                }
            }
        }
    }

    private val TOTAL_METRIC_CALCULATION_SPEC = metricCalculationSpec {
      cmmsMeasurementConsumerId = CMMS_MEASUREMENT_CONSUMER_ID
      externalMetricCalculationSpecId = "total"
      externalCampaignGroupId = CAMPAIGN_GROUP.externalReportingSetId
    }
  }
}<|MERGE_RESOLUTION|>--- conflicted
+++ resolved
@@ -472,11 +472,7 @@
                       externalReportingSetId = PRIMITIVE_REPORTING_SET.externalReportingSetId
                       vennDiagramRegionType = ReportResult.VennDiagramRegionType.PRIMITIVE
                       custom = true
-<<<<<<< HEAD
-                      metricFrequencyType = ReportResult.MetricFrequencyType.WEEKLY
-=======
                       metricFrequencySpec = metricFrequencySpec { weekly = DayOfWeek.MONDAY }
->>>>>>> 956aacc4
                       groupings += eventTemplateField {
                         path = "person.age_group"
                         value = EventTemplateFieldKt.fieldValue { enumValue = "YEARS_18_TO_34" }
@@ -499,11 +495,7 @@
                         ReportResultKt.ReportingSetResultKt.reportingWindowEntry {
                           key =
                             ReportResultKt.ReportingSetResultKt.reportingWindow {
-<<<<<<< HEAD
-                              start = date {
-=======
                               nonCumulativeStart = date {
->>>>>>> 956aacc4
                                 year = 2025
                                 month = 1
                                 day = 6
@@ -561,11 +553,7 @@
                         ReportResultKt.ReportingSetResultKt.reportingWindowEntry {
                           key =
                             ReportResultKt.ReportingSetResultKt.reportingWindow {
-<<<<<<< HEAD
-                              start = date {
-=======
                               nonCumulativeStart = date {
->>>>>>> 956aacc4
                                 year = 2025
                                 month = 1
                                 day = 13
@@ -605,11 +593,7 @@
                       externalReportingSetId = PRIMITIVE_REPORTING_SET.externalReportingSetId
                       vennDiagramRegionType = ReportResult.VennDiagramRegionType.PRIMITIVE
                       custom = true
-<<<<<<< HEAD
-                      metricFrequencyType = ReportResult.MetricFrequencyType.WEEKLY
-=======
                       metricFrequencySpec = metricFrequencySpec { weekly = DayOfWeek.MONDAY }
->>>>>>> 956aacc4
                       groupings += eventTemplateField {
                         path = "person.age_group"
                         value = EventTemplateFieldKt.fieldValue { enumValue = "YEARS_35_TO_54" }
@@ -631,11 +615,7 @@
                         ReportResultKt.ReportingSetResultKt.reportingWindowEntry {
                           key =
                             ReportResultKt.ReportingSetResultKt.reportingWindow {
-<<<<<<< HEAD
-                              start = date {
-=======
                               nonCumulativeStart = date {
->>>>>>> 956aacc4
                                 year = 2025
                                 month = 1
                                 day = 6
@@ -675,11 +655,7 @@
                       externalReportingSetId = COMPOSITE_REPORTING_SET.externalReportingSetId
                       vennDiagramRegionType = ReportResult.VennDiagramRegionType.UNION
                       custom = true
-<<<<<<< HEAD
-                      metricFrequencyType = ReportResult.MetricFrequencyType.TOTAL
-=======
                       metricFrequencySpec = metricFrequencySpec { total = true }
->>>>>>> 956aacc4
                       groupings += eventTemplateField {
                         path = "person.age_group"
                         value = EventTemplateFieldKt.fieldValue { enumValue = "YEARS_18_TO_34" }
@@ -1202,11 +1178,7 @@
           requestCaptor.firstValue.reportResult.reportingSetResultsList
             .single()
             .key
-<<<<<<< HEAD
-            .metricFrequencyType
-=======
             .metricFrequencySpec
->>>>>>> 956aacc4
         )
         .isEqualTo(metricFrequencySpec { weekly = DayOfWeek.MONDAY })
     }
@@ -1257,15 +1229,9 @@
         requestCaptor.firstValue.reportResult.reportingSetResultsList
           .single()
           .key
-<<<<<<< HEAD
-          .metricFrequencyType
-      )
-      .isEqualTo(ReportResult.MetricFrequencyType.TOTAL)
-=======
           .metricFrequencySpec
       )
       .isEqualTo(metricFrequencySpec { total = true })
->>>>>>> 956aacc4
   }
 
   @Test
@@ -1702,11 +1668,7 @@
         ReportResultKt.ReportingSetResultKt.reportingWindowEntry {
           key =
             ReportResultKt.ReportingSetResultKt.reportingWindow {
-<<<<<<< HEAD
-              start = date {
-=======
               nonCumulativeStart = date {
->>>>>>> 956aacc4
                 year = 2025
                 month = 1
                 day = 6
@@ -1897,11 +1859,7 @@
           ReportResultKt.ReportingSetResultKt.reportingWindowEntry {
             key =
               ReportResultKt.ReportingSetResultKt.reportingWindow {
-<<<<<<< HEAD
-                start = date {
-=======
                 nonCumulativeStart = date {
->>>>>>> 956aacc4
                   year = 2025
                   month = 1
                   day = 6
