--- conflicted
+++ resolved
@@ -337,16 +337,6 @@
                       day = 2
                     }
                   }
-<<<<<<< HEAD
-=======
-                  increment =
-                    Timestamps.between(
-                      startTime,
-                      INTERNAL_REPORT_SCHEDULE_ITERATION.reportEventTime,
-                    )
-                  intervalCount = 1
-                }
->>>>>>> 271eafc8
               }
           }
         )
@@ -1275,16 +1265,6 @@
                       day = 2
                     }
                   }
-<<<<<<< HEAD
-=======
-                  increment =
-                    Timestamps.between(
-                      startTime,
-                      INTERNAL_REPORT_SCHEDULE_ITERATION.reportEventTime,
-                    )
-                  intervalCount = 1
-                }
->>>>>>> 271eafc8
               }
           }
         )
