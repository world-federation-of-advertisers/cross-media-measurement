--- conflicted
+++ resolved
@@ -1,33 +1,45 @@
 load("@io_bazel_rules_kotlin//kotlin:jvm.bzl", "kt_jvm_test")
 
 kt_jvm_test(
-<<<<<<< HEAD
     name = "DataProvidersServiceTest",
     srcs = ["DataProvidersServiceTest.kt"],
     associates = [
         "//src/main/kotlin/org/wfanet/measurement/reporting/service/api/v2alpha:data_providers_service",
     ],
     test_class = "org.wfanet.measurement.reporting.service.api.v2alpha.DataProvidersServiceTest",
-=======
+    deps = [
+        "//src/main/kotlin/org/wfanet/measurement/api:api_key_constants",
+        "//src/main/kotlin/org/wfanet/measurement/api/v2alpha:principal_server_interceptor",
+        "//src/main/kotlin/org/wfanet/measurement/reporting/service/api/v2alpha:principal_server_interceptor",
+        "//src/main/proto/wfa/measurement/api/v2alpha:data_provider_kt_jvm_proto",
+        "//src/main/proto/wfa/measurement/api/v2alpha:data_providers_service_kt_jvm_grpc_proto",
+        "//src/main/proto/wfa/measurement/config/reporting:measurement_consumer_config_kt_jvm_proto",
+        "@wfa_common_jvm//imports/java/com/google/common/truth",
+        "@wfa_common_jvm//imports/java/com/google/common/truth/extensions/proto",
+        "@wfa_common_jvm//imports/java/com/google/protobuf",
+        "@wfa_common_jvm//imports/kotlin/kotlin/test",
+        "@wfa_common_jvm//imports/kotlin/kotlinx/coroutines:core",
+        "@wfa_common_jvm//imports/kotlin/org/mockito/kotlin",
+        "@wfa_common_jvm//src/main/kotlin/org/wfanet/measurement/common",
+        "@wfa_common_jvm//src/main/kotlin/org/wfanet/measurement/common/crypto/testing",
+        "@wfa_common_jvm//src/main/kotlin/org/wfanet/measurement/common/crypto/tink",
+        "@wfa_common_jvm//src/main/kotlin/org/wfanet/measurement/common/grpc",
+        "@wfa_common_jvm//src/main/kotlin/org/wfanet/measurement/common/grpc/testing",
+        "@wfa_common_jvm//src/main/kotlin/org/wfanet/measurement/common/testing",
+        "@wfa_consent_signaling_client//src/main/kotlin/org/wfanet/measurement/consent/client/common:key_handles",
+    ],
+)
+
+kt_jvm_test(
     name = "EventGroupMetadataDescriptorsServiceTest",
     srcs = ["EventGroupMetadataDescriptorsServiceTest.kt"],
     associates = [
         "//src/main/kotlin/org/wfanet/measurement/reporting/service/api/v2alpha:event_group_metadata_descriptors_service",
     ],
     test_class = "org.wfanet.measurement.reporting.service.api.v2alpha.EventGroupMetadataDescriptorsServiceTest",
->>>>>>> ac8956d3
-    deps = [
-        "//src/main/kotlin/org/wfanet/measurement/api:api_key_constants",
-        "//src/main/kotlin/org/wfanet/measurement/api/v2alpha:principal_server_interceptor",
-        "//src/main/kotlin/org/wfanet/measurement/reporting/service/api/v2alpha:principal_server_interceptor",
-<<<<<<< HEAD
-        "//src/main/proto/wfa/measurement/api/v2alpha:data_provider_kt_jvm_proto",
-        "//src/main/proto/wfa/measurement/api/v2alpha:data_providers_service_kt_jvm_grpc_proto",
-=======
         "//src/main/proto/wfa/measurement/api/v2alpha:event_group_metadata_descriptor_kt_jvm_proto",
         "//src/main/proto/wfa/measurement/api/v2alpha:event_group_metadata_descriptors_service_kt_jvm_grpc_proto",
         "//src/main/proto/wfa/measurement/api/v2alpha/event_group_metadata/testing:test_metadata_messages_kt_jvm_proto",
->>>>>>> ac8956d3
         "//src/main/proto/wfa/measurement/config/reporting:measurement_consumer_config_kt_jvm_proto",
         "@wfa_common_jvm//imports/java/com/google/common/truth",
         "@wfa_common_jvm//imports/java/com/google/common/truth/extensions/proto",
@@ -36,18 +48,9 @@
         "@wfa_common_jvm//imports/kotlin/kotlinx/coroutines:core",
         "@wfa_common_jvm//imports/kotlin/org/mockito/kotlin",
         "@wfa_common_jvm//src/main/kotlin/org/wfanet/measurement/common",
-<<<<<<< HEAD
-        "@wfa_common_jvm//src/main/kotlin/org/wfanet/measurement/common/crypto/testing",
-        "@wfa_common_jvm//src/main/kotlin/org/wfanet/measurement/common/crypto/tink",
-        "@wfa_common_jvm//src/main/kotlin/org/wfanet/measurement/common/grpc",
-        "@wfa_common_jvm//src/main/kotlin/org/wfanet/measurement/common/grpc/testing",
-        "@wfa_common_jvm//src/main/kotlin/org/wfanet/measurement/common/testing",
-        "@wfa_consent_signaling_client//src/main/kotlin/org/wfanet/measurement/consent/client/common:key_handles",
-=======
-        "@wfa_common_jvm//src/main/kotlin/org/wfanet/measurement/common/grpc",
-        "@wfa_common_jvm//src/main/kotlin/org/wfanet/measurement/common/grpc/testing",
-        "@wfa_common_jvm//src/main/kotlin/org/wfanet/measurement/common/testing",
->>>>>>> ac8956d3
+        "@wfa_common_jvm//src/main/kotlin/org/wfanet/measurement/common/grpc",
+        "@wfa_common_jvm//src/main/kotlin/org/wfanet/measurement/common/grpc/testing",
+        "@wfa_common_jvm//src/main/kotlin/org/wfanet/measurement/common/testing",
     ],
 )
 
