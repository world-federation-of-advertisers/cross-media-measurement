/*
 * Copyright 2023 The Cross-Media Measurement Authors
 *
 * Licensed under the Apache License, Version 2.0 (the "License");
 * you may not use this file except in compliance with the License.
 * You may obtain a copy of the License at
 *
 *     http://www.apache.org/licenses/LICENSE-2.0
 *
 * Unless required by applicable law or agreed to in writing, software
 * distributed under the License is distributed on an "AS IS" BASIS,
 * WITHOUT WARRANTIES OR CONDITIONS OF ANY KIND, either express or implied.
 * See the License for the specific language governing permissions and
 * limitations under the License.
 */

package org.wfanet.measurement.reporting.service.api.v2alpha

import com.google.common.truth.Truth.assertThat
import com.google.common.truth.extensions.proto.ProtoTruth.assertThat
import com.google.protobuf.duration
import com.google.protobuf.timestamp
import com.google.protobuf.util.Durations
import com.google.type.Interval
import com.google.type.interval
import io.grpc.Status
import io.grpc.StatusRuntimeException
import java.time.Duration
import java.time.Instant
import kotlin.test.assertFailsWith
import kotlinx.coroutines.flow.flowOf
import kotlinx.coroutines.runBlocking
import org.junit.Before
import org.junit.Rule
import org.junit.Test
import org.junit.runner.RunWith
import org.junit.runners.JUnit4
import org.mockito.kotlin.KArgumentCaptor
import org.mockito.kotlin.any
import org.mockito.kotlin.argumentCaptor
import org.mockito.kotlin.eq
import org.mockito.kotlin.times
import org.mockito.kotlin.verifyBlocking
import org.mockito.kotlin.whenever
import org.wfanet.measurement.api.v2alpha.DataProviderKey
import org.wfanet.measurement.api.v2alpha.MeasurementConsumerKey
import org.wfanet.measurement.api.v2alpha.withDataProviderPrincipal
import org.wfanet.measurement.common.base64UrlEncode
import org.wfanet.measurement.common.grpc.testing.GrpcTestServerRule
import org.wfanet.measurement.common.grpc.testing.mockService
import org.wfanet.measurement.common.identity.ExternalId
import org.wfanet.measurement.common.testing.verifyProtoArgument
import org.wfanet.measurement.common.toProtoTime
import org.wfanet.measurement.config.reporting.MetricSpecConfigKt
import org.wfanet.measurement.config.reporting.measurementConsumerConfig
import org.wfanet.measurement.config.reporting.metricSpecConfig
import org.wfanet.measurement.internal.reporting.v2.BatchGetMetricCalculationSpecsRequest
import org.wfanet.measurement.internal.reporting.v2.MetricCalculationSpecKt as InternalMetricCalculationSpecKt
import org.wfanet.measurement.internal.reporting.v2.MetricCalculationSpecsGrpcKt.MetricCalculationSpecsCoroutineImplBase
import org.wfanet.measurement.internal.reporting.v2.MetricCalculationSpecsGrpcKt.MetricCalculationSpecsCoroutineStub as InternalMetricCalculationSpecsCoroutineStub
import org.wfanet.measurement.internal.reporting.v2.MetricSpec as InternalMetricSpec
import org.wfanet.measurement.internal.reporting.v2.MetricSpecKt as InternalMetricSpecKt
import org.wfanet.measurement.internal.reporting.v2.Report as InternalReport
import org.wfanet.measurement.internal.reporting.v2.ReportKt as InternalReportKt
import org.wfanet.measurement.internal.reporting.v2.ReportsGrpcKt.ReportsCoroutineImplBase
import org.wfanet.measurement.internal.reporting.v2.ReportsGrpcKt.ReportsCoroutineStub as InternalReportsCoroutineStub
import org.wfanet.measurement.internal.reporting.v2.StreamReportsRequestKt
import org.wfanet.measurement.internal.reporting.v2.batchGetMetricCalculationSpecsResponse
import org.wfanet.measurement.internal.reporting.v2.copy
import org.wfanet.measurement.internal.reporting.v2.createReportRequest as internalCreateReportRequest
import org.wfanet.measurement.internal.reporting.v2.getReportRequest as internalGetReportRequest
import org.wfanet.measurement.internal.reporting.v2.metricCalculationSpec as internalMetricCalculationSpec
import org.wfanet.measurement.internal.reporting.v2.metricSpec as internalMetricSpec
import org.wfanet.measurement.internal.reporting.v2.periodicTimeInterval as internalPeriodicTimeInterval
import org.wfanet.measurement.internal.reporting.v2.report as internalReport
import org.wfanet.measurement.internal.reporting.v2.streamReportsRequest
import org.wfanet.measurement.internal.reporting.v2.timeIntervals as Intervals
import org.wfanet.measurement.reporting.service.api.v2alpha.ReportScheduleNameServerInterceptor.Companion.withReportScheduleAndMeasurementConsumerPrincipal
import org.wfanet.measurement.reporting.v2alpha.BatchCreateMetricsRequest
import org.wfanet.measurement.reporting.v2alpha.BatchGetMetricsRequest
import org.wfanet.measurement.reporting.v2alpha.ListReportsPageTokenKt
import org.wfanet.measurement.reporting.v2alpha.ListReportsRequest
import org.wfanet.measurement.reporting.v2alpha.Metric
import org.wfanet.measurement.reporting.v2alpha.MetricResultKt.reachResult
import org.wfanet.measurement.reporting.v2alpha.MetricResultKt.watchDurationResult
import org.wfanet.measurement.reporting.v2alpha.MetricSpec
import org.wfanet.measurement.reporting.v2alpha.MetricSpecKt
import org.wfanet.measurement.reporting.v2alpha.MetricsGrpcKt.MetricsCoroutineImplBase
import org.wfanet.measurement.reporting.v2alpha.MetricsGrpcKt.MetricsCoroutineStub
import org.wfanet.measurement.reporting.v2alpha.Report
import org.wfanet.measurement.reporting.v2alpha.ReportKt
import org.wfanet.measurement.reporting.v2alpha.ReportingSet
import org.wfanet.measurement.reporting.v2alpha.ReportingSetKt
import org.wfanet.measurement.reporting.v2alpha.batchCreateMetricsRequest
import org.wfanet.measurement.reporting.v2alpha.batchCreateMetricsResponse
import org.wfanet.measurement.reporting.v2alpha.batchGetMetricsRequest
import org.wfanet.measurement.reporting.v2alpha.batchGetMetricsResponse
import org.wfanet.measurement.reporting.v2alpha.copy
import org.wfanet.measurement.reporting.v2alpha.createMetricRequest
import org.wfanet.measurement.reporting.v2alpha.createReportRequest
import org.wfanet.measurement.reporting.v2alpha.getReportRequest
import org.wfanet.measurement.reporting.v2alpha.listReportsPageToken
import org.wfanet.measurement.reporting.v2alpha.listReportsRequest
import org.wfanet.measurement.reporting.v2alpha.listReportsResponse
import org.wfanet.measurement.reporting.v2alpha.metric
import org.wfanet.measurement.reporting.v2alpha.metricResult
import org.wfanet.measurement.reporting.v2alpha.metricSpec
import org.wfanet.measurement.reporting.v2alpha.periodicTimeInterval
import org.wfanet.measurement.reporting.v2alpha.report
import org.wfanet.measurement.reporting.v2alpha.reportingSet
import org.wfanet.measurement.reporting.v2alpha.timeIntervals

private const val DEFAULT_PAGE_SIZE = 50
private const val MAX_PAGE_SIZE = 1000

private const val METRIC_ID_PREFIX = "a"

// Authentication key
private const val API_AUTHENTICATION_KEY = "nR5QPN7ptx"

// Metric Specs
private const val NUMBER_VID_BUCKETS = 300
private const val REACH_ONLY_VID_SAMPLING_WIDTH = 3.0f / NUMBER_VID_BUCKETS
private const val REACH_ONLY_VID_SAMPLING_START = 0.0f
private const val REACH_ONLY_REACH_EPSILON = 0.0041

private const val REACH_FREQUENCY_VID_SAMPLING_WIDTH = 5.0f / NUMBER_VID_BUCKETS
private const val REACH_FREQUENCY_VID_SAMPLING_START = 48.0f / NUMBER_VID_BUCKETS
private const val REACH_FREQUENCY_REACH_EPSILON = 0.0033
private const val REACH_FREQUENCY_FREQUENCY_EPSILON = 0.115
private const val REACH_FREQUENCY_MAXIMUM_FREQUENCY = 10

private const val IMPRESSION_VID_SAMPLING_WIDTH = 62.0f / NUMBER_VID_BUCKETS
private const val IMPRESSION_VID_SAMPLING_START = 143.0f / NUMBER_VID_BUCKETS
private const val IMPRESSION_EPSILON = 0.0011
private const val IMPRESSION_MAXIMUM_FREQUENCY_PER_USER = 60

private const val WATCH_DURATION_VID_SAMPLING_WIDTH = 95.0f / NUMBER_VID_BUCKETS
private const val WATCH_DURATION_VID_SAMPLING_START = 205.0f / NUMBER_VID_BUCKETS
private const val WATCH_DURATION_EPSILON = 0.001
private val MAXIMUM_WATCH_DURATION_PER_USER = Durations.fromSeconds(4000)

private const val DIFFERENTIAL_PRIVACY_DELTA = 1e-12

private const val BATCH_CREATE_METRICS_LIMIT = 1000
private const val BATCH_GET_METRICS_LIMIT = 100

@RunWith(JUnit4::class)
class ReportsServiceTest {

  private data class InternalReports(
    val requestingReport: InternalReport,
    val initialReport: InternalReport,
    val pendingReport: InternalReport,
  )

  private val internalReportsMock: ReportsCoroutineImplBase = mockService {
    onBlocking {
        createReport(
          eq(
            internalCreateReportRequest {
              report = INTERNAL_REACH_REPORTS.requestingReport
              externalReportId = "report-id"
            }
          )
        )
      }
      .thenReturn(INTERNAL_REACH_REPORTS.initialReport)
    onBlocking {
        getReport(
          eq(
            internalGetReportRequest {
              cmmsMeasurementConsumerId =
                INTERNAL_REACH_REPORTS.initialReport.cmmsMeasurementConsumerId
              externalReportId = INTERNAL_REACH_REPORTS.initialReport.externalReportId
            }
          )
        )
      }
      .thenReturn(INTERNAL_REACH_REPORTS.pendingReport)
    onBlocking { streamReports(any()) }
      .thenReturn(
        flowOf(
          INTERNAL_REACH_REPORTS.pendingReport,
          INTERNAL_WATCH_DURATION_REPORTS.pendingReport,
        )
      )
  }

  private val metricsMock: MetricsCoroutineImplBase = mockService {
    onBlocking { batchCreateMetrics(any()) }
      .thenReturn(batchCreateMetricsResponse { metrics += RUNNING_REACH_METRIC })

    onBlocking { batchGetMetrics(any()) }
      .thenAnswer {
        val request = it.arguments[0] as BatchGetMetricsRequest
        val metricsMap =
          mapOf(
            RUNNING_REACH_METRIC.name to RUNNING_REACH_METRIC,
            RUNNING_WATCH_DURATION_METRIC.name to RUNNING_WATCH_DURATION_METRIC
          )
        batchGetMetricsResponse {
          metrics += request.namesList.map { metricName -> metricsMap.getValue(metricName) }
        }
      }
  }

  private val internalMetricCalculationSpecsMock: MetricCalculationSpecsCoroutineImplBase =
    mockService {
      onBlocking { batchGetMetricCalculationSpecs(any()) }
        .thenAnswer {
          val request = it.arguments[0] as BatchGetMetricCalculationSpecsRequest
          val metricCalculationSpecsMap =
            mapOf(
              INTERNAL_REACH_METRIC_CALCULATION_SPEC.externalMetricCalculationSpecId to
                INTERNAL_REACH_METRIC_CALCULATION_SPEC,
              INTERNAL_WATCH_DURATION_METRIC_CALCULATION_SPEC.externalMetricCalculationSpecId to
                INTERNAL_WATCH_DURATION_METRIC_CALCULATION_SPEC
            )
          batchGetMetricCalculationSpecsResponse {
            metricCalculationSpecs +=
              request.externalMetricCalculationSpecIdsList.map { id ->
                metricCalculationSpecsMap.getValue(id)
              }
          }
        }
    }

  @get:Rule
  val grpcTestServerRule = GrpcTestServerRule {
    addService(internalReportsMock)
    addService(metricsMock)
    addService(internalMetricCalculationSpecsMock)
  }

  private lateinit var service: ReportsService

  @Before
  fun initService() {
    service =
      ReportsService(
        InternalReportsCoroutineStub(grpcTestServerRule.channel),
        InternalMetricCalculationSpecsCoroutineStub(grpcTestServerRule.channel),
        MetricsCoroutineStub(grpcTestServerRule.channel),
        METRIC_SPEC_CONFIG
      )
  }

  @Test
  fun `createReport returns report with one metric created`() {
    val request = createReportRequest {
      parent = MEASUREMENT_CONSUMER_KEYS.first().toName()
      report =
        PENDING_REACH_REPORT.copy {
          clearName()
          clearCreateTime()
          clearState()
        }
      reportId = "report-id"
    }
    val result =
      withMeasurementConsumerPrincipal(MEASUREMENT_CONSUMER_KEYS.first().toName(), CONFIG) {
        runBlocking { service.createReport(request) }
      }

    verifyProtoArgument(metricsMock, MetricsCoroutineImplBase::batchCreateMetrics)
      .isEqualTo(
        batchCreateMetricsRequest {
          parent = MEASUREMENT_CONSUMER_KEYS.first().toName()
          requests += createMetricRequest {
            parent = MEASUREMENT_CONSUMER_KEYS.first().toName()
            metric = REQUESTING_REACH_METRIC
            requestId = ExternalId(REACH_METRIC_ID_BASE_LONG).apiId.value
            metricId = "$METRIC_ID_PREFIX$requestId"
          }
        }
      )

    assertThat(result).isEqualTo(PENDING_REACH_REPORT)
  }

  @Test
  fun `createReport returns report with one metric created when report schedule name set`() {
    val externalReportScheduleId = "external-report-schedule-id"
    runBlocking {
      whenever(
          internalReportsMock.createReport(
            eq(
              internalCreateReportRequest {
                report = INTERNAL_REACH_REPORTS.requestingReport
                externalReportId = "report-id"
                this.externalReportScheduleId = externalReportScheduleId
              }
            )
          )
        )
        .thenReturn(
          INTERNAL_REACH_REPORTS.initialReport.copy {
            this.externalReportScheduleId = externalReportScheduleId
          }
        )

      whenever(
          internalReportsMock.getReport(
            eq(
              internalGetReportRequest {
                cmmsMeasurementConsumerId =
                  INTERNAL_REACH_REPORTS.initialReport.cmmsMeasurementConsumerId
                externalReportId = INTERNAL_REACH_REPORTS.initialReport.externalReportId
              }
            )
          )
        )
        .thenReturn(
          INTERNAL_REACH_REPORTS.pendingReport.copy {
            this.externalReportScheduleId = externalReportScheduleId
          }
        )
    }

    val request = createReportRequest {
      parent = MEASUREMENT_CONSUMER_KEYS.first().toName()
      report =
        PENDING_REACH_REPORT.copy {
          clearName()
          clearCreateTime()
          clearState()
        }
      reportId = "report-id"
    }

    val reportScheduleName =
      ReportScheduleKey(
          INTERNAL_REACH_REPORTS.initialReport.cmmsMeasurementConsumerId,
          externalReportScheduleId
        )
        .toName()

    val result =
      withReportScheduleAndMeasurementConsumerPrincipal(
        reportScheduleName,
        MEASUREMENT_CONSUMER_KEYS.first().toName(),
        CONFIG
      ) {
        runBlocking { service.createReport(request) }
      }

    verifyProtoArgument(metricsMock, MetricsGrpcKt.MetricsCoroutineImplBase::batchCreateMetrics)
      .isEqualTo(
        batchCreateMetricsRequest {
          parent = MEASUREMENT_CONSUMER_KEYS.first().toName()
          requests += createMetricRequest {
            parent = MEASUREMENT_CONSUMER_KEYS.first().toName()
            metric = REQUESTING_REACH_METRIC
            requestId = ExternalId(REACH_METRIC_ID_BASE_LONG).apiId.value
            metricId = "$METRIC_ID_PREFIX$requestId"
          }
        }
      )

    assertThat(result).isEqualTo(PENDING_REACH_REPORT.copy { reportSchedule = reportScheduleName })
  }

  @Test
  fun `createReport returns report when metric already succeeded`() = runBlocking {
    whenever(
        metricsMock.batchCreateMetrics(
          eq(
            batchCreateMetricsRequest {
              parent = MEASUREMENT_CONSUMER_KEYS.first().toName()
              requests += createMetricRequest {
                parent = MEASUREMENT_CONSUMER_KEYS.first().toName()
                metric = REQUESTING_REACH_METRIC
                requestId = ExternalId(REACH_METRIC_ID_BASE_LONG).apiId.value
                metricId = "$METRIC_ID_PREFIX$requestId"
              }
            }
          )
        )
      )
      .thenReturn(batchCreateMetricsResponse { metrics += SUCCEEDED_REACH_METRIC })

    val request = createReportRequest {
      parent = MEASUREMENT_CONSUMER_KEYS.first().toName()
      report =
        PENDING_REACH_REPORT.copy {
          clearName()
          clearCreateTime()
          clearState()
        }
      reportId = "report-id"
    }
    val result =
      withMeasurementConsumerPrincipal(MEASUREMENT_CONSUMER_KEYS.first().toName(), CONFIG) {
        runBlocking { service.createReport(request) }
      }

    assertThat(result).isEqualTo(SUCCEEDED_REACH_REPORT)
  }

  @Test
  fun `createReport returns report with two metrics when there are two time intervals`() =
    runBlocking {
      val targetReportingSet = PRIMITIVE_REPORTING_SETS.first()
      val timeIntervalsList =
        listOf(
          interval {
            startTime = START_TIME
            endTime = END_TIME
          },
          interval {
            startTime = END_TIME
            endTime = END_INSTANT.plus(Duration.ofDays(1)).toProtoTime()
          }
        )

      val intervals =
        listOf(
          interval {
            startTime = START_TIME
            endTime = END_TIME
          },
          interval {
            startTime = END_TIME
            endTime = END_INSTANT.plus(Duration.ofDays(1)).toProtoTime()
          }
        )

      val initialReportingMetrics: List<InternalReport.ReportingMetric> =
        intervals.map { timeInterval ->
          buildInitialReportingMetric(timeInterval, INTERNAL_REACH_METRIC_SPEC, listOf())
        }

      val (internalRequestingReport, internalInitialReport, internalPendingReport) =
        buildInternalReports(
          cmmsMeasurementConsumerId = MEASUREMENT_CONSUMER_KEYS.first().measurementConsumerId,
          timeIntervals = intervals,
          reportingSetId = targetReportingSet.resourceId,
          reportingMetrics = initialReportingMetrics,
          metricCalculationSpecId = REACH_METRIC_CALCULATION_SPEC_ID
        )

      whenever(
          internalReportsMock.createReport(
            eq(
              internalCreateReportRequest {
                report = internalRequestingReport
                externalReportId = "report-id"
              }
            )
          )
        )
        .thenReturn(internalInitialReport)

      whenever(
          internalReportsMock.getReport(
            eq(
              internalGetReportRequest {
                cmmsMeasurementConsumerId = internalInitialReport.cmmsMeasurementConsumerId
                externalReportId = internalInitialReport.externalReportId
              }
            )
          )
        )
        .thenReturn(internalPendingReport)

      val requestingMetrics: List<Metric> =
        timeIntervalsList.map { timeInterval ->
          metric {
            reportingSet = targetReportingSet.name
            this.timeInterval = timeInterval
            metricSpec = REACH_METRIC_SPEC
          }
        }

      whenever(metricsMock.batchCreateMetrics(any()))
        .thenReturn(
          batchCreateMetricsResponse {
            metrics +=
              requestingMetrics.mapIndexed { index, metric ->
                metric.copy {
                  name =
                    MetricKey(
                        MEASUREMENT_CONSUMER_KEYS.first().measurementConsumerId,
                        ExternalId(REACH_METRIC_ID_BASE_LONG + index).apiId.value
                      )
                      .toName()
                  state = Metric.State.RUNNING
                  createTime = Instant.now().toProtoTime()
                }
              }
          }
        )

      val requestingReport = report {
        tags.putAll(REPORT_TAGS)
        reportingMetricEntries +=
          ReportKt.reportingMetricEntry {
            key = targetReportingSet.name
            value =
              ReportKt.reportingMetricCalculationSpec {
                metricCalculationSpecs += REACH_METRIC_CALCULATION_SPEC_NAME
              }
          }
        timeIntervals = timeIntervals { timeIntervals += timeIntervalsList }
      }

      val request = createReportRequest {
        parent = MEASUREMENT_CONSUMER_KEYS.first().toName()
        report = requestingReport
        reportId = "report-id"
      }
      val result =
        withMeasurementConsumerPrincipal(MEASUREMENT_CONSUMER_KEYS.first().toName(), CONFIG) {
          runBlocking { service.createReport(request) }
        }

      verifyProtoArgument(metricsMock, MetricsCoroutineImplBase::batchCreateMetrics)
        .isEqualTo(
          batchCreateMetricsRequest {
            parent = MEASUREMENT_CONSUMER_KEYS.first().toName()
            requests +=
              requestingMetrics.mapIndexed { requestId, metric ->
                createMetricRequest {
                  parent = MEASUREMENT_CONSUMER_KEYS.first().toName()
                  this.metric = metric
                  this.requestId = ExternalId(REACH_METRIC_ID_BASE_LONG + requestId).apiId.value
                  metricId = "$METRIC_ID_PREFIX${this.requestId}"
                }
              }
          }
        )

      assertThat(result)
        .isEqualTo(
          requestingReport.copy {
            name = internalInitialReport.resourceName
            state = Report.State.RUNNING
            createTime = internalInitialReport.createTime
          }
        )
    }

  @Test
  fun `createReport returns report with two metrics when multiple filters`() = runBlocking {
    val targetReportingSet = PRIMITIVE_REPORTING_SETS.first()

    val predicates1 = listOf("gender == MALE", "gender == FEMALE")
    val predicates2 = listOf("age == 18_34", "age == 55_PLUS")

    val groupingsCartesianProduct: List<List<String>> =
      predicates1.flatMap { filter1 -> predicates2.map { filter2 -> listOf(filter1, filter2) } }
    val filter = "device == MOBILE"

    val internalMetricCalculationSpec = internalMetricCalculationSpec {
      externalMetricCalculationSpecId = "1234"
      details =
        InternalMetricCalculationSpecKt.details {
          displayName = DISPLAY_NAME
          metricSpecs += INTERNAL_REACH_METRIC_SPEC
          groupings += InternalMetricCalculationSpecKt.grouping { predicates += predicates1 }
          groupings += InternalMetricCalculationSpecKt.grouping { predicates += predicates2 }
          this.filter = filter
          cumulative = false
        }
    }
    whenever(internalMetricCalculationSpecsMock.batchGetMetricCalculationSpecs(any()))
      .thenReturn(
        batchGetMetricCalculationSpecsResponse {
          metricCalculationSpecs += internalMetricCalculationSpec
        }
      )

    val timeInterval = interval {
      startTime = START_TIME
      endTime = END_TIME
    }

    val interval = interval {
      startTime = START_TIME
      endTime = END_TIME
    }

    val initialReportingMetrics: List<InternalReport.ReportingMetric> =
      groupingsCartesianProduct.map { groupingPredicates ->
        buildInitialReportingMetric(interval, INTERNAL_REACH_METRIC_SPEC, groupingPredicates)
      }

    val (internalRequestingReport, internalInitialReport, internalPendingReport) =
      buildInternalReports(
        cmmsMeasurementConsumerId = MEASUREMENT_CONSUMER_KEYS.first().measurementConsumerId,
        timeIntervals = listOf(interval),
        reportingSetId = targetReportingSet.resourceId,
        reportingMetrics = initialReportingMetrics,
        metricCalculationSpecId = internalMetricCalculationSpec.externalMetricCalculationSpecId
      )

    whenever(
        internalReportsMock.createReport(
          eq(
            internalCreateReportRequest {
              report = internalRequestingReport
              externalReportId = "report-id"
            }
          )
        )
      )
      .thenReturn(internalInitialReport)

    whenever(
        internalReportsMock.getReport(
          eq(
            internalGetReportRequest {
              cmmsMeasurementConsumerId = internalInitialReport.cmmsMeasurementConsumerId
              externalReportId = internalInitialReport.externalReportId
            }
          )
        )
      )
      .thenReturn(internalPendingReport)

    val requestingMetrics: List<Metric> =
      groupingsCartesianProduct.map { groupingPredicates ->
        metric {
          reportingSet = targetReportingSet.name
          this.timeInterval = timeInterval
          metricSpec = REACH_METRIC_SPEC
          this.filters += groupingPredicates
          this.filters += filter
        }
      }

    whenever(metricsMock.batchCreateMetrics(any()))
      .thenReturn(
        batchCreateMetricsResponse {
          metrics +=
            requestingMetrics.mapIndexed { index, metric ->
              metric.copy {
                name =
                  MetricKey(
                      MEASUREMENT_CONSUMER_KEYS.first().measurementConsumerId,
                      ExternalId(REACH_METRIC_ID_BASE_LONG + index).apiId.value
                    )
                    .toName()
                state = Metric.State.RUNNING
                createTime = Instant.now().toProtoTime()
              }
            }
        }
      )

    val requestingReport = report {
      tags.putAll(REPORT_TAGS)
      reportingMetricEntries +=
        ReportKt.reportingMetricEntry {
          key = targetReportingSet.name
          value =
            ReportKt.reportingMetricCalculationSpec {
              metricCalculationSpecs +=
                MetricCalculationSpecKey(
                    MEASUREMENT_CONSUMER_KEYS.first().measurementConsumerId,
                    internalMetricCalculationSpec.externalMetricCalculationSpecId
                  )
                  .toName()
            }
        }
      timeIntervals = timeIntervals { timeIntervals += timeInterval }
    }

    val request = createReportRequest {
      parent = MEASUREMENT_CONSUMER_KEYS.first().toName()
      report = requestingReport
      reportId = "report-id"
    }
    val result =
      withMeasurementConsumerPrincipal(MEASUREMENT_CONSUMER_KEYS.first().toName(), CONFIG) {
        runBlocking { service.createReport(request) }
      }

    verifyProtoArgument(metricsMock, MetricsCoroutineImplBase::batchCreateMetrics)
      .isEqualTo(
        batchCreateMetricsRequest {
          parent = MEASUREMENT_CONSUMER_KEYS.first().toName()
          requests +=
            requestingMetrics.mapIndexed { requestId, metric ->
              createMetricRequest {
                parent = MEASUREMENT_CONSUMER_KEYS.first().toName()
                this.metric = metric
                this.requestId = ExternalId(REACH_METRIC_ID_BASE_LONG + requestId).apiId.value
                metricId = "$METRIC_ID_PREFIX${this.requestId}"
              }
            }
        }
      )

    assertThat(result)
      .isEqualTo(
        requestingReport.copy {
          name = internalPendingReport.resourceName
          state = Report.State.RUNNING
          createTime = internalPendingReport.createTime
        }
      )
  }

  @Test
  fun `createReport returns report with two metrics when there are two metricSpecs`() =
    runBlocking {
      val targetReportingSet = PRIMITIVE_REPORTING_SETS.first()
      val metricSpecs = listOf(REACH_METRIC_SPEC, FREQUENCY_HISTOGRAM_METRIC_SPEC)
      val internalMetricSpecs =
        listOf(INTERNAL_REACH_METRIC_SPEC, INTERNAL_FREQUENCY_HISTOGRAM_METRIC_SPEC)
      val timeInterval = interval {
        startTime = START_TIME
        endTime = END_TIME
      }
      val interval = interval {
        startTime = START_TIME
        endTime = END_TIME
      }

      val internalMetricCalculationSpec = internalMetricCalculationSpec {
        externalMetricCalculationSpecId = "1234"
        details =
          InternalMetricCalculationSpecKt.details {
            displayName = DISPLAY_NAME
            this.metricSpecs += INTERNAL_REACH_METRIC_SPEC
            this.metricSpecs += INTERNAL_FREQUENCY_HISTOGRAM_METRIC_SPEC
            cumulative = false
          }
      }
      whenever(internalMetricCalculationSpecsMock.batchGetMetricCalculationSpecs(any()))
        .thenReturn(
          batchGetMetricCalculationSpecsResponse {
            metricCalculationSpecs += internalMetricCalculationSpec
          }
        )

      val initialReportingMetrics: List<InternalReport.ReportingMetric> =
        internalMetricSpecs.map { metricSpec ->
          buildInitialReportingMetric(interval, metricSpec, listOf())
        }

      val (internalRequestingReport, internalInitialReport, internalPendingReport) =
        buildInternalReports(
          cmmsMeasurementConsumerId = MEASUREMENT_CONSUMER_KEYS.first().measurementConsumerId,
          timeIntervals = listOf(interval),
          reportingSetId = targetReportingSet.resourceId,
          reportingMetrics = initialReportingMetrics,
          metricCalculationSpecId = internalMetricCalculationSpec.externalMetricCalculationSpecId
        )

      whenever(
          internalReportsMock.createReport(
            eq(
              internalCreateReportRequest {
                report = internalRequestingReport
                externalReportId = "report-id"
              }
            )
          )
        )
        .thenReturn(internalInitialReport)

      whenever(
          internalReportsMock.getReport(
            eq(
              internalGetReportRequest {
                cmmsMeasurementConsumerId = internalInitialReport.cmmsMeasurementConsumerId
                externalReportId = internalInitialReport.externalReportId
              }
            )
          )
        )
        .thenReturn(internalPendingReport)

      val requestingMetrics: List<Metric> =
        metricSpecs.map { metricSpec ->
          metric {
            reportingSet = targetReportingSet.name
            this.timeInterval = timeInterval
            this.metricSpec = metricSpec
          }
        }

      whenever(metricsMock.batchCreateMetrics(any()))
        .thenReturn(
          batchCreateMetricsResponse {
            metrics +=
              requestingMetrics.mapIndexed { index, metric ->
                metric.copy {
                  name =
                    MetricKey(
                        MEASUREMENT_CONSUMER_KEYS.first().measurementConsumerId,
                        ExternalId(REACH_METRIC_ID_BASE_LONG + index).apiId.value
                      )
                      .toName()
                  state = Metric.State.RUNNING
                  createTime = Instant.now().toProtoTime()
                }
              }
          }
        )

      val requestingReport = report {
        tags.putAll(REPORT_TAGS)
        reportingMetricEntries +=
          ReportKt.reportingMetricEntry {
            key = targetReportingSet.name
            value =
              ReportKt.reportingMetricCalculationSpec {
                metricCalculationSpecs +=
                  MetricCalculationSpecKey(
                      MEASUREMENT_CONSUMER_KEYS.first().measurementConsumerId,
                      internalMetricCalculationSpec.externalMetricCalculationSpecId
                    )
                    .toName()
              }
          }
        timeIntervals = timeIntervals { timeIntervals += timeInterval }
      }

      val request = createReportRequest {
        parent = MEASUREMENT_CONSUMER_KEYS.first().toName()
        report = requestingReport
        reportId = "report-id"
      }
      val result =
        withMeasurementConsumerPrincipal(MEASUREMENT_CONSUMER_KEYS.first().toName(), CONFIG) {
          runBlocking { service.createReport(request) }
        }

      verifyProtoArgument(metricsMock, MetricsCoroutineImplBase::batchCreateMetrics)
        .isEqualTo(
          batchCreateMetricsRequest {
            parent = MEASUREMENT_CONSUMER_KEYS.first().toName()
            requests +=
              requestingMetrics.mapIndexed { requestId, metric ->
                createMetricRequest {
                  parent = MEASUREMENT_CONSUMER_KEYS.first().toName()
                  this.metric = metric
                  this.requestId = ExternalId(REACH_METRIC_ID_BASE_LONG + requestId).apiId.value
                  metricId = "$METRIC_ID_PREFIX${this.requestId}"
                }
              }
          }
        )

      assertThat(result)
        .isEqualTo(
          requestingReport.copy {
            name = internalPendingReport.resourceName
            state = Report.State.RUNNING
            createTime = internalPendingReport.createTime
          }
        )
    }

  @Test
  fun `createReport returns report when multiple timeIntervals, groupings, and metricSpecs`() =
    runBlocking {
      val targetReportingSet = PRIMITIVE_REPORTING_SETS.first()
      val filter = "device == MOBILE"

      // Metric specs
      val metricSpecs = listOf(REACH_METRIC_SPEC, FREQUENCY_HISTOGRAM_METRIC_SPEC)
      val internalMetricSpecs =
        listOf(INTERNAL_REACH_METRIC_SPEC, INTERNAL_FREQUENCY_HISTOGRAM_METRIC_SPEC)

      // Time intervals
      val timeIntervalsList =
        listOf(
          interval {
            startTime = START_TIME
            endTime = END_TIME
          },
          interval {
            startTime = END_TIME
            endTime = END_INSTANT.plus(Duration.ofDays(1)).toProtoTime()
          }
        )
      val intervals =
        listOf(
          interval {
            startTime = START_TIME
            endTime = END_TIME
          },
          interval {
            startTime = END_TIME
            endTime = END_INSTANT.plus(Duration.ofDays(1)).toProtoTime()
          }
        )

      // Groupings
      val predicates1 = listOf("gender == MALE", "gender == FEMALE")
      val predicates2 = listOf("age == 18_34", "age == 55_PLUS")

      val internalMetricCalculationSpec = internalMetricCalculationSpec {
        externalMetricCalculationSpecId = "1234"
        details =
          InternalMetricCalculationSpecKt.details {
            displayName = DISPLAY_NAME
            this.metricSpecs +=
              listOf(INTERNAL_REACH_METRIC_SPEC, INTERNAL_FREQUENCY_HISTOGRAM_METRIC_SPEC)
            groupings += InternalMetricCalculationSpecKt.grouping { predicates += predicates1 }
            groupings += InternalMetricCalculationSpecKt.grouping { predicates += predicates2 }
            this.filter = filter
            cumulative = false
          }
      }
      whenever(internalMetricCalculationSpecsMock.batchGetMetricCalculationSpecs(any()))
        .thenReturn(
          batchGetMetricCalculationSpecsResponse {
            metricCalculationSpecs += internalMetricCalculationSpec
          }
        )

      val groupingsCartesianProduct: List<List<String>> =
        predicates1.flatMap { filter1 -> predicates2.map { filter2 -> listOf(filter1, filter2) } }

      // Metric configs for internal and public
      data class MetricConfig(
        val reportingSet: String,
        val metricSpec: MetricSpec,
        val timeInterval: Interval,
        val filters: List<String>
      )
      val metricConfigs =
        timeIntervalsList.flatMap { timeInterval ->
          metricSpecs.flatMap { metricSpec ->
            groupingsCartesianProduct.map { predicateGroup ->
              MetricConfig(targetReportingSet.name, metricSpec, timeInterval, predicateGroup)
            }
          }
        }

      data class ReportingMetricConfig(
        val reportingSetId: String,
        val metricSpec: InternalMetricSpec,
        val timeInterval: Interval,
        val filters: List<String>
      )
      val reportingMetricConfigs =
        intervals.flatMap { timeInterval ->
          internalMetricSpecs.flatMap { metricSpec ->
            groupingsCartesianProduct.map { predicateGroup ->
              ReportingMetricConfig(
                targetReportingSet.resourceId,
                metricSpec,
                timeInterval,
                predicateGroup
              )
            }
          }
        }

      val initialReportingMetrics: List<InternalReport.ReportingMetric> =
        reportingMetricConfigs.map { reportingMetricConfig ->
          buildInitialReportingMetric(
            reportingMetricConfig.timeInterval,
            reportingMetricConfig.metricSpec,
            reportingMetricConfig.filters
          )
        }

      val (internalRequestingReport, internalInitialReport, internalPendingReport) =
        buildInternalReports(
          cmmsMeasurementConsumerId = MEASUREMENT_CONSUMER_KEYS.first().measurementConsumerId,
          timeIntervals = intervals,
          reportingSetId = targetReportingSet.resourceId,
          reportingMetrics = initialReportingMetrics,
          metricCalculationSpecId = internalMetricCalculationSpec.externalMetricCalculationSpecId
        )

      whenever(
          internalReportsMock.createReport(
            eq(
              internalCreateReportRequest {
                report = internalRequestingReport
                externalReportId = "report-id"
              }
            )
          )
        )
        .thenReturn(internalInitialReport)

      whenever(
          internalReportsMock.getReport(
            eq(
              internalGetReportRequest {
                cmmsMeasurementConsumerId = internalInitialReport.cmmsMeasurementConsumerId
                externalReportId = internalInitialReport.externalReportId
              }
            )
          )
        )
        .thenReturn(internalPendingReport)

      val requestingMetrics: List<Metric> =
        metricConfigs.map { metricConfig ->
          metric {
            reportingSet = metricConfig.reportingSet
            timeInterval = metricConfig.timeInterval
            metricSpec = metricConfig.metricSpec
            filters += metricConfig.filters
            filters += filter
          }
        }

      whenever(metricsMock.batchCreateMetrics(any()))
        .thenReturn(
          batchCreateMetricsResponse {
            metrics +=
              requestingMetrics.mapIndexed { index, metric ->
                metric.copy {
                  name =
                    MetricKey(
                        MEASUREMENT_CONSUMER_KEYS.first().measurementConsumerId,
                        ExternalId(REACH_METRIC_ID_BASE_LONG + index).apiId.value
                      )
                      .toName()
                  state = Metric.State.RUNNING
                  createTime = Instant.now().toProtoTime()
                }
              }
          }
        )

      val requestingReport = report {
        tags.putAll(REPORT_TAGS)
        reportingMetricEntries +=
          ReportKt.reportingMetricEntry {
            key = targetReportingSet.name
            value =
              ReportKt.reportingMetricCalculationSpec {
                metricCalculationSpecs +=
                  MetricCalculationSpecKey(
                      MEASUREMENT_CONSUMER_KEYS.first().measurementConsumerId,
                      internalMetricCalculationSpec.externalMetricCalculationSpecId
                    )
                    .toName()
              }
          }
        timeIntervals = timeIntervals { timeIntervals += timeIntervalsList }
      }

      val request = createReportRequest {
        parent = MEASUREMENT_CONSUMER_KEYS.first().toName()
        report = requestingReport
        reportId = "report-id"
      }
      val result =
        withMeasurementConsumerPrincipal(MEASUREMENT_CONSUMER_KEYS.first().toName(), CONFIG) {
          runBlocking { service.createReport(request) }
        }

      verifyProtoArgument(metricsMock, MetricsCoroutineImplBase::batchCreateMetrics)
        .isEqualTo(
          batchCreateMetricsRequest {
            parent = MEASUREMENT_CONSUMER_KEYS.first().toName()
            requests +=
              requestingMetrics.mapIndexed { requestId, metric ->
                createMetricRequest {
                  parent = MEASUREMENT_CONSUMER_KEYS.first().toName()
                  this.metric = metric
                  this.requestId = ExternalId(REACH_METRIC_ID_BASE_LONG + requestId).apiId.value
                  metricId = "$METRIC_ID_PREFIX${this.requestId}"
                }
              }
          }
        )

      assertThat(result)
        .isEqualTo(
          requestingReport.copy {
            name = internalPendingReport.resourceName
            state = Report.State.RUNNING
            createTime = internalPendingReport.createTime
          }
        )
    }

  @Test
  fun `createReport returns report with 2 metrics generated when there are 2 reporting sets`() =
    runBlocking {
      val targetReportingSets = PRIMITIVE_REPORTING_SETS
      val timeInterval = interval {
        startTime = START_TIME
        endTime = END_TIME
      }
      val interval = interval {
        startTime = START_TIME
        endTime = END_TIME
      }

      val internalMetricCalculationSpec = internalMetricCalculationSpec {
        externalMetricCalculationSpecId = "1234"
        details =
          InternalMetricCalculationSpecKt.details {
            displayName = DISPLAY_NAME
            metricSpecs += INTERNAL_REACH_METRIC_SPEC
            cumulative = false
          }
      }
      whenever(internalMetricCalculationSpecsMock.batchGetMetricCalculationSpecs(any()))
        .thenReturn(
          batchGetMetricCalculationSpecsResponse {
            metricCalculationSpecs += internalMetricCalculationSpec
          }
        )

      val reportingSetToCreateMetricRequestMap: Map<ReportingSet, InternalReport.ReportingMetric> =
        targetReportingSets.associateWith {
          buildInitialReportingMetric(interval, INTERNAL_REACH_METRIC_SPEC, listOf())
        }

      val internalRequestingReport = internalReport {
        cmmsMeasurementConsumerId = MEASUREMENT_CONSUMER_KEYS.first().measurementConsumerId
        timeIntervals = Intervals { timeIntervals += interval }
        details = InternalReportKt.details { tags.putAll(REPORT_TAGS) }
        reportingSetToCreateMetricRequestMap.forEach { (reportingSet, reportingMetric) ->
          val initialReportingMetrics = listOf(reportingMetric)
          reportingMetricEntries.putAll(
            buildInternalReportingMetricEntryWithOneMetricCalculationSpec(
              reportingSetId = reportingSet.resourceId,
              reportingMetrics = initialReportingMetrics,
              metricCalculationSpecId =
                internalMetricCalculationSpec.externalMetricCalculationSpecId
            )
          )
        }
      }

      val internalInitialReport =
        internalRequestingReport.copy {
          externalReportId = "report-id"
          createTime = Instant.now().toProtoTime()
          reportingMetricEntries.clear()

          var requestId = 0
          reportingSetToCreateMetricRequestMap.map { (reportingSet, createMetricRequest) ->
            val updatedReportingMetrics =
              listOf(createMetricRequest.copy { this.createMetricRequestId = requestId.toString() })
            requestId++
            reportingMetricEntries.putAll(
              buildInternalReportingMetricEntryWithOneMetricCalculationSpec(
                reportingSetId = reportingSet.resourceId,
                reportingMetrics = updatedReportingMetrics,
                metricCalculationSpecId =
                  internalMetricCalculationSpec.externalMetricCalculationSpecId
              )
            )
          }
        }

      val internalPendingReport =
        internalInitialReport.copy {
          reportingMetricEntries.clear()

          var requestId = 0
          reportingSetToCreateMetricRequestMap.map { (reportingSet, createMetricRequest) ->
            val updatedReportingMetrics =
              listOf(
                createMetricRequest.copy {
                  this.createMetricRequestId = requestId.toString()
                  externalMetricId = ExternalId(REACH_METRIC_ID_BASE_LONG + requestId).apiId.value
                }
              )
            requestId++
            reportingMetricEntries.putAll(
              buildInternalReportingMetricEntryWithOneMetricCalculationSpec(
                reportingSetId = reportingSet.resourceId,
                reportingMetrics = updatedReportingMetrics,
                metricCalculationSpecId =
                  internalMetricCalculationSpec.externalMetricCalculationSpecId
              )
            )
          }
        }

      whenever(
          internalReportsMock.createReport(
            eq(
              internalCreateReportRequest {
                report = internalRequestingReport
                externalReportId = "report-id"
              }
            )
          )
        )
        .thenReturn(internalInitialReport)

      whenever(
          internalReportsMock.getReport(
            eq(
              internalGetReportRequest {
                cmmsMeasurementConsumerId = internalInitialReport.cmmsMeasurementConsumerId
                externalReportId = internalInitialReport.externalReportId
              }
            )
          )
        )
        .thenReturn(internalPendingReport)

      val requestingMetrics: List<Metric> =
        targetReportingSets.map { reportingSet ->
          metric {
            this.reportingSet = reportingSet.name
            this.timeInterval = timeInterval
            metricSpec = REACH_METRIC_SPEC
          }
        }

      whenever(metricsMock.batchCreateMetrics(any()))
        .thenReturn(
          batchCreateMetricsResponse {
            metrics +=
              requestingMetrics.mapIndexed { index, metric ->
                metric.copy {
                  name =
                    MetricKey(
                        MEASUREMENT_CONSUMER_KEYS.first().measurementConsumerId,
                        ExternalId(REACH_METRIC_ID_BASE_LONG + index).apiId.value
                      )
                      .toName()
                  state = Metric.State.RUNNING
                  createTime = Instant.now().toProtoTime()
                }
              }
          }
        )

      val requestingReport = report {
        tags.putAll(REPORT_TAGS)
        reportingMetricEntries +=
          targetReportingSets.map { reportingSet ->
            ReportKt.reportingMetricEntry {
              key = reportingSet.name
              value =
                ReportKt.reportingMetricCalculationSpec {
                  metricCalculationSpecs +=
                    MetricCalculationSpecKey(
                        MEASUREMENT_CONSUMER_KEYS.first().measurementConsumerId,
                        internalMetricCalculationSpec.externalMetricCalculationSpecId
                      )
                      .toName()
                }
            }
          }
        timeIntervals = timeIntervals { timeIntervals += timeInterval }
      }

      val request = createReportRequest {
        parent = MEASUREMENT_CONSUMER_KEYS.first().toName()
        report = requestingReport
        reportId = "report-id"
      }
      val result =
        withMeasurementConsumerPrincipal(MEASUREMENT_CONSUMER_KEYS.first().toName(), CONFIG) {
          runBlocking { service.createReport(request) }
        }

      verifyProtoArgument(metricsMock, MetricsCoroutineImplBase::batchCreateMetrics)
        .isEqualTo(
          batchCreateMetricsRequest {
            parent = MEASUREMENT_CONSUMER_KEYS.first().toName()
            requests +=
              requestingMetrics.mapIndexed { requestId, metric ->
                createMetricRequest {
                  parent = MEASUREMENT_CONSUMER_KEYS.first().toName()
                  this.metric = metric
                  this.requestId = requestId.toString()
                  metricId = "$METRIC_ID_PREFIX${this.requestId}"
                }
              }
          }
        )

      assertThat(result)
        .isEqualTo(
          requestingReport.copy {
            name = internalPendingReport.resourceName
            state = Report.State.RUNNING
            createTime = internalPendingReport.createTime
          }
        )
    }

  @Test
  fun `createReport returns report with 2 metrics generated when 2 MetricCalculationSpec`() =
    runBlocking {
      val targetReportingSet = PRIMITIVE_REPORTING_SETS.first()
      val timeInterval = interval {
        startTime = START_TIME
        endTime = END_TIME
      }
      val interval = interval {
        startTime = START_TIME
        endTime = END_TIME
      }

      val internalMetricCalculationSpec = internalMetricCalculationSpec {
        externalMetricCalculationSpecId = "1234"
        details =
          InternalMetricCalculationSpecKt.details {
            displayName = DISPLAY_NAME
            metricSpecs += INTERNAL_REACH_METRIC_SPEC
            cumulative = false
          }
      }
      whenever(internalMetricCalculationSpecsMock.batchGetMetricCalculationSpecs(any()))
        .thenReturn(
          batchGetMetricCalculationSpecsResponse {
            metricCalculationSpecs += internalMetricCalculationSpec
          }
        )

      val internalReportingMetric =
        InternalReportKt.reportingMetric {
          details =
            InternalReportKt.ReportingMetricKt.details {
              metricSpec = INTERNAL_REACH_METRIC_SPEC
              this.timeInterval = interval
            }
        }

      val metricCalculationSpecReportingMetrics =
        InternalReportKt.metricCalculationSpecReportingMetrics {
          externalMetricCalculationSpecId =
            internalMetricCalculationSpec.externalMetricCalculationSpecId
          reportingMetrics += internalReportingMetric
        }
      val internalRequestingReport = internalReport {
        details = InternalReportKt.details { tags.putAll(REPORT_TAGS) }
        cmmsMeasurementConsumerId = MEASUREMENT_CONSUMER_KEYS.first().measurementConsumerId
        timeIntervals = Intervals { timeIntervals += interval }
        reportingMetricEntries.putAll(
          mapOf(
            targetReportingSet.resourceId to
              InternalReportKt.reportingMetricCalculationSpec {
                this.metricCalculationSpecReportingMetrics += metricCalculationSpecReportingMetrics
                this.metricCalculationSpecReportingMetrics += metricCalculationSpecReportingMetrics
              }
          )
        )
      }

      val internalInitialReport =
        internalRequestingReport.copy {
          externalReportId = "report-id"
          createTime = Instant.now().toProtoTime()

          val updatedMetricCalculationSpecReportingMetrics =
            (0..1).map { requestId ->
              metricCalculationSpecReportingMetrics.copy {
                val updatedReportingMetrics =
                  reportingMetrics.map { reportingMetric ->
                    reportingMetric.copy { this.createMetricRequestId = requestId.toString() }
                  }
                this.reportingMetrics.clear()
                this.reportingMetrics += updatedReportingMetrics
              }
            }
          reportingMetricEntries.putAll(
            mapOf(
              targetReportingSet.resourceId to
                InternalReportKt.reportingMetricCalculationSpec {
                  this.metricCalculationSpecReportingMetrics +=
                    updatedMetricCalculationSpecReportingMetrics
                }
            )
          )
        }

      val internalPendingReport =
        internalInitialReport.copy {
          val updatedMetricCalculationSpecReportingMetrics =
            (0..1).map { requestId ->
              metricCalculationSpecReportingMetrics.copy {
                val updatedReportingMetrics =
                  reportingMetrics.map { reportingMetric ->
                    reportingMetric.copy {
                      this.createMetricRequestId = requestId.toString()
                      externalMetricId =
                        ExternalId(REACH_METRIC_ID_BASE_LONG + requestId).apiId.value
                    }
                  }
                this.reportingMetrics.clear()
                this.reportingMetrics += updatedReportingMetrics
              }
            }
          reportingMetricEntries.putAll(
            mapOf(
              targetReportingSet.resourceId to
                InternalReportKt.reportingMetricCalculationSpec {
                  this.metricCalculationSpecReportingMetrics +=
                    updatedMetricCalculationSpecReportingMetrics
                }
            )
          )
        }

      whenever(
          internalReportsMock.createReport(
            eq(
              internalCreateReportRequest {
                report = internalRequestingReport
                externalReportId = "report-id"
              }
            )
          )
        )
        .thenReturn(internalInitialReport)

      whenever(
          internalReportsMock.getReport(
            eq(
              internalGetReportRequest {
                cmmsMeasurementConsumerId = internalInitialReport.cmmsMeasurementConsumerId
                externalReportId = internalInitialReport.externalReportId
              }
            )
          )
        )
        .thenReturn(internalPendingReport)

      val requestingMetrics: List<Metric> =
        (0..1).map {
          metric {
            reportingSet = targetReportingSet.name
            this.timeInterval = timeInterval
            metricSpec = REACH_METRIC_SPEC
          }
        }

      whenever(metricsMock.batchCreateMetrics(any()))
        .thenReturn(
          batchCreateMetricsResponse {
            metrics +=
              requestingMetrics.mapIndexed { index, metric ->
                metric.copy {
                  name =
                    MetricKey(
                        MEASUREMENT_CONSUMER_KEYS.first().measurementConsumerId,
                        ExternalId(REACH_METRIC_ID_BASE_LONG + index).apiId.value
                      )
                      .toName()
                  state = Metric.State.RUNNING
                  createTime = Instant.now().toProtoTime()
                }
              }
          }
        )

      val requestingReport = report {
        tags.putAll(REPORT_TAGS)
        reportingMetricEntries +=
          ReportKt.reportingMetricEntry {
            key = targetReportingSet.name
            value =
              ReportKt.reportingMetricCalculationSpec {
                val metricCalculationSpecName =
                  MetricCalculationSpecKey(
                      MEASUREMENT_CONSUMER_KEYS.first().measurementConsumerId,
                      internalMetricCalculationSpec.externalMetricCalculationSpecId
                    )
                    .toName()
                metricCalculationSpecs += metricCalculationSpecName
                metricCalculationSpecs += metricCalculationSpecName
              }
          }
        timeIntervals = timeIntervals { timeIntervals += timeInterval }
      }

      val request = createReportRequest {
        parent = MEASUREMENT_CONSUMER_KEYS.first().toName()
        report = requestingReport
        reportId = "report-id"
      }
      val result =
        withMeasurementConsumerPrincipal(MEASUREMENT_CONSUMER_KEYS.first().toName(), CONFIG) {
          runBlocking { service.createReport(request) }
        }

      verifyProtoArgument(metricsMock, MetricsCoroutineImplBase::batchCreateMetrics)
        .isEqualTo(
          batchCreateMetricsRequest {
            parent = MEASUREMENT_CONSUMER_KEYS.first().toName()
            requests +=
              requestingMetrics.mapIndexed { requestId, metric ->
                createMetricRequest {
                  parent = MEASUREMENT_CONSUMER_KEYS.first().toName()
                  this.metric = metric
                  this.requestId = requestId.toString()
                  metricId = "$METRIC_ID_PREFIX${this.requestId}"
                }
              }
          }
        )

      assertThat(result)
        .isEqualTo(
          requestingReport.copy {
            name = internalPendingReport.resourceName
            state = Report.State.RUNNING
            createTime = internalPendingReport.createTime
          }
        )
    }

  @Test
  fun `createReport returns report with MAX_BATCH_SIZE_FOR_BATCH_CREATE_METRICS plus 1 metrics`() =
    runBlocking {
      val internalMetricCalculationSpec = internalMetricCalculationSpec {
        externalMetricCalculationSpecId = "1234"
        details =
          InternalMetricCalculationSpecKt.details {
            displayName = DISPLAY_NAME
            metricSpecs += INTERNAL_REACH_METRIC_SPEC
            cumulative = true
          }
      }
      whenever(internalMetricCalculationSpecsMock.batchGetMetricCalculationSpecs(any()))
        .thenReturn(
          batchGetMetricCalculationSpecsResponse {
            metricCalculationSpecs += internalMetricCalculationSpec
          }
        )

      val startSec = 10L
      val incrementSec = 1L
      val intervalCount = BATCH_CREATE_METRICS_LIMIT + 1

      val periodicTimeInterval = periodicTimeInterval {
        startTime = timestamp { seconds = startSec }
        increment = duration { seconds = incrementSec }
        this.intervalCount = intervalCount
      }
      val endTimesList: List<Long> =
        (startSec + incrementSec until startSec + incrementSec + intervalCount).toList()
      val intervals: List<Interval> =
        endTimesList.map { end ->
          interval {
            startTime = timestamp { seconds = startSec }
            endTime = timestamp { seconds = end }
          }
        }

      val reportingMetrics =
        intervals.map { timeInterval ->
          buildInitialReportingMetric(timeInterval, INTERNAL_REACH_METRIC_SPEC, listOf())
        }

      val internalRequestingReport = internalReport {
        details = InternalReportKt.details { tags.putAll(REPORT_TAGS) }
        cmmsMeasurementConsumerId = MEASUREMENT_CONSUMER_KEYS.first().measurementConsumerId

        this.periodicTimeInterval = internalPeriodicTimeInterval {
          startTime = timestamp { seconds = startSec }
          increment = duration { seconds = incrementSec }
          this.intervalCount = intervalCount
        }

        reportingMetricEntries.putAll(
          buildInternalReportingMetricEntryWithOneMetricCalculationSpec(
            reportingSetId = PRIMITIVE_REPORTING_SETS.first().resourceId,
            reportingMetrics = reportingMetrics,
            metricCalculationSpecId = internalMetricCalculationSpec.externalMetricCalculationSpecId,
          )
        )
      }

      val internalInitialReport =
        internalRequestingReport.copy {
          externalReportId = "report-id"
          createTime = Instant.now().toProtoTime()

          val updatedReportingMetrics =
            reportingMetrics.mapIndexed { requestId, request ->
              request.copy { this.createMetricRequestId = requestId.toString() }
            }

          reportingMetricEntries.putAll(
            buildInternalReportingMetricEntryWithOneMetricCalculationSpec(
              reportingSetId = PRIMITIVE_REPORTING_SETS.first().resourceId,
              reportingMetrics = updatedReportingMetrics,
              metricCalculationSpecId =
                internalMetricCalculationSpec.externalMetricCalculationSpecId,
            )
          )
        }

      val internalPendingReport =
        internalInitialReport.copy {
          val updatedReportingMetrics =
            reportingMetrics.mapIndexed { requestId, request ->
              request.copy {
                this.createMetricRequestId = requestId.toString()
                externalMetricId = ExternalId(REACH_METRIC_ID_BASE_LONG + requestId).apiId.value
              }
            }

          reportingMetricEntries.putAll(
            buildInternalReportingMetricEntryWithOneMetricCalculationSpec(
              reportingSetId = PRIMITIVE_REPORTING_SETS.first().resourceId,
              reportingMetrics = updatedReportingMetrics,
              metricCalculationSpecId =
                internalMetricCalculationSpec.externalMetricCalculationSpecId,
            )
          )
        }

      whenever(
          internalReportsMock.createReport(
            eq(
              internalCreateReportRequest {
                report = internalRequestingReport
                externalReportId = "report-id"
              }
            )
          )
        )
        .thenReturn(internalInitialReport)

      whenever(
          internalReportsMock.getReport(
            eq(
              internalGetReportRequest {
                cmmsMeasurementConsumerId = internalInitialReport.cmmsMeasurementConsumerId
                externalReportId = internalInitialReport.externalReportId
              }
            )
          )
        )
        .thenReturn(internalPendingReport)

      whenever(metricsMock.batchCreateMetrics(any()))
        .thenReturn(
          batchCreateMetricsResponse {
            metrics +=
              endTimesList.mapIndexed { index, end ->
                metric {
                  name =
                    MetricKey(
                        MEASUREMENT_CONSUMER_KEYS.first().measurementConsumerId,
                        ExternalId(REACH_METRIC_ID_BASE_LONG + index).apiId.value
                      )
                      .toName()
                  reportingSet = PRIMITIVE_REPORTING_SETS.first().name
                  timeInterval = interval {
                    startTime = timestamp { seconds = startSec }
                    endTime = timestamp { seconds = end }
                  }
                  metricSpec = REACH_METRIC_SPEC
                  state = Metric.State.RUNNING
                  createTime = Instant.now().toProtoTime()
                }
              }
          }
        )

      val request = createReportRequest {
        parent = MEASUREMENT_CONSUMER_KEYS.first().toName()
        reportId = "report-id"
        report = report {
          tags.putAll(REPORT_TAGS)
          reportingMetricEntries +=
            ReportKt.reportingMetricEntry {
              key = PRIMITIVE_REPORTING_SETS.first().name
              value =
                ReportKt.reportingMetricCalculationSpec {
                  metricCalculationSpecs +=
                    MetricCalculationSpecKey(
                        MEASUREMENT_CONSUMER_KEYS.first().measurementConsumerId,
                        internalMetricCalculationSpec.externalMetricCalculationSpecId
                      )
                      .toName()
                }
            }
          this.periodicTimeInterval = periodicTimeInterval
        }
      }

      withMeasurementConsumerPrincipal(MEASUREMENT_CONSUMER_KEYS.first().toName(), CONFIG) {
        runBlocking { service.createReport(request) }
      }

      val batchCreateMetricsCaptor: KArgumentCaptor<BatchCreateMetricsRequest> = argumentCaptor()
      verifyBlocking(metricsMock, times(2)) {
        batchCreateMetrics(batchCreateMetricsCaptor.capture())
      }
    }

  @Test
  fun `createReport throws UNAUTHENTICATED when no principal is found`() {
    val request = createReportRequest {
      parent = MEASUREMENT_CONSUMER_KEYS.first().toName()
      report =
        PENDING_REACH_REPORT.copy {
          clearName()
          clearCreateTime()
          clearState()
        }
      reportId = "report-id"
    }
    val exception =
      assertFailsWith<StatusRuntimeException> { runBlocking { service.createReport(request) } }
    assertThat(exception.status.code).isEqualTo(Status.Code.UNAUTHENTICATED)
  }

  @Test
  fun `createReport throws PERMISSION_DENIED when MeasurementConsumer caller doesn't match`() {
    val request = createReportRequest {
      parent = MEASUREMENT_CONSUMER_KEYS.first().toName()
      report =
        PENDING_REACH_REPORT.copy {
          clearName()
          clearCreateTime()
          clearState()
        }
      reportId = "report-id"
    }
    val exception =
      assertFailsWith<StatusRuntimeException> {
        withMeasurementConsumerPrincipal(MEASUREMENT_CONSUMER_KEYS.last().toName(), CONFIG) {
          runBlocking { service.createReport(request) }
        }
      }
    assertThat(exception.status.code).isEqualTo(Status.Code.PERMISSION_DENIED)
  }

  @Test
  fun `createReport throws UNAUTHENTICATED when the caller is not MeasurementConsumer`() {
    val request = createReportRequest {
      parent = MEASUREMENT_CONSUMER_KEYS.first().toName()
      report =
        PENDING_REACH_REPORT.copy {
          clearName()
          clearCreateTime()
          clearState()
        }
      reportId = "report-id"
    }
    val exception =
      assertFailsWith<StatusRuntimeException> {
        withDataProviderPrincipal(DataProviderKey(ExternalId(550L).apiId.value).toName()) {
          runBlocking { service.createReport(request) }
        }
      }
    assertThat(exception.status.code).isEqualTo(Status.Code.UNAUTHENTICATED)
  }

  @Test
  fun `createReport throws INVALID_ARGUMENT when parent is unspecified`() {
    val request = createReportRequest {
      report =
        PENDING_REACH_REPORT.copy {
          clearName()
          clearCreateTime()
          clearState()
        }
      reportId = "report-id"
    }

    val exception =
      assertFailsWith<StatusRuntimeException> {
        withMeasurementConsumerPrincipal(MEASUREMENT_CONSUMER_KEYS.first().toName(), CONFIG) {
          runBlocking { service.createReport(request) }
        }
      }
    assertThat(exception.status.code).isEqualTo(Status.Code.INVALID_ARGUMENT)
  }

  @Test
  fun `createReport throws INVALID_ARGUMENT when report is unspecified`() {
    val request = createReportRequest {
      parent = MEASUREMENT_CONSUMER_KEYS.first().toName()
      reportId = "report-id"
    }

    val exception =
      assertFailsWith<StatusRuntimeException> {
        withMeasurementConsumerPrincipal(MEASUREMENT_CONSUMER_KEYS.first().toName(), CONFIG) {
          runBlocking { service.createReport(request) }
        }
      }
    assertThat(exception.status.code).isEqualTo(Status.Code.INVALID_ARGUMENT)
  }

  @Test
  fun `createReport throws INVALID_ARGUMENT when resource ID is unspecified`() {
    val request = createReportRequest {
      parent = MEASUREMENT_CONSUMER_KEYS.first().toName()
      report =
        PENDING_REACH_REPORT.copy {
          clearName()
          clearTime()
          clearCreateTime()
          clearState()
        }
    }

    val exception =
      assertFailsWith<StatusRuntimeException> {
        withMeasurementConsumerPrincipal(MEASUREMENT_CONSUMER_KEYS.first().toName(), CONFIG) {
          runBlocking { service.createReport(request) }
        }
      }
    assertThat(exception.status.code).isEqualTo(Status.Code.INVALID_ARGUMENT)
  }

  @Test
  fun `createReport throws INVALID_ARGUMENT when resource ID starts with number`() {
    val request = createReportRequest {
      parent = MEASUREMENT_CONSUMER_KEYS.first().toName()
      reportId = "1s"
      report =
        PENDING_REACH_REPORT.copy {
          clearName()
          clearTime()
          clearCreateTime()
          clearState()
        }
    }

    val exception =
      assertFailsWith<StatusRuntimeException> {
        withMeasurementConsumerPrincipal(MEASUREMENT_CONSUMER_KEYS.first().toName(), CONFIG) {
          runBlocking { service.createReport(request) }
        }
      }
    assertThat(exception.status.code).isEqualTo(Status.Code.INVALID_ARGUMENT)
  }

  @Test
  fun `createReport throws INVALID_ARGUMENT when resource ID is too long`() {
    val request = createReportRequest {
      parent = MEASUREMENT_CONSUMER_KEYS.first().toName()
      reportId = "s".repeat(100)
      report =
        PENDING_REACH_REPORT.copy {
          clearName()
          clearTime()
          clearCreateTime()
          clearState()
        }
    }

    val exception =
      assertFailsWith<StatusRuntimeException> {
        withMeasurementConsumerPrincipal(MEASUREMENT_CONSUMER_KEYS.first().toName(), CONFIG) {
          runBlocking { service.createReport(request) }
        }
      }
    assertThat(exception.status.code).isEqualTo(Status.Code.INVALID_ARGUMENT)
  }

  @Test
  fun `createReport throws INVALID_ARGUMENT when resource ID contains invalid char`() {
    val request = createReportRequest {
      parent = MEASUREMENT_CONSUMER_KEYS.first().toName()
      reportId = "contain_invalid_char"
      report =
        PENDING_REACH_REPORT.copy {
          clearName()
          clearTime()
          clearCreateTime()
          clearState()
        }
    }

    val exception =
      assertFailsWith<StatusRuntimeException> {
        withMeasurementConsumerPrincipal(MEASUREMENT_CONSUMER_KEYS.first().toName(), CONFIG) {
          runBlocking { service.createReport(request) }
        }
      }
    assertThat(exception.status.code).isEqualTo(Status.Code.INVALID_ARGUMENT)
  }

  @Test
  fun `createReport throws INVALID_ARGUMENT when time in Report is unspecified`() {
    val request = createReportRequest {
      parent = MEASUREMENT_CONSUMER_KEYS.first().toName()
      report =
        PENDING_REACH_REPORT.copy {
          clearName()
          clearTime()
          clearCreateTime()
          clearState()
        }
      reportId = "report-id"
    }

    val exception =
      assertFailsWith<StatusRuntimeException> {
        withMeasurementConsumerPrincipal(MEASUREMENT_CONSUMER_KEYS.first().toName(), CONFIG) {
          runBlocking { service.createReport(request) }
        }
      }
    assertThat(exception.status.code).isEqualTo(Status.Code.INVALID_ARGUMENT)
  }

  @Test
  fun `createReport throws INVALID_ARGUMENT when metricCalculationSpec name is invalid`() {
    val request = createReportRequest {
      parent = MEASUREMENT_CONSUMER_KEYS.first().toName()
      report =
        PENDING_REACH_REPORT.copy {
          clearName()
          clearCreateTime()
          clearState()
          reportingMetricEntries +=
            ReportKt.reportingMetricEntry {
              key = PRIMITIVE_REPORTING_SETS.first().name
              value =
                ReportKt.reportingMetricCalculationSpec { metricCalculationSpecs += "badname" }
            }
        }
      reportId = "report-id"
    }

    val exception =
      assertFailsWith<StatusRuntimeException> {
        withMeasurementConsumerPrincipal(MEASUREMENT_CONSUMER_KEYS.first().toName(), CONFIG) {
          runBlocking { service.createReport(request) }
        }
      }
    assertThat(exception.status.code).isEqualTo(Status.Code.INVALID_ARGUMENT)
    assertThat(exception.message).contains("MetricCalculationSpec")
  }

  @Test
  fun `createReport throws INVALID_ARGUMENT when TimeIntervals is set and cumulative is true`() =
    runBlocking {
      val internalMetricCalculationSpec = internalMetricCalculationSpec {
        externalMetricCalculationSpecId = "1234"
        details =
          InternalMetricCalculationSpecKt.details {
            displayName = DISPLAY_NAME
            metricSpecs += INTERNAL_REACH_METRIC_SPEC
            cumulative = true
          }
      }
      whenever(internalMetricCalculationSpecsMock.batchGetMetricCalculationSpecs(any()))
        .thenReturn(
          batchGetMetricCalculationSpecsResponse {
            metricCalculationSpecs += internalMetricCalculationSpec
          }
        )

      val request = createReportRequest {
        parent = MEASUREMENT_CONSUMER_KEYS.first().toName()
        reportId = "report-id"
        report =
          PENDING_REACH_REPORT.copy {
            clearName()
            clearCreateTime()
            clearState()
            timeIntervals = timeIntervals {
              timeIntervals += interval {
                startTime = START_TIME
                endTime = END_TIME
              }
            }
            reportingMetricEntries.clear()
            reportingMetricEntries +=
              ReportKt.reportingMetricEntry {
                key = PRIMITIVE_REPORTING_SETS.first().name
                value =
                  ReportKt.reportingMetricCalculationSpec {
                    metricCalculationSpecs +=
                      MetricCalculationSpecKey(
                          MEASUREMENT_CONSUMER_KEYS.first().measurementConsumerId,
                          internalMetricCalculationSpec.externalMetricCalculationSpecId
                        )
                        .toName()
                  }
              }
          }
      }

      val exception =
        assertFailsWith<StatusRuntimeException> {
          withMeasurementConsumerPrincipal(MEASUREMENT_CONSUMER_KEYS.first().toName(), CONFIG) {
            runBlocking { service.createReport(request) }
          }
        }
      assertThat(exception.status.code).isEqualTo(Status.Code.INVALID_ARGUMENT)
    }

  @Test
  fun `createReport throws INVALID_ARGUMENT when TimeIntervals timeIntervalsList is empty`() {
    val request = createReportRequest {
      parent = MEASUREMENT_CONSUMER_KEYS.first().toName()
      report =
        PENDING_REACH_REPORT.copy {
          clearName()
          clearCreateTime()
          clearState()
          clearTime()
          timeIntervals = timeIntervals {}
        }
      reportId = "report-id"
    }

    val exception =
      assertFailsWith<StatusRuntimeException> {
        withMeasurementConsumerPrincipal(MEASUREMENT_CONSUMER_KEYS.first().toName(), CONFIG) {
          runBlocking { service.createReport(request) }
        }
      }
    assertThat(exception.status.code).isEqualTo(Status.Code.INVALID_ARGUMENT)
  }

  @Test
  fun `createReport throws INVALID_ARGUMENT when TimeInterval startTime is unspecified`() {
    val request = createReportRequest {
      parent = MEASUREMENT_CONSUMER_KEYS.first().toName()
      report =
        PENDING_REACH_REPORT.copy {
          clearName()
          clearCreateTime()
          clearState()
          clearTime()
          timeIntervals = timeIntervals {
            timeIntervals += interval { endTime = timestamp { seconds = 5 } }
          }
        }
      reportId = "report-id"
    }

    val exception =
      assertFailsWith<StatusRuntimeException> {
        withMeasurementConsumerPrincipal(MEASUREMENT_CONSUMER_KEYS.first().toName(), CONFIG) {
          runBlocking { service.createReport(request) }
        }
      }
    assertThat(exception.status.code).isEqualTo(Status.Code.INVALID_ARGUMENT)
  }

  @Test
  fun `createReport throws INVALID_ARGUMENT when TimeInterval endTime is unspecified`() {
    val request = createReportRequest {
      parent = MEASUREMENT_CONSUMER_KEYS.first().toName()
      report =
        PENDING_REACH_REPORT.copy {
          clearName()
          clearCreateTime()
          clearState()
          clearTime()
          timeIntervals = timeIntervals {
            timeIntervals += interval { startTime = timestamp { seconds = 5 } }
          }
        }
      reportId = "report-id"
    }

    val exception =
      assertFailsWith<StatusRuntimeException> {
        withMeasurementConsumerPrincipal(MEASUREMENT_CONSUMER_KEYS.first().toName(), CONFIG) {
          runBlocking { service.createReport(request) }
        }
      }
    assertThat(exception.status.code).isEqualTo(Status.Code.INVALID_ARGUMENT)
  }

  @Test
  fun `createReport throws INVALID_ARGUMENT when TimeInterval endTime is before startTime`() {
    val request = createReportRequest {
      parent = MEASUREMENT_CONSUMER_KEYS.first().toName()
      reportId = "report-id"
      report =
        PENDING_REACH_REPORT.copy {
          clearName()
          clearCreateTime()
          clearState()
          clearTime()
          timeIntervals = timeIntervals {
            timeIntervals += interval {
              startTime = timestamp {
                seconds = 5
                nanos = 5
              }
              endTime = timestamp {
                seconds = 5
                nanos = 1
              }
            }
          }
        }
    }

    val exception =
      assertFailsWith<StatusRuntimeException> {
        withMeasurementConsumerPrincipal(MEASUREMENT_CONSUMER_KEYS.first().toName(), CONFIG) {
          runBlocking { service.createReport(request) }
        }
      }
    assertThat(exception.status.code).isEqualTo(Status.Code.INVALID_ARGUMENT)
  }

  @Test
  fun `createReport throws INVALID_ARGUMENT when PeriodicTimeInterval startTime is unspecified`() {
    val request = createReportRequest {
      parent = MEASUREMENT_CONSUMER_KEYS.first().toName()
      report =
        PENDING_REACH_REPORT.copy {
          clearName()
          clearCreateTime()
          clearState()
          clearTime()
          periodicTimeInterval = periodicTimeInterval {
            increment = duration { seconds = 5 }
            intervalCount = 3
          }
        }
      reportId = "report-id"
    }

    val exception =
      assertFailsWith<StatusRuntimeException> {
        withMeasurementConsumerPrincipal(MEASUREMENT_CONSUMER_KEYS.first().toName(), CONFIG) {
          runBlocking { service.createReport(request) }
        }
      }
    assertThat(exception.status.code).isEqualTo(Status.Code.INVALID_ARGUMENT)
  }

  @Test
  fun `createReport throws INVALID_ARGUMENT when PeriodicTimeInterval increment is unspecified`() {
    val request = createReportRequest {
      parent = MEASUREMENT_CONSUMER_KEYS.first().toName()
      report =
        PENDING_REACH_REPORT.copy {
          clearName()
          clearCreateTime()
          clearState()
          clearTime()
          periodicTimeInterval = periodicTimeInterval {
            startTime = timestamp {
              seconds = 5
              nanos = 5
            }
            intervalCount = 3
          }
        }
      reportId = "report-id"
    }

    val exception =
      assertFailsWith<StatusRuntimeException> {
        withMeasurementConsumerPrincipal(MEASUREMENT_CONSUMER_KEYS.first().toName(), CONFIG) {
          runBlocking { service.createReport(request) }
        }
      }
    assertThat(exception.status.code).isEqualTo(Status.Code.INVALID_ARGUMENT)
  }

  @Test
  fun `createReport throws INVALID_ARGUMENT when PeriodicTimeInterval intervalCount is 0`() {
    val request = createReportRequest {
      parent = MEASUREMENT_CONSUMER_KEYS.first().toName()
      report =
        PENDING_REACH_REPORT.copy {
          clearName()
          clearCreateTime()
          clearState()
          clearTime()
          periodicTimeInterval = periodicTimeInterval {
            startTime = timestamp {
              seconds = 5
              nanos = 5
            }
            increment = duration { seconds = 5 }
          }
        }
      reportId = "report-id"
    }

    val exception =
      assertFailsWith<StatusRuntimeException> {
        withMeasurementConsumerPrincipal(MEASUREMENT_CONSUMER_KEYS.first().toName(), CONFIG) {
          runBlocking { service.createReport(request) }
        }
      }
    assertThat(exception.status.code).isEqualTo(Status.Code.INVALID_ARGUMENT)
  }

  @Test
  fun `createReport throws INVALID_ARGUMENT when reportingMetricEntries is empty`() {
    val request = createReportRequest {
      parent = MEASUREMENT_CONSUMER_KEYS.first().toName()
      report =
        PENDING_REACH_REPORT.copy {
          clearName()
          clearCreateTime()
          clearState()
          reportingMetricEntries.clear()
        }
      reportId = "report-id"
    }

    val exception =
      assertFailsWith<StatusRuntimeException> {
        withMeasurementConsumerPrincipal(MEASUREMENT_CONSUMER_KEYS.first().toName(), CONFIG) {
          runBlocking { service.createReport(request) }
        }
      }
    assertThat(exception.status.code).isEqualTo(Status.Code.INVALID_ARGUMENT)
  }

  @Test
  fun `createReport throws INVALID_ARGUMENT when provided reporting set name is invalid`() {
    val invalidReportingSetName = "invalid"

    val request = createReportRequest {
      parent = MEASUREMENT_CONSUMER_KEYS.first().toName()
      report =
        PENDING_REACH_REPORT.copy {
          clearName()
          clearCreateTime()
          clearState()
          reportingMetricEntries += ReportKt.reportingMetricEntry { key = invalidReportingSetName }
        }
      reportId = "report-id"
    }

    val exception =
      assertFailsWith<StatusRuntimeException> {
        withMeasurementConsumerPrincipal(MEASUREMENT_CONSUMER_KEYS.first().toName(), CONFIG) {
          runBlocking { service.createReport(request) }
        }
      }
    assertThat(exception.status.code).isEqualTo(Status.Code.INVALID_ARGUMENT)
    assertThat(exception.message).contains(invalidReportingSetName)
  }

  @Test
  fun `createReport throws PERMISSION_DENIED when any reporting set is not accessible to caller`() {
    val reportingSetNameForOtherMC =
      ReportingSetKey(
          MEASUREMENT_CONSUMER_KEYS.last().measurementConsumerId,
          ExternalId(120L).apiId.value
        )
        .toName()
    val request = createReportRequest {
      parent = MEASUREMENT_CONSUMER_KEYS.first().toName()
      report =
        PENDING_REACH_REPORT.copy {
          clearName()
          clearCreateTime()
          clearState()
          reportingMetricEntries +=
            ReportKt.reportingMetricEntry { key = reportingSetNameForOtherMC }
        }
      reportId = "report-id"
    }

    val exception =
      assertFailsWith<StatusRuntimeException> {
        withMeasurementConsumerPrincipal(MEASUREMENT_CONSUMER_KEYS.first().toName(), CONFIG) {
          runBlocking { service.createReport(request) }
        }
      }
    assertThat(exception.status.code).isEqualTo(Status.Code.PERMISSION_DENIED)
    assertThat(exception.message).contains(reportingSetNameForOtherMC)
  }

  @Test
  fun `createReport throws INVALID_ARGUMENT when reportingMetricCalculationSpec is not set`() {
    val request = createReportRequest {
      parent = MEASUREMENT_CONSUMER_KEYS.first().toName()
      report =
        PENDING_REACH_REPORT.copy {
          clearName()
          clearCreateTime()
          clearState()
          reportingMetricEntries +=
            ReportKt.reportingMetricEntry { key = PRIMITIVE_REPORTING_SETS.first().name }
        }
      reportId = "report-id"
    }

    val exception =
      assertFailsWith<StatusRuntimeException> {
        withMeasurementConsumerPrincipal(MEASUREMENT_CONSUMER_KEYS.first().toName(), CONFIG) {
          runBlocking { service.createReport(request) }
        }
      }
    assertThat(exception.status.code).isEqualTo(Status.Code.INVALID_ARGUMENT)
  }

  @Test
  fun `createReport throws INVALID_ARGUMENT when metricCalculationSpecs is empty`() {
    val request = createReportRequest {
      parent = MEASUREMENT_CONSUMER_KEYS.first().toName()
      report =
        PENDING_REACH_REPORT.copy {
          clearName()
          clearCreateTime()
          clearState()
          reportingMetricEntries +=
            ReportKt.reportingMetricEntry {
              key = PRIMITIVE_REPORTING_SETS.first().name
              value = ReportKt.reportingMetricCalculationSpec {}
            }
        }
      reportId = "report-id"
    }

    val exception =
      assertFailsWith<StatusRuntimeException> {
        withMeasurementConsumerPrincipal(MEASUREMENT_CONSUMER_KEYS.first().toName(), CONFIG) {
          runBlocking { service.createReport(request) }
        }
      }
    assertThat(exception.status.code).isEqualTo(Status.Code.INVALID_ARGUMENT)
  }

  @Test
<<<<<<< HEAD
=======
  fun `createReport throws INVALID_ARGUMENT when metricCalculationSpec has no display name`() {
    val request = createReportRequest {
      parent = MEASUREMENT_CONSUMER_KEYS.first().toName()
      reportId = "report-id"
      report =
        PENDING_REACH_REPORT.copy {
          clearName()
          clearCreateTime()
          clearState()
          reportingMetricEntries +=
            ReportKt.reportingMetricEntry {
              key = PRIMITIVE_REPORTING_SETS.first().name
              value =
                ReportKt.reportingMetricCalculationSpec {
                  metricCalculationSpecs +=
                    ReportKt.metricCalculationSpec {
                      metricSpecs += REACH_METRIC_SPEC
                      cumulative = false
                    }
                }
            }
        }
    }

    val exception =
      assertFailsWith<StatusRuntimeException> {
        withMeasurementConsumerPrincipal(MEASUREMENT_CONSUMER_KEYS.first().toName(), CONFIG) {
          runBlocking { service.createReport(request) }
        }
      }
    assertThat(exception.status.code).isEqualTo(Status.Code.INVALID_ARGUMENT)
  }

  @Test
  fun `createReport throws INVALID_ARGUMENT when metricCalculationSpec has no metric spec`() {
    val request = createReportRequest {
      parent = MEASUREMENT_CONSUMER_KEYS.first().toName()
      reportId = "report-id"
      report =
        PENDING_REACH_REPORT.copy {
          clearName()
          clearCreateTime()
          clearState()
          reportingMetricEntries +=
            ReportKt.reportingMetricEntry {
              key = PRIMITIVE_REPORTING_SETS.first().name
              value =
                ReportKt.reportingMetricCalculationSpec {
                  metricCalculationSpecs +=
                    ReportKt.metricCalculationSpec {
                      displayName = DISPLAY_NAME
                      cumulative = false
                    }
                }
            }
        }
    }

    val exception =
      assertFailsWith<StatusRuntimeException> {
        withMeasurementConsumerPrincipal(MEASUREMENT_CONSUMER_KEYS.first().toName(), CONFIG) {
          runBlocking { service.createReport(request) }
        }
      }
    assertThat(exception.status.code).isEqualTo(Status.Code.INVALID_ARGUMENT)
  }

  @Test
  fun `createReport throws INVALID_ARGUMENT when grouping has empty predicates`() {
    val request = createReportRequest {
      parent = MEASUREMENT_CONSUMER_KEYS.first().toName()
      reportId = "report-id"
      report =
        PENDING_REACH_REPORT.copy {
          clearName()
          clearCreateTime()
          clearState()
          reportingMetricEntries +=
            ReportKt.reportingMetricEntry {
              key = PRIMITIVE_REPORTING_SETS.first().name
              value =
                ReportKt.reportingMetricCalculationSpec {
                  metricCalculationSpecs +=
                    ReportKt.metricCalculationSpec {
                      displayName = DISPLAY_NAME
                      metricSpecs += REACH_METRIC_SPEC
                      groupings += ReportKt.grouping {}
                      cumulative = false
                    }
                }
            }
        }
    }

    val exception =
      assertFailsWith<StatusRuntimeException> {
        withMeasurementConsumerPrincipal(MEASUREMENT_CONSUMER_KEYS.first().toName(), CONFIG) {
          runBlocking { service.createReport(request) }
        }
      }
    assertThat(exception.status.code).isEqualTo(Status.Code.INVALID_ARGUMENT)
  }

  @Test
  fun `createReport throws INVALID_ARGUMENT when duplicate predicates in groupings`() {
    val request = createReportRequest {
      parent = MEASUREMENT_CONSUMER_KEYS.first().toName()
      reportId = "report-id"
      report =
        PENDING_REACH_REPORT.copy {
          clearName()
          clearCreateTime()
          clearState()
          reportingMetricEntries +=
            ReportKt.reportingMetricEntry {
              key = PRIMITIVE_REPORTING_SETS.first().name
              value =
                ReportKt.reportingMetricCalculationSpec {
                  metricCalculationSpecs +=
                    ReportKt.metricCalculationSpec {
                      displayName = DISPLAY_NAME
                      metricSpecs += REACH_METRIC_SPEC
                      groupings +=
                        ReportKt.grouping {
                          predicates += "Gender == Male"
                          predicates += "Gender == Female"
                        }
                      groupings += ReportKt.grouping { predicates += "Gender == Male" }
                      cumulative = false
                    }
                }
            }
        }
    }

    val exception =
      assertFailsWith<StatusRuntimeException> {
        withMeasurementConsumerPrincipal(MEASUREMENT_CONSUMER_KEYS.first().toName(), CONFIG) {
          runBlocking { service.createReport(request) }
        }
      }
    assertThat(exception.status.code).isEqualTo(Status.Code.INVALID_ARGUMENT)
  }

  @Test
  fun `createReport throws NOT_FOUND when report schedule not found`() = runBlocking {
    val externalReportScheduleId = "external-report-schedule-id"

    whenever(
        internalReportsMock.createReport(
          eq(
            internalCreateReportRequest {
              report = INTERNAL_REACH_REPORTS.requestingReport
              externalReportId = "report-id"
              this.externalReportScheduleId = externalReportScheduleId
            }
          )
        )
      )
      .thenThrow(
        Status.NOT_FOUND.withDescription("external_report_schedule_id").asRuntimeException()
      )

    val measurementConsumerKey = MEASUREMENT_CONSUMER_KEYS.first()
    val request = createReportRequest {
      parent = measurementConsumerKey.toName()
      reportId = "report-id"
      report =
        PENDING_REACH_REPORT.copy {
          clearName()
          clearCreateTime()
          clearState()
        }
    }

    val reportScheduleName =
      ReportScheduleKey(measurementConsumerKey.measurementConsumerId, externalReportScheduleId)
        .toName()

    val exception =
      assertFailsWith<StatusRuntimeException> {
        withReportScheduleAndMeasurementConsumerPrincipal(
          reportScheduleName,
          measurementConsumerKey.toName(),
          CONFIG
        ) {
          runBlocking { service.createReport(request) }
        }
      }
    assertThat(exception.status.code).isEqualTo(Status.Code.NOT_FOUND)
    assertThat(exception.message).contains("ReportSchedule")
  }

  @Test
  fun `createReport throws INVALID_ARGUMENT when report schedule name is invalid`() {
    val request = createReportRequest {
      parent = MEASUREMENT_CONSUMER_KEYS.first().toName()
      reportId = "report-id"
      report =
        PENDING_REACH_REPORT.copy {
          clearName()
          clearCreateTime()
          clearState()
        }
    }

    val exception =
      assertFailsWith<StatusRuntimeException> {
        withReportScheduleAndMeasurementConsumerPrincipal(
          "name123",
          MEASUREMENT_CONSUMER_KEYS.first().toName(),
          CONFIG
        ) {
          runBlocking { service.createReport(request) }
        }
      }
    assertThat(exception.status.code).isEqualTo(Status.Code.INVALID_ARGUMENT)
    assertThat(exception.message).contains("reportScheduleName")
  }

  @Test
>>>>>>> d2bcef3a
  fun `getReport returns the report with SUCCEEDED when all metrics are SUCCEEDED`() = runBlocking {
    whenever(
        metricsMock.batchGetMetrics(
          eq(
            batchGetMetricsRequest {
              parent = MEASUREMENT_CONSUMER_KEYS.first().toName()
              names += SUCCEEDED_REACH_METRIC.name
            }
          )
        )
      )
      .thenReturn(batchGetMetricsResponse { metrics += SUCCEEDED_REACH_METRIC })

    val request = getReportRequest { name = PENDING_REACH_REPORT.name }

    val report =
      withMeasurementConsumerPrincipal(MEASUREMENT_CONSUMER_KEYS.first().toName(), CONFIG) {
        runBlocking { service.getReport(request) }
      }

    assertThat(report).isEqualTo(SUCCEEDED_REACH_REPORT)
  }

  @Test
  fun `getReport returns the report with FAILED when any metric FAILED`() = runBlocking {
    val failedReachMetric = RUNNING_REACH_METRIC.copy { state = Metric.State.FAILED }

    whenever(
        metricsMock.batchGetMetrics(
          eq(
            batchGetMetricsRequest {
              parent = MEASUREMENT_CONSUMER_KEYS.first().toName()
              names += failedReachMetric.name
            }
          )
        )
      )
      .thenReturn(batchGetMetricsResponse { metrics += failedReachMetric })

    val request = getReportRequest { name = PENDING_REACH_REPORT.name }

    val report =
      withMeasurementConsumerPrincipal(MEASUREMENT_CONSUMER_KEYS.first().toName(), CONFIG) {
        runBlocking { service.getReport(request) }
      }

    assertThat(report).isEqualTo(PENDING_REACH_REPORT.copy { state = Report.State.FAILED })
  }

  @Test
  fun `getReport returns the report with RUNNING when metric is pending`(): Unit = runBlocking {
    val request = getReportRequest { name = PENDING_REACH_REPORT.name }

    val report =
      withMeasurementConsumerPrincipal(MEASUREMENT_CONSUMER_KEYS.first().toName(), CONFIG) {
        runBlocking { service.getReport(request) }
      }

    assertThat(report).isEqualTo(PENDING_REACH_REPORT)
  }

  @Test
  fun `getReport returns the report with RUNNING when there are more than max batch size metrics`():
    Unit = runBlocking {
    val startSec = 10L
    val incrementSec = 1L
    val intervalCount = BATCH_GET_METRICS_LIMIT + 1

    val endTimesList: List<Long> =
      (startSec + incrementSec until startSec + incrementSec + intervalCount).toList()
    val intervals: List<Interval> =
      endTimesList.map { end ->
        interval {
          startTime = timestamp { seconds = startSec }
          endTime = timestamp { seconds = end }
        }
      }

    val reportingMetrics =
      intervals.map { timeInterval ->
        buildInitialReportingMetric(timeInterval, INTERNAL_REACH_METRIC_SPEC, listOf())
      }

    val internalMetricCalculationSpec = internalMetricCalculationSpec {
      externalMetricCalculationSpecId = "1234"
      details =
        InternalMetricCalculationSpecKt.details {
          displayName = DISPLAY_NAME
          metricSpecs += INTERNAL_REACH_METRIC_SPEC
          cumulative = true
        }
    }
    whenever(internalMetricCalculationSpecsMock.batchGetMetricCalculationSpecs(any()))
      .thenReturn(
        batchGetMetricCalculationSpecsResponse {
          metricCalculationSpecs += internalMetricCalculationSpec
        }
      )

    val internalPendingReport = internalReport {
      details = InternalReportKt.details { tags.putAll(REPORT_TAGS) }
      cmmsMeasurementConsumerId = MEASUREMENT_CONSUMER_KEYS.first().measurementConsumerId

      this.periodicTimeInterval = internalPeriodicTimeInterval {
        startTime = timestamp { seconds = startSec }
        increment = duration { seconds = incrementSec }
        this.intervalCount = intervalCount
      }

      externalReportId = "report-id"
      createTime = Instant.now().toProtoTime()

      val updatedReportingMetrics =
        reportingMetrics.mapIndexed { requestId, request ->
          request.copy {
            this.createMetricRequestId = requestId.toString()
            externalMetricId = ExternalId(REACH_METRIC_ID_BASE_LONG + requestId).apiId.value
          }
        }

      reportingMetricEntries.putAll(
        buildInternalReportingMetricEntryWithOneMetricCalculationSpec(
          reportingSetId = PRIMITIVE_REPORTING_SETS.first().resourceId,
          reportingMetrics = updatedReportingMetrics,
          metricCalculationSpecId = internalMetricCalculationSpec.externalMetricCalculationSpecId
        )
      )
    }

    whenever(
        internalReportsMock.getReport(
          eq(
            internalGetReportRequest {
              cmmsMeasurementConsumerId = internalPendingReport.cmmsMeasurementConsumerId
              externalReportId = internalPendingReport.externalReportId
            }
          )
        )
      )
      .thenReturn(internalPendingReport)

    whenever(metricsMock.batchGetMetrics(any()))
      .thenReturn(
        batchGetMetricsResponse {
          metrics +=
            endTimesList.mapIndexed { index, end ->
              metric {
                name =
                  MetricKey(
                      MEASUREMENT_CONSUMER_KEYS.first().measurementConsumerId,
                      ExternalId(REACH_METRIC_ID_BASE_LONG + index).apiId.value
                    )
                    .toName()
                reportingSet = PRIMITIVE_REPORTING_SETS.first().name
                timeInterval = interval {
                  startTime = timestamp { seconds = startSec }
                  endTime = timestamp { seconds = end }
                }
                metricSpec = REACH_METRIC_SPEC
                state = Metric.State.RUNNING
                createTime = Instant.now().toProtoTime()
              }
            }
        }
      )

    val request = getReportRequest { name = internalPendingReport.resourceName }

    withMeasurementConsumerPrincipal(MEASUREMENT_CONSUMER_KEYS.first().toName(), CONFIG) {
      runBlocking { service.getReport(request) }
    }

    val batchGetMetricsCaptor: KArgumentCaptor<BatchGetMetricsRequest> = argumentCaptor()
    verifyBlocking(metricsMock, times(2)) { batchGetMetrics(batchGetMetricsCaptor.capture()) }
  }

  @Test
  fun `getReport throws INVALID_ARGUMENT when Report name is invalid`() {
    val request = getReportRequest { name = "INVALID_REPORT_NAME" }

    val exception =
      assertFailsWith<StatusRuntimeException> {
        withMeasurementConsumerPrincipal(MEASUREMENT_CONSUMER_KEYS.first().toName(), CONFIG) {
          runBlocking { service.getReport(request) }
        }
      }

    assertThat(exception.status.code).isEqualTo(Status.Code.INVALID_ARGUMENT)
  }

  @Test
  fun `getReport throws PERMISSION_DENIED when Report name is not accessible`() {
    val inaccessibleReportName =
      ReportKey(MEASUREMENT_CONSUMER_KEYS.last().measurementConsumerId, "report-id").toName()
    val request = getReportRequest { name = inaccessibleReportName }

    val exception =
      assertFailsWith<StatusRuntimeException> {
        withMeasurementConsumerPrincipal(MEASUREMENT_CONSUMER_KEYS.first().toName(), CONFIG) {
          runBlocking { service.getReport(request) }
        }
      }

    assertThat(exception.status.code).isEqualTo(Status.Code.PERMISSION_DENIED)
  }

  @Test
  fun `getReport throws PERMISSION_DENIED when MeasurementConsumer's identity does not match`() {
    val request = getReportRequest { name = PENDING_REACH_REPORT.name }

    val exception =
      assertFailsWith<StatusRuntimeException> {
        withMeasurementConsumerPrincipal(MEASUREMENT_CONSUMER_KEYS.last().toName(), CONFIG) {
          runBlocking { service.getReport(request) }
        }
      }

    assertThat(exception.status.code).isEqualTo(Status.Code.PERMISSION_DENIED)
  }

  @Test
  fun `getReport throws UNAUTHENTICATED when the caller is not a MeasurementConsumer`() {
    val request = getReportRequest { name = PENDING_REACH_REPORT.name }

    val exception =
      assertFailsWith<StatusRuntimeException> {
        withDataProviderPrincipal(DataProviderKey(ExternalId(550L).apiId.value).toName()) {
          runBlocking { service.getReport(request) }
        }
      }

    assertThat(exception.status.code).isEqualTo(Status.Code.UNAUTHENTICATED)
  }

  @Test
  fun `listReports returns without a next page token when there is no previous page token`() {
    val request = listReportsRequest { parent = MEASUREMENT_CONSUMER_KEYS.first().toName() }

    val result =
      withMeasurementConsumerPrincipal(MEASUREMENT_CONSUMER_KEYS.first().toName(), CONFIG) {
        runBlocking { service.listReports(request) }
      }

    val expected = listReportsResponse {
      reports += PENDING_REACH_REPORT
      reports += PENDING_WATCH_DURATION_REPORT
    }

    verifyProtoArgument(internalReportsMock, ReportsCoroutineImplBase::streamReports)
      .isEqualTo(
        streamReportsRequest {
          limit = DEFAULT_PAGE_SIZE + 1
          filter =
            StreamReportsRequestKt.filter {
              cmmsMeasurementConsumerId = MEASUREMENT_CONSUMER_KEYS.first().measurementConsumerId
            }
        }
      )

    assertThat(result).ignoringRepeatedFieldOrder().isEqualTo(expected)
  }

  @Test
  fun `listReports returns with a next page token when there is no previous page token`() {
    val pageSize = 1
    val request = listReportsRequest {
      parent = MEASUREMENT_CONSUMER_KEYS.first().toName()
      this.pageSize = pageSize
    }

    val result =
      withMeasurementConsumerPrincipal(MEASUREMENT_CONSUMER_KEYS.first().toName(), CONFIG) {
        runBlocking { service.listReports(request) }
      }

    val expected = listReportsResponse {
      reports.add(PENDING_REACH_REPORT)

      nextPageToken =
        listReportsPageToken {
            this.pageSize = pageSize
            cmmsMeasurementConsumerId = MEASUREMENT_CONSUMER_KEYS.first().measurementConsumerId
            lastReport =
              ListReportsPageTokenKt.previousPageEnd {
                cmmsMeasurementConsumerId = MEASUREMENT_CONSUMER_KEYS.first().measurementConsumerId
                createTime = PENDING_REACH_REPORT.createTime
                externalReportId = PENDING_REACH_REPORT.resourceId
              }
          }
          .toByteString()
          .base64UrlEncode()
    }

    verifyProtoArgument(internalReportsMock, ReportsCoroutineImplBase::streamReports)
      .isEqualTo(
        streamReportsRequest {
          limit = pageSize + 1
          this.filter =
            StreamReportsRequestKt.filter {
              cmmsMeasurementConsumerId = MEASUREMENT_CONSUMER_KEYS.first().measurementConsumerId
            }
        }
      )

    assertThat(result).ignoringRepeatedFieldOrder().isEqualTo(expected)
  }

  @Test
  fun `listReports returns without a next page token when there is a previous page token`() =
    runBlocking {
      whenever(internalReportsMock.streamReports(any()))
        .thenReturn(flowOf(INTERNAL_WATCH_DURATION_REPORTS.pendingReport))

      val pageSize = 1
      val request = listReportsRequest {
        parent = MEASUREMENT_CONSUMER_KEYS.first().toName()
        this.pageSize = pageSize
        pageToken =
          listReportsPageToken {
              this.pageSize = pageSize
              cmmsMeasurementConsumerId = MEASUREMENT_CONSUMER_KEYS.first().measurementConsumerId
              lastReport =
                ListReportsPageTokenKt.previousPageEnd {
                  cmmsMeasurementConsumerId =
                    MEASUREMENT_CONSUMER_KEYS.first().measurementConsumerId
                  createTime = PENDING_REACH_REPORT.createTime
                  externalReportId = PENDING_REACH_REPORT.resourceId
                }
            }
            .toByteString()
            .base64UrlEncode()
      }

      val result =
        withMeasurementConsumerPrincipal(MEASUREMENT_CONSUMER_KEYS.first().toName(), CONFIG) {
          runBlocking { service.listReports(request) }
        }

      val expected = listReportsResponse { reports.add(PENDING_WATCH_DURATION_REPORT) }

      verifyProtoArgument(internalReportsMock, ReportsCoroutineImplBase::streamReports)
        .isEqualTo(
          streamReportsRequest {
            limit = pageSize + 1
            this.filter =
              StreamReportsRequestKt.filter {
                cmmsMeasurementConsumerId = MEASUREMENT_CONSUMER_KEYS.first().measurementConsumerId
                after =
                  StreamReportsRequestKt.afterFilter {
                    createTime = PENDING_REACH_REPORT.createTime
                    externalReportId = PENDING_REACH_REPORT.resourceId
                  }
              }
          }
        )

      assertThat(result).ignoringRepeatedFieldOrder().isEqualTo(expected)
    }

  @Test
  fun `listReports with page size replaced with a valid value and no previous page token`() {
    val invalidPageSize = MAX_PAGE_SIZE * 2
    val request = listReportsRequest {
      parent = MEASUREMENT_CONSUMER_KEYS.first().toName()
      pageSize = invalidPageSize
    }

    val result =
      withMeasurementConsumerPrincipal(MEASUREMENT_CONSUMER_KEYS.first().toName(), CONFIG) {
        runBlocking { service.listReports(request) }
      }

    val expected = listReportsResponse {
      reports += PENDING_REACH_REPORT
      reports += PENDING_WATCH_DURATION_REPORT
    }

    verifyProtoArgument(internalReportsMock, ReportsCoroutineImplBase::streamReports)
      .isEqualTo(
        streamReportsRequest {
          limit = MAX_PAGE_SIZE + 1
          this.filter =
            StreamReportsRequestKt.filter {
              cmmsMeasurementConsumerId = MEASUREMENT_CONSUMER_KEYS.first().measurementConsumerId
            }
        }
      )

    assertThat(result).ignoringRepeatedFieldOrder().isEqualTo(expected)
  }

  @Test
  fun `listReports with invalid page size replaced with the one in previous page token`() =
    runBlocking {
      whenever(internalReportsMock.streamReports(any()))
        .thenReturn(flowOf(INTERNAL_WATCH_DURATION_REPORTS.pendingReport))

      val invalidPageSize = MAX_PAGE_SIZE * 2
      val previousPageSize = 1

      val request = listReportsRequest {
        parent = MEASUREMENT_CONSUMER_KEYS.first().toName()
        pageSize = invalidPageSize
        pageToken =
          listReportsPageToken {
              pageSize = previousPageSize
              cmmsMeasurementConsumerId = MEASUREMENT_CONSUMER_KEYS.first().measurementConsumerId
              lastReport =
                ListReportsPageTokenKt.previousPageEnd {
                  cmmsMeasurementConsumerId =
                    MEASUREMENT_CONSUMER_KEYS.first().measurementConsumerId
                  createTime = PENDING_REACH_REPORT.createTime
                  externalReportId = PENDING_REACH_REPORT.resourceId
                }
            }
            .toByteString()
            .base64UrlEncode()
      }

      val result =
        withMeasurementConsumerPrincipal(MEASUREMENT_CONSUMER_KEYS.first().toName(), CONFIG) {
          runBlocking { service.listReports(request) }
        }

      val expected = listReportsResponse { reports += PENDING_WATCH_DURATION_REPORT }

      verifyProtoArgument(internalReportsMock, ReportsCoroutineImplBase::streamReports)
        .isEqualTo(
          streamReportsRequest {
            limit = previousPageSize + 1
            this.filter =
              StreamReportsRequestKt.filter {
                cmmsMeasurementConsumerId = MEASUREMENT_CONSUMER_KEYS.first().measurementConsumerId
                after =
                  StreamReportsRequestKt.afterFilter {
                    createTime = PENDING_REACH_REPORT.createTime
                    externalReportId = PENDING_REACH_REPORT.resourceId
                  }
              }
          }
        )

      assertThat(result).ignoringRepeatedFieldOrder().isEqualTo(expected)
    }

  @Test
  fun `listReports with page size replacing the one in previous page token`() = runBlocking {
    whenever(internalReportsMock.streamReports(any()))
      .thenReturn(flowOf(INTERNAL_WATCH_DURATION_REPORTS.pendingReport))

    val newPageSize = 10
    val previousPageSize = 1
    val request = listReportsRequest {
      parent = MEASUREMENT_CONSUMER_KEYS.first().toName()
      pageSize = newPageSize
      pageToken =
        listReportsPageToken {
            pageSize = previousPageSize
            cmmsMeasurementConsumerId = MEASUREMENT_CONSUMER_KEYS.first().measurementConsumerId
            lastReport =
              ListReportsPageTokenKt.previousPageEnd {
                cmmsMeasurementConsumerId = MEASUREMENT_CONSUMER_KEYS.first().measurementConsumerId
                createTime = PENDING_REACH_REPORT.createTime
                externalReportId = PENDING_REACH_REPORT.resourceId
              }
          }
          .toByteString()
          .base64UrlEncode()
    }

    val result =
      withMeasurementConsumerPrincipal(MEASUREMENT_CONSUMER_KEYS.first().toName(), CONFIG) {
        runBlocking { service.listReports(request) }
      }

    val expected = listReportsResponse { reports += PENDING_WATCH_DURATION_REPORT }

    verifyProtoArgument(internalReportsMock, ReportsCoroutineImplBase::streamReports)
      .isEqualTo(
        streamReportsRequest {
          limit = newPageSize + 1
          this.filter =
            StreamReportsRequestKt.filter {
              cmmsMeasurementConsumerId = MEASUREMENT_CONSUMER_KEYS.first().measurementConsumerId
              after =
                StreamReportsRequestKt.afterFilter {
                  createTime = PENDING_REACH_REPORT.createTime
                  externalReportId = PENDING_REACH_REPORT.resourceId
                }
            }
        }
      )

    assertThat(result).ignoringRepeatedFieldOrder().isEqualTo(expected)
  }

  @Test
  fun `listReports returns reports with SUCCEEDED states when metrics are SUCCEEDED`() =
    runBlocking {
      whenever(metricsMock.batchGetMetrics(any())).thenAnswer {
        val request = it.arguments[0] as BatchGetMetricsRequest
        val metricsMap =
          mapOf(
            SUCCEEDED_REACH_METRIC.name to SUCCEEDED_REACH_METRIC,
            SUCCEEDED_WATCH_DURATION_METRIC.name to SUCCEEDED_WATCH_DURATION_METRIC
          )
        batchGetMetricsResponse {
          metrics += request.namesList.map { metricName -> metricsMap.getValue(metricName) }
        }
      }

      val request = listReportsRequest { parent = MEASUREMENT_CONSUMER_KEYS.first().toName() }

      val result =
        withMeasurementConsumerPrincipal(MEASUREMENT_CONSUMER_KEYS.first().toName(), CONFIG) {
          runBlocking { service.listReports(request) }
        }

      val expected = listReportsResponse {
        reports += SUCCEEDED_REACH_REPORT
        reports +=
          PENDING_WATCH_DURATION_REPORT.copy {
            state = Report.State.SUCCEEDED
            metricCalculationResults +=
              ReportKt.metricCalculationResult {
                displayName = DISPLAY_NAME
                reportingSet = SUCCEEDED_WATCH_DURATION_METRIC.reportingSet
                cumulative = false
                resultAttributes +=
                  ReportKt.MetricCalculationResultKt.resultAttribute {
                    metricSpec = SUCCEEDED_WATCH_DURATION_METRIC.metricSpec
                    timeInterval = SUCCEEDED_WATCH_DURATION_METRIC.timeInterval
                    metricResult = SUCCEEDED_WATCH_DURATION_METRIC.result
                  }
              }
          }
      }

      verifyProtoArgument(internalReportsMock, ReportsCoroutineImplBase::streamReports)
        .isEqualTo(
          streamReportsRequest {
            limit = DEFAULT_PAGE_SIZE + 1
            this.filter =
              StreamReportsRequestKt.filter {
                cmmsMeasurementConsumerId = MEASUREMENT_CONSUMER_KEYS.first().measurementConsumerId
              }
          }
        )
      assertThat(result).ignoringRepeatedFieldOrder().isEqualTo(expected)
    }

  @Test
  fun `listReports returns reports with FAILED states when metrics are FAILED`() = runBlocking {
    val failedReachMetric = RUNNING_REACH_METRIC.copy { state = Metric.State.FAILED }
    val failedWatchDurationMetric =
      RUNNING_WATCH_DURATION_METRIC.copy { state = Metric.State.FAILED }

    whenever(metricsMock.batchGetMetrics(any())).thenAnswer {
      val request = it.arguments[0] as BatchGetMetricsRequest
      val metricsMap =
        mapOf(
          failedReachMetric.name to failedReachMetric,
          failedWatchDurationMetric.name to failedWatchDurationMetric
        )
      batchGetMetricsResponse {
        metrics += request.namesList.map { metricName -> metricsMap.getValue(metricName) }
      }
    }

    val request = listReportsRequest { parent = MEASUREMENT_CONSUMER_KEYS.first().toName() }

    val result =
      withMeasurementConsumerPrincipal(MEASUREMENT_CONSUMER_KEYS.first().toName(), CONFIG) {
        runBlocking { service.listReports(request) }
      }

    val expected = listReportsResponse {
      reports += PENDING_REACH_REPORT.copy { state = Report.State.FAILED }
      reports += PENDING_WATCH_DURATION_REPORT.copy { state = Report.State.FAILED }
    }

    verifyProtoArgument(internalReportsMock, ReportsCoroutineImplBase::streamReports)
      .isEqualTo(
        streamReportsRequest {
          limit = DEFAULT_PAGE_SIZE + 1
          this.filter =
            StreamReportsRequestKt.filter {
              cmmsMeasurementConsumerId = MEASUREMENT_CONSUMER_KEYS.first().measurementConsumerId
            }
        }
      )
    assertThat(result).ignoringRepeatedFieldOrder().isEqualTo(expected)
  }

  @Test
  fun `listReports with a filter returns filtered results`() = runBlocking {
    val pageSize = 2
    val request = listReportsRequest {
      parent = MEASUREMENT_CONSUMER_KEYS.first().toName()
      this.pageSize = pageSize
      filter = "name != '${PENDING_WATCH_DURATION_REPORT.name}'"
    }

    val result =
      withMeasurementConsumerPrincipal(MEASUREMENT_CONSUMER_KEYS.first().toName(), CONFIG) {
        runBlocking { service.listReports(request) }
      }

    val expected = listReportsResponse { reports.add(PENDING_REACH_REPORT) }

    assertThat(result).ignoringRepeatedFieldOrder().isEqualTo(expected)

    verifyProtoArgument(internalReportsMock, ReportsCoroutineImplBase::streamReports)
      .isEqualTo(
        streamReportsRequest {
          limit = pageSize + 1
          this.filter =
            StreamReportsRequestKt.filter {
              cmmsMeasurementConsumerId = MEASUREMENT_CONSUMER_KEYS.first().measurementConsumerId
            }
        }
      )
  }

  @Test
  fun `listReports throws UNAUTHENTICATED when no principal is found`() {
    val request = listReportsRequest { parent = MEASUREMENT_CONSUMER_KEYS.first().toName() }
    val exception =
      assertFailsWith<StatusRuntimeException> { runBlocking { service.listReports(request) } }
    assertThat(exception.status.code).isEqualTo(Status.Code.UNAUTHENTICATED)
  }

  @Test
  fun `listReports throws PERMISSION_DENIED when MeasurementConsumer caller doesn't match`() {
    val request = listReportsRequest { parent = MEASUREMENT_CONSUMER_KEYS.first().toName() }
    val exception =
      assertFailsWith<StatusRuntimeException> {
        withMeasurementConsumerPrincipal(MEASUREMENT_CONSUMER_KEYS.last().toName(), CONFIG) {
          runBlocking { service.listReports(request) }
        }
      }
    assertThat(exception.status.code).isEqualTo(Status.Code.PERMISSION_DENIED)
  }

  @Test
  fun `listReports throws UNAUTHENTICATED when the caller is not MeasurementConsumer`() {
    val request = listReportsRequest { parent = MEASUREMENT_CONSUMER_KEYS.first().toName() }
    val exception =
      assertFailsWith<StatusRuntimeException> {
        withDataProviderPrincipal(DataProviderKey(ExternalId(550L).apiId.value).toName()) {
          runBlocking { service.listReports(request) }
        }
      }
    assertThat(exception.status.code).isEqualTo(Status.Code.UNAUTHENTICATED)
  }

  @Test
  fun `listReports throws INVALID_ARGUMENT when page size is less than 0`() {
    val request = listReportsRequest {
      parent = MEASUREMENT_CONSUMER_KEYS.first().toName()
      pageSize = -1
    }
    val exception =
      assertFailsWith<StatusRuntimeException> {
        withMeasurementConsumerPrincipal(MEASUREMENT_CONSUMER_KEYS.first().toName(), CONFIG) {
          runBlocking { service.listReports(request) }
        }
      }
    assertThat(exception.status.code).isEqualTo(Status.Code.INVALID_ARGUMENT)
  }

  @Test
  fun `listReports throws INVALID_ARGUMENT when parent is unspecified`() {
    val exception =
      assertFailsWith<StatusRuntimeException> {
        withMeasurementConsumerPrincipal(MEASUREMENT_CONSUMER_KEYS.first().toName(), CONFIG) {
          runBlocking { service.listReports(ListReportsRequest.getDefaultInstance()) }
        }
      }
    assertThat(exception.status.code).isEqualTo(Status.Code.INVALID_ARGUMENT)
  }

  @Test
  fun `listReports throws INVALID_ARGUMENT when mc id doesn't match one in page token`() {
    val cmmsMeasurementConsumerId = MEASUREMENT_CONSUMER_KEYS.last().measurementConsumerId
    val request = listReportsRequest {
      parent = MEASUREMENT_CONSUMER_KEYS.first().toName()
      pageToken =
        listReportsPageToken {
            this.cmmsMeasurementConsumerId = cmmsMeasurementConsumerId
            lastReport =
              ListReportsPageTokenKt.previousPageEnd {
                this.cmmsMeasurementConsumerId = cmmsMeasurementConsumerId
                externalReportId = "220L"
              }
          }
          .toByteString()
          .base64UrlEncode()
    }

    val exception =
      assertFailsWith<StatusRuntimeException> {
        withMeasurementConsumerPrincipal(MEASUREMENT_CONSUMER_KEYS.first().toName(), CONFIG) {
          runBlocking { service.listReports(request) }
        }
      }
    assertThat(exception.status.code).isEqualTo(Status.Code.INVALID_ARGUMENT)
  }

  @Test
  fun `listReports throws INVALID_ARGUMENT when filter is invalid`() {
    val request = listReportsRequest {
      parent = MEASUREMENT_CONSUMER_KEYS.first().toName()
      filter = "name <<< '${PENDING_WATCH_DURATION_REPORT.name}'"
    }

    val exception =
      assertFailsWith<StatusRuntimeException> {
        withMeasurementConsumerPrincipal(MEASUREMENT_CONSUMER_KEYS.first().toName(), CONFIG) {
          runBlocking { service.listReports(request) }
        }
      }
    assertThat(exception.status.code).isEqualTo(Status.Code.INVALID_ARGUMENT)
    assertThat(exception.message).contains("not a valid CEL expression")
  }

  companion object {
    private fun buildInitialReportingMetric(
      timeInterval: Interval,
      metricSpec: InternalMetricSpec,
      groupingPredicates: List<String>,
    ): InternalReport.ReportingMetric {
      return InternalReportKt.reportingMetric {
        details =
          InternalReportKt.ReportingMetricKt.details {
            this.metricSpec = metricSpec
            this.timeInterval = timeInterval
            this.groupingPredicates += groupingPredicates
          }
      }
    }

    private fun buildInternalReportingMetricEntryWithOneMetricCalculationSpec(
      reportingSetId: String,
      reportingMetrics: List<InternalReport.ReportingMetric>,
      metricCalculationSpecId: String,
    ): Map<String, InternalReport.ReportingMetricCalculationSpec> {
      return mapOf(
        reportingSetId to
          InternalReportKt.reportingMetricCalculationSpec {
            metricCalculationSpecReportingMetrics +=
              InternalReportKt.metricCalculationSpecReportingMetrics {
                externalMetricCalculationSpecId = metricCalculationSpecId
                this.reportingMetrics += reportingMetrics
              }
          }
      )
    }

    private fun buildInternalReports(
      cmmsMeasurementConsumerId: String,
      timeIntervals: List<Interval>,
      reportingSetId: String,
      reportingMetrics: List<InternalReport.ReportingMetric>,
      metricCalculationSpecId: String,
      reportIdBase: String = "",
      metricIdBaseLong: Long = REACH_METRIC_ID_BASE_LONG
    ): InternalReports {
      // Internal reports of reach
      val internalRequestingReport = internalReport {
        details = InternalReportKt.details { tags.putAll(REPORT_TAGS) }
        this.cmmsMeasurementConsumerId = cmmsMeasurementConsumerId
        this.timeIntervals = Intervals { this.timeIntervals += timeIntervals }

        reportingMetricEntries.putAll(
          buildInternalReportingMetricEntryWithOneMetricCalculationSpec(
            reportingSetId = reportingSetId,
            reportingMetrics = reportingMetrics,
            metricCalculationSpecId = metricCalculationSpecId
          )
        )
      }
      val internalInitialReport =
        internalRequestingReport.copy {
          externalReportId = reportIdBase + "report-id"
          createTime = Instant.now().toProtoTime()

          val initialReportingMetrics =
            reportingMetrics.mapIndexed { requestId, request ->
              request.copy {
                createMetricRequestId = ExternalId(metricIdBaseLong + requestId).apiId.value
              }
            }

          reportingMetricEntries.putAll(
            buildInternalReportingMetricEntryWithOneMetricCalculationSpec(
              reportingSetId = reportingSetId,
              reportingMetrics = initialReportingMetrics,
              metricCalculationSpecId = metricCalculationSpecId
            )
          )
        }
      val internalPendingReport =
        internalInitialReport.copy {
          val pendingReportingMetrics =
            reportingMetrics.mapIndexed { requestId, request ->
              request.copy {
                createMetricRequestId = ExternalId(metricIdBaseLong + requestId).apiId.value
                externalMetricId = createMetricRequestId
              }
            }

          reportingMetricEntries.putAll(
            buildInternalReportingMetricEntryWithOneMetricCalculationSpec(
              reportingSetId = reportingSetId,
              reportingMetrics = pendingReportingMetrics,
              metricCalculationSpecId = metricCalculationSpecId
            )
          )
        }
      return InternalReports(internalRequestingReport, internalInitialReport, internalPendingReport)
    }

    // Measurement consumers
    private val MEASUREMENT_CONSUMER_KEYS: List<MeasurementConsumerKey> =
      (1L..2L).map { MeasurementConsumerKey(ExternalId(it + 110L).apiId.value) }

    private val CONFIG = measurementConsumerConfig { apiKey = API_AUTHENTICATION_KEY }

    // Reporting sets
    private val PRIMITIVE_REPORTING_SETS: List<ReportingSet> =
      (0..1).map { index ->
        reportingSet {
          name =
            ReportingSetKey(
                MEASUREMENT_CONSUMER_KEYS.first().measurementConsumerId,
                ExternalId(index + 110L).apiId.value
              )
              .toName()
          filter = "AGE>18"
          displayName = "reporting-set-$index-display-name"
          primitive = ReportingSetKt.primitive { cmmsEventGroups += "event-group-$index" }
        }
      }

    // Time intervals
    private val START_INSTANT = Instant.now()
    private val END_INSTANT = START_INSTANT.plus(Duration.ofDays(1))

    private val START_TIME = START_INSTANT.toProtoTime()
    private val END_TIME = END_INSTANT.toProtoTime()

    // Metric Specs
    private val METRIC_SPEC_CONFIG = metricSpecConfig {
      reachParams =
        MetricSpecConfigKt.reachParams {
          privacyParams =
            MetricSpecConfigKt.differentialPrivacyParams {
              epsilon = REACH_ONLY_REACH_EPSILON
              delta = DIFFERENTIAL_PRIVACY_DELTA
            }
        }
      reachVidSamplingInterval =
        MetricSpecConfigKt.vidSamplingInterval {
          start = REACH_ONLY_VID_SAMPLING_START
          width = REACH_ONLY_VID_SAMPLING_WIDTH
        }

      frequencyHistogramParams =
        MetricSpecConfigKt.frequencyHistogramParams {
          reachPrivacyParams =
            MetricSpecConfigKt.differentialPrivacyParams {
              epsilon = REACH_FREQUENCY_REACH_EPSILON
              delta = DIFFERENTIAL_PRIVACY_DELTA
            }
          frequencyPrivacyParams =
            MetricSpecConfigKt.differentialPrivacyParams {
              epsilon = REACH_FREQUENCY_FREQUENCY_EPSILON
              delta = DIFFERENTIAL_PRIVACY_DELTA
            }
          maximumFrequency = REACH_FREQUENCY_MAXIMUM_FREQUENCY
        }
      frequencyHistogramVidSamplingInterval =
        MetricSpecConfigKt.vidSamplingInterval {
          start = REACH_FREQUENCY_VID_SAMPLING_START
          width = REACH_FREQUENCY_VID_SAMPLING_WIDTH
        }

      impressionCountParams =
        MetricSpecConfigKt.impressionCountParams {
          privacyParams =
            MetricSpecConfigKt.differentialPrivacyParams {
              epsilon = IMPRESSION_EPSILON
              delta = DIFFERENTIAL_PRIVACY_DELTA
            }
          maximumFrequencyPerUser = IMPRESSION_MAXIMUM_FREQUENCY_PER_USER
        }
      impressionCountVidSamplingInterval =
        MetricSpecConfigKt.vidSamplingInterval {
          start = IMPRESSION_VID_SAMPLING_START
          width = IMPRESSION_VID_SAMPLING_WIDTH
        }

      watchDurationParams =
        MetricSpecConfigKt.watchDurationParams {
          privacyParams =
            MetricSpecConfigKt.differentialPrivacyParams {
              epsilon = WATCH_DURATION_EPSILON
              delta = DIFFERENTIAL_PRIVACY_DELTA
            }
          maximumWatchDurationPerUser = MAXIMUM_WATCH_DURATION_PER_USER
        }
      watchDurationVidSamplingInterval =
        MetricSpecConfigKt.vidSamplingInterval {
          start = WATCH_DURATION_VID_SAMPLING_START
          width = WATCH_DURATION_VID_SAMPLING_WIDTH
        }
    }

    private val REACH_METRIC_SPEC: MetricSpec = metricSpec {
      reach =
        MetricSpecKt.reachParams {
          privacyParams =
            MetricSpecKt.differentialPrivacyParams {
              epsilon = REACH_ONLY_REACH_EPSILON
              delta = DIFFERENTIAL_PRIVACY_DELTA
            }
        }
      vidSamplingInterval =
        MetricSpecKt.vidSamplingInterval {
          start = REACH_ONLY_VID_SAMPLING_START
          width = REACH_ONLY_VID_SAMPLING_WIDTH
        }
    }
    private val INTERNAL_REACH_METRIC_SPEC: InternalMetricSpec = internalMetricSpec {
      reach =
        InternalMetricSpecKt.reachParams {
          privacyParams =
            InternalMetricSpecKt.differentialPrivacyParams {
              epsilon = REACH_ONLY_REACH_EPSILON
              delta = DIFFERENTIAL_PRIVACY_DELTA
            }
        }
      vidSamplingInterval =
        InternalMetricSpecKt.vidSamplingInterval {
          start = REACH_ONLY_VID_SAMPLING_START
          width = REACH_ONLY_VID_SAMPLING_WIDTH
        }
    }
    private val FREQUENCY_HISTOGRAM_METRIC_SPEC: MetricSpec = metricSpec {
      frequencyHistogram =
        MetricSpecKt.frequencyHistogramParams {
          reachPrivacyParams =
            MetricSpecKt.differentialPrivacyParams {
              epsilon = REACH_FREQUENCY_REACH_EPSILON
              delta = DIFFERENTIAL_PRIVACY_DELTA
            }
          frequencyPrivacyParams =
            MetricSpecKt.differentialPrivacyParams {
              epsilon = REACH_FREQUENCY_FREQUENCY_EPSILON
              delta = DIFFERENTIAL_PRIVACY_DELTA
            }
          maximumFrequency = REACH_FREQUENCY_MAXIMUM_FREQUENCY
        }
      vidSamplingInterval =
        MetricSpecKt.vidSamplingInterval {
          start = REACH_FREQUENCY_VID_SAMPLING_START
          width = REACH_FREQUENCY_VID_SAMPLING_WIDTH
        }
    }
    private val INTERNAL_FREQUENCY_HISTOGRAM_METRIC_SPEC: InternalMetricSpec = internalMetricSpec {
      frequencyHistogram =
        InternalMetricSpecKt.frequencyHistogramParams {
          reachPrivacyParams =
            InternalMetricSpecKt.differentialPrivacyParams {
              epsilon = REACH_FREQUENCY_REACH_EPSILON
              delta = DIFFERENTIAL_PRIVACY_DELTA
            }
          frequencyPrivacyParams =
            InternalMetricSpecKt.differentialPrivacyParams {
              epsilon = REACH_FREQUENCY_FREQUENCY_EPSILON
              delta = DIFFERENTIAL_PRIVACY_DELTA
            }
          maximumFrequency = REACH_FREQUENCY_MAXIMUM_FREQUENCY
        }
      vidSamplingInterval =
        InternalMetricSpecKt.vidSamplingInterval {
          start = REACH_FREQUENCY_VID_SAMPLING_START
          width = REACH_FREQUENCY_VID_SAMPLING_WIDTH
        }
    }

    private val WATCH_DURATION_METRIC_SPEC: MetricSpec = metricSpec {
      watchDuration =
        MetricSpecKt.watchDurationParams {
          privacyParams =
            MetricSpecKt.differentialPrivacyParams {
              epsilon = WATCH_DURATION_EPSILON
              delta = DIFFERENTIAL_PRIVACY_DELTA
            }
          maximumWatchDurationPerUser = MAXIMUM_WATCH_DURATION_PER_USER
        }
      vidSamplingInterval =
        MetricSpecKt.vidSamplingInterval {
          start = WATCH_DURATION_VID_SAMPLING_START
          width = WATCH_DURATION_VID_SAMPLING_WIDTH
        }
    }
    private val INTERNAL_WATCH_DURATION_METRIC_SPEC: InternalMetricSpec = internalMetricSpec {
      watchDuration =
        InternalMetricSpecKt.watchDurationParams {
          privacyParams =
            InternalMetricSpecKt.differentialPrivacyParams {
              epsilon = WATCH_DURATION_EPSILON
              delta = DIFFERENTIAL_PRIVACY_DELTA
            }
          maximumWatchDurationPerUser = MAXIMUM_WATCH_DURATION_PER_USER
        }
      vidSamplingInterval =
        InternalMetricSpecKt.vidSamplingInterval {
          start = WATCH_DURATION_VID_SAMPLING_START
          width = WATCH_DURATION_VID_SAMPLING_WIDTH
        }
    }

    // Metrics
    private const val REACH_METRIC_ID_BASE_LONG: Long = 220L
    private const val WATCH_DURATION_METRIC_ID_BASE_LONG: Long = 320L
    private val REQUESTING_REACH_METRIC = metric {
      reportingSet = PRIMITIVE_REPORTING_SETS.first().name
      timeInterval = interval {
        startTime = START_TIME
        endTime = END_TIME
      }
      metricSpec = REACH_METRIC_SPEC
    }

    private val RUNNING_REACH_METRIC =
      REQUESTING_REACH_METRIC.copy {
        name =
          MetricKey(
              MEASUREMENT_CONSUMER_KEYS.first().measurementConsumerId,
              ExternalId(REACH_METRIC_ID_BASE_LONG).apiId.value
            )
            .toName()
        state = Metric.State.RUNNING
        createTime = Instant.now().toProtoTime()
      }

    private val SUCCEEDED_REACH_METRIC =
      RUNNING_REACH_METRIC.copy {
        state = Metric.State.SUCCEEDED
        result = metricResult { reach = reachResult { value = 123 } }
      }

    private val RUNNING_WATCH_DURATION_METRIC = metric {
      name =
        MetricKey(
            MEASUREMENT_CONSUMER_KEYS.first().measurementConsumerId,
            ExternalId(WATCH_DURATION_METRIC_ID_BASE_LONG).apiId.value
          )
          .toName()
      reportingSet = PRIMITIVE_REPORTING_SETS.first().name
      timeInterval = interval {
        startTime = START_TIME
        endTime = END_TIME
      }
      metricSpec = WATCH_DURATION_METRIC_SPEC
      state = Metric.State.RUNNING
      createTime = Instant.now().toProtoTime()
    }

    private val SUCCEEDED_WATCH_DURATION_METRIC =
      RUNNING_WATCH_DURATION_METRIC.copy {
        state = Metric.State.SUCCEEDED
        result = metricResult { watchDuration = watchDurationResult { value = 123.0 } }
      }

    // Reports
    private const val DISPLAY_NAME = "DISPLAY_NAME"
    private val REPORT_TAGS = mapOf("tag1" to "tag_value1", "tag2" to "tag_value2")
    // Internal reports
    private val INITIAL_REACH_REPORTING_METRIC =
      buildInitialReportingMetric(
        interval {
          startTime = START_TIME
          endTime = END_TIME
        },
        INTERNAL_REACH_METRIC_SPEC,
        listOf()
      )

    private const val REACH_METRIC_CALCULATION_SPEC_ID = "R1234"
    private val REACH_METRIC_CALCULATION_SPEC_NAME =
      "${MEASUREMENT_CONSUMER_KEYS.first().toName()}/metricCalculationSpecs/$REACH_METRIC_CALCULATION_SPEC_ID"
    private val INTERNAL_REACH_METRIC_CALCULATION_SPEC = internalMetricCalculationSpec {
      externalMetricCalculationSpecId = REACH_METRIC_CALCULATION_SPEC_ID
      details =
        InternalMetricCalculationSpecKt.details {
          displayName = DISPLAY_NAME
          metricSpecs += INTERNAL_REACH_METRIC_SPEC
          cumulative = false
        }
    }

    private val INTERNAL_REACH_REPORTS =
      buildInternalReports(
        cmmsMeasurementConsumerId = MEASUREMENT_CONSUMER_KEYS.first().measurementConsumerId,
        timeIntervals =
          listOf(
            interval {
              startTime = START_TIME
              endTime = END_TIME
            }
          ),
        reportingSetId = PRIMITIVE_REPORTING_SETS.first().resourceId,
        reportingMetrics = listOf(INITIAL_REACH_REPORTING_METRIC),
        metricCalculationSpecId = REACH_METRIC_CALCULATION_SPEC_ID,
        reportIdBase = "reach-"
      )

    private val INITIAL_WATCH_DURATION_REPORTING_METRIC =
      buildInitialReportingMetric(
        interval {
          startTime = START_TIME
          endTime = END_TIME
        },
        INTERNAL_WATCH_DURATION_METRIC_SPEC,
        listOf()
      )

    private const val WATCH_DURATION_METRIC_CALCULATION_SPEC_ID = "W1234"
    private val WATCH_DURATION_METRIC_CALCULATION_SPEC_NAME =
      "${MEASUREMENT_CONSUMER_KEYS.first().toName()}/metricCalculationSpecs/$WATCH_DURATION_METRIC_CALCULATION_SPEC_ID"
    private val INTERNAL_WATCH_DURATION_METRIC_CALCULATION_SPEC = internalMetricCalculationSpec {
      externalMetricCalculationSpecId = WATCH_DURATION_METRIC_CALCULATION_SPEC_ID
      details =
        InternalMetricCalculationSpecKt.details {
          displayName = DISPLAY_NAME
          metricSpecs += INTERNAL_WATCH_DURATION_METRIC_SPEC
          cumulative = false
        }
    }

    private val INTERNAL_WATCH_DURATION_REPORTS =
      buildInternalReports(
        cmmsMeasurementConsumerId = MEASUREMENT_CONSUMER_KEYS.first().measurementConsumerId,
        timeIntervals =
          listOf(
            interval {
              startTime = START_TIME
              endTime = END_TIME
            }
          ),
        reportingSetId = PRIMITIVE_REPORTING_SETS.first().resourceId,
        reportingMetrics = listOf(INITIAL_WATCH_DURATION_REPORTING_METRIC),
        metricCalculationSpecId = WATCH_DURATION_METRIC_CALCULATION_SPEC_ID,
        reportIdBase = "duration-",
        metricIdBaseLong = WATCH_DURATION_METRIC_ID_BASE_LONG
      )

    // Public reports
    private val PENDING_REACH_REPORT: Report = report {
      name = INTERNAL_REACH_REPORTS.pendingReport.resourceName
      tags.putAll(REPORT_TAGS)
      reportingMetricEntries +=
        ReportKt.reportingMetricEntry {
          key = PRIMITIVE_REPORTING_SETS.first().name
          value =
            ReportKt.reportingMetricCalculationSpec {
              metricCalculationSpecs += REACH_METRIC_CALCULATION_SPEC_NAME
            }
        }
      timeIntervals = timeIntervals {
        timeIntervals += interval {
          startTime = START_TIME
          endTime = END_TIME
        }
      }
      state = Report.State.RUNNING
      createTime = INTERNAL_REACH_REPORTS.pendingReport.createTime
    }

    private val SUCCEEDED_REACH_REPORT =
      PENDING_REACH_REPORT.copy {
        state = Report.State.SUCCEEDED
        metricCalculationResults +=
          ReportKt.metricCalculationResult {
            displayName = DISPLAY_NAME
            reportingSet = SUCCEEDED_REACH_METRIC.reportingSet
            cumulative = false
            resultAttributes +=
              ReportKt.MetricCalculationResultKt.resultAttribute {
                metricSpec = SUCCEEDED_REACH_METRIC.metricSpec
                timeInterval = SUCCEEDED_REACH_METRIC.timeInterval
                metricResult = SUCCEEDED_REACH_METRIC.result
              }
          }
      }

    private val PENDING_WATCH_DURATION_REPORT: Report = report {
      name = INTERNAL_WATCH_DURATION_REPORTS.pendingReport.resourceName
      tags.putAll(REPORT_TAGS)
      reportingMetricEntries +=
        ReportKt.reportingMetricEntry {
          key = PRIMITIVE_REPORTING_SETS.first().name
          value =
            ReportKt.reportingMetricCalculationSpec {
              metricCalculationSpecs += WATCH_DURATION_METRIC_CALCULATION_SPEC_NAME
            }
        }
      timeIntervals = timeIntervals {
        timeIntervals += interval {
          startTime = START_TIME
          endTime = END_TIME
        }
      }
      state = Report.State.RUNNING
      createTime = INTERNAL_WATCH_DURATION_REPORTS.pendingReport.createTime
    }
  }
}

private val ReportingSet.resourceKey: ReportingSetKey
  get() = ReportingSetKey.fromName(name)!!
private val ReportingSet.resourceId: String
  get() = resourceKey.reportingSetId

private val InternalReport.resourceKey: ReportKey
  get() = ReportKey(cmmsMeasurementConsumerId, externalReportId)
private val InternalReport.resourceName: String
  get() = resourceKey.toName()

private val Report.resourceKey: ReportKey
  get() = ReportKey.fromName(name)!!
private val Report.resourceId: String
  get() = resourceKey.reportId<|MERGE_RESOLUTION|>--- conflicted
+++ resolved
@@ -2319,153 +2319,6 @@
   }
 
   @Test
-<<<<<<< HEAD
-=======
-  fun `createReport throws INVALID_ARGUMENT when metricCalculationSpec has no display name`() {
-    val request = createReportRequest {
-      parent = MEASUREMENT_CONSUMER_KEYS.first().toName()
-      reportId = "report-id"
-      report =
-        PENDING_REACH_REPORT.copy {
-          clearName()
-          clearCreateTime()
-          clearState()
-          reportingMetricEntries +=
-            ReportKt.reportingMetricEntry {
-              key = PRIMITIVE_REPORTING_SETS.first().name
-              value =
-                ReportKt.reportingMetricCalculationSpec {
-                  metricCalculationSpecs +=
-                    ReportKt.metricCalculationSpec {
-                      metricSpecs += REACH_METRIC_SPEC
-                      cumulative = false
-                    }
-                }
-            }
-        }
-    }
-
-    val exception =
-      assertFailsWith<StatusRuntimeException> {
-        withMeasurementConsumerPrincipal(MEASUREMENT_CONSUMER_KEYS.first().toName(), CONFIG) {
-          runBlocking { service.createReport(request) }
-        }
-      }
-    assertThat(exception.status.code).isEqualTo(Status.Code.INVALID_ARGUMENT)
-  }
-
-  @Test
-  fun `createReport throws INVALID_ARGUMENT when metricCalculationSpec has no metric spec`() {
-    val request = createReportRequest {
-      parent = MEASUREMENT_CONSUMER_KEYS.first().toName()
-      reportId = "report-id"
-      report =
-        PENDING_REACH_REPORT.copy {
-          clearName()
-          clearCreateTime()
-          clearState()
-          reportingMetricEntries +=
-            ReportKt.reportingMetricEntry {
-              key = PRIMITIVE_REPORTING_SETS.first().name
-              value =
-                ReportKt.reportingMetricCalculationSpec {
-                  metricCalculationSpecs +=
-                    ReportKt.metricCalculationSpec {
-                      displayName = DISPLAY_NAME
-                      cumulative = false
-                    }
-                }
-            }
-        }
-    }
-
-    val exception =
-      assertFailsWith<StatusRuntimeException> {
-        withMeasurementConsumerPrincipal(MEASUREMENT_CONSUMER_KEYS.first().toName(), CONFIG) {
-          runBlocking { service.createReport(request) }
-        }
-      }
-    assertThat(exception.status.code).isEqualTo(Status.Code.INVALID_ARGUMENT)
-  }
-
-  @Test
-  fun `createReport throws INVALID_ARGUMENT when grouping has empty predicates`() {
-    val request = createReportRequest {
-      parent = MEASUREMENT_CONSUMER_KEYS.first().toName()
-      reportId = "report-id"
-      report =
-        PENDING_REACH_REPORT.copy {
-          clearName()
-          clearCreateTime()
-          clearState()
-          reportingMetricEntries +=
-            ReportKt.reportingMetricEntry {
-              key = PRIMITIVE_REPORTING_SETS.first().name
-              value =
-                ReportKt.reportingMetricCalculationSpec {
-                  metricCalculationSpecs +=
-                    ReportKt.metricCalculationSpec {
-                      displayName = DISPLAY_NAME
-                      metricSpecs += REACH_METRIC_SPEC
-                      groupings += ReportKt.grouping {}
-                      cumulative = false
-                    }
-                }
-            }
-        }
-    }
-
-    val exception =
-      assertFailsWith<StatusRuntimeException> {
-        withMeasurementConsumerPrincipal(MEASUREMENT_CONSUMER_KEYS.first().toName(), CONFIG) {
-          runBlocking { service.createReport(request) }
-        }
-      }
-    assertThat(exception.status.code).isEqualTo(Status.Code.INVALID_ARGUMENT)
-  }
-
-  @Test
-  fun `createReport throws INVALID_ARGUMENT when duplicate predicates in groupings`() {
-    val request = createReportRequest {
-      parent = MEASUREMENT_CONSUMER_KEYS.first().toName()
-      reportId = "report-id"
-      report =
-        PENDING_REACH_REPORT.copy {
-          clearName()
-          clearCreateTime()
-          clearState()
-          reportingMetricEntries +=
-            ReportKt.reportingMetricEntry {
-              key = PRIMITIVE_REPORTING_SETS.first().name
-              value =
-                ReportKt.reportingMetricCalculationSpec {
-                  metricCalculationSpecs +=
-                    ReportKt.metricCalculationSpec {
-                      displayName = DISPLAY_NAME
-                      metricSpecs += REACH_METRIC_SPEC
-                      groupings +=
-                        ReportKt.grouping {
-                          predicates += "Gender == Male"
-                          predicates += "Gender == Female"
-                        }
-                      groupings += ReportKt.grouping { predicates += "Gender == Male" }
-                      cumulative = false
-                    }
-                }
-            }
-        }
-    }
-
-    val exception =
-      assertFailsWith<StatusRuntimeException> {
-        withMeasurementConsumerPrincipal(MEASUREMENT_CONSUMER_KEYS.first().toName(), CONFIG) {
-          runBlocking { service.createReport(request) }
-        }
-      }
-    assertThat(exception.status.code).isEqualTo(Status.Code.INVALID_ARGUMENT)
-  }
-
-  @Test
   fun `createReport throws NOT_FOUND when report schedule not found`() = runBlocking {
     val externalReportScheduleId = "external-report-schedule-id"
 
@@ -2542,7 +2395,6 @@
   }
 
   @Test
->>>>>>> d2bcef3a
   fun `getReport returns the report with SUCCEEDED when all metrics are SUCCEEDED`() = runBlocking {
     whenever(
         metricsMock.batchGetMetrics(
