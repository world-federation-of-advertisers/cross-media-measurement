--- conflicted
+++ resolved
@@ -2849,70 +2849,7 @@
   }
 
   @Test
-<<<<<<< HEAD
   fun `createReport throws INVALID_ARGUMENT when report_start after report_end`() {
-=======
-  fun `createReport throws INVALID_ARGUMENT when TimeIntervals is set and cumulative is true`() =
-    runBlocking {
-      val internalMetricCalculationSpec = internalMetricCalculationSpec {
-        externalMetricCalculationSpecId = "1234"
-        details =
-          InternalMetricCalculationSpecKt.details {
-            displayName = DISPLAY_NAME
-            metricSpecs += INTERNAL_REACH_METRIC_SPEC
-            cumulative = true
-          }
-      }
-      whenever(internalMetricCalculationSpecsMock.batchGetMetricCalculationSpecs(any()))
-        .thenReturn(
-          batchGetMetricCalculationSpecsResponse {
-            metricCalculationSpecs += internalMetricCalculationSpec
-          }
-        )
-
-      val request = createReportRequest {
-        parent = MEASUREMENT_CONSUMER_KEYS.first().toName()
-        reportId = "report-id"
-        report =
-          PENDING_REACH_REPORT.copy {
-            clearName()
-            clearCreateTime()
-            clearState()
-            timeIntervals = timeIntervals {
-              timeIntervals += interval {
-                startTime = START_TIME
-                endTime = END_TIME
-              }
-            }
-            reportingMetricEntries.clear()
-            reportingMetricEntries +=
-              ReportKt.reportingMetricEntry {
-                key = PRIMITIVE_REPORTING_SETS.first().name
-                value =
-                  ReportKt.reportingMetricCalculationSpec {
-                    metricCalculationSpecs +=
-                      MetricCalculationSpecKey(
-                          MEASUREMENT_CONSUMER_KEYS.first().measurementConsumerId,
-                          internalMetricCalculationSpec.externalMetricCalculationSpecId,
-                        )
-                        .toName()
-                  }
-              }
-          }
-      }
-
-      val exception =
-        assertFailsWith<StatusRuntimeException> {
-          withMeasurementConsumerPrincipal(MEASUREMENT_CONSUMER_KEYS.first().toName(), CONFIG) {
-            runBlocking { service.createReport(request) }
-          }
-        }
-      assertThat(exception.status.code).isEqualTo(Status.Code.INVALID_ARGUMENT)
-    }
-
-  @Test
-  fun `createReport throws INVALID_ARGUMENT when TimeIntervals timeIntervalsList is empty`() {
->>>>>>> 271eafc8
     val request = createReportRequest {
       parent = MEASUREMENT_CONSUMER_KEYS.first().toName()
       report =
@@ -4342,10 +4279,7 @@
       metricCalculationSpecId: String,
       reportIdBase: String = "",
       metricIdBaseLong: Long = REACH_METRIC_ID_BASE_LONG,
-<<<<<<< HEAD
       reportingInterval: InternalReport.Details.ReportingInterval? = null
-=======
->>>>>>> 271eafc8
     ): InternalReports {
       // Internal reports of reach
       val internalRequestingReport = internalReport {
