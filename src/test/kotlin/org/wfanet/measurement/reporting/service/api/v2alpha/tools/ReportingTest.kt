--- conflicted
+++ resolved
@@ -32,12 +32,10 @@
 import org.junit.runner.RunWith
 import org.junit.runners.JUnit4
 import org.mockito.kotlin.any
-<<<<<<< HEAD
 import org.wfanet.measurement.api.v2alpha.DataProvider
 import org.wfanet.measurement.api.v2alpha.DataProvidersGrpcKt.DataProvidersCoroutineImplBase
 import org.wfanet.measurement.api.v2alpha.dataProvider
 import org.wfanet.measurement.api.v2alpha.getDataProviderRequest
-=======
 import org.wfanet.measurement.api.v2alpha.BatchGetEventGroupMetadataDescriptorsResponse
 import org.wfanet.measurement.api.v2alpha.EventGroupMetadataDescriptor
 import org.wfanet.measurement.api.v2alpha.EventGroupMetadataDescriptorsGrpcKt.EventGroupMetadataDescriptorsCoroutineImplBase
@@ -45,7 +43,6 @@
 import org.wfanet.measurement.api.v2alpha.batchGetEventGroupMetadataDescriptorsResponse
 import org.wfanet.measurement.api.v2alpha.eventGroupMetadataDescriptor
 import org.wfanet.measurement.api.v2alpha.getEventGroupMetadataDescriptorRequest
->>>>>>> ac8956d3
 import org.wfanet.measurement.common.crypto.SigningCerts
 import org.wfanet.measurement.common.getRuntimePath
 import org.wfanet.measurement.common.grpc.testing.mockService
@@ -96,11 +93,9 @@
     onBlocking { listEventGroups(any()) }
       .thenReturn(listEventGroupsResponse { eventGroups += EVENT_GROUP })
   }
-<<<<<<< HEAD
   private val dataProvidersServiceMock: DataProvidersCoroutineImplBase = mockService {
     onBlocking { getDataProvider(any()) }.thenReturn(DATA_PROVIDER)
   }
-=======
   private val eventGroupMetadataDescriptorsServiceMock:
     EventGroupMetadataDescriptorsCoroutineImplBase =
     mockService {
@@ -114,7 +109,6 @@
           }
         )
     }
->>>>>>> ac8956d3
 
   private val serverCerts =
     SigningCerts.fromPemFiles(
@@ -128,11 +122,8 @@
       reportingSetsServiceMock.bindService(),
       reportsServiceMock.bindService(),
       eventGroupsServiceMock.bindService(),
-<<<<<<< HEAD
       dataProvidersServiceMock.bindService(),
-=======
       eventGroupMetadataDescriptorsServiceMock.bindService(),
->>>>>>> ac8956d3
     )
 
   private val server: Server =
@@ -586,18 +577,13 @@
   }
 
   @Test
-<<<<<<< HEAD
   fun `get data provider calls api with valid request`() {
-=======
-  fun `get event group metadata descriptor calls api with valid request`() {
->>>>>>> ac8956d3
-    val args =
-      arrayOf(
-        "--tls-cert-file=$SECRETS_DIR/mc_tls.pem",
-        "--tls-key-file=$SECRETS_DIR/mc_tls.key",
-        "--cert-collection-file=$SECRETS_DIR/reporting_root.pem",
-        "--reporting-server-api-target=$HOST:${server.port}",
-<<<<<<< HEAD
+     val args =
+      arrayOf(
+        "--tls-cert-file=$SECRETS_DIR/mc_tls.pem",
+        "--tls-key-file=$SECRETS_DIR/mc_tls.key",
+        "--cert-collection-file=$SECRETS_DIR/reporting_root.pem",
+        "--reporting-server-api-target=$HOST:${server.port}",
         "data-providers",
         "get",
         DATA_PROVIDER_NAME,
@@ -609,10 +595,14 @@
     assertThat(parseTextProto(output.out.reader(), DataProvider.getDefaultInstance()))
       .isEqualTo(DATA_PROVIDER)
   }
-
-  @Test
-  fun `get data provider fails when missing descriptor name`() {
-=======
+  
+  fun `get event group metadata descriptor calls api with valid request`() {
+    val args =
+      arrayOf(
+        "--tls-cert-file=$SECRETS_DIR/mc_tls.pem",
+        "--tls-key-file=$SECRETS_DIR/mc_tls.key",
+        "--cert-collection-file=$SECRETS_DIR/reporting_root.pem",
+        "--reporting-server-api-target=$HOST:${server.port}",
         "event-group-metadata-descriptors",
         "get",
         EVENT_GROUP_METADATA_DESCRIPTOR_NAME,
@@ -634,14 +624,12 @@
 
   @Test
   fun `batch get event group metadata descriptors calls api with valid request`() {
->>>>>>> ac8956d3
-    val args =
-      arrayOf(
-        "--tls-cert-file=$SECRETS_DIR/mc_tls.pem",
-        "--tls-key-file=$SECRETS_DIR/mc_tls.key",
-        "--cert-collection-file=$SECRETS_DIR/reporting_root.pem",
-        "--reporting-server-api-target=$HOST:${server.port}",
-<<<<<<< HEAD
+    val args =
+      arrayOf(
+        "--tls-cert-file=$SECRETS_DIR/mc_tls.pem",
+        "--tls-key-file=$SECRETS_DIR/mc_tls.key",
+        "--cert-collection-file=$SECRETS_DIR/reporting_root.pem",
+        "--reporting-server-api-target=$HOST:${server.port}",
         "data-providers",
         "get",
       )
@@ -649,7 +637,6 @@
     val capturedOutput = callCli(args)
 
     assertThat(capturedOutput).status().isEqualTo(2)
-=======
         "event-group-metadata-descriptors",
         "batch-get",
         EVENT_GROUP_METADATA_DESCRIPTOR_NAME,
@@ -682,7 +669,6 @@
           eventGroupMetadataDescriptors += EVENT_GROUP_METADATA_DESCRIPTOR_2
         }
       )
->>>>>>> ac8956d3
   }
 
   companion object {
@@ -731,9 +717,7 @@
 
     private const val EVENT_GROUP_NAME = "$MEASUREMENT_CONSUMER_NAME/eventGroups/1"
     private val EVENT_GROUP = eventGroup { name = EVENT_GROUP_NAME }
-<<<<<<< HEAD
     private val DATA_PROVIDER = dataProvider { name = DATA_PROVIDER_NAME }
-=======
     private const val EVENT_GROUP_METADATA_DESCRIPTOR_NAME =
       "$DATA_PROVIDER_NAME/eventGroupMetadataDescriptors/1"
     private val EVENT_GROUP_METADATA_DESCRIPTOR = eventGroupMetadataDescriptor {
@@ -744,6 +728,5 @@
     private val EVENT_GROUP_METADATA_DESCRIPTOR_2 = eventGroupMetadataDescriptor {
       name = EVENT_GROUP_METADATA_DESCRIPTOR_NAME_2
     }
->>>>>>> ac8956d3
   }
 }