--- conflicted
+++ resolved
@@ -97,12 +97,8 @@
 private val CMMS_EVENT_GROUP = cmmsEventGroup {
   name = "$DATA_PROVIDER_NAME/eventGroups/$CMMS_EVENT_GROUP_ID"
   measurementConsumer = MEASUREMENT_CONSUMER_NAME
-<<<<<<< HEAD
   eventGroupReferenceId = EVENT_GROUP_REFERENCE_ID
-=======
-  eventGroupReferenceId = "id1"
   measurementConsumerPublicKey = signedData { data = ENCRYPTION_PUBLIC_KEY.toByteString() }
->>>>>>> e92f0e49
   encryptedMetadata =
     ENCRYPTION_PUBLIC_KEY.hybridEncrypt(
       signMessage(
@@ -362,9 +358,6 @@
   }
 
   @Test
-<<<<<<< HEAD
-  fun `listEventGroups throws FAILED_PRECONDITION if parent not found`() {
-=======
   fun `listEventGroups throws FAILED_PRECONDITION if private key not found`() {
     val eventGroupInvalidPublicKey = cmmsEventGroup {
       name = "$DATA_PROVIDER_NAME/eventGroups/$CMMS_EVENT_GROUP_ID"
@@ -391,25 +384,13 @@
           }
         )
     }
->>>>>>> e92f0e49
-    val eventGroupsService =
-      EventGroupsService(
-        EventGroupsCoroutineStub(grpcTestServerRule.channel),
-        EventGroupMetadataDescriptorsCoroutineStub(grpcTestServerRule.channel),
-<<<<<<< HEAD
-        ENCRYPTION_PRIVATE_KEY
-      )
-    val result =
-      assertFailsWith<StatusRuntimeException> {
-        withMeasurementConsumerPrincipal(MEASUREMENT_CONSUMER_NAME) {
-          runBlocking {
-            eventGroupsService.listEventGroups(
-              listEventGroupsRequest {
-                filter = "age.value > 10"
-                pageToken = PAGE_TOKEN
-=======
-        ENCRYPTION_KEY_PAIR_STORE
-      )
+    val eventGroupsService =
+      EventGroupsService(
+        EventGroupsCoroutineStub(grpcTestServerRule.channel),
+        EventGroupMetadataDescriptorsCoroutineStub(grpcTestServerRule.channel),
+        ENCRYPTION_KEY_PAIR_STORE
+      )
+
     val result =
       assertFailsWith<StatusRuntimeException> {
         withMeasurementConsumerPrincipal(MEASUREMENT_CONSUMER_NAME, CONFIG) {
@@ -418,7 +399,6 @@
               listEventGroupsRequest {
                 parent = DATA_PROVIDER_NAME
                 filter = "age.value > 10"
->>>>>>> e92f0e49
               }
             )
           }
@@ -427,8 +407,32 @@
 
     assertThat(result.status.code).isEqualTo(Status.Code.FAILED_PRECONDITION)
   }
-<<<<<<< HEAD
-=======
+
+  @Test
+  fun `listEventGroups throws FAILED_PRECONDITION if parent not found`() {
+    val eventGroupsService =
+      EventGroupsService(
+        EventGroupsCoroutineStub(grpcTestServerRule.channel),
+        EventGroupMetadataDescriptorsCoroutineStub(grpcTestServerRule.channel),
+        ENCRYPTION_KEY_PAIR_STORE
+      )
+    val result =
+      assertFailsWith<StatusRuntimeException> {
+        withMeasurementConsumerPrincipal(MEASUREMENT_CONSUMER_NAME, CONFIG) {
+          runBlocking {
+            eventGroupsService.listEventGroups(
+              listEventGroupsRequest {
+                filter = "age.value > 10"
+                pageToken = PAGE_TOKEN
+                ENCRYPTION_KEY_PAIR_STORE
+              }
+            )
+          }
+        }
+      }
+
+    assertThat(result.status.code).isEqualTo(Status.Code.FAILED_PRECONDITION)
+  }
 
   @Test
   fun `listEventGroups throws UNAUTHENTICATED if principal not found`() {
@@ -452,7 +456,6 @@
 
     assertThat(result.status.code).isEqualTo(Status.Code.UNAUTHENTICATED)
   }
->>>>>>> e92f0e49
 }
 
 fun Descriptor.getFileDescriptorSet(): FileDescriptorSet {
