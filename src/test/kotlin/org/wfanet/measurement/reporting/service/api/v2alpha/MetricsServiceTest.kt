/*
 * Copyright 2023 The Cross-Media Measurement Authors
 *
 * Licensed under the Apache License, Version 2.0 (the "License");
 * you may not use this file except in compliance with the License.
 * You may obtain a copy of the License at
 *
 *     http://www.apache.org/licenses/LICENSE-2.0
 *
 * Unless required by applicable law or agreed to in writing, software
 * distributed under the License is distributed on an "AS IS" BASIS,
 * WITHOUT WARRANTIES OR CONDITIONS OF ANY KIND, either express or implied.
 * See the License for the specific language governing permissions and
 * limitations under the License.
 */

package org.wfanet.measurement.reporting.service.api.v2alpha

import com.google.common.truth.Truth.assertThat
import com.google.common.truth.extensions.proto.ProtoTruth.assertThat
import com.google.protobuf.duration
import com.google.protobuf.kotlin.toByteString
import com.google.protobuf.kotlin.toByteStringUtf8
import com.google.protobuf.timestamp
import com.google.protobuf.util.Durations
import com.google.type.Interval
import com.google.type.interval
import io.grpc.Status
import io.grpc.StatusRuntimeException
import java.nio.file.Paths
import java.security.SecureRandom
import java.security.cert.X509Certificate
import java.time.Duration
import java.time.Instant
import kotlin.math.ceil
import kotlin.math.pow
import kotlin.math.sqrt
import kotlin.test.assertFails
import kotlin.test.assertFailsWith
import kotlinx.coroutines.flow.flowOf
import kotlinx.coroutines.runBlocking
import org.junit.Before
import org.junit.Rule
import org.junit.Test
import org.junit.runner.RunWith
import org.junit.runners.JUnit4
import org.mockito.kotlin.KArgumentCaptor
import org.mockito.kotlin.any
import org.mockito.kotlin.argumentCaptor
import org.mockito.kotlin.doReturn
import org.mockito.kotlin.eq
import org.mockito.kotlin.mock
import org.mockito.kotlin.never
import org.mockito.kotlin.stub
import org.mockito.kotlin.times
import org.mockito.kotlin.verifyBlocking
import org.mockito.kotlin.whenever
import org.wfanet.measurement.api.v2alpha.BatchCreateMeasurementsRequest
import org.wfanet.measurement.api.v2alpha.BatchGetMeasurementsRequest
import org.wfanet.measurement.api.v2alpha.Certificate
import org.wfanet.measurement.api.v2alpha.CertificatesGrpcKt
import org.wfanet.measurement.api.v2alpha.CustomDirectMethodology
import org.wfanet.measurement.api.v2alpha.CustomDirectMethodologyKt
import org.wfanet.measurement.api.v2alpha.DataProviderCertificateKey
import org.wfanet.measurement.api.v2alpha.DataProviderKey
import org.wfanet.measurement.api.v2alpha.DataProvidersGrpcKt
import org.wfanet.measurement.api.v2alpha.DeterministicCount
import org.wfanet.measurement.api.v2alpha.DeterministicCountDistinct
import org.wfanet.measurement.api.v2alpha.DeterministicSum
import org.wfanet.measurement.api.v2alpha.EncryptionPublicKey
import org.wfanet.measurement.api.v2alpha.EventGroupKey as CmmsEventGroupKey
import org.wfanet.measurement.api.v2alpha.GetDataProviderRequest
import org.wfanet.measurement.api.v2alpha.GetMeasurementConsumerRequest
import org.wfanet.measurement.api.v2alpha.Measurement
import org.wfanet.measurement.api.v2alpha.MeasurementConsumer
import org.wfanet.measurement.api.v2alpha.MeasurementConsumerCertificateKey
import org.wfanet.measurement.api.v2alpha.MeasurementConsumerKey
import org.wfanet.measurement.api.v2alpha.MeasurementConsumersGrpcKt
import org.wfanet.measurement.api.v2alpha.MeasurementKey
import org.wfanet.measurement.api.v2alpha.MeasurementKt
import org.wfanet.measurement.api.v2alpha.MeasurementKt.failure
import org.wfanet.measurement.api.v2alpha.MeasurementKt.resultOutput
import org.wfanet.measurement.api.v2alpha.MeasurementSpec
import org.wfanet.measurement.api.v2alpha.MeasurementSpecKt
import org.wfanet.measurement.api.v2alpha.MeasurementsGrpcKt
import org.wfanet.measurement.api.v2alpha.MeasurementsGrpcKt.MeasurementsCoroutineImplBase
import org.wfanet.measurement.api.v2alpha.ProtocolConfig
import org.wfanet.measurement.api.v2alpha.ProtocolConfigKt
import org.wfanet.measurement.api.v2alpha.RequisitionSpec
import org.wfanet.measurement.api.v2alpha.RequisitionSpecKt
import org.wfanet.measurement.api.v2alpha.batchCreateMeasurementsRequest
import org.wfanet.measurement.api.v2alpha.batchCreateMeasurementsResponse
import org.wfanet.measurement.api.v2alpha.batchGetMeasurementsResponse
import org.wfanet.measurement.api.v2alpha.certificate
import org.wfanet.measurement.api.v2alpha.copy
import org.wfanet.measurement.api.v2alpha.createMeasurementRequest
import org.wfanet.measurement.api.v2alpha.customDirectMethodology
import org.wfanet.measurement.api.v2alpha.dataProvider
import org.wfanet.measurement.api.v2alpha.differentialPrivacyParams
import org.wfanet.measurement.api.v2alpha.encryptionPublicKey
import org.wfanet.measurement.api.v2alpha.getCertificateRequest
import org.wfanet.measurement.api.v2alpha.getDataProviderRequest
import org.wfanet.measurement.api.v2alpha.getMeasurementConsumerRequest
import org.wfanet.measurement.api.v2alpha.liquidLegionsDistribution
import org.wfanet.measurement.api.v2alpha.measurement
import org.wfanet.measurement.api.v2alpha.measurementConsumer
import org.wfanet.measurement.api.v2alpha.measurementSpec
import org.wfanet.measurement.api.v2alpha.protocolConfig
import org.wfanet.measurement.api.v2alpha.reachOnlyLiquidLegionsSketchParams
import org.wfanet.measurement.api.v2alpha.requisitionSpec
import org.wfanet.measurement.api.v2alpha.unpack
import org.wfanet.measurement.api.v2alpha.withDataProviderPrincipal
import org.wfanet.measurement.common.OpenEndTimeRange
import org.wfanet.measurement.common.base64UrlEncode
import org.wfanet.measurement.common.crypto.Hashing
import org.wfanet.measurement.common.crypto.PrivateKeyHandle
import org.wfanet.measurement.common.crypto.SigningKeyHandle
import org.wfanet.measurement.common.crypto.readCertificate
import org.wfanet.measurement.common.crypto.subjectKeyIdentifier
import org.wfanet.measurement.common.crypto.testing.loadSigningKey
import org.wfanet.measurement.common.crypto.tink.loadPrivateKey
import org.wfanet.measurement.common.getRuntimePath
import org.wfanet.measurement.common.grpc.grpcStatusCode
import org.wfanet.measurement.common.grpc.testing.GrpcTestServerRule
import org.wfanet.measurement.common.grpc.testing.mockService
import org.wfanet.measurement.common.identity.ExternalId
import org.wfanet.measurement.common.identity.externalIdToApiId
import org.wfanet.measurement.common.pack
import org.wfanet.measurement.common.readByteString
import org.wfanet.measurement.common.testing.verifyProtoArgument
import org.wfanet.measurement.common.toInterval
import org.wfanet.measurement.common.toProtoTime
import org.wfanet.measurement.config.reporting.MetricSpecConfigKt
import org.wfanet.measurement.config.reporting.measurementConsumerConfig
import org.wfanet.measurement.config.reporting.metricSpecConfig
import org.wfanet.measurement.consent.client.dataprovider.decryptRequisitionSpec
import org.wfanet.measurement.consent.client.dataprovider.verifyMeasurementSpec
import org.wfanet.measurement.consent.client.dataprovider.verifyRequisitionSpec
import org.wfanet.measurement.consent.client.duchy.encryptResult
import org.wfanet.measurement.consent.client.duchy.signResult
import org.wfanet.measurement.consent.client.measurementconsumer.encryptRequisitionSpec
import org.wfanet.measurement.consent.client.measurementconsumer.signEncryptionPublicKey
import org.wfanet.measurement.consent.client.measurementconsumer.signMeasurementSpec
import org.wfanet.measurement.consent.client.measurementconsumer.signRequisitionSpec
import org.wfanet.measurement.internal.reporting.v2.BatchGetMetricsRequest as InternalBatchGetMetricsRequest
import org.wfanet.measurement.internal.reporting.v2.BatchGetReportingSetsRequest
import org.wfanet.measurement.internal.reporting.v2.BatchSetCmmsMeasurementIdsRequest
import org.wfanet.measurement.internal.reporting.v2.BatchSetCmmsMeasurementIdsRequestKt.measurementIds
import org.wfanet.measurement.internal.reporting.v2.BatchSetMeasurementFailuresRequest
import org.wfanet.measurement.internal.reporting.v2.BatchSetMeasurementFailuresRequestKt.measurementFailure
import org.wfanet.measurement.internal.reporting.v2.BatchSetMeasurementResultsRequest
import org.wfanet.measurement.internal.reporting.v2.BatchSetMeasurementResultsRequestKt.measurementResult
import org.wfanet.measurement.internal.reporting.v2.CustomDirectMethodology as InternalCustomDirectMethodology
import org.wfanet.measurement.internal.reporting.v2.CustomDirectMethodologyKt as InternalCustomDirectMethodologyKt
import org.wfanet.measurement.internal.reporting.v2.DeterministicCount as InternalDeterministicCount
import org.wfanet.measurement.internal.reporting.v2.DeterministicCountDistinct as InternalDeterministicCountDistinct
import org.wfanet.measurement.internal.reporting.v2.DeterministicSum as InternalDeterministicSum
import org.wfanet.measurement.internal.reporting.v2.Measurement as InternalMeasurement
import org.wfanet.measurement.internal.reporting.v2.MeasurementKt as InternalMeasurementKt
import org.wfanet.measurement.internal.reporting.v2.MeasurementsGrpcKt as InternalMeasurementsGrpcKt
import org.wfanet.measurement.internal.reporting.v2.MeasurementsGrpcKt.MeasurementsCoroutineImplBase as InternalMeasurementsCoroutineImplBase
import org.wfanet.measurement.internal.reporting.v2.MetricKt as InternalMetricKt
import org.wfanet.measurement.internal.reporting.v2.MetricKt.weightedMeasurement
import org.wfanet.measurement.internal.reporting.v2.MetricSpec as InternalMetricSpec
import org.wfanet.measurement.internal.reporting.v2.MetricSpecKt as InternalMetricSpecKt
import org.wfanet.measurement.internal.reporting.v2.MetricsGrpcKt as InternalMetricsGrpcKt
import org.wfanet.measurement.internal.reporting.v2.MetricsGrpcKt.MetricsCoroutineImplBase
import org.wfanet.measurement.internal.reporting.v2.NoiseMechanism
import org.wfanet.measurement.internal.reporting.v2.ReportingSet as InternalReportingSet
import org.wfanet.measurement.internal.reporting.v2.ReportingSet.SetExpression as InternalSetExpression
import org.wfanet.measurement.internal.reporting.v2.ReportingSetKt as InternalReportingSetKt
import org.wfanet.measurement.internal.reporting.v2.ReportingSetKt.primitiveReportingSetBasis
import org.wfanet.measurement.internal.reporting.v2.ReportingSetKt.weightedSubsetUnion
import org.wfanet.measurement.internal.reporting.v2.ReportingSetsGrpcKt as InternalReportingSetsGrpcKt
import org.wfanet.measurement.internal.reporting.v2.StreamMetricsRequestKt.filter
import org.wfanet.measurement.internal.reporting.v2.batchCreateMetricsRequest as internalBatchCreateMetricsRequest
import org.wfanet.measurement.internal.reporting.v2.batchCreateMetricsResponse as internalBatchCreateMetricsResponse
import org.wfanet.measurement.internal.reporting.v2.batchGetMetricsRequest as internalBatchGetMetricsRequest
import org.wfanet.measurement.internal.reporting.v2.batchGetMetricsResponse as internalBatchGetMetricsResponse
import org.wfanet.measurement.internal.reporting.v2.batchGetReportingSetsRequest
import org.wfanet.measurement.internal.reporting.v2.batchGetReportingSetsResponse
import org.wfanet.measurement.internal.reporting.v2.batchSetCmmsMeasurementFailuresResponse
import org.wfanet.measurement.internal.reporting.v2.batchSetCmmsMeasurementIdsRequest
import org.wfanet.measurement.internal.reporting.v2.batchSetCmmsMeasurementIdsResponse
import org.wfanet.measurement.internal.reporting.v2.batchSetCmmsMeasurementResultsResponse
import org.wfanet.measurement.internal.reporting.v2.batchSetMeasurementFailuresRequest
import org.wfanet.measurement.internal.reporting.v2.batchSetMeasurementResultsRequest
import org.wfanet.measurement.internal.reporting.v2.copy
import org.wfanet.measurement.internal.reporting.v2.createMetricRequest as internalCreateMetricRequest
import org.wfanet.measurement.internal.reporting.v2.customDirectMethodology as internalCustomDirectMethodology
import org.wfanet.measurement.internal.reporting.v2.liquidLegionsDistribution as internalLiquidLegionsDistribution
import org.wfanet.measurement.internal.reporting.v2.measurement as internalMeasurement
import org.wfanet.measurement.internal.reporting.v2.metric as internalMetric
import org.wfanet.measurement.internal.reporting.v2.metricSpec as internalMetricSpec
import org.wfanet.measurement.internal.reporting.v2.reachOnlyLiquidLegionsSketchParams as internalReachOnlyLiquidLegionsSketchParams
import org.wfanet.measurement.internal.reporting.v2.reachOnlyLiquidLegionsV2
import org.wfanet.measurement.internal.reporting.v2.reportingSet as internalReportingSet
import org.wfanet.measurement.config.reporting.MetricSpecConfig
import org.wfanet.measurement.internal.reporting.v2.streamMetricsRequest
import org.wfanet.measurement.measurementconsumer.stats.FrequencyMeasurementVarianceParams
import org.wfanet.measurement.measurementconsumer.stats.FrequencyMetricVarianceParams
import org.wfanet.measurement.measurementconsumer.stats.FrequencyVariances
import org.wfanet.measurement.measurementconsumer.stats.ImpressionMeasurementVarianceParams
import org.wfanet.measurement.measurementconsumer.stats.ImpressionMetricVarianceParams
import org.wfanet.measurement.measurementconsumer.stats.Methodology
import org.wfanet.measurement.measurementconsumer.stats.ReachMeasurementVarianceParams
import org.wfanet.measurement.measurementconsumer.stats.ReachMetricVarianceParams
import org.wfanet.measurement.measurementconsumer.stats.Variances
import org.wfanet.measurement.measurementconsumer.stats.WatchDurationMeasurementVarianceParams
import org.wfanet.measurement.measurementconsumer.stats.WatchDurationMetricVarianceParams
import org.wfanet.measurement.reporting.service.api.InMemoryEncryptionKeyPairStore
import org.wfanet.measurement.reporting.v2alpha.ListMetricsPageTokenKt.previousPageEnd
import org.wfanet.measurement.reporting.v2alpha.ListMetricsRequest
import org.wfanet.measurement.reporting.v2alpha.Metric
import org.wfanet.measurement.reporting.v2alpha.MetricResultKt
import org.wfanet.measurement.reporting.v2alpha.MetricSpec
import org.wfanet.measurement.reporting.v2alpha.MetricSpecKt
import org.wfanet.measurement.reporting.v2alpha.MetricSpecKt.impressionCountParams
import org.wfanet.measurement.reporting.v2alpha.MetricSpecKt.populationCountParams
import org.wfanet.measurement.reporting.v2alpha.MetricSpecKt.reachAndFrequencyParams
import org.wfanet.measurement.reporting.v2alpha.MetricSpecKt.reachParams
import org.wfanet.measurement.reporting.v2alpha.MetricSpecKt.watchDurationParams
import org.wfanet.measurement.reporting.v2alpha.batchCreateMetricsRequest
import org.wfanet.measurement.reporting.v2alpha.batchCreateMetricsResponse
import org.wfanet.measurement.reporting.v2alpha.batchGetMetricsRequest
import org.wfanet.measurement.reporting.v2alpha.batchGetMetricsResponse
import org.wfanet.measurement.reporting.v2alpha.copy
import org.wfanet.measurement.reporting.v2alpha.createMetricRequest
import org.wfanet.measurement.reporting.v2alpha.getMetricRequest
import org.wfanet.measurement.reporting.v2alpha.listMetricsPageToken
import org.wfanet.measurement.reporting.v2alpha.listMetricsRequest
import org.wfanet.measurement.reporting.v2alpha.listMetricsResponse
import org.wfanet.measurement.reporting.v2alpha.metric
import org.wfanet.measurement.reporting.v2alpha.metricResult
import org.wfanet.measurement.reporting.v2alpha.metricSpec
import org.wfanet.measurement.reporting.v2alpha.univariateStatistics

private const val MAX_BATCH_SIZE = 1000
private const val DEFAULT_PAGE_SIZE = 50
private const val MAX_PAGE_SIZE = 1000
private const val BATCH_GET_REPORTING_SETS_LIMIT = 1000
private const val BATCH_SET_CMMS_MEASUREMENT_IDS_LIMIT = 1000
private const val BATCH_SET_MEASUREMENT_RESULTS_LIMIT = 1000
private const val BATCH_SET_MEASUREMENT_FAILURES_LIMIT = 1000
private const val BATCH_KINGDOM_MEASUREMENTS_LIMIT = 50

private const val NUMBER_VID_BUCKETS = 300
private const val REACH_ONLY_VID_SAMPLING_WIDTH = 3.0f / NUMBER_VID_BUCKETS
private const val REACH_ONLY_VID_SAMPLING_START = 0.0f
private const val REACH_ONLY_REACH_EPSILON = 0.0041

private const val REACH_FREQUENCY_VID_SAMPLING_WIDTH = 5.0f / NUMBER_VID_BUCKETS
private const val REACH_FREQUENCY_VID_SAMPLING_START = 48.0f / NUMBER_VID_BUCKETS
private const val REACH_FREQUENCY_REACH_EPSILON = 0.0033
private const val REACH_FREQUENCY_FREQUENCY_EPSILON = 0.115
private const val REACH_FREQUENCY_MAXIMUM_FREQUENCY = 5

private const val IMPRESSION_VID_SAMPLING_WIDTH = 62.0f / NUMBER_VID_BUCKETS
private const val IMPRESSION_VID_SAMPLING_START = 143.0f / NUMBER_VID_BUCKETS
private const val IMPRESSION_EPSILON = 0.0011
private const val IMPRESSION_MAXIMUM_FREQUENCY_PER_USER = 60

private const val WATCH_DURATION_VID_SAMPLING_WIDTH = 95.0f / NUMBER_VID_BUCKETS
private const val WATCH_DURATION_VID_SAMPLING_START = 205.0f / NUMBER_VID_BUCKETS
private const val WATCH_DURATION_EPSILON = 0.001
private val MAXIMUM_WATCH_DURATION_PER_USER = Durations.fromSeconds(4000)

private const val DIFFERENTIAL_PRIVACY_DELTA = 1e-12

private const val SECURE_RANDOM_OUTPUT_INT = 0
private const val SECURE_RANDOM_OUTPUT_LONG = 0L

private val METRIC_SPEC_CONFIG = metricSpecConfig {
  reachParams =
    MetricSpecConfigKt.reachParams {
      privacyParams =
        MetricSpecConfigKt.differentialPrivacyParams {
          epsilon = REACH_ONLY_REACH_EPSILON
          delta = DIFFERENTIAL_PRIVACY_DELTA
        }
    }
  reachVidSamplingInterval =
    MetricSpecConfigKt.vidSamplingInterval {
      start = REACH_ONLY_VID_SAMPLING_START
      width = REACH_ONLY_VID_SAMPLING_WIDTH
    }

  reachAndFrequencyParams =
    MetricSpecConfigKt.reachAndFrequencyParams {
      reachPrivacyParams =
        MetricSpecConfigKt.differentialPrivacyParams {
          epsilon = REACH_FREQUENCY_REACH_EPSILON
          delta = DIFFERENTIAL_PRIVACY_DELTA
        }
      frequencyPrivacyParams =
        MetricSpecConfigKt.differentialPrivacyParams {
          epsilon = REACH_FREQUENCY_FREQUENCY_EPSILON
          delta = DIFFERENTIAL_PRIVACY_DELTA
        }
      maximumFrequency = REACH_FREQUENCY_MAXIMUM_FREQUENCY
    }
  reachAndFrequencyVidSamplingInterval =
    MetricSpecConfigKt.vidSamplingInterval {
      start = REACH_FREQUENCY_VID_SAMPLING_START
      width = REACH_FREQUENCY_VID_SAMPLING_WIDTH
    }

  impressionCountParams =
    MetricSpecConfigKt.impressionCountParams {
      privacyParams =
        MetricSpecConfigKt.differentialPrivacyParams {
          epsilon = IMPRESSION_EPSILON
          delta = DIFFERENTIAL_PRIVACY_DELTA
        }
      maximumFrequencyPerUser = IMPRESSION_MAXIMUM_FREQUENCY_PER_USER
    }
  impressionCountVidSamplingInterval =
    MetricSpecConfigKt.vidSamplingInterval {
      start = IMPRESSION_VID_SAMPLING_START
      width = IMPRESSION_VID_SAMPLING_WIDTH
    }

  watchDurationParams =
    MetricSpecConfigKt.watchDurationParams {
      privacyParams =
        MetricSpecConfigKt.differentialPrivacyParams {
          epsilon = WATCH_DURATION_EPSILON
          delta = DIFFERENTIAL_PRIVACY_DELTA
        }
      maximumWatchDurationPerUser = MAXIMUM_WATCH_DURATION_PER_USER
    }
  watchDurationVidSamplingInterval =
    MetricSpecConfigKt.vidSamplingInterval {
      start = WATCH_DURATION_VID_SAMPLING_START
      width = WATCH_DURATION_VID_SAMPLING_WIDTH
    }

  populationCountParams = MetricSpecConfig.PopulationCountParams.getDefaultInstance()
}

private val SECRETS_DIR =
  getRuntimePath(
      Paths.get(
        "wfa_measurement_system",
        "src",
        "main",
        "k8s",
        "testing",
        "secretfiles",
      )
    )!!
    .toFile()

// Authentication key
private const val API_AUTHENTICATION_KEY = "nR5QPN7ptx"

// Aggregator certificate

private val AGGREGATOR_SIGNING_KEY: SigningKeyHandle by lazy {
  loadSigningKey(
    SECRETS_DIR.resolve("aggregator_cs_cert.der"),
    SECRETS_DIR.resolve("aggregator_cs_private.der")
  )
}
private val AGGREGATOR_CERTIFICATE = certificate {
  name = "duchies/aggregator/certificates/abc123"
  x509Der = AGGREGATOR_SIGNING_KEY.certificate.encoded.toByteString()
}
private val AGGREGATOR_ROOT_CERTIFICATE: X509Certificate =
  readCertificate(SECRETS_DIR.resolve("aggregator_root.pem"))

// Measurement consumer crypto

private val TRUSTED_MEASUREMENT_CONSUMER_ISSUER: X509Certificate =
  readCertificate(SECRETS_DIR.resolve("mc_root.pem"))
private val MEASUREMENT_CONSUMER_SIGNING_KEY_HANDLE =
  loadSigningKey(SECRETS_DIR.resolve("mc_cs_cert.der"), SECRETS_DIR.resolve("mc_cs_private.der"))
private val MEASUREMENT_CONSUMER_CERTIFICATE = MEASUREMENT_CONSUMER_SIGNING_KEY_HANDLE.certificate
private val MEASUREMENT_CONSUMER_PRIVATE_KEY_HANDLE: PrivateKeyHandle =
  loadPrivateKey(SECRETS_DIR.resolve("mc_enc_private.tink"))
private val MEASUREMENT_CONSUMER_PUBLIC_KEY = encryptionPublicKey {
  format = EncryptionPublicKey.Format.TINK_KEYSET
  data = SECRETS_DIR.resolve("mc_enc_public.tink").readByteString()
}

private val MEASUREMENT_CONSUMERS: Map<MeasurementConsumerKey, MeasurementConsumer> =
  (1L..2L).associate {
    val measurementConsumerKey = MeasurementConsumerKey(ExternalId(it + 110L).apiId.value)
    val certificateKey =
      MeasurementConsumerCertificateKey(
        measurementConsumerKey.measurementConsumerId,
        ExternalId(it + 120L).apiId.value
      )
    measurementConsumerKey to
      measurementConsumer {
        name = measurementConsumerKey.toName()
        certificate = certificateKey.toName()
        certificateDer = MEASUREMENT_CONSUMER_SIGNING_KEY_HANDLE.certificate.encoded.toByteString()
        publicKey =
          signEncryptionPublicKey(
            MEASUREMENT_CONSUMER_PUBLIC_KEY,
            MEASUREMENT_CONSUMER_SIGNING_KEY_HANDLE
          )
      }
  }

private val CONFIG = measurementConsumerConfig {
  apiKey = API_AUTHENTICATION_KEY
  signingCertificateName = MEASUREMENT_CONSUMERS.values.first().certificate
  signingPrivateKeyPath = "mc_cs_private.der"
}

// InMemoryEncryptionKeyPairStore
private val ENCRYPTION_KEY_PAIR_STORE =
  InMemoryEncryptionKeyPairStore(
    MEASUREMENT_CONSUMERS.values.associateBy(
      { it.name },
      {
        listOf(
          it.publicKey.unpack<EncryptionPublicKey>().data to MEASUREMENT_CONSUMER_PRIVATE_KEY_HANDLE
        )
      }
    )
  )

private val DATA_PROVIDER_PUBLIC_KEY = encryptionPublicKey {
  format = EncryptionPublicKey.Format.TINK_KEYSET
  data = SECRETS_DIR.resolve("edp1_enc_public.tink").readByteString()
}
private val DATA_PROVIDER_PRIVATE_KEY_HANDLE =
  loadPrivateKey(SECRETS_DIR.resolve("edp1_enc_private.tink"))
private val DATA_PROVIDER_SIGNING_KEY =
  loadSigningKey(
    SECRETS_DIR.resolve("edp1_cs_cert.der"),
    SECRETS_DIR.resolve("edp1_cs_private.der")
  )
private val DATA_PROVIDER_ROOT_CERTIFICATE = readCertificate(SECRETS_DIR.resolve("edp1_root.pem"))

// Data providers

private val DATA_PROVIDERS =
  (1L..3L).associate {
    val dataProviderKey = DataProviderKey(ExternalId(it + 550L).apiId.value)
    val certificateKey =
      DataProviderCertificateKey(dataProviderKey.dataProviderId, ExternalId(it + 560L).apiId.value)
    dataProviderKey to
      dataProvider {
        name = dataProviderKey.toName()
        certificate = certificateKey.toName()
        publicKey = signEncryptionPublicKey(DATA_PROVIDER_PUBLIC_KEY, DATA_PROVIDER_SIGNING_KEY)
      }
  }
private val DATA_PROVIDERS_LIST = DATA_PROVIDERS.values.toList()

// Event group keys

private val CMMS_EVENT_GROUP_KEYS =
  DATA_PROVIDERS.keys.mapIndexed { index, dataProviderKey ->
    CmmsEventGroupKey(dataProviderKey.dataProviderId, ExternalId(index + 660L).apiId.value)
  }

// Event filters
private const val INCREMENTAL_REPORTING_SET_FILTER = "AGE>18"
private const val METRIC_FILTER = "media_type==video"
private const val PRIMITIVE_REPORTING_SET_FILTER = "gender==male"
private val ALL_FILTERS =
  listOf(INCREMENTAL_REPORTING_SET_FILTER, METRIC_FILTER, PRIMITIVE_REPORTING_SET_FILTER)

// Internal reporting sets

private val INTERNAL_UNION_ALL_REPORTING_SET = internalReportingSet {
  cmmsMeasurementConsumerId = MEASUREMENT_CONSUMERS.keys.first().measurementConsumerId
  externalReportingSetId = "220L"
  this.primitive =
    InternalReportingSetKt.primitive {
      eventGroupKeys += CMMS_EVENT_GROUP_KEYS.map { it.toInternal() }
    }
  filter = PRIMITIVE_REPORTING_SET_FILTER
  displayName = "$cmmsMeasurementConsumerId-$externalReportingSetId-$filter"
  weightedSubsetUnions += weightedSubsetUnion {
    primitiveReportingSetBases += primitiveReportingSetBasis {
      externalReportingSetId = this@internalReportingSet.externalReportingSetId
      filters += this@internalReportingSet.filter
    }
    weight = 1
    binaryRepresentation = 1
  }
}
private val INTERNAL_UNION_ALL_BUT_LAST_PUBLISHER_REPORTING_SET = internalReportingSet {
  cmmsMeasurementConsumerId = MEASUREMENT_CONSUMERS.keys.first().measurementConsumerId
  externalReportingSetId = INTERNAL_UNION_ALL_REPORTING_SET.externalReportingSetId + "1"
  this.primitive =
    InternalReportingSetKt.primitive {
      (0 until CMMS_EVENT_GROUP_KEYS.size - 1).map { i ->
        eventGroupKeys += CMMS_EVENT_GROUP_KEYS[i].toInternal()
      }
    }
  filter = PRIMITIVE_REPORTING_SET_FILTER
  displayName = "$cmmsMeasurementConsumerId-$externalReportingSetId-$filter"
  weightedSubsetUnions += weightedSubsetUnion {
    primitiveReportingSetBases += primitiveReportingSetBasis {
      externalReportingSetId = this@internalReportingSet.externalReportingSetId
      filters += this@internalReportingSet.filter
    }
    weight = 1
    binaryRepresentation = 1
  }
}
private val INTERNAL_SINGLE_PUBLISHER_REPORTING_SET = internalReportingSet {
  cmmsMeasurementConsumerId = MEASUREMENT_CONSUMERS.keys.first().measurementConsumerId
  externalReportingSetId =
    INTERNAL_UNION_ALL_BUT_LAST_PUBLISHER_REPORTING_SET.externalReportingSetId + "1"
  this.primitive =
    InternalReportingSetKt.primitive {
      eventGroupKeys +=
        (0L until 3L)
          .map { index ->
            CmmsEventGroupKey(
              DATA_PROVIDERS.keys.first().dataProviderId,
              ExternalId(index + 670L).apiId.value
            )
          }
          .map { it.toInternal() }
    }
  filter = PRIMITIVE_REPORTING_SET_FILTER
  displayName = "$cmmsMeasurementConsumerId-$externalReportingSetId-$filter"
  weightedSubsetUnions += weightedSubsetUnion {
    primitiveReportingSetBases += primitiveReportingSetBasis {
      externalReportingSetId = this@internalReportingSet.externalReportingSetId
      filters += this@internalReportingSet.filter
    }
    weight = 1
    binaryRepresentation = 1
  }
}

private val INTERNAL_INCREMENTAL_REPORTING_SET = internalReportingSet {
  cmmsMeasurementConsumerId = MEASUREMENT_CONSUMERS.keys.first().measurementConsumerId
  externalReportingSetId = INTERNAL_SINGLE_PUBLISHER_REPORTING_SET.externalReportingSetId + "1"
  this.composite =
    InternalReportingSetKt.setExpression {
      operation = InternalSetExpression.Operation.DIFFERENCE
      lhs =
        InternalReportingSetKt.SetExpressionKt.operand {
          externalReportingSetId = INTERNAL_UNION_ALL_REPORTING_SET.externalReportingSetId
        }
      rhs =
        InternalReportingSetKt.SetExpressionKt.operand {
          externalReportingSetId =
            INTERNAL_UNION_ALL_BUT_LAST_PUBLISHER_REPORTING_SET.externalReportingSetId
        }
    }
  filter = INCREMENTAL_REPORTING_SET_FILTER
  displayName = "$cmmsMeasurementConsumerId-$externalReportingSetId-$filter"
  weightedSubsetUnions += weightedSubsetUnion {
    primitiveReportingSetBases += primitiveReportingSetBasis {
      externalReportingSetId = INTERNAL_UNION_ALL_REPORTING_SET.externalReportingSetId
      filters += INCREMENTAL_REPORTING_SET_FILTER
      filters += INTERNAL_UNION_ALL_REPORTING_SET.filter
    }
    primitiveReportingSetBases += primitiveReportingSetBasis {
      externalReportingSetId =
        INTERNAL_UNION_ALL_BUT_LAST_PUBLISHER_REPORTING_SET.externalReportingSetId
      filters += INCREMENTAL_REPORTING_SET_FILTER
      filters += INTERNAL_UNION_ALL_BUT_LAST_PUBLISHER_REPORTING_SET.filter
    }
    weight = 1
    binaryRepresentation = 3
  }
  weightedSubsetUnions += weightedSubsetUnion {
    primitiveReportingSetBases += primitiveReportingSetBasis {
      externalReportingSetId =
        INTERNAL_UNION_ALL_BUT_LAST_PUBLISHER_REPORTING_SET.externalReportingSetId
      filters += INCREMENTAL_REPORTING_SET_FILTER
      filters += INTERNAL_UNION_ALL_BUT_LAST_PUBLISHER_REPORTING_SET.filter
    }
    weight = -1
    binaryRepresentation = 2
  }
}
private val INTERNAL_POPULATION_REPORTING_SET = internalReportingSet {
  cmmsMeasurementConsumerId = MEASUREMENT_CONSUMERS.keys.first().measurementConsumerId
  externalReportingSetId = INTERNAL_INCREMENTAL_REPORTING_SET.externalReportingSetId + "1"
  this.primitive =
    InternalReportingSetKt.primitive {
      eventGroupKeys += CMMS_EVENT_GROUP_KEYS.first().toInternal()
    }
  filter = INCREMENTAL_REPORTING_SET_FILTER
  displayName = "$cmmsMeasurementConsumerId-$externalReportingSetId-$filter"
  weightedSubsetUnions += weightedSubsetUnion {
    primitiveReportingSetBases += primitiveReportingSetBasis {
      externalReportingSetId = this@internalReportingSet.externalReportingSetId
    }
    weight = 1
    binaryRepresentation = 1
  }
}

// Time intervals

private val START_INSTANT = Instant.now()
private val TIME_RANGE = OpenEndTimeRange(START_INSTANT, START_INSTANT.plus(Duration.ofDays(1)))
private val TIME_INTERVAL: Interval = TIME_RANGE.toInterval()

// Requisition specs
private val REQUISITION_SPECS: Map<DataProviderKey, RequisitionSpec> =
  CMMS_EVENT_GROUP_KEYS.groupBy(
      { it.parentKey },
      {
        RequisitionSpecKt.eventGroupEntry {
          key = it.toName()
          value =
            RequisitionSpecKt.EventGroupEntryKt.value {
              collectionInterval = TIME_INTERVAL
              filter =
                RequisitionSpecKt.eventFilter {
                  expression =
                    "($INCREMENTAL_REPORTING_SET_FILTER) AND ($METRIC_FILTER) AND ($PRIMITIVE_REPORTING_SET_FILTER)"
                }
            }
        }
      }
    )
    .mapValues {
      requisitionSpec {
        events = RequisitionSpecKt.events { eventGroups += it.value }
        measurementPublicKey = MEASUREMENT_CONSUMERS.values.first().publicKey.message
        nonce = SECURE_RANDOM_OUTPUT_LONG
      }
    }

// Data provider entries
private val DATA_PROVIDER_ENTRIES =
  REQUISITION_SPECS.mapValues { (dataProviderKey, requisitionSpec) ->
    val dataProvider = DATA_PROVIDERS.getValue(dataProviderKey)
    MeasurementKt.dataProviderEntry {
      key = dataProvider.name
      value =
        MeasurementKt.DataProviderEntryKt.value {
          dataProviderCertificate = dataProvider.certificate
          dataProviderPublicKey = dataProvider.publicKey.message
          encryptedRequisitionSpec =
            encryptRequisitionSpec(
              signRequisitionSpec(requisitionSpec, MEASUREMENT_CONSUMER_SIGNING_KEY_HANDLE),
              dataProvider.publicKey.unpack()
            )
          nonceHash = Hashing.hashSha256(requisitionSpec.nonce)
        }
    }
  }

// Measurements

private val BASE_MEASUREMENT = measurement {
  measurementConsumerCertificate = MEASUREMENT_CONSUMERS.values.first().certificate
}

private const val LL_DISTRIBUTION_DECAY_RATE = 2e-2
private const val LL_DISTRIBUTION_SKETCH_SIZE = 20000L
private const val REACH_ONLY_LLV2_DECAY_RATE = 1e-2
private const val REACH_ONLY_LLV2_SKETCH_SIZE = 10000L

// Measurement values
private const val UNION_ALL_REACH_VALUE = 100_000L
private const val UNION_ALL_BUT_LAST_PUBLISHER_REACH_VALUE = 70_000L
private const val INCREMENTAL_REACH_VALUE =
  UNION_ALL_REACH_VALUE - UNION_ALL_BUT_LAST_PUBLISHER_REACH_VALUE
private const val REACH_FREQUENCY_REACH_VALUE = 100_000L
private val REACH_FREQUENCY_FREQUENCY_VALUE = mapOf(1L to 0.1, 2L to 0.2, 3L to 0.3, 4L to 0.4)
private const val IMPRESSION_VALUE = 1_000_000L
private val WATCH_DURATION_SECOND_LIST = listOf(100L, 200L, 300L)
private val WATCH_DURATION_LIST = WATCH_DURATION_SECOND_LIST.map { duration { seconds = it } }
private val TOTAL_WATCH_DURATION = duration { seconds = WATCH_DURATION_SECOND_LIST.sum() }
private val TOTAL_POPULATION_VALUE = 1000L

// Internal incremental reach measurements

private val INTERNAL_PENDING_UNION_ALL_REACH_MEASUREMENT = internalMeasurement {
  cmmsMeasurementConsumerId = MEASUREMENT_CONSUMERS.keys.first().measurementConsumerId
  cmmsCreateMeasurementRequestId = "UNION_ALL_REACH_MEASUREMENT"
  cmmsMeasurementId = externalIdToApiId(401L)
  timeInterval = TIME_INTERVAL
  primitiveReportingSetBases += primitiveReportingSetBasis {
    externalReportingSetId = INTERNAL_UNION_ALL_REPORTING_SET.externalReportingSetId
    filters += ALL_FILTERS
  }
  primitiveReportingSetBases += primitiveReportingSetBasis {
    externalReportingSetId =
      INTERNAL_UNION_ALL_BUT_LAST_PUBLISHER_REPORTING_SET.externalReportingSetId
    filters += ALL_FILTERS
  }
  state = InternalMeasurement.State.PENDING
}

private val INTERNAL_PENDING_UNION_ALL_BUT_LAST_PUBLISHER_REACH_MEASUREMENT = internalMeasurement {
  cmmsMeasurementConsumerId = MEASUREMENT_CONSUMERS.keys.first().measurementConsumerId
  cmmsCreateMeasurementRequestId = "UNION_ALL_BUT_LAST_PUBLISHER_REACH_MEASUREMENT"
  cmmsMeasurementId = externalIdToApiId(402L)
  timeInterval = TIME_INTERVAL
  primitiveReportingSetBases += primitiveReportingSetBasis {
    externalReportingSetId =
      INTERNAL_UNION_ALL_BUT_LAST_PUBLISHER_REPORTING_SET.externalReportingSetId
    filters += ALL_FILTERS
  }
  state = InternalMeasurement.State.PENDING
}

private val INTERNAL_SUCCEEDED_UNION_ALL_REACH_MEASUREMENT =
  INTERNAL_PENDING_UNION_ALL_REACH_MEASUREMENT.copy {
    state = InternalMeasurement.State.SUCCEEDED
    details =
      InternalMeasurementKt.details {
        results +=
          InternalMeasurementKt.result {
            reach =
              InternalMeasurementKt.ResultKt.reach {
                value = UNION_ALL_REACH_VALUE
                noiseMechanism = NoiseMechanism.DISCRETE_GAUSSIAN
                reachOnlyLiquidLegionsV2 = reachOnlyLiquidLegionsV2 {
                  sketchParams = internalReachOnlyLiquidLegionsSketchParams {
                    decayRate = REACH_ONLY_LLV2_DECAY_RATE
                    maxSize = REACH_ONLY_LLV2_SKETCH_SIZE
                  }
                }
              }
          }
      }
  }

private val INTERNAL_SUCCEEDED_UNION_ALL_BUT_LAST_PUBLISHER_REACH_MEASUREMENT =
  INTERNAL_PENDING_UNION_ALL_BUT_LAST_PUBLISHER_REACH_MEASUREMENT.copy {
    state = InternalMeasurement.State.SUCCEEDED
    details =
      InternalMeasurementKt.details {
        results +=
          InternalMeasurementKt.result {
            reach =
              InternalMeasurementKt.ResultKt.reach {
                value = UNION_ALL_BUT_LAST_PUBLISHER_REACH_VALUE
                noiseMechanism = NoiseMechanism.DISCRETE_GAUSSIAN
                reachOnlyLiquidLegionsV2 = reachOnlyLiquidLegionsV2 {
                  sketchParams = internalReachOnlyLiquidLegionsSketchParams {
                    decayRate = REACH_ONLY_LLV2_DECAY_RATE
                    maxSize = REACH_ONLY_LLV2_SKETCH_SIZE
                  }
                }
              }
          }
      }
  }

// Internal single publisher reach-frequency measurements

private val INTERNAL_PENDING_SINGLE_PUBLISHER_REACH_FREQUENCY_MEASUREMENT = internalMeasurement {
  cmmsMeasurementConsumerId = MEASUREMENT_CONSUMERS.keys.first().measurementConsumerId
  cmmsCreateMeasurementRequestId = "SINGLE_PUBLISHER_REACH_FREQUENCY_MEASUREMENT"
  cmmsMeasurementId = externalIdToApiId(443L)
  timeInterval = TIME_INTERVAL
  primitiveReportingSetBases += primitiveReportingSetBasis {
    externalReportingSetId = INTERNAL_SINGLE_PUBLISHER_REPORTING_SET.externalReportingSetId
    filters += METRIC_FILTER
    filters += PRIMITIVE_REPORTING_SET_FILTER
  }
  state = InternalMeasurement.State.PENDING
}

private val INTERNAL_SUCCEEDED_SINGLE_PUBLISHER_REACH_FREQUENCY_MEASUREMENT =
  INTERNAL_PENDING_SINGLE_PUBLISHER_REACH_FREQUENCY_MEASUREMENT.copy {
    state = InternalMeasurement.State.SUCCEEDED
    details =
      InternalMeasurementKt.details {
        results +=
          InternalMeasurementKt.result {
            reach =
              InternalMeasurementKt.ResultKt.reach {
                value = REACH_FREQUENCY_REACH_VALUE
                noiseMechanism = NoiseMechanism.CONTINUOUS_LAPLACE
                deterministicCountDistinct = InternalDeterministicCountDistinct.getDefaultInstance()
              }
            frequency =
              InternalMeasurementKt.ResultKt.frequency {
                relativeFrequencyDistribution.putAll(REACH_FREQUENCY_FREQUENCY_VALUE)
                noiseMechanism = NoiseMechanism.CONTINUOUS_LAPLACE
                liquidLegionsDistribution = internalLiquidLegionsDistribution {
                  decayRate = LL_DISTRIBUTION_DECAY_RATE
                  maxSize = LL_DISTRIBUTION_SKETCH_SIZE
                }
              }
          }
      }
  }

// Internal single publisher impression measurements

private val INTERNAL_PENDING_SINGLE_PUBLISHER_IMPRESSION_MEASUREMENT = internalMeasurement {
  cmmsMeasurementConsumerId = MEASUREMENT_CONSUMERS.keys.first().measurementConsumerId
  cmmsCreateMeasurementRequestId = "SINGLE_PUBLISHER_IMPRESSION_MEASUREMENT"
  cmmsMeasurementId = externalIdToApiId(403L)
  timeInterval = TIME_INTERVAL
  primitiveReportingSetBases += primitiveReportingSetBasis {
    externalReportingSetId = INTERNAL_SINGLE_PUBLISHER_REPORTING_SET.externalReportingSetId
    filters += METRIC_FILTER
    filters += PRIMITIVE_REPORTING_SET_FILTER
  }
  state = InternalMeasurement.State.PENDING
}

private val INTERNAL_FAILED_SINGLE_PUBLISHER_IMPRESSION_MEASUREMENT =
  INTERNAL_PENDING_SINGLE_PUBLISHER_IMPRESSION_MEASUREMENT.copy {
    state = InternalMeasurement.State.FAILED
    details =
      InternalMeasurementKt.details {
        failure =
          InternalMeasurementKt.failure {
            reason = InternalMeasurement.Failure.Reason.REQUISITION_REFUSED
            message = "Privacy budget exceeded."
          }
      }
  }

private val INTERNAL_SUCCEEDED_SINGLE_PUBLISHER_IMPRESSION_MEASUREMENT =
  INTERNAL_PENDING_SINGLE_PUBLISHER_IMPRESSION_MEASUREMENT.copy {
    state = InternalMeasurement.State.SUCCEEDED
    details =
      InternalMeasurementKt.details {
        results +=
          InternalMeasurementKt.result {
            impression =
              InternalMeasurementKt.ResultKt.impression {
                value = IMPRESSION_VALUE
                noiseMechanism = NoiseMechanism.CONTINUOUS_LAPLACE
                deterministicCount = InternalDeterministicCount.getDefaultInstance()
              }
          }
      }
  }

// Internal cross-publisher watch duration measurements
private val INTERNAL_REQUESTING_UNION_ALL_WATCH_DURATION_MEASUREMENT = internalMeasurement {
  cmmsMeasurementConsumerId = MEASUREMENT_CONSUMERS.keys.first().measurementConsumerId
  timeInterval = TIME_INTERVAL
  primitiveReportingSetBases += primitiveReportingSetBasis {
    externalReportingSetId = INTERNAL_UNION_ALL_REPORTING_SET.externalReportingSetId
    filters += listOf(METRIC_FILTER, PRIMITIVE_REPORTING_SET_FILTER)
  }
}

private val INTERNAL_PENDING_NOT_CREATED_UNION_ALL_WATCH_DURATION_MEASUREMENT =
  INTERNAL_REQUESTING_UNION_ALL_WATCH_DURATION_MEASUREMENT.copy {
    cmmsMeasurementId = externalIdToApiId(414L)
    cmmsCreateMeasurementRequestId = "UNION_ALL_WATCH_DURATION_MEASUREMENT"
    state = InternalMeasurement.State.PENDING
  }

private val INTERNAL_PENDING_UNION_ALL_WATCH_DURATION_MEASUREMENT =
  INTERNAL_PENDING_NOT_CREATED_UNION_ALL_WATCH_DURATION_MEASUREMENT.copy {
    cmmsMeasurementId = externalIdToApiId(404L)
  }

private val INTERNAL_SUCCEEDED_UNION_ALL_WATCH_DURATION_MEASUREMENT =
  INTERNAL_PENDING_UNION_ALL_WATCH_DURATION_MEASUREMENT.copy {
    state = InternalMeasurement.State.SUCCEEDED
    details =
      InternalMeasurementKt.details {
        results +=
          WATCH_DURATION_LIST.map { duration ->
            InternalMeasurementKt.result {
              watchDuration =
                InternalMeasurementKt.ResultKt.watchDuration {
                  value = duration
                  noiseMechanism = NoiseMechanism.CONTINUOUS_LAPLACE
                  deterministicSum = InternalDeterministicSum.getDefaultInstance()
                }
            }
          }
      }
  }

// Internal population measurements

val INTERNAL_PENDING_POPULATION_MEASUREMENT = internalMeasurement {
  cmmsMeasurementConsumerId = MEASUREMENT_CONSUMERS.keys.first().measurementConsumerId
  cmmsCreateMeasurementRequestId = "POPULATION_MEASUREMENT"
  cmmsMeasurementId = externalIdToApiId(443L)
  timeInterval = TIME_INTERVAL
  primitiveReportingSetBases += primitiveReportingSetBasis {
    externalReportingSetId = INTERNAL_POPULATION_REPORTING_SET.externalReportingSetId
    filters += INCREMENTAL_REPORTING_SET_FILTER
  }
  state = InternalMeasurement.State.PENDING
}

val INTERNAL_SUCCEEDED_POPULATION_MEASUREMENT =
  INTERNAL_PENDING_POPULATION_MEASUREMENT.copy {
    state = InternalMeasurement.State.SUCCEEDED
    details =
      InternalMeasurementKt.details {
        results +=
          InternalMeasurementKt.result {
            population =
              InternalMeasurementKt.ResultKt.population { value = TOTAL_POPULATION_VALUE }
          }
      }
  }

// CMMS measurements

// CMMS incremental reach measurements
private val UNION_ALL_BUT_LAST_PUBLISHER_REACH_MEASUREMENT_SPEC = measurementSpec {
  measurementPublicKey = MEASUREMENT_CONSUMER_PUBLIC_KEY.pack()

  nonceHashes +=
    listOf(
      Hashing.hashSha256(SECURE_RANDOM_OUTPUT_LONG),
      Hashing.hashSha256(SECURE_RANDOM_OUTPUT_LONG),
      Hashing.hashSha256(SECURE_RANDOM_OUTPUT_LONG)
    )

  reach =
    MeasurementSpecKt.reach {
      privacyParams = differentialPrivacyParams {
        epsilon = REACH_ONLY_REACH_EPSILON
        delta = DIFFERENTIAL_PRIVACY_DELTA
      }
    }
  vidSamplingInterval =
    MeasurementSpecKt.vidSamplingInterval {
      start = REACH_ONLY_VID_SAMPLING_START
      width = REACH_ONLY_VID_SAMPLING_WIDTH
    }
}

private val REACH_PROTOCOL_CONFIG: ProtocolConfig = protocolConfig {
  measurementType = ProtocolConfig.MeasurementType.REACH
  protocols +=
    ProtocolConfigKt.protocol {
      reachOnlyLiquidLegionsV2 =
        ProtocolConfigKt.reachOnlyLiquidLegionsV2 {
          sketchParams = reachOnlyLiquidLegionsSketchParams {
            decayRate = REACH_ONLY_LLV2_DECAY_RATE
            maxSize = REACH_ONLY_LLV2_SKETCH_SIZE
          }
          noiseMechanism = ProtocolConfig.NoiseMechanism.DISCRETE_GAUSSIAN
        }
    }
}

private val REQUESTING_UNION_ALL_REACH_MEASUREMENT =
  BASE_MEASUREMENT.copy {
    dataProviders += DATA_PROVIDERS.keys.map { DATA_PROVIDER_ENTRIES.getValue(it) }

    measurementSpec =
      signMeasurementSpec(
        UNION_ALL_BUT_LAST_PUBLISHER_REACH_MEASUREMENT_SPEC.copy {
          nonceHashes += Hashing.hashSha256(SECURE_RANDOM_OUTPUT_LONG)
        },
        MEASUREMENT_CONSUMER_SIGNING_KEY_HANDLE
      )
    measurementReferenceId =
      INTERNAL_PENDING_UNION_ALL_REACH_MEASUREMENT.cmmsCreateMeasurementRequestId
  }
private val REQUESTING_UNION_ALL_BUT_LAST_PUBLISHER_REACH_MEASUREMENT =
  BASE_MEASUREMENT.copy {
    dataProviders += DATA_PROVIDERS.keys.take(2).map { DATA_PROVIDER_ENTRIES.getValue(it) }

    measurementSpec =
      signMeasurementSpec(
        UNION_ALL_BUT_LAST_PUBLISHER_REACH_MEASUREMENT_SPEC,
        MEASUREMENT_CONSUMER_SIGNING_KEY_HANDLE
      )
    measurementReferenceId =
      INTERNAL_PENDING_UNION_ALL_BUT_LAST_PUBLISHER_REACH_MEASUREMENT.cmmsCreateMeasurementRequestId
  }

private val PENDING_UNION_ALL_REACH_MEASUREMENT =
  REQUESTING_UNION_ALL_REACH_MEASUREMENT.copy {
    name =
      MeasurementKey(
          MEASUREMENT_CONSUMERS.keys.first().measurementConsumerId,
          INTERNAL_PENDING_UNION_ALL_REACH_MEASUREMENT.cmmsMeasurementId
        )
        .toName()
    protocolConfig = REACH_PROTOCOL_CONFIG
    state = Measurement.State.COMPUTING
  }
private val PENDING_UNION_ALL_BUT_LAST_PUBLISHER_REACH_MEASUREMENT =
  REQUESTING_UNION_ALL_BUT_LAST_PUBLISHER_REACH_MEASUREMENT.copy {
    name =
      MeasurementKey(
          MEASUREMENT_CONSUMERS.keys.first().measurementConsumerId,
          INTERNAL_PENDING_UNION_ALL_BUT_LAST_PUBLISHER_REACH_MEASUREMENT.cmmsMeasurementId
        )
        .toName()
    protocolConfig = REACH_PROTOCOL_CONFIG
    state = Measurement.State.COMPUTING
  }

private val SUCCEEDED_UNION_ALL_REACH_MEASUREMENT =
  PENDING_UNION_ALL_REACH_MEASUREMENT.copy {
    state = Measurement.State.SUCCEEDED

    results += resultOutput {
      val result =
        MeasurementKt.result {
          reach = MeasurementKt.ResultKt.reach { value = UNION_ALL_REACH_VALUE }
        }
      encryptedResult =
        encryptResult(signResult(result, AGGREGATOR_SIGNING_KEY), MEASUREMENT_CONSUMER_PUBLIC_KEY)
      certificate = AGGREGATOR_CERTIFICATE.name
    }
  }
private val SUCCEEDED_UNION_ALL_BUT_LAST_PUBLISHER_REACH_MEASUREMENT =
  PENDING_UNION_ALL_BUT_LAST_PUBLISHER_REACH_MEASUREMENT.copy {
    state = Measurement.State.SUCCEEDED

    results += resultOutput {
      val result =
        MeasurementKt.result {
          reach = MeasurementKt.ResultKt.reach { value = UNION_ALL_BUT_LAST_PUBLISHER_REACH_VALUE }
        }
      encryptedResult =
        encryptResult(signResult(result, AGGREGATOR_SIGNING_KEY), MEASUREMENT_CONSUMER_PUBLIC_KEY)
      certificate = AGGREGATOR_CERTIFICATE.name
    }
  }

// CMMS single publisher reach-frequency measurements
private val SINGLE_PUBLISHER_REACH_FREQUENCY_MEASUREMENT_SPEC = measurementSpec {
  measurementPublicKey = MEASUREMENT_CONSUMER_PUBLIC_KEY.pack()

  nonceHashes.add(Hashing.hashSha256(SECURE_RANDOM_OUTPUT_LONG))

  reachAndFrequency =
    MeasurementSpecKt.reachAndFrequency {
      reachPrivacyParams = differentialPrivacyParams {
        epsilon = REACH_FREQUENCY_REACH_EPSILON
        delta = DIFFERENTIAL_PRIVACY_DELTA
      }
      frequencyPrivacyParams = differentialPrivacyParams {
        epsilon = REACH_FREQUENCY_FREQUENCY_EPSILON
        delta = DIFFERENTIAL_PRIVACY_DELTA
      }
      maximumFrequency = REACH_FREQUENCY_MAXIMUM_FREQUENCY
    }
  vidSamplingInterval =
    MeasurementSpecKt.vidSamplingInterval {
      start = REACH_FREQUENCY_VID_SAMPLING_START
      width = REACH_FREQUENCY_VID_SAMPLING_WIDTH
    }
}

private val REACH_FREQUENCY_PROTOCOL_CONFIG: ProtocolConfig = protocolConfig {
  measurementType = ProtocolConfig.MeasurementType.REACH_AND_FREQUENCY
  protocols +=
    ProtocolConfigKt.protocol {
      direct =
        ProtocolConfigKt.direct {
          noiseMechanisms +=
            listOf(
              ProtocolConfig.NoiseMechanism.NONE,
              ProtocolConfig.NoiseMechanism.CONTINUOUS_LAPLACE,
              ProtocolConfig.NoiseMechanism.CONTINUOUS_GAUSSIAN
            )
          deterministicCount = ProtocolConfig.Direct.DeterministicCount.getDefaultInstance()
          liquidLegionsDistribution =
            ProtocolConfig.Direct.LiquidLegionsDistribution.getDefaultInstance()
        }
    }
}

private val REQUESTING_SINGLE_PUBLISHER_REACH_FREQUENCY_MEASUREMENT =
  BASE_MEASUREMENT.copy {
    dataProviders += DATA_PROVIDER_ENTRIES.getValue(DATA_PROVIDERS.keys.first())

    measurementSpec =
      signMeasurementSpec(
        SINGLE_PUBLISHER_REACH_FREQUENCY_MEASUREMENT_SPEC,
        MEASUREMENT_CONSUMER_SIGNING_KEY_HANDLE
      )
    measurementReferenceId =
      INTERNAL_PENDING_SINGLE_PUBLISHER_REACH_FREQUENCY_MEASUREMENT.cmmsCreateMeasurementRequestId
  }

private val PENDING_SINGLE_PUBLISHER_REACH_FREQUENCY_MEASUREMENT =
  REQUESTING_SINGLE_PUBLISHER_REACH_FREQUENCY_MEASUREMENT.copy {
    name =
      MeasurementKey(
          MEASUREMENT_CONSUMERS.keys.first().measurementConsumerId,
          INTERNAL_PENDING_SINGLE_PUBLISHER_REACH_FREQUENCY_MEASUREMENT.cmmsMeasurementId
        )
        .toName()
    protocolConfig = REACH_FREQUENCY_PROTOCOL_CONFIG
    state = Measurement.State.COMPUTING
  }

private val SUCCEEDED_SINGLE_PUBLISHER_REACH_FREQUENCY_MEASUREMENT =
  PENDING_SINGLE_PUBLISHER_REACH_FREQUENCY_MEASUREMENT.copy {
    state = Measurement.State.SUCCEEDED

    results += resultOutput {
      val result =
        MeasurementKt.result {
          reach =
            MeasurementKt.ResultKt.reach {
              value = REACH_FREQUENCY_REACH_VALUE
              noiseMechanism = ProtocolConfig.NoiseMechanism.CONTINUOUS_LAPLACE
              deterministicCountDistinct = DeterministicCountDistinct.getDefaultInstance()
            }
          frequency =
            MeasurementKt.ResultKt.frequency {
              relativeFrequencyDistribution.putAll(REACH_FREQUENCY_FREQUENCY_VALUE)
              noiseMechanism = ProtocolConfig.NoiseMechanism.CONTINUOUS_LAPLACE
              liquidLegionsDistribution = liquidLegionsDistribution {
                decayRate = LL_DISTRIBUTION_DECAY_RATE
                maxSize = LL_DISTRIBUTION_SKETCH_SIZE
              }
            }
        }
      encryptedResult =
        encryptResult(signResult(result, AGGREGATOR_SIGNING_KEY), MEASUREMENT_CONSUMER_PUBLIC_KEY)
      certificate = AGGREGATOR_CERTIFICATE.name
    }
  }

// CMMS single publisher impression measurements
private val SINGLE_PUBLISHER_IMPRESSION_MEASUREMENT_SPEC = measurementSpec {
  measurementPublicKey = MEASUREMENT_CONSUMER_PUBLIC_KEY.pack()

  nonceHashes.add(Hashing.hashSha256(SECURE_RANDOM_OUTPUT_LONG))

  impression =
    MeasurementSpecKt.impression {
      privacyParams = differentialPrivacyParams {
        epsilon = IMPRESSION_EPSILON
        delta = DIFFERENTIAL_PRIVACY_DELTA
      }
      maximumFrequencyPerUser = IMPRESSION_MAXIMUM_FREQUENCY_PER_USER
    }
  vidSamplingInterval =
    MeasurementSpecKt.vidSamplingInterval {
      start = IMPRESSION_VID_SAMPLING_START
      width = IMPRESSION_VID_SAMPLING_WIDTH
    }
}

private val IMPRESSION_PROTOCOL_CONFIG: ProtocolConfig = protocolConfig {
  measurementType = ProtocolConfig.MeasurementType.IMPRESSION
  protocols +=
    ProtocolConfigKt.protocol {
      direct =
        ProtocolConfigKt.direct {
          noiseMechanisms +=
            listOf(
              ProtocolConfig.NoiseMechanism.NONE,
              ProtocolConfig.NoiseMechanism.CONTINUOUS_LAPLACE,
              ProtocolConfig.NoiseMechanism.CONTINUOUS_GAUSSIAN
            )
          deterministicCount = ProtocolConfig.Direct.DeterministicCount.getDefaultInstance()
        }
    }
}

private val REQUESTING_SINGLE_PUBLISHER_IMPRESSION_MEASUREMENT =
  BASE_MEASUREMENT.copy {
    dataProviders += DATA_PROVIDER_ENTRIES.getValue(DATA_PROVIDERS.keys.first())

    measurementSpec =
      signMeasurementSpec(
        SINGLE_PUBLISHER_IMPRESSION_MEASUREMENT_SPEC,
        MEASUREMENT_CONSUMER_SIGNING_KEY_HANDLE
      )
    measurementReferenceId =
      INTERNAL_PENDING_SINGLE_PUBLISHER_IMPRESSION_MEASUREMENT.cmmsCreateMeasurementRequestId
  }

private val PENDING_SINGLE_PUBLISHER_IMPRESSION_MEASUREMENT =
  REQUESTING_SINGLE_PUBLISHER_IMPRESSION_MEASUREMENT.copy {
    name =
      MeasurementKey(
          MEASUREMENT_CONSUMERS.keys.first().measurementConsumerId,
          INTERNAL_PENDING_SINGLE_PUBLISHER_IMPRESSION_MEASUREMENT.cmmsMeasurementId
        )
        .toName()
    protocolConfig = IMPRESSION_PROTOCOL_CONFIG
    state = Measurement.State.COMPUTING
  }

private val SUCCEEDED_SINGLE_PUBLISHER_IMPRESSION_MEASUREMENT =
  PENDING_SINGLE_PUBLISHER_IMPRESSION_MEASUREMENT.copy {
    state = Measurement.State.SUCCEEDED
    results += resultOutput {
      val result =
        MeasurementKt.result {
          impression =
            MeasurementKt.ResultKt.impression {
              value = IMPRESSION_VALUE
              noiseMechanism = ProtocolConfig.NoiseMechanism.CONTINUOUS_LAPLACE
              deterministicCount = DeterministicCount.getDefaultInstance()
            }
        }
      encryptedResult =
        encryptResult(signResult(result, AGGREGATOR_SIGNING_KEY), MEASUREMENT_CONSUMER_PUBLIC_KEY)
      certificate = AGGREGATOR_CERTIFICATE.name
    }
  }

// CMMS cross publisher watch duration measurements
private val UNION_ALL_WATCH_DURATION_MEASUREMENT_SPEC = measurementSpec {
  measurementPublicKey = MEASUREMENT_CONSUMER_PUBLIC_KEY.pack()

  nonceHashes +=
    listOf(
      Hashing.hashSha256(SECURE_RANDOM_OUTPUT_LONG),
      Hashing.hashSha256(SECURE_RANDOM_OUTPUT_LONG),
      Hashing.hashSha256(SECURE_RANDOM_OUTPUT_LONG)
    )

  duration =
    MeasurementSpecKt.duration {
      privacyParams = differentialPrivacyParams {
        epsilon = WATCH_DURATION_EPSILON
        delta = DIFFERENTIAL_PRIVACY_DELTA
      }
      privacyParams = differentialPrivacyParams {
        epsilon = WATCH_DURATION_EPSILON
        delta = DIFFERENTIAL_PRIVACY_DELTA
      }
      maximumWatchDurationPerUser = MAXIMUM_WATCH_DURATION_PER_USER
    }
  vidSamplingInterval =
    MeasurementSpecKt.vidSamplingInterval {
      start = WATCH_DURATION_VID_SAMPLING_START
      width = WATCH_DURATION_VID_SAMPLING_WIDTH
    }
}

private val WATCH_DURATION_PROTOCOL_CONFIG: ProtocolConfig = protocolConfig {
  measurementType = ProtocolConfig.MeasurementType.DURATION
  protocols +=
    ProtocolConfigKt.protocol {
      direct =
        ProtocolConfigKt.direct {
          noiseMechanisms +=
            listOf(
              ProtocolConfig.NoiseMechanism.NONE,
              ProtocolConfig.NoiseMechanism.CONTINUOUS_LAPLACE,
              ProtocolConfig.NoiseMechanism.CONTINUOUS_GAUSSIAN
            )
          deterministicSum = ProtocolConfig.Direct.DeterministicSum.getDefaultInstance()
        }
    }
}

private val REQUESTING_UNION_ALL_WATCH_DURATION_MEASUREMENT =
  BASE_MEASUREMENT.copy {
    dataProviders += DATA_PROVIDERS.keys.map { DATA_PROVIDER_ENTRIES.getValue(it) }

    measurementSpec =
      signMeasurementSpec(
        UNION_ALL_WATCH_DURATION_MEASUREMENT_SPEC.copy {
          nonceHashes += Hashing.hashSha256(SECURE_RANDOM_OUTPUT_LONG)
        },
        MEASUREMENT_CONSUMER_SIGNING_KEY_HANDLE
      )
  }

private val PENDING_UNION_ALL_WATCH_DURATION_MEASUREMENT =
  REQUESTING_UNION_ALL_WATCH_DURATION_MEASUREMENT.copy {
    name =
      MeasurementKey(
          MEASUREMENT_CONSUMERS.keys.first().measurementConsumerId,
          INTERNAL_PENDING_UNION_ALL_WATCH_DURATION_MEASUREMENT.cmmsMeasurementId
        )
        .toName()
    protocolConfig = WATCH_DURATION_PROTOCOL_CONFIG
    state = Measurement.State.COMPUTING
  }

private val SUCCEEDED_UNION_ALL_WATCH_DURATION_MEASUREMENT =
  PENDING_UNION_ALL_WATCH_DURATION_MEASUREMENT.copy {
    state = Measurement.State.SUCCEEDED

    results +=
      DATA_PROVIDERS.keys.zip(WATCH_DURATION_LIST).map { (dataProviderKey, watchDuration) ->
        val dataProvider = DATA_PROVIDERS.getValue(dataProviderKey)
        resultOutput {
          val result =
            MeasurementKt.result {
              this.watchDuration =
                MeasurementKt.ResultKt.watchDuration {
                  value = watchDuration
                  noiseMechanism = ProtocolConfig.NoiseMechanism.CONTINUOUS_LAPLACE
                  deterministicSum = DeterministicSum.getDefaultInstance()
                }
            }
          encryptedResult =
            encryptResult(
              signResult(result, DATA_PROVIDER_SIGNING_KEY),
              MEASUREMENT_CONSUMER_PUBLIC_KEY
            )
          certificate = dataProvider.certificate
        }
      }
  }

// CMMS population measurements
private val POPULATION_MEASUREMENT_SPEC = measurementSpec {
  measurementPublicKey = MEASUREMENT_CONSUMER_PUBLIC_KEY.pack()

  nonceHashes +=
    listOf(
      Hashing.hashSha256(SECURE_RANDOM_OUTPUT_LONG),
      Hashing.hashSha256(SECURE_RANDOM_OUTPUT_LONG),
      Hashing.hashSha256(SECURE_RANDOM_OUTPUT_LONG)
    )

  population = MeasurementSpec.Population.getDefaultInstance()

  vidSamplingInterval = MeasurementSpec.VidSamplingInterval.getDefaultInstance()
}

private val REQUESTING_POPULATION_MEASUREMENT =
  BASE_MEASUREMENT.copy {
    dataProviders += DATA_PROVIDER_ENTRIES.getValue(DATA_PROVIDERS.keys.first())

    measurementSpec =
      signMeasurementSpec(POPULATION_MEASUREMENT_SPEC, MEASUREMENT_CONSUMER_SIGNING_KEY_HANDLE)
  }

private val PENDING_POPULATION_MEASUREMENT =
  REQUESTING_POPULATION_MEASUREMENT.copy {
    name =
      MeasurementKey(
          MEASUREMENT_CONSUMERS.keys.first().measurementConsumerId,
          INTERNAL_PENDING_POPULATION_MEASUREMENT.cmmsMeasurementId
        )
        .toName()
    state = Measurement.State.COMPUTING
  }

// Metric Specs

private val REACH_METRIC_SPEC: MetricSpec = metricSpec {
  reach = reachParams { privacyParams = MetricSpec.DifferentialPrivacyParams.getDefaultInstance() }
}
private val REACH_FREQUENCY_METRIC_SPEC: MetricSpec = metricSpec {
  reachAndFrequency = reachAndFrequencyParams {
    reachPrivacyParams = MetricSpec.DifferentialPrivacyParams.getDefaultInstance()
    frequencyPrivacyParams = MetricSpec.DifferentialPrivacyParams.getDefaultInstance()
  }
}
private val IMPRESSION_COUNT_METRIC_SPEC: MetricSpec = metricSpec {
  impressionCount = impressionCountParams {
    privacyParams = MetricSpec.DifferentialPrivacyParams.getDefaultInstance()
  }
}
private val WATCH_DURATION_METRIC_SPEC: MetricSpec = metricSpec {
  watchDuration = watchDurationParams {
    privacyParams = MetricSpec.DifferentialPrivacyParams.getDefaultInstance()
  }
}

private val POPULATION_METRIC_SPEC: MetricSpec = metricSpec {
  populationCount = MetricSpec.PopulationCountParams.getDefaultInstance()
}

// Metrics

// Metric idempotency keys
private const val INCREMENTAL_REACH_METRIC_IDEMPOTENCY_KEY = "TEST_INCREMENTAL_REACH_METRIC"

// Internal Incremental Metrics
private val INTERNAL_REQUESTING_INCREMENTAL_REACH_METRIC = internalMetric {
  cmmsMeasurementConsumerId = MEASUREMENT_CONSUMERS.keys.first().measurementConsumerId
  externalReportingSetId = INTERNAL_INCREMENTAL_REPORTING_SET.externalReportingSetId
  timeInterval = TIME_INTERVAL
  metricSpec = internalMetricSpec {
    reach =
      InternalMetricSpecKt.reachParams {
        privacyParams =
          InternalMetricSpecKt.differentialPrivacyParams {
            epsilon = REACH_ONLY_REACH_EPSILON
            delta = DIFFERENTIAL_PRIVACY_DELTA
          }
      }
    vidSamplingInterval =
      InternalMetricSpecKt.vidSamplingInterval {
        start = REACH_ONLY_VID_SAMPLING_START
        width = REACH_ONLY_VID_SAMPLING_WIDTH
      }
  }
  weightedMeasurements += weightedMeasurement {
    weight = 1
    binaryRepresentation = 3
    measurement =
      INTERNAL_PENDING_UNION_ALL_REACH_MEASUREMENT.copy {
        clearCmmsCreateMeasurementRequestId()
        clearCmmsMeasurementId()
        clearState()
      }
  }
  weightedMeasurements += weightedMeasurement {
    weight = -1
    binaryRepresentation = 2
    measurement =
      INTERNAL_PENDING_UNION_ALL_BUT_LAST_PUBLISHER_REACH_MEASUREMENT.copy {
        clearCmmsCreateMeasurementRequestId()
        clearCmmsMeasurementId()
        clearState()
      }
  }
  details = InternalMetricKt.details { filters += listOf(METRIC_FILTER) }
}

private val INTERNAL_PENDING_INITIAL_INCREMENTAL_REACH_METRIC =
  INTERNAL_REQUESTING_INCREMENTAL_REACH_METRIC.copy {
    externalMetricId = "331L"
    createTime = Instant.now().toProtoTime()
    weightedMeasurements.clear()
    weightedMeasurements += weightedMeasurement {
      weight = 1
      binaryRepresentation = 3
      measurement = INTERNAL_PENDING_UNION_ALL_REACH_MEASUREMENT.copy { clearCmmsMeasurementId() }
    }
    weightedMeasurements += weightedMeasurement {
      weight = -1
      binaryRepresentation = 2
      measurement =
        INTERNAL_PENDING_UNION_ALL_BUT_LAST_PUBLISHER_REACH_MEASUREMENT.copy {
          clearCmmsMeasurementId()
        }
    }
  }

private val INTERNAL_PENDING_INCREMENTAL_REACH_METRIC =
  INTERNAL_PENDING_INITIAL_INCREMENTAL_REACH_METRIC.copy {
    weightedMeasurements.clear()
    weightedMeasurements += weightedMeasurement {
      weight = 1
      binaryRepresentation = 3
      measurement = INTERNAL_PENDING_UNION_ALL_REACH_MEASUREMENT
    }
    weightedMeasurements += weightedMeasurement {
      weight = -1
      binaryRepresentation = 2
      measurement = INTERNAL_PENDING_UNION_ALL_BUT_LAST_PUBLISHER_REACH_MEASUREMENT
    }
  }

private val INTERNAL_SUCCEEDED_INCREMENTAL_REACH_METRIC =
  INTERNAL_PENDING_INCREMENTAL_REACH_METRIC.copy {
    weightedMeasurements.clear()
    weightedMeasurements += weightedMeasurement {
      weight = 1
      binaryRepresentation = 3
      measurement = INTERNAL_SUCCEEDED_UNION_ALL_REACH_MEASUREMENT
    }
    weightedMeasurements += weightedMeasurement {
      weight = -1
      binaryRepresentation = 2
      measurement = INTERNAL_SUCCEEDED_UNION_ALL_BUT_LAST_PUBLISHER_REACH_MEASUREMENT
    }
  }

// Internal Single publisher reach-frequency metrics
private val INTERNAL_REQUESTING_SINGLE_PUBLISHER_REACH_FREQUENCY_METRIC = internalMetric {
  cmmsMeasurementConsumerId = MEASUREMENT_CONSUMERS.keys.first().measurementConsumerId
  externalReportingSetId = INTERNAL_SINGLE_PUBLISHER_REPORTING_SET.externalReportingSetId
  timeInterval = TIME_INTERVAL
  metricSpec = internalMetricSpec {
    reachAndFrequency =
      InternalMetricSpecKt.reachAndFrequencyParams {
        reachPrivacyParams =
          InternalMetricSpecKt.differentialPrivacyParams {
            epsilon = REACH_FREQUENCY_REACH_EPSILON
            delta = DIFFERENTIAL_PRIVACY_DELTA
          }
        frequencyPrivacyParams =
          InternalMetricSpecKt.differentialPrivacyParams {
            epsilon = REACH_FREQUENCY_FREQUENCY_EPSILON
            delta = DIFFERENTIAL_PRIVACY_DELTA
          }
        maximumFrequency = REACH_FREQUENCY_MAXIMUM_FREQUENCY
      }
    vidSamplingInterval =
      InternalMetricSpecKt.vidSamplingInterval {
        start = REACH_FREQUENCY_VID_SAMPLING_START
        width = REACH_FREQUENCY_VID_SAMPLING_WIDTH
      }
  }
  weightedMeasurements += weightedMeasurement {
    weight = 1
    binaryRepresentation = 1
    measurement =
      INTERNAL_PENDING_SINGLE_PUBLISHER_REACH_FREQUENCY_MEASUREMENT.copy {
        clearCmmsCreateMeasurementRequestId()
        clearCmmsMeasurementId()
        clearState()
      }
  }
  details = InternalMetricKt.details { filters += listOf(METRIC_FILTER) }
}

private val INTERNAL_PENDING_INITIAL_SINGLE_PUBLISHER_REACH_FREQUENCY_METRIC =
  INTERNAL_REQUESTING_SINGLE_PUBLISHER_REACH_FREQUENCY_METRIC.copy {
    externalMetricId = "332L"
    createTime = Instant.now().toProtoTime()
    weightedMeasurements.clear()
    weightedMeasurements += weightedMeasurement {
      weight = 1
      binaryRepresentation = 1
      measurement =
        INTERNAL_PENDING_SINGLE_PUBLISHER_REACH_FREQUENCY_MEASUREMENT.copy {
          clearCmmsMeasurementId()
        }
    }
  }

private val INTERNAL_PENDING_SINGLE_PUBLISHER_REACH_FREQUENCY_METRIC =
  INTERNAL_PENDING_INITIAL_SINGLE_PUBLISHER_REACH_FREQUENCY_METRIC.copy {
    weightedMeasurements.clear()
    weightedMeasurements += weightedMeasurement {
      weight = 1
      binaryRepresentation = 1
      measurement = INTERNAL_PENDING_SINGLE_PUBLISHER_REACH_FREQUENCY_MEASUREMENT
    }
  }

private val INTERNAL_SUCCEEDED_SINGLE_PUBLISHER_REACH_FREQUENCY_METRIC =
  INTERNAL_PENDING_SINGLE_PUBLISHER_REACH_FREQUENCY_METRIC.copy {
    weightedMeasurements.clear()
    weightedMeasurements += weightedMeasurement {
      weight = 1
      binaryRepresentation = 1
      measurement = INTERNAL_SUCCEEDED_SINGLE_PUBLISHER_REACH_FREQUENCY_MEASUREMENT
    }
  }

// Internal Single publisher impression metrics
private val INTERNAL_REQUESTING_SINGLE_PUBLISHER_IMPRESSION_METRIC = internalMetric {
  cmmsMeasurementConsumerId = MEASUREMENT_CONSUMERS.keys.first().measurementConsumerId
  externalReportingSetId = INTERNAL_SINGLE_PUBLISHER_REPORTING_SET.externalReportingSetId
  timeInterval = TIME_INTERVAL
  metricSpec = internalMetricSpec {
    impressionCount =
      InternalMetricSpecKt.impressionCountParams {
        privacyParams =
          InternalMetricSpecKt.differentialPrivacyParams {
            epsilon = IMPRESSION_EPSILON
            delta = DIFFERENTIAL_PRIVACY_DELTA
          }
        maximumFrequencyPerUser = IMPRESSION_MAXIMUM_FREQUENCY_PER_USER
      }
    vidSamplingInterval =
      InternalMetricSpecKt.vidSamplingInterval {
        start = IMPRESSION_VID_SAMPLING_START
        width = IMPRESSION_VID_SAMPLING_WIDTH
      }
  }
  weightedMeasurements += weightedMeasurement {
    weight = 1
    binaryRepresentation = 1
    measurement =
      INTERNAL_PENDING_SINGLE_PUBLISHER_IMPRESSION_MEASUREMENT.copy {
        clearCmmsCreateMeasurementRequestId()
        clearCmmsMeasurementId()
        clearState()
      }
  }
  details = InternalMetricKt.details { filters += listOf(METRIC_FILTER) }
}

private val INTERNAL_PENDING_INITIAL_SINGLE_PUBLISHER_IMPRESSION_METRIC =
  INTERNAL_REQUESTING_SINGLE_PUBLISHER_IMPRESSION_METRIC.copy {
    externalMetricId = "333L"
    createTime = Instant.now().toProtoTime()
    weightedMeasurements.clear()
    weightedMeasurements += weightedMeasurement {
      weight = 1
      binaryRepresentation = 1
      measurement =
        INTERNAL_PENDING_SINGLE_PUBLISHER_IMPRESSION_MEASUREMENT.copy { clearCmmsMeasurementId() }
    }
  }

private val INTERNAL_PENDING_SINGLE_PUBLISHER_IMPRESSION_METRIC =
  INTERNAL_PENDING_INITIAL_SINGLE_PUBLISHER_IMPRESSION_METRIC.copy {
    weightedMeasurements.clear()
    weightedMeasurements += weightedMeasurement {
      weight = 1
      binaryRepresentation = 1
      measurement = INTERNAL_PENDING_SINGLE_PUBLISHER_IMPRESSION_MEASUREMENT
    }
  }

private val INTERNAL_FAILED_SINGLE_PUBLISHER_IMPRESSION_METRIC =
  INTERNAL_PENDING_SINGLE_PUBLISHER_IMPRESSION_METRIC.copy {
    weightedMeasurements.clear()
    weightedMeasurements += weightedMeasurement {
      weight = 1
      binaryRepresentation = 1
      measurement = INTERNAL_FAILED_SINGLE_PUBLISHER_IMPRESSION_MEASUREMENT
    }
  }

private val INTERNAL_SUCCEEDED_SINGLE_PUBLISHER_IMPRESSION_METRIC =
  INTERNAL_PENDING_SINGLE_PUBLISHER_IMPRESSION_METRIC.copy {
    weightedMeasurements.clear()
    weightedMeasurements += weightedMeasurement {
      weight = 1
      binaryRepresentation = 1
      measurement = INTERNAL_SUCCEEDED_SINGLE_PUBLISHER_IMPRESSION_MEASUREMENT
    }
  }

// Internal Cross Publisher Watch Duration Metrics
private val INTERNAL_REQUESTING_CROSS_PUBLISHER_WATCH_DURATION_METRIC = internalMetric {
  cmmsMeasurementConsumerId = MEASUREMENT_CONSUMERS.keys.first().measurementConsumerId
  externalReportingSetId = INTERNAL_UNION_ALL_REPORTING_SET.externalReportingSetId
  timeInterval = TIME_INTERVAL
  metricSpec = internalMetricSpec {
    watchDuration =
      InternalMetricSpecKt.watchDurationParams {
        privacyParams =
          InternalMetricSpecKt.differentialPrivacyParams {
            epsilon = WATCH_DURATION_EPSILON
            delta = DIFFERENTIAL_PRIVACY_DELTA
          }
        maximumWatchDurationPerUser = MAXIMUM_WATCH_DURATION_PER_USER
      }
    vidSamplingInterval =
      InternalMetricSpecKt.vidSamplingInterval {
        start = WATCH_DURATION_VID_SAMPLING_START
        width = WATCH_DURATION_VID_SAMPLING_WIDTH
      }
  }
  weightedMeasurements += weightedMeasurement {
    weight = 1
    binaryRepresentation = 1
    measurement = INTERNAL_REQUESTING_UNION_ALL_WATCH_DURATION_MEASUREMENT
  }
  details = InternalMetricKt.details { filters += listOf(METRIC_FILTER) }
}

private val INTERNAL_PENDING_INITIAL_CROSS_PUBLISHER_WATCH_DURATION_METRIC =
  INTERNAL_REQUESTING_CROSS_PUBLISHER_WATCH_DURATION_METRIC.copy {
    externalMetricId = "334L"
    createTime = Instant.now().toProtoTime()
    weightedMeasurements.clear()
    weightedMeasurements += weightedMeasurement {
      weight = 1
      binaryRepresentation = 1
      measurement = INTERNAL_PENDING_NOT_CREATED_UNION_ALL_WATCH_DURATION_MEASUREMENT
    }
  }

private val INTERNAL_PENDING_CROSS_PUBLISHER_WATCH_DURATION_METRIC =
  INTERNAL_PENDING_INITIAL_CROSS_PUBLISHER_WATCH_DURATION_METRIC.copy {
    weightedMeasurements.clear()
    weightedMeasurements += weightedMeasurement {
      weight = 1
      binaryRepresentation = 1
      measurement = INTERNAL_PENDING_UNION_ALL_WATCH_DURATION_MEASUREMENT
    }
  }

private val INTERNAL_SUCCEEDED_CROSS_PUBLISHER_WATCH_DURATION_METRIC =
  INTERNAL_PENDING_CROSS_PUBLISHER_WATCH_DURATION_METRIC.copy {
    weightedMeasurements.clear()
    weightedMeasurements += weightedMeasurement {
      weight = 1
      binaryRepresentation = 1
      measurement = INTERNAL_SUCCEEDED_UNION_ALL_WATCH_DURATION_MEASUREMENT
    }
  }

// Internal population metric
val INTERNAL_REQUESTING_POPULATION_METRIC = internalMetric {
  cmmsMeasurementConsumerId = MEASUREMENT_CONSUMERS.keys.first().measurementConsumerId
  externalReportingSetId = INTERNAL_POPULATION_REPORTING_SET.externalReportingSetId
  timeInterval = TIME_INTERVAL
  metricSpec = internalMetricSpec {
    populationCount = InternalMetricSpec.PopulationCountParams.getDefaultInstance()
  }

  weightedMeasurements += weightedMeasurement {
    weight = 1
    binaryRepresentation = 1
    measurement =
      INTERNAL_PENDING_POPULATION_MEASUREMENT.copy {
        clearCmmsCreateMeasurementRequestId()
        clearCmmsMeasurementId()
        clearState()
      }
  }
  details = InternalMetricKt.details { filters += listOf(INCREMENTAL_REPORTING_SET_FILTER) }
}

private val INTERNAL_PENDING_INITIAL_POPULATION_METRIC =
  INTERNAL_REQUESTING_POPULATION_METRIC.copy {
    externalMetricId = "331L"
    createTime = Instant.now().toProtoTime()
    weightedMeasurements.clear()

    weightedMeasurements += weightedMeasurement {
      weight = 1
      binaryRepresentation = 1
      measurement = INTERNAL_PENDING_POPULATION_MEASUREMENT.copy { clearCmmsMeasurementId() }
    }
  }

val INTERNAL_PENDING_POPULATION_METRIC =
  INTERNAL_PENDING_INITIAL_POPULATION_METRIC.copy {
    weightedMeasurements.clear()
    weightedMeasurements += weightedMeasurement {
      weight = 1
      binaryRepresentation = 1
      measurement = INTERNAL_PENDING_POPULATION_MEASUREMENT
    }
  }

val INTERNAL_SUCCEEDED_POPULATION_METRIC =
  INTERNAL_PENDING_POPULATION_METRIC.copy {
    weightedMeasurements.clear()
    weightedMeasurements += weightedMeasurement {
      weight = 1
      binaryRepresentation = 1
      measurement = INTERNAL_SUCCEEDED_POPULATION_MEASUREMENT
    }
  }

// Public Metrics

// Incremental reach metrics
private val REQUESTING_INCREMENTAL_REACH_METRIC = metric {
  reportingSet = INTERNAL_INCREMENTAL_REPORTING_SET.resourceName
  timeInterval = TIME_INTERVAL
  metricSpec = REACH_METRIC_SPEC
  filters += INTERNAL_PENDING_INCREMENTAL_REACH_METRIC.details.filtersList
}

private val PENDING_INCREMENTAL_REACH_METRIC =
  REQUESTING_INCREMENTAL_REACH_METRIC.copy {
    name =
      MetricKey(
          MEASUREMENT_CONSUMERS.keys.first().measurementConsumerId,
          INTERNAL_PENDING_INCREMENTAL_REACH_METRIC.externalMetricId
        )
        .toName()
    state = Metric.State.RUNNING
    metricSpec = metricSpec {
      reach = reachParams {
        privacyParams =
          MetricSpecKt.differentialPrivacyParams {
            epsilon = REACH_ONLY_REACH_EPSILON
            delta = DIFFERENTIAL_PRIVACY_DELTA
          }
      }
      vidSamplingInterval =
        MetricSpecKt.vidSamplingInterval {
          start = REACH_ONLY_VID_SAMPLING_START
          width = REACH_ONLY_VID_SAMPLING_WIDTH
        }
    }
    createTime = INTERNAL_PENDING_INCREMENTAL_REACH_METRIC.createTime
  }

private const val VARIANCE_VALUE = 4.0

private val FREQUENCY_VARIANCE: Map<Int, Double> =
  (1..REACH_FREQUENCY_MAXIMUM_FREQUENCY).associateWith { it.toDouble().pow(2.0) }
private val FREQUENCY_VARIANCES =
  FrequencyVariances(FREQUENCY_VARIANCE, FREQUENCY_VARIANCE, FREQUENCY_VARIANCE, FREQUENCY_VARIANCE)

private val SUCCEEDED_INCREMENTAL_REACH_METRIC =
  PENDING_INCREMENTAL_REACH_METRIC.copy {
    state = Metric.State.SUCCEEDED

    result = metricResult {
      reach =
        MetricResultKt.reachResult {
          value = INCREMENTAL_REACH_VALUE
          univariateStatistics = univariateStatistics { standardDeviation = sqrt(VARIANCE_VALUE) }
        }
    }
  }

// Single publisher reach-frequency metrics
private val REQUESTING_SINGLE_PUBLISHER_REACH_FREQUENCY_METRIC = metric {
  reportingSet = INTERNAL_SINGLE_PUBLISHER_REPORTING_SET.resourceName
  timeInterval = TIME_INTERVAL
  metricSpec = REACH_FREQUENCY_METRIC_SPEC
  filters += INTERNAL_REQUESTING_SINGLE_PUBLISHER_REACH_FREQUENCY_METRIC.details.filtersList
}

private val PENDING_SINGLE_PUBLISHER_REACH_FREQUENCY_METRIC =
  REQUESTING_SINGLE_PUBLISHER_REACH_FREQUENCY_METRIC.copy {
    name =
      MetricKey(
          MEASUREMENT_CONSUMERS.keys.first().measurementConsumerId,
          INTERNAL_PENDING_SINGLE_PUBLISHER_REACH_FREQUENCY_METRIC.externalMetricId
        )
        .toName()
    metricSpec = metricSpec {
      reachAndFrequency = reachAndFrequencyParams {
        reachPrivacyParams =
          MetricSpecKt.differentialPrivacyParams {
            epsilon = REACH_FREQUENCY_REACH_EPSILON
            delta = DIFFERENTIAL_PRIVACY_DELTA
          }
        frequencyPrivacyParams =
          MetricSpecKt.differentialPrivacyParams {
            epsilon = REACH_FREQUENCY_FREQUENCY_EPSILON
            delta = DIFFERENTIAL_PRIVACY_DELTA
          }
        maximumFrequency = REACH_FREQUENCY_MAXIMUM_FREQUENCY
      }
      vidSamplingInterval =
        MetricSpecKt.vidSamplingInterval {
          start = REACH_FREQUENCY_VID_SAMPLING_START
          width = REACH_FREQUENCY_VID_SAMPLING_WIDTH
        }
    }
    state = Metric.State.RUNNING
    createTime = INTERNAL_PENDING_SINGLE_PUBLISHER_REACH_FREQUENCY_METRIC.createTime
  }

private val SUCCEEDED_SINGLE_PUBLISHER_REACH_FREQUENCY_METRIC =
  PENDING_SINGLE_PUBLISHER_REACH_FREQUENCY_METRIC.copy {
    state = Metric.State.SUCCEEDED
    result = metricResult {
      reachAndFrequency =
        MetricResultKt.reachAndFrequencyResult {
          reach =
            MetricResultKt.reachResult {
              value = REACH_FREQUENCY_REACH_VALUE
              univariateStatistics = univariateStatistics {
                standardDeviation = sqrt(VARIANCE_VALUE)
              }
            }
          frequencyHistogram =
            MetricResultKt.histogramResult {
              bins +=
                (1..REACH_FREQUENCY_MAXIMUM_FREQUENCY).map { frequency ->
                  MetricResultKt.HistogramResultKt.bin {
                    label = frequency.toString()
                    binResult =
                      MetricResultKt.HistogramResultKt.binResult {
                        value =
                          REACH_FREQUENCY_REACH_VALUE *
                            REACH_FREQUENCY_FREQUENCY_VALUE.getOrDefault(frequency.toLong(), 0.0)
                      }
                    resultUnivariateStatistics = univariateStatistics {
                      standardDeviation =
                        sqrt(FREQUENCY_VARIANCES.countVariances.getValue(frequency))
                    }
                    relativeUnivariateStatistics = univariateStatistics {
                      standardDeviation =
                        sqrt(FREQUENCY_VARIANCES.relativeVariances.getValue(frequency))
                    }
                    kPlusUnivariateStatistics = univariateStatistics {
                      standardDeviation =
                        sqrt(FREQUENCY_VARIANCES.kPlusCountVariances.getValue(frequency))
                    }
                    relativeKPlusUnivariateStatistics = univariateStatistics {
                      standardDeviation =
                        sqrt(FREQUENCY_VARIANCES.kPlusRelativeVariances.getValue(frequency))
                    }
                  }
                }
            }
        }
    }
  }

// Single publisher impression metrics
private val REQUESTING_SINGLE_PUBLISHER_IMPRESSION_METRIC = metric {
  reportingSet = INTERNAL_SINGLE_PUBLISHER_REPORTING_SET.resourceName
  timeInterval = TIME_INTERVAL
  metricSpec = IMPRESSION_COUNT_METRIC_SPEC
  filters += INTERNAL_REQUESTING_SINGLE_PUBLISHER_IMPRESSION_METRIC.details.filtersList
}

private val PENDING_SINGLE_PUBLISHER_IMPRESSION_METRIC =
  REQUESTING_SINGLE_PUBLISHER_IMPRESSION_METRIC.copy {
    name =
      MetricKey(
          MEASUREMENT_CONSUMERS.keys.first().measurementConsumerId,
          INTERNAL_PENDING_SINGLE_PUBLISHER_IMPRESSION_METRIC.externalMetricId
        )
        .toName()
    metricSpec = metricSpec {
      impressionCount = impressionCountParams {
        privacyParams =
          MetricSpecKt.differentialPrivacyParams {
            epsilon = IMPRESSION_EPSILON
            delta = DIFFERENTIAL_PRIVACY_DELTA
          }
        maximumFrequencyPerUser = IMPRESSION_MAXIMUM_FREQUENCY_PER_USER
      }
      vidSamplingInterval =
        MetricSpecKt.vidSamplingInterval {
          start = IMPRESSION_VID_SAMPLING_START
          width = IMPRESSION_VID_SAMPLING_WIDTH
        }
    }
    state = Metric.State.RUNNING
    createTime = INTERNAL_PENDING_SINGLE_PUBLISHER_IMPRESSION_METRIC.createTime
  }

private val FAILED_SINGLE_PUBLISHER_IMPRESSION_METRIC =
  PENDING_SINGLE_PUBLISHER_IMPRESSION_METRIC.copy { state = Metric.State.FAILED }

private val SUCCEEDED_SINGLE_PUBLISHER_IMPRESSION_METRIC =
  PENDING_SINGLE_PUBLISHER_IMPRESSION_METRIC.copy {
    state = Metric.State.SUCCEEDED
    result = metricResult {
      impressionCount =
        MetricResultKt.impressionCountResult {
          value = IMPRESSION_VALUE
          univariateStatistics = univariateStatistics { standardDeviation = sqrt(VARIANCE_VALUE) }
        }
    }
  }

// Cross publisher watch duration metrics
private val REQUESTING_CROSS_PUBLISHER_WATCH_DURATION_METRIC = metric {
  reportingSet = INTERNAL_UNION_ALL_REPORTING_SET.resourceName
  timeInterval = TIME_INTERVAL
  metricSpec = WATCH_DURATION_METRIC_SPEC
  filters += INTERNAL_PENDING_CROSS_PUBLISHER_WATCH_DURATION_METRIC.details.filtersList
}

private val PENDING_CROSS_PUBLISHER_WATCH_DURATION_METRIC =
  REQUESTING_CROSS_PUBLISHER_WATCH_DURATION_METRIC.copy {
    name =
      MetricKey(
          MEASUREMENT_CONSUMERS.keys.first().measurementConsumerId,
          INTERNAL_PENDING_CROSS_PUBLISHER_WATCH_DURATION_METRIC.externalMetricId
        )
        .toName()
    metricSpec = metricSpec {
      watchDuration = watchDurationParams {
        privacyParams =
          MetricSpecKt.differentialPrivacyParams {
            epsilon = WATCH_DURATION_EPSILON
            delta = DIFFERENTIAL_PRIVACY_DELTA
          }
        maximumWatchDurationPerUser = MAXIMUM_WATCH_DURATION_PER_USER
      }
      vidSamplingInterval =
        MetricSpecKt.vidSamplingInterval {
          start = WATCH_DURATION_VID_SAMPLING_START
          width = WATCH_DURATION_VID_SAMPLING_WIDTH
        }
    }
    state = Metric.State.RUNNING
    createTime = INTERNAL_PENDING_CROSS_PUBLISHER_WATCH_DURATION_METRIC.createTime
  }

private val SUCCEEDED_CROSS_PUBLISHER_WATCH_DURATION_METRIC =
  PENDING_CROSS_PUBLISHER_WATCH_DURATION_METRIC.copy {
    state = Metric.State.SUCCEEDED
    result = metricResult {
      watchDuration =
        MetricResultKt.watchDurationResult {
          value = TOTAL_WATCH_DURATION.seconds.toDouble()
          univariateStatistics = univariateStatistics {
            standardDeviation = sqrt(WATCH_DURATION_LIST.sumOf { VARIANCE_VALUE })
          }
        }
    }
  }

// Population metric
val REQUESTING_POPULATION_METRIC = metric {
  reportingSet = INTERNAL_POPULATION_REPORTING_SET.resourceName
  timeInterval = TIME_INTERVAL
  metricSpec = POPULATION_METRIC_SPEC
  filters += INTERNAL_PENDING_POPULATION_METRIC.details.filtersList
}

val PENDING_POPULATION_METRIC =
  REQUESTING_POPULATION_METRIC.copy {
    name =
      MetricKey(
          MEASUREMENT_CONSUMERS.keys.first().measurementConsumerId,
          INTERNAL_PENDING_POPULATION_METRIC.externalMetricId
        )
        .toName()
    state = Metric.State.RUNNING
    metricSpec = metricSpec { populationCount = MetricSpec.PopulationCountParams.getDefaultInstance() }
    createTime = INTERNAL_PENDING_POPULATION_METRIC.createTime
  }

val SUCCEEDED_POPULATION_METRIC =
  PENDING_POPULATION_METRIC.copy {
    state = Metric.State.SUCCEEDED
    result = metricResult {
      populationCount = MetricResultKt.populationCountResult { value = TOTAL_POPULATION_VALUE }
    }
  }

@RunWith(JUnit4::class)
class MetricsServiceTest {

  private val internalMetricsMock: MetricsCoroutineImplBase = mockService {
    onBlocking { createMetric(any()) }
      .thenReturn(
        INTERNAL_PENDING_INITIAL_INCREMENTAL_REACH_METRIC,
      )
    onBlocking { batchCreateMetrics(any()) }
      .thenReturn(
        internalBatchCreateMetricsResponse {
          metrics += INTERNAL_PENDING_INITIAL_INCREMENTAL_REACH_METRIC
          metrics += INTERNAL_PENDING_INITIAL_SINGLE_PUBLISHER_IMPRESSION_METRIC
        }
      )
    onBlocking { streamMetrics(any()) }
      .thenReturn(
        flowOf(
          INTERNAL_PENDING_INCREMENTAL_REACH_METRIC,
          INTERNAL_PENDING_SINGLE_PUBLISHER_IMPRESSION_METRIC
        )
      )
    onBlocking { batchGetMetrics(any()) }
      .thenReturn(
        internalBatchGetMetricsResponse {
          metrics += INTERNAL_PENDING_INCREMENTAL_REACH_METRIC
          metrics += INTERNAL_PENDING_SINGLE_PUBLISHER_IMPRESSION_METRIC
        }
      )
  }

  private val internalReportingSetsMock:
    InternalReportingSetsGrpcKt.ReportingSetsCoroutineImplBase =
    mockService {
      onBlocking { batchGetReportingSets(any()) }
        .thenAnswer {
          val request = it.arguments[0] as BatchGetReportingSetsRequest
          val internalReportingSetsMap =
            mapOf(
              INTERNAL_INCREMENTAL_REPORTING_SET.externalReportingSetId to
                INTERNAL_INCREMENTAL_REPORTING_SET,
              INTERNAL_UNION_ALL_REPORTING_SET.externalReportingSetId to
                INTERNAL_UNION_ALL_REPORTING_SET,
              INTERNAL_UNION_ALL_BUT_LAST_PUBLISHER_REPORTING_SET.externalReportingSetId to
                INTERNAL_UNION_ALL_BUT_LAST_PUBLISHER_REPORTING_SET,
              INTERNAL_SINGLE_PUBLISHER_REPORTING_SET.externalReportingSetId to
                INTERNAL_SINGLE_PUBLISHER_REPORTING_SET,
              INTERNAL_POPULATION_REPORTING_SET.externalReportingSetId to
                INTERNAL_POPULATION_REPORTING_SET,
            )
          batchGetReportingSetsResponse {
            reportingSets +=
              request.externalReportingSetIdsList.map { externalReportingSetId ->
                internalReportingSetsMap.getValue(externalReportingSetId)
              }
          }
        }
    }

  private val internalMeasurementsMock: InternalMeasurementsCoroutineImplBase = mockService {
    onBlocking { batchSetCmmsMeasurementIds(any()) }
      .thenReturn(
        batchSetCmmsMeasurementIdsResponse {
          measurements += INTERNAL_PENDING_UNION_ALL_REACH_MEASUREMENT
          measurements += INTERNAL_PENDING_UNION_ALL_BUT_LAST_PUBLISHER_REACH_MEASUREMENT
        }
      )
    onBlocking { batchSetMeasurementResults(any()) }
      .thenReturn(
        batchSetCmmsMeasurementResultsResponse {
          measurements += INTERNAL_SUCCEEDED_UNION_ALL_REACH_MEASUREMENT
        }
      )
    onBlocking { batchSetMeasurementFailures(any()) }
      .thenReturn(
        batchSetCmmsMeasurementFailuresResponse {
          measurements += INTERNAL_FAILED_SINGLE_PUBLISHER_IMPRESSION_MEASUREMENT
        }
      )
  }

  private val measurementsMock: MeasurementsCoroutineImplBase = mockService {
<<<<<<< HEAD
    for (pendingMeasurement in
      listOf(
        PENDING_UNION_ALL_REACH_MEASUREMENT,
        PENDING_UNION_ALL_BUT_LAST_PUBLISHER_REACH_MEASUREMENT,
        PENDING_SINGLE_PUBLISHER_IMPRESSION_MEASUREMENT,
        PENDING_UNION_ALL_WATCH_DURATION_MEASUREMENT,
        PENDING_POPULATION_MEASUREMENT
      )) {
      onBlocking { getMeasurement(eq(getMeasurementRequest { name = pendingMeasurement.name })) }
        .thenReturn(pendingMeasurement)
    }

    onBlocking {
        createMeasurement(
          requestIdEq(INTERNAL_PENDING_UNION_ALL_REACH_MEASUREMENT.cmmsCreateMeasurementRequestId)
        )
      }
      .thenReturn(PENDING_UNION_ALL_REACH_MEASUREMENT)
    onBlocking {
        createMeasurement(
          requestIdEq(
            INTERNAL_PENDING_UNION_ALL_BUT_LAST_PUBLISHER_REACH_MEASUREMENT
              .cmmsCreateMeasurementRequestId
=======
    onBlocking { batchGetMeasurements(any()) }
      .thenAnswer {
        val batchGetMeasurementsRequest = it.arguments[0] as BatchGetMeasurementsRequest
        val measurementsMap =
          mapOf(
            PENDING_UNION_ALL_REACH_MEASUREMENT.name to PENDING_UNION_ALL_REACH_MEASUREMENT,
            PENDING_UNION_ALL_BUT_LAST_PUBLISHER_REACH_MEASUREMENT.name to
              PENDING_UNION_ALL_BUT_LAST_PUBLISHER_REACH_MEASUREMENT,
            PENDING_SINGLE_PUBLISHER_IMPRESSION_MEASUREMENT.name to
              PENDING_SINGLE_PUBLISHER_IMPRESSION_MEASUREMENT,
            PENDING_UNION_ALL_WATCH_DURATION_MEASUREMENT.name to
              PENDING_UNION_ALL_WATCH_DURATION_MEASUREMENT
>>>>>>> 93e9e35a
          )
        batchGetMeasurementsResponse {
          measurements +=
            batchGetMeasurementsRequest.namesList.map { name -> measurementsMap.getValue(name) }
        }
      }

    onBlocking { batchCreateMeasurements(any()) }
      .thenAnswer {
        val batchCreateMeasurementsRequest = it.arguments[0] as BatchCreateMeasurementsRequest
        val measurementsMap =
          mapOf(
            INTERNAL_PENDING_UNION_ALL_REACH_MEASUREMENT.cmmsCreateMeasurementRequestId to
              PENDING_UNION_ALL_REACH_MEASUREMENT,
            INTERNAL_PENDING_UNION_ALL_BUT_LAST_PUBLISHER_REACH_MEASUREMENT
              .cmmsCreateMeasurementRequestId to
              PENDING_UNION_ALL_BUT_LAST_PUBLISHER_REACH_MEASUREMENT,
            INTERNAL_PENDING_SINGLE_PUBLISHER_IMPRESSION_MEASUREMENT
              .cmmsCreateMeasurementRequestId to PENDING_SINGLE_PUBLISHER_IMPRESSION_MEASUREMENT
          )
        batchCreateMeasurementsResponse {
          measurements +=
            batchCreateMeasurementsRequest.requestsList.map { createMeasurementRequest ->
              measurementsMap.getValue(createMeasurementRequest.requestId)
            }
        }
      }
  }

  private val measurementConsumersMock:
    MeasurementConsumersGrpcKt.MeasurementConsumersCoroutineImplBase =
    mockService {
      onBlocking {
          getMeasurementConsumer(
            eq(getMeasurementConsumerRequest { name = MEASUREMENT_CONSUMERS.values.first().name })
          )
        }
        .thenReturn(MEASUREMENT_CONSUMERS.values.first())
    }

  private val dataProvidersMock: DataProvidersGrpcKt.DataProvidersCoroutineImplBase = mockService {
    for (dataProvider in DATA_PROVIDERS.values) {
      onBlocking { getDataProvider(eq(getDataProviderRequest { name = dataProvider.name })) }
        .thenReturn(dataProvider)
    }
  }

  private val certificatesMock: CertificatesGrpcKt.CertificatesCoroutineImplBase = mockService {
    onBlocking { getCertificate(eq(getCertificateRequest { name = AGGREGATOR_CERTIFICATE.name })) }
      .thenReturn(AGGREGATOR_CERTIFICATE)
    for (dataProvider in DATA_PROVIDERS.values) {
      onBlocking { getCertificate(eq(getCertificateRequest { name = dataProvider.certificate })) }
        .thenReturn(
          certificate {
            name = dataProvider.certificate
            x509Der = DATA_PROVIDER_SIGNING_KEY.certificate.encoded.toByteString()
          }
        )
    }
    for (measurementConsumer in MEASUREMENT_CONSUMERS.values) {
      onBlocking {
          getCertificate(eq(getCertificateRequest { name = measurementConsumer.certificate }))
        }
        .thenReturn(
          certificate {
            name = measurementConsumer.certificate
            x509Der = measurementConsumer.certificateDer
          }
        )
    }
  }

  private val secureRandomMock: SecureRandom = mock()

  private object VariancesMock : Variances {
    override fun computeMetricVariance(params: ReachMetricVarianceParams): Double = VARIANCE_VALUE

    override fun computeMeasurementVariance(
      methodology: Methodology,
      measurementVarianceParams: ReachMeasurementVarianceParams
    ): Double = VARIANCE_VALUE

    override fun computeMetricVariance(params: FrequencyMetricVarianceParams): FrequencyVariances =
      FREQUENCY_VARIANCES

    override fun computeMeasurementVariance(
      methodology: Methodology,
      measurementVarianceParams: FrequencyMeasurementVarianceParams
    ): FrequencyVariances = FrequencyVariances(mapOf(), mapOf(), mapOf(), mapOf())

    override fun computeMetricVariance(params: ImpressionMetricVarianceParams): Double =
      VARIANCE_VALUE

    override fun computeMeasurementVariance(
      methodology: Methodology,
      measurementVarianceParams: ImpressionMeasurementVarianceParams
    ): Double = VARIANCE_VALUE

    override fun computeMetricVariance(params: WatchDurationMetricVarianceParams): Double =
      VARIANCE_VALUE

    override fun computeMeasurementVariance(
      methodology: Methodology,
      measurementVarianceParams: WatchDurationMeasurementVarianceParams
    ): Double = VARIANCE_VALUE
  }

  @get:Rule
  val grpcTestServerRule = GrpcTestServerRule {
    addService(internalMetricsMock)
    addService(internalReportingSetsMock)
    addService(internalMeasurementsMock)
    addService(measurementsMock)
    addService(measurementConsumersMock)
    addService(dataProvidersMock)
    addService(certificatesMock)
  }

  private lateinit var service: MetricsService

  @Before
  fun initService() {
    secureRandomMock.stub {
      on { nextInt(any()) } doReturn SECURE_RANDOM_OUTPUT_INT
      on { nextLong() } doReturn SECURE_RANDOM_OUTPUT_LONG
    }

    service =
      MetricsService(
        METRIC_SPEC_CONFIG,
        InternalReportingSetsGrpcKt.ReportingSetsCoroutineStub(grpcTestServerRule.channel),
        InternalMetricsGrpcKt.MetricsCoroutineStub(grpcTestServerRule.channel),
        VariancesMock,
        InternalMeasurementsGrpcKt.MeasurementsCoroutineStub(grpcTestServerRule.channel),
        DataProvidersGrpcKt.DataProvidersCoroutineStub(grpcTestServerRule.channel),
        MeasurementsGrpcKt.MeasurementsCoroutineStub(grpcTestServerRule.channel),
        CertificatesGrpcKt.CertificatesCoroutineStub(grpcTestServerRule.channel),
        MeasurementConsumersGrpcKt.MeasurementConsumersCoroutineStub(grpcTestServerRule.channel),
        ENCRYPTION_KEY_PAIR_STORE,
        secureRandomMock,
        SECRETS_DIR,
        listOf(AGGREGATOR_ROOT_CERTIFICATE, DATA_PROVIDER_ROOT_CERTIFICATE).associateBy {
          it.subjectKeyIdentifier!!
        },
      )
  }

  @Test
  fun `createMetric creates CMMS measurements for incremental reach`() {
    val request = createMetricRequest {
      parent = MEASUREMENT_CONSUMERS.values.first().name
      metric = REQUESTING_INCREMENTAL_REACH_METRIC
      metricId = "metric-id"
    }

    val result =
      withMeasurementConsumerPrincipal(request.parent, CONFIG) {
        runBlocking { service.createMetric(request) }
      }

    val expected = PENDING_INCREMENTAL_REACH_METRIC

    // Verify proto argument of the internal MetricsCoroutineImplBase::createMetric
    verifyProtoArgument(internalMetricsMock, MetricsCoroutineImplBase::createMetric)
      .ignoringRepeatedFieldOrder()
      .isEqualTo(
        internalCreateMetricRequest {
          metric = INTERNAL_REQUESTING_INCREMENTAL_REACH_METRIC
          externalMetricId = "metric-id"
        }
      )

    // Verify proto argument of MeasurementsCoroutineImplBase::batchCreateMeasurements
    val measurementsCaptor: KArgumentCaptor<BatchCreateMeasurementsRequest> = argumentCaptor()
    verifyBlocking(measurementsMock, times(1)) {
      batchCreateMeasurements(measurementsCaptor.capture())
    }
    val capturedMeasurementRequests = measurementsCaptor.allValues
    assertThat(capturedMeasurementRequests)
      .ignoringRepeatedFieldOrder()
      .ignoringFieldDescriptors(
        MEASUREMENT_SPEC_FIELD,
        ENCRYPTED_REQUISITION_SPEC_FIELD,
      )
      .containsExactly(
        batchCreateMeasurementsRequest {
          parent = request.parent
          requests += createMeasurementRequest {
            parent = request.parent
            measurement = REQUESTING_UNION_ALL_REACH_MEASUREMENT
            requestId = INTERNAL_PENDING_UNION_ALL_REACH_MEASUREMENT.cmmsCreateMeasurementRequestId
          }
          requests += createMeasurementRequest {
            parent = request.parent
            measurement = REQUESTING_UNION_ALL_BUT_LAST_PUBLISHER_REACH_MEASUREMENT
            requestId =
              INTERNAL_PENDING_UNION_ALL_BUT_LAST_PUBLISHER_REACH_MEASUREMENT
                .cmmsCreateMeasurementRequestId
          }
        }
      )

    capturedMeasurementRequests.single().requestsList.forEach { createMeasurementRequest ->
      verifyMeasurementSpec(
        createMeasurementRequest.measurement.measurementSpec,
        MEASUREMENT_CONSUMER_CERTIFICATE,
        TRUSTED_MEASUREMENT_CONSUMER_ISSUER
      )

      val dataProvidersList =
        createMeasurementRequest.measurement.dataProvidersList.sortedBy { it.key }

      val measurementSpec: MeasurementSpec =
        createMeasurementRequest.measurement.measurementSpec.unpack()
      assertThat(measurementSpec)
        .isEqualTo(
          UNION_ALL_BUT_LAST_PUBLISHER_REACH_MEASUREMENT_SPEC.copy {
            nonceHashes.clear()
            nonceHashes +=
              List(dataProvidersList.size) { Hashing.hashSha256(SECURE_RANDOM_OUTPUT_LONG) }
          }
        )

      dataProvidersList.map { dataProviderEntry ->
        val signedRequisitionSpec =
          decryptRequisitionSpec(
            dataProviderEntry.value.encryptedRequisitionSpec,
            DATA_PROVIDER_PRIVATE_KEY_HANDLE
          )
        val requisitionSpec: RequisitionSpec = signedRequisitionSpec.unpack()
        verifyRequisitionSpec(
          signedRequisitionSpec,
          requisitionSpec,
          measurementSpec,
          MEASUREMENT_CONSUMER_CERTIFICATE,
          TRUSTED_MEASUREMENT_CONSUMER_ISSUER
        )
      }
    }

    // Verify proto argument of internal MeasurementsCoroutineImplBase::batchSetCmmsMeasurementId
    verifyProtoArgument(
        internalMeasurementsMock,
        InternalMeasurementsGrpcKt.MeasurementsCoroutineImplBase::batchSetCmmsMeasurementIds
      )
      .ignoringRepeatedFieldOrder()
      .isEqualTo(
        batchSetCmmsMeasurementIdsRequest {
          cmmsMeasurementConsumerId = MEASUREMENT_CONSUMERS.keys.first().measurementConsumerId
          this.measurementIds += measurementIds {
            cmmsCreateMeasurementRequestId =
              INTERNAL_PENDING_UNION_ALL_REACH_MEASUREMENT.cmmsCreateMeasurementRequestId
            cmmsMeasurementId = INTERNAL_PENDING_UNION_ALL_REACH_MEASUREMENT.cmmsMeasurementId
          }
          this.measurementIds += measurementIds {
            cmmsCreateMeasurementRequestId =
              INTERNAL_PENDING_UNION_ALL_BUT_LAST_PUBLISHER_REACH_MEASUREMENT
                .cmmsCreateMeasurementRequestId
            cmmsMeasurementId =
              INTERNAL_PENDING_UNION_ALL_BUT_LAST_PUBLISHER_REACH_MEASUREMENT.cmmsMeasurementId
          }
        }
      )

    assertThat(result).isEqualTo(expected)
  }

  @Test
  fun `createMetric creates CMMS measurements for single pub reach frequency metric`() =
    runBlocking {
      whenever(internalMetricsMock.createMetric(any()))
        .thenReturn(INTERNAL_PENDING_INITIAL_SINGLE_PUBLISHER_REACH_FREQUENCY_METRIC)
      whenever(measurementsMock.batchCreateMeasurements(any()))
        .thenReturn(
          batchCreateMeasurementsResponse {
            measurements += PENDING_SINGLE_PUBLISHER_REACH_FREQUENCY_MEASUREMENT
          }
        )

      val request = createMetricRequest {
        parent = MEASUREMENT_CONSUMERS.values.first().name
        metric = REQUESTING_SINGLE_PUBLISHER_REACH_FREQUENCY_METRIC
        metricId = "metric-id"
      }

      val result =
        withMeasurementConsumerPrincipal(MEASUREMENT_CONSUMERS.values.first().name, CONFIG) {
          runBlocking { service.createMetric(request) }
        }

      val expected = PENDING_SINGLE_PUBLISHER_REACH_FREQUENCY_METRIC

      // Verify proto argument of the internal MetricsCoroutineImplBase::createMetric
      verifyProtoArgument(internalMetricsMock, MetricsCoroutineImplBase::createMetric)
        .ignoringRepeatedFieldOrder()
        .isEqualTo(
          internalCreateMetricRequest {
            metric = INTERNAL_REQUESTING_SINGLE_PUBLISHER_REACH_FREQUENCY_METRIC
            externalMetricId = "metric-id"
          }
        )

      // Verify proto argument of MeasurementsCoroutineImplBase::batchCreateMeasurements
      val measurementsCaptor: KArgumentCaptor<BatchCreateMeasurementsRequest> = argumentCaptor()
      verifyBlocking(measurementsMock, times(1)) {
        batchCreateMeasurements(measurementsCaptor.capture())
      }
      val capturedMeasurementRequests = measurementsCaptor.allValues
      assertThat(capturedMeasurementRequests)
        .ignoringRepeatedFieldOrder()
        .ignoringFieldDescriptors(
          MEASUREMENT_SPEC_FIELD,
          ENCRYPTED_REQUISITION_SPEC_FIELD,
        )
        .containsExactly(
          batchCreateMeasurementsRequest {
            parent = request.parent
            requests += createMeasurementRequest {
              parent = request.parent
              measurement = REQUESTING_SINGLE_PUBLISHER_REACH_FREQUENCY_MEASUREMENT
              requestId =
                INTERNAL_PENDING_SINGLE_PUBLISHER_REACH_FREQUENCY_MEASUREMENT
                  .cmmsCreateMeasurementRequestId
            }
          }
        )

      capturedMeasurementRequests.single().requestsList.forEach { createMeasurementRequest ->
        verifyMeasurementSpec(
          createMeasurementRequest.measurement.measurementSpec,
          MEASUREMENT_CONSUMER_CERTIFICATE,
          TRUSTED_MEASUREMENT_CONSUMER_ISSUER
        )

        val dataProvidersList =
          createMeasurementRequest.measurement.dataProvidersList.sortedBy { it.key }

        val measurementSpec: MeasurementSpec =
          createMeasurementRequest.measurement.measurementSpec.unpack()
        assertThat(measurementSpec).isEqualTo(SINGLE_PUBLISHER_REACH_FREQUENCY_MEASUREMENT_SPEC)

        dataProvidersList.map { dataProviderEntry ->
          val signedRequisitionSpec =
            decryptRequisitionSpec(
              dataProviderEntry.value.encryptedRequisitionSpec,
              DATA_PROVIDER_PRIVATE_KEY_HANDLE
            )
          val requisitionSpec: RequisitionSpec = signedRequisitionSpec.unpack()
          verifyRequisitionSpec(
            signedRequisitionSpec,
            requisitionSpec,
            measurementSpec,
            MEASUREMENT_CONSUMER_CERTIFICATE,
            TRUSTED_MEASUREMENT_CONSUMER_ISSUER
          )
        }
      }

      // Verify proto argument of internal MeasurementsCoroutineImplBase::batchSetCmmsMeasurementIds
      verifyProtoArgument(
          internalMeasurementsMock,
          InternalMeasurementsGrpcKt.MeasurementsCoroutineImplBase::batchSetCmmsMeasurementIds
        )
        .ignoringRepeatedFieldOrder()
        .isEqualTo(
          batchSetCmmsMeasurementIdsRequest {
            cmmsMeasurementConsumerId = MEASUREMENT_CONSUMERS.keys.first().measurementConsumerId
            this.measurementIds += measurementIds {
              cmmsCreateMeasurementRequestId =
                INTERNAL_PENDING_SINGLE_PUBLISHER_REACH_FREQUENCY_MEASUREMENT
                  .cmmsCreateMeasurementRequestId
              cmmsMeasurementId =
                INTERNAL_PENDING_SINGLE_PUBLISHER_REACH_FREQUENCY_MEASUREMENT.cmmsMeasurementId
            }
          }
        )

      assertThat(result).isEqualTo(expected)
    }

  @Test
  fun `createMetric creates CMMS measurements for single pub impression metric`() = runBlocking {
    whenever(internalMetricsMock.createMetric(any()))
      .thenReturn(INTERNAL_PENDING_INITIAL_SINGLE_PUBLISHER_IMPRESSION_METRIC)
    whenever(measurementsMock.batchCreateMeasurements(any()))
      .thenReturn(
        batchCreateMeasurementsResponse {
          measurements += PENDING_SINGLE_PUBLISHER_IMPRESSION_MEASUREMENT
        }
      )

    val request = createMetricRequest {
      parent = MEASUREMENT_CONSUMERS.values.first().name
      metric = REQUESTING_SINGLE_PUBLISHER_IMPRESSION_METRIC
      metricId = "metric-id"
    }

    val result =
      withMeasurementConsumerPrincipal(MEASUREMENT_CONSUMERS.values.first().name, CONFIG) {
        runBlocking { service.createMetric(request) }
      }

    val expected = PENDING_SINGLE_PUBLISHER_IMPRESSION_METRIC

    // Verify proto argument of the internal MetricsCoroutineImplBase::createMetric
    verifyProtoArgument(internalMetricsMock, MetricsCoroutineImplBase::createMetric)
      .ignoringRepeatedFieldOrder()
      .isEqualTo(
        internalCreateMetricRequest {
          metric = INTERNAL_REQUESTING_SINGLE_PUBLISHER_IMPRESSION_METRIC
          externalMetricId = "metric-id"
        }
      )

    // Verify proto argument of MeasurementsCoroutineImplBase::batchCreateMeasurements
    val measurementsCaptor: KArgumentCaptor<BatchCreateMeasurementsRequest> = argumentCaptor()
    verifyBlocking(measurementsMock, times(1)) {
      batchCreateMeasurements(measurementsCaptor.capture())
    }
    val capturedMeasurementRequests = measurementsCaptor.allValues
    assertThat(capturedMeasurementRequests)
      .ignoringRepeatedFieldOrder()
      .ignoringFieldDescriptors(
        MEASUREMENT_SPEC_FIELD,
        ENCRYPTED_REQUISITION_SPEC_FIELD,
      )
      .containsExactly(
        batchCreateMeasurementsRequest {
          parent = request.parent
          requests += createMeasurementRequest {
            parent = request.parent
            measurement = REQUESTING_SINGLE_PUBLISHER_IMPRESSION_MEASUREMENT
            requestId =
              INTERNAL_PENDING_SINGLE_PUBLISHER_IMPRESSION_MEASUREMENT
                .cmmsCreateMeasurementRequestId
          }
        }
      )

    capturedMeasurementRequests.single().requestsList.forEach { createMeasurementRequest ->
      verifyMeasurementSpec(
        createMeasurementRequest.measurement.measurementSpec,
        MEASUREMENT_CONSUMER_CERTIFICATE,
        TRUSTED_MEASUREMENT_CONSUMER_ISSUER
      )

      val dataProvidersList =
        createMeasurementRequest.measurement.dataProvidersList.sortedBy { it.key }

      val measurementSpec: MeasurementSpec =
        createMeasurementRequest.measurement.measurementSpec.unpack()
      assertThat(measurementSpec).isEqualTo(SINGLE_PUBLISHER_IMPRESSION_MEASUREMENT_SPEC)

      dataProvidersList.map { dataProviderEntry ->
        val signedRequisitionSpec =
          decryptRequisitionSpec(
            dataProviderEntry.value.encryptedRequisitionSpec,
            DATA_PROVIDER_PRIVATE_KEY_HANDLE
          )
        val requisitionSpec: RequisitionSpec = signedRequisitionSpec.unpack()
        verifyRequisitionSpec(
          signedRequisitionSpec,
          requisitionSpec,
          measurementSpec,
          MEASUREMENT_CONSUMER_CERTIFICATE,
          TRUSTED_MEASUREMENT_CONSUMER_ISSUER
        )
      }
    }

    // Verify proto argument of internal MeasurementsCoroutineImplBase::batchSetCmmsMeasurementIds
    verifyProtoArgument(
        internalMeasurementsMock,
        InternalMeasurementsGrpcKt.MeasurementsCoroutineImplBase::batchSetCmmsMeasurementIds
      )
      .ignoringRepeatedFieldOrder()
      .isEqualTo(
        batchSetCmmsMeasurementIdsRequest {
          cmmsMeasurementConsumerId = MEASUREMENT_CONSUMERS.keys.first().measurementConsumerId
          this.measurementIds += measurementIds {
            cmmsCreateMeasurementRequestId =
              INTERNAL_PENDING_SINGLE_PUBLISHER_IMPRESSION_MEASUREMENT
                .cmmsCreateMeasurementRequestId
            cmmsMeasurementId =
              INTERNAL_PENDING_SINGLE_PUBLISHER_IMPRESSION_MEASUREMENT.cmmsMeasurementId
          }
        }
      )

    assertThat(result).isEqualTo(expected)
  }

  @Test
  fun `createMetric creates CMMS measurements with custom measurement params`() = runBlocking {
    val epsilon = IMPRESSION_EPSILON * 2
    val delta = DIFFERENTIAL_PRIVACY_DELTA * 2
    val maximumFrequencyPerUser = IMPRESSION_MAXIMUM_FREQUENCY_PER_USER + 1
    val vidSamplingIntervalStart = IMPRESSION_VID_SAMPLING_START
    val vidSamplingIntervalWidth = IMPRESSION_VID_SAMPLING_WIDTH / 2

    val internalMetricSpec = internalMetricSpec {
      impressionCount =
        InternalMetricSpecKt.impressionCountParams {
          privacyParams =
            InternalMetricSpecKt.differentialPrivacyParams {
              this.epsilon = epsilon
              this.delta = delta
            }
          this.maximumFrequencyPerUser = maximumFrequencyPerUser
        }
      vidSamplingInterval =
        InternalMetricSpecKt.vidSamplingInterval {
          start = vidSamplingIntervalStart
          width = vidSamplingIntervalWidth
        }
    }
    val internalRequestingSinglePublisherImpressionMetric =
      INTERNAL_REQUESTING_SINGLE_PUBLISHER_IMPRESSION_METRIC.copy {
        this.metricSpec = internalMetricSpec
      }

    val internalPendingInitialSinglePublisherImpressionMetric =
      INTERNAL_PENDING_INITIAL_SINGLE_PUBLISHER_IMPRESSION_METRIC.copy {
        this.metricSpec = internalMetricSpec
      }

    val cmmsMeasurementSpec =
      SINGLE_PUBLISHER_IMPRESSION_MEASUREMENT_SPEC.copy {
        impression =
          MeasurementSpecKt.impression {
            privacyParams = differentialPrivacyParams {
              this.epsilon = epsilon
              this.delta = delta
            }
            this.maximumFrequencyPerUser = maximumFrequencyPerUser
          }
        vidSamplingInterval =
          MeasurementSpecKt.vidSamplingInterval {
            start = vidSamplingIntervalStart
            width = vidSamplingIntervalWidth
          }
      }

    val requestingSinglePublisherImpressionMeasurement =
      REQUESTING_SINGLE_PUBLISHER_IMPRESSION_MEASUREMENT.copy {
        measurementSpec =
          signMeasurementSpec(cmmsMeasurementSpec, MEASUREMENT_CONSUMER_SIGNING_KEY_HANDLE)
      }
    val pendingSinglePublisherImpressionMeasurement =
      PENDING_SINGLE_PUBLISHER_IMPRESSION_MEASUREMENT.copy {
        measurementSpec =
          signMeasurementSpec(cmmsMeasurementSpec, MEASUREMENT_CONSUMER_SIGNING_KEY_HANDLE)
      }

    whenever(internalMetricsMock.createMetric(any()))
      .thenReturn(internalPendingInitialSinglePublisherImpressionMetric)
    whenever(measurementsMock.batchCreateMeasurements(any()))
      .thenReturn(
        batchCreateMeasurementsResponse {
          measurements += pendingSinglePublisherImpressionMeasurement
        }
      )

    val request = createMetricRequest {
      parent = MEASUREMENT_CONSUMERS.values.first().name
      metric =
        REQUESTING_SINGLE_PUBLISHER_IMPRESSION_METRIC.copy {
          this.metricSpec = metricSpec {
            impressionCount = impressionCountParams {
              privacyParams =
                MetricSpecKt.differentialPrivacyParams {
                  this.epsilon = epsilon
                  this.delta = delta
                }
              this.maximumFrequencyPerUser = maximumFrequencyPerUser
            }
            vidSamplingInterval =
              MetricSpecKt.vidSamplingInterval {
                start = vidSamplingIntervalStart
                width = vidSamplingIntervalWidth
              }
          }
        }
      metricId = "metric-id"
    }

    val result =
      withMeasurementConsumerPrincipal(MEASUREMENT_CONSUMERS.values.first().name, CONFIG) {
        runBlocking { service.createMetric(request) }
      }

    val expected =
      PENDING_SINGLE_PUBLISHER_IMPRESSION_METRIC.copy {
        metricSpec = metricSpec {
          impressionCount = impressionCountParams {
            privacyParams =
              MetricSpecKt.differentialPrivacyParams {
                this.epsilon = epsilon
                this.delta = delta
              }
            this.maximumFrequencyPerUser = maximumFrequencyPerUser
          }
          vidSamplingInterval =
            MetricSpecKt.vidSamplingInterval {
              start = vidSamplingIntervalStart
              width = vidSamplingIntervalWidth
            }
        }
      }

    // Verify proto argument of the internal MetricsCoroutineImplBase::createMetric
    verifyProtoArgument(internalMetricsMock, MetricsCoroutineImplBase::createMetric)
      .ignoringRepeatedFieldOrder()
      .isEqualTo(
        internalCreateMetricRequest {
          metric = internalRequestingSinglePublisherImpressionMetric
          externalMetricId = "metric-id"
        }
      )

    // Verify proto argument of MeasurementsCoroutineImplBase::batchCreateMeasurements
    val measurementsCaptor: KArgumentCaptor<BatchCreateMeasurementsRequest> = argumentCaptor()
    verifyBlocking(measurementsMock, times(1)) {
      batchCreateMeasurements(measurementsCaptor.capture())
    }
    val capturedMeasurementRequests = measurementsCaptor.allValues
    assertThat(capturedMeasurementRequests)
      .ignoringRepeatedFieldOrder()
      .ignoringFieldDescriptors(
        MEASUREMENT_SPEC_FIELD,
        ENCRYPTED_REQUISITION_SPEC_FIELD,
      )
      .containsExactly(
        batchCreateMeasurementsRequest {
          parent = request.parent
          requests += createMeasurementRequest {
            parent = request.parent
            measurement = requestingSinglePublisherImpressionMeasurement
            requestId =
              INTERNAL_PENDING_SINGLE_PUBLISHER_IMPRESSION_MEASUREMENT
                .cmmsCreateMeasurementRequestId
          }
        }
      )

    capturedMeasurementRequests.single().requestsList.forEach { createMeasurementRequest ->
      verifyMeasurementSpec(
        createMeasurementRequest.measurement.measurementSpec,
        MEASUREMENT_CONSUMER_CERTIFICATE,
        TRUSTED_MEASUREMENT_CONSUMER_ISSUER
      )

      val dataProvidersList =
        createMeasurementRequest.measurement.dataProvidersList.sortedBy { it.key }

      val measurementSpec: MeasurementSpec =
        createMeasurementRequest.measurement.measurementSpec.unpack()
      assertThat(measurementSpec).isEqualTo(cmmsMeasurementSpec)

      dataProvidersList.map { dataProviderEntry ->
        val signedRequisitionSpec =
          decryptRequisitionSpec(
            dataProviderEntry.value.encryptedRequisitionSpec,
            DATA_PROVIDER_PRIVATE_KEY_HANDLE
          )
        val requisitionSpec: RequisitionSpec = signedRequisitionSpec.unpack()
        verifyRequisitionSpec(
          signedRequisitionSpec,
          requisitionSpec,
          measurementSpec,
          MEASUREMENT_CONSUMER_CERTIFICATE,
          TRUSTED_MEASUREMENT_CONSUMER_ISSUER
        )
      }
    }

    // Verify proto argument of internal MeasurementsCoroutineImplBase::batchSetCmmsMeasurementIds
    verifyProtoArgument(
        internalMeasurementsMock,
        InternalMeasurementsGrpcKt.MeasurementsCoroutineImplBase::batchSetCmmsMeasurementIds
      )
      .ignoringRepeatedFieldOrder()
      .isEqualTo(
        batchSetCmmsMeasurementIdsRequest {
          cmmsMeasurementConsumerId = MEASUREMENT_CONSUMERS.keys.first().measurementConsumerId
          this.measurementIds += measurementIds {
            cmmsCreateMeasurementRequestId =
              INTERNAL_PENDING_SINGLE_PUBLISHER_IMPRESSION_MEASUREMENT
                .cmmsCreateMeasurementRequestId
            cmmsMeasurementId =
              INTERNAL_PENDING_SINGLE_PUBLISHER_IMPRESSION_MEASUREMENT.cmmsMeasurementId
          }
        }
      )

    assertThat(result).isEqualTo(expected)
  }

  @Test
  fun `createMetric creates CMMS measurements for incremental reach with a request ID`() {
    val request = createMetricRequest {
      parent = MEASUREMENT_CONSUMERS.values.first().name
      metric = REQUESTING_INCREMENTAL_REACH_METRIC
      requestId = INCREMENTAL_REACH_METRIC_IDEMPOTENCY_KEY
      metricId = "metric-id"
    }

    val result =
      withMeasurementConsumerPrincipal(MEASUREMENT_CONSUMERS.values.first().name, CONFIG) {
        runBlocking { service.createMetric(request) }
      }

    val expected = PENDING_INCREMENTAL_REACH_METRIC

    // Verify proto argument of the internal MetricsCoroutineImplBase::createMetric
    verifyProtoArgument(internalMetricsMock, MetricsCoroutineImplBase::createMetric)
      .ignoringRepeatedFieldOrder()
      .isEqualTo(
        internalCreateMetricRequest {
          metric = INTERNAL_REQUESTING_INCREMENTAL_REACH_METRIC
          requestId = INCREMENTAL_REACH_METRIC_IDEMPOTENCY_KEY
          externalMetricId = "metric-id"
        }
      )

    // Verify proto argument of MeasurementsCoroutineImplBase::batchCreateMeasurements
    val measurementsCaptor: KArgumentCaptor<BatchCreateMeasurementsRequest> = argumentCaptor()
    verifyBlocking(measurementsMock, times(1)) {
      batchCreateMeasurements(measurementsCaptor.capture())
    }
    val capturedMeasurementRequests = measurementsCaptor.allValues
    assertThat(capturedMeasurementRequests)
      .ignoringRepeatedFieldOrder()
      .ignoringFieldDescriptors(
        MEASUREMENT_SPEC_FIELD,
        ENCRYPTED_REQUISITION_SPEC_FIELD,
      )
      .containsExactly(
        batchCreateMeasurementsRequest {
          parent = request.parent
          requests += createMeasurementRequest {
            parent = request.parent
            measurement = REQUESTING_UNION_ALL_REACH_MEASUREMENT
            requestId = INTERNAL_PENDING_UNION_ALL_REACH_MEASUREMENT.cmmsCreateMeasurementRequestId
          }
          requests += createMeasurementRequest {
            parent = request.parent
            measurement = REQUESTING_UNION_ALL_BUT_LAST_PUBLISHER_REACH_MEASUREMENT
            requestId =
              INTERNAL_PENDING_UNION_ALL_BUT_LAST_PUBLISHER_REACH_MEASUREMENT
                .cmmsCreateMeasurementRequestId
          }
        }
      )

    capturedMeasurementRequests.single().requestsList.forEach { createMeasurementRequest ->
      verifyMeasurementSpec(
        createMeasurementRequest.measurement.measurementSpec,
        MEASUREMENT_CONSUMER_CERTIFICATE,
        TRUSTED_MEASUREMENT_CONSUMER_ISSUER
      )

      val dataProvidersList =
        createMeasurementRequest.measurement.dataProvidersList.sortedBy { it.key }

      val measurementSpec: MeasurementSpec =
        createMeasurementRequest.measurement.measurementSpec.unpack()
      assertThat(measurementSpec)
        .isEqualTo(
          UNION_ALL_BUT_LAST_PUBLISHER_REACH_MEASUREMENT_SPEC.copy {
            nonceHashes.clear()
            nonceHashes +=
              List(dataProvidersList.size) { Hashing.hashSha256(SECURE_RANDOM_OUTPUT_LONG) }
          }
        )

      dataProvidersList.map { dataProviderEntry ->
        val signedRequisitionSpec =
          decryptRequisitionSpec(
            dataProviderEntry.value.encryptedRequisitionSpec,
            DATA_PROVIDER_PRIVATE_KEY_HANDLE
          )
        val requisitionSpec: RequisitionSpec = signedRequisitionSpec.unpack()
        verifyRequisitionSpec(
          signedRequisitionSpec,
          requisitionSpec,
          measurementSpec,
          MEASUREMENT_CONSUMER_CERTIFICATE,
          TRUSTED_MEASUREMENT_CONSUMER_ISSUER
        )
      }
    }

    // Verify proto argument of internal MeasurementsCoroutineImplBase::batchSetCmmsMeasurementIds
    verifyProtoArgument(
        internalMeasurementsMock,
        InternalMeasurementsGrpcKt.MeasurementsCoroutineImplBase::batchSetCmmsMeasurementIds
      )
      .ignoringRepeatedFieldOrder()
      .isEqualTo(
        batchSetCmmsMeasurementIdsRequest {
          cmmsMeasurementConsumerId = MEASUREMENT_CONSUMERS.keys.first().measurementConsumerId
          this.measurementIds += measurementIds {
            cmmsCreateMeasurementRequestId =
              INTERNAL_PENDING_UNION_ALL_REACH_MEASUREMENT.cmmsCreateMeasurementRequestId
            cmmsMeasurementId = INTERNAL_PENDING_UNION_ALL_REACH_MEASUREMENT.cmmsMeasurementId
          }
          this.measurementIds += measurementIds {
            cmmsCreateMeasurementRequestId =
              INTERNAL_PENDING_UNION_ALL_BUT_LAST_PUBLISHER_REACH_MEASUREMENT
                .cmmsCreateMeasurementRequestId
            cmmsMeasurementId =
              INTERNAL_PENDING_UNION_ALL_BUT_LAST_PUBLISHER_REACH_MEASUREMENT.cmmsMeasurementId
          }
        }
      )

    assertThat(result).isEqualTo(expected)
  }

  @Test
  fun `createMetric creates CMMS measurements when no event filter at all`() = runBlocking {
    val internalSinglePublisherReportingSet =
      INTERNAL_SINGLE_PUBLISHER_REPORTING_SET.copy {
        clearFilter()
        weightedSubsetUnions.clear()
        weightedSubsetUnions += weightedSubsetUnion {
          primitiveReportingSetBases += primitiveReportingSetBasis {
            externalReportingSetId = this@copy.externalReportingSetId
          }
          weight = 1
          binaryRepresentation = 1
        }
      }
    val internalCreateMetricRequest = internalCreateMetricRequest {
      metric =
        INTERNAL_REQUESTING_SINGLE_PUBLISHER_IMPRESSION_METRIC.copy {
          weightedMeasurements.clear()
          weightedMeasurements += weightedMeasurement {
            weight = 1
            binaryRepresentation = 1
            measurement = internalMeasurement {
              cmmsMeasurementConsumerId = MEASUREMENT_CONSUMERS.keys.first().measurementConsumerId
              timeInterval = TIME_INTERVAL
              primitiveReportingSetBases += primitiveReportingSetBasis {
                externalReportingSetId = internalSinglePublisherReportingSet.externalReportingSetId
              }
            }
          }
          details = InternalMetricKt.details {}
        }
      externalMetricId = "metric-id"
    }

    val internalPendingInitialSinglePublisherImpressionMetric =
      INTERNAL_PENDING_INITIAL_SINGLE_PUBLISHER_IMPRESSION_METRIC.copy {
        weightedMeasurements.clear()
        weightedMeasurements += weightedMeasurement {
          weight = 1
          binaryRepresentation = 1
          measurement =
            INTERNAL_PENDING_SINGLE_PUBLISHER_IMPRESSION_MEASUREMENT.copy {
              clearCmmsMeasurementId()
              primitiveReportingSetBases.clear()
              primitiveReportingSetBases += primitiveReportingSetBasis {
                externalReportingSetId = internalSinglePublisherReportingSet.externalReportingSetId
              }
            }
        }
        details = InternalMetricKt.details {}
      }

    whenever(
        internalReportingSetsMock.batchGetReportingSets(
          eq(
            batchGetReportingSetsRequest {
              cmmsMeasurementConsumerId =
                internalSinglePublisherReportingSet.cmmsMeasurementConsumerId
              externalReportingSetIds += internalSinglePublisherReportingSet.externalReportingSetId
            }
          )
        )
      )
      .thenReturn(
        batchGetReportingSetsResponse { reportingSets += internalSinglePublisherReportingSet }
      )

    whenever(internalMetricsMock.createMetric(eq(internalCreateMetricRequest)))
      .thenReturn(internalPendingInitialSinglePublisherImpressionMetric)

    val request = createMetricRequest {
      parent = MEASUREMENT_CONSUMERS.values.first().name
      metric = REQUESTING_SINGLE_PUBLISHER_IMPRESSION_METRIC.copy { filters.clear() }
      metricId = "metric-id"
    }

    withMeasurementConsumerPrincipal(MEASUREMENT_CONSUMERS.values.first().name, CONFIG) {
      runBlocking { service.createMetric(request) }
    }

    // Verify proto argument of MeasurementsCoroutineImplBase::batchCreateMeasurements
    val measurementsCaptor: KArgumentCaptor<BatchCreateMeasurementsRequest> = argumentCaptor()
    verifyBlocking(measurementsMock, times(1)) {
      batchCreateMeasurements(measurementsCaptor.capture())
    }
    val capturedMeasurementRequests = measurementsCaptor.allValues

    capturedMeasurementRequests.single().requestsList.forEach { createMeasurementRequest ->
      val dataProvidersList =
        createMeasurementRequest.measurement.dataProvidersList.sortedBy { it.key }

      val filters: List<String> =
        dataProvidersList.flatMap { dataProviderEntry ->
          val signedRequisitionSpec =
            decryptRequisitionSpec(
              dataProviderEntry.value.encryptedRequisitionSpec,
              DATA_PROVIDER_PRIVATE_KEY_HANDLE
            )
          val requisitionSpec: RequisitionSpec = signedRequisitionSpec.unpack()

          requisitionSpec.events.eventGroupsList.map { eventGroupEntry ->
            eventGroupEntry.value.filter.expression
          }
        }
      for (filter in filters) {
        assertThat(filter).isEqualTo("")
      }
    }
  }

  @Test
  fun `createMetric calls batchGetReportingSets when request number is more than the limit`():
    Unit = runBlocking {
    val expectedNumberBatchGetReportingSetsRequests = 3
    // BatchGetReportingSets is called one time in other place for retrieving a single reporting set
    val numberBatchReportingSets = expectedNumberBatchGetReportingSetsRequests - 1
    val numberInternalReportingSets = BATCH_GET_REPORTING_SETS_LIMIT * numberBatchReportingSets

    whenever(internalMetricsMock.createMetric(any()))
      .thenReturn(
        INTERNAL_PENDING_INITIAL_INCREMENTAL_REACH_METRIC.copy {
          weightedMeasurements.clear()
          weightedMeasurements += weightedMeasurement {
            weight = 1
            binaryRepresentation = 1
            measurement =
              INTERNAL_PENDING_UNION_ALL_REACH_MEASUREMENT.copy {
                clearCmmsMeasurementId()
                primitiveReportingSetBases.clear()
                (0 until numberInternalReportingSets).forEach {
                  primitiveReportingSetBases += primitiveReportingSetBasis {
                    externalReportingSetId = it.toString()
                  }
                }
              }
          }
        }
      )

    whenever(internalReportingSetsMock.batchGetReportingSets(any())).thenAnswer {
      val batchGetReportingSetsRequest = it.arguments[0] as BatchGetReportingSetsRequest
      batchGetReportingSetsResponse {
        reportingSets +=
          batchGetReportingSetsRequest.externalReportingSetIdsList.map { externalReportingSetId ->
            INTERNAL_INCREMENTAL_REPORTING_SET.copy {
              this.externalReportingSetId = externalReportingSetId
            }
          }
      }
    }

    val request = createMetricRequest {
      parent = MEASUREMENT_CONSUMERS.values.first().name
      metric = REQUESTING_INCREMENTAL_REACH_METRIC
      metricId = "metric-id"
    }
    withMeasurementConsumerPrincipal(MEASUREMENT_CONSUMERS.values.first().name, CONFIG) {
      runBlocking { service.createMetric(request) }
    }

    // Verify proto argument of internal ReportingSetsCoroutineImplBase::batchGetReportingSets
    val batchGetReportingSetsCaptor: KArgumentCaptor<BatchGetReportingSetsRequest> =
      argumentCaptor()
    verifyBlocking(internalReportingSetsMock, times(expectedNumberBatchGetReportingSetsRequests)) {
      batchGetReportingSets(batchGetReportingSetsCaptor.capture())
    }
  }

  @Test
  fun `createMetric calls batchSetCmmsMeasurementIds when request number is more than the limit`():
    Unit = runBlocking {
    val weightedMeasurements =
      (0..BATCH_SET_CMMS_MEASUREMENT_IDS_LIMIT).map { id ->
        weightedMeasurement {
          weight = 1
          binaryRepresentation = 1
          measurement =
            INTERNAL_PENDING_UNION_ALL_REACH_MEASUREMENT.copy {
              cmmsCreateMeasurementRequestId = "$id"
              clearCmmsMeasurementId()
            }
        }
      }
    val measurementsMap: Map<String, Measurement> =
      weightedMeasurements.associate { weightedMeasurement ->
        weightedMeasurement.measurement.cmmsCreateMeasurementRequestId to
          PENDING_UNION_ALL_REACH_MEASUREMENT.copy {
            name =
              MeasurementKey(
                  MEASUREMENT_CONSUMERS.keys.first().measurementConsumerId,
                  externalIdToApiId(
                    100L + weightedMeasurement.measurement.cmmsCreateMeasurementRequestId.toLong()
                  )
                )
                .toName()
          }
      }

    whenever(internalMetricsMock.createMetric(any()))
      .thenReturn(
        INTERNAL_PENDING_INITIAL_INCREMENTAL_REACH_METRIC.copy {
          this.weightedMeasurements.clear()
          this.weightedMeasurements += weightedMeasurements
        }
      )
    whenever(measurementsMock.batchCreateMeasurements(any())).thenAnswer {
      val batchCreateMeasurementsRequest = it.arguments[0] as BatchCreateMeasurementsRequest
      batchCreateMeasurementsResponse {
        measurements +=
          batchCreateMeasurementsRequest.requestsList.map { createMeasurementRequest ->
            measurementsMap.getValue(createMeasurementRequest.requestId)
          }
      }
    }

    val request = createMetricRequest {
      parent = MEASUREMENT_CONSUMERS.values.first().name
      metric = REQUESTING_INCREMENTAL_REACH_METRIC
      metricId = "metric-id"
    }
    withMeasurementConsumerPrincipal(MEASUREMENT_CONSUMERS.values.first().name, CONFIG) {
      runBlocking { service.createMetric(request) }
    }

    // Verify proto argument of cmms MeasurementsCoroutineImplBase::batchCreateMeasurements
    val batchCreateMeasurementsCaptor: KArgumentCaptor<BatchCreateMeasurementsRequest> =
      argumentCaptor()
    verifyBlocking(
      measurementsMock,
      times(
        ceil(
            (1 + BATCH_SET_CMMS_MEASUREMENT_IDS_LIMIT).toDouble() / BATCH_KINGDOM_MEASUREMENTS_LIMIT
          )
          .toInt()
      )
    ) {
      batchCreateMeasurements(batchCreateMeasurementsCaptor.capture())
    }

    // Verify proto argument of internal MeasurementsCoroutineImplBase::batchSetCmmsMeasurementIds
    val batchSetCmmsMeasurementIdsCaptor: KArgumentCaptor<BatchSetCmmsMeasurementIdsRequest> =
      argumentCaptor()
    verifyBlocking(internalMeasurementsMock, times(2)) {
      batchSetCmmsMeasurementIds(batchSetCmmsMeasurementIdsCaptor.capture())
    }
  }

  @Test
  fun `createMetric without request ID when the measurements are created already`() = runBlocking {
    whenever(internalMetricsMock.createMetric(any()))
      .thenReturn(INTERNAL_PENDING_INCREMENTAL_REACH_METRIC)

    val request = createMetricRequest {
      parent = MEASUREMENT_CONSUMERS.values.first().name
      metric = REQUESTING_INCREMENTAL_REACH_METRIC
      metricId = "metric-id"
    }

    val result =
      withMeasurementConsumerPrincipal(MEASUREMENT_CONSUMERS.values.first().name, CONFIG) {
        runBlocking { service.createMetric(request) }
      }

    val expected = PENDING_INCREMENTAL_REACH_METRIC

    // Verify proto argument of the internal MetricsCoroutineImplBase::createMetric
    verifyProtoArgument(internalMetricsMock, MetricsCoroutineImplBase::createMetric)
      .ignoringRepeatedFieldOrder()
      .isEqualTo(
        internalCreateMetricRequest {
          metric = INTERNAL_REQUESTING_INCREMENTAL_REACH_METRIC
          externalMetricId = "metric-id"
        }
      )

    // Verify proto argument of DataProvidersCoroutineImplBase::getDataProvider
    val dataProvidersCaptor: KArgumentCaptor<GetDataProviderRequest> = argumentCaptor()
    verifyBlocking(dataProvidersMock, times(3)) { getDataProvider(dataProvidersCaptor.capture()) }

    // Verify proto argument of MeasurementsCoroutineImplBase::batchCreateMeasurements
    val measurementsCaptor: KArgumentCaptor<BatchCreateMeasurementsRequest> = argumentCaptor()
    verifyBlocking(measurementsMock, never()) {
      batchCreateMeasurements(measurementsCaptor.capture())
    }

    // Verify proto argument of internal MeasurementsCoroutineImplBase::batchSetCmmsMeasurementIds
    val batchSetCmmsMeasurementIdsCaptor: KArgumentCaptor<BatchSetCmmsMeasurementIdsRequest> =
      argumentCaptor()
    verifyBlocking(internalMeasurementsMock, never()) {
      batchSetCmmsMeasurementIds(batchSetCmmsMeasurementIdsCaptor.capture())
    }

    assertThat(result).isEqualTo(expected)
  }

  @Test
  fun `createMetric with request ID when the metric exists and in running state`() = runBlocking {
    whenever(internalMetricsMock.createMetric(any()))
      .thenReturn(INTERNAL_PENDING_INCREMENTAL_REACH_METRIC)

    val request = createMetricRequest {
      parent = MEASUREMENT_CONSUMERS.values.first().name
      metric = REQUESTING_INCREMENTAL_REACH_METRIC
      requestId = INCREMENTAL_REACH_METRIC_IDEMPOTENCY_KEY
      metricId = "metric-id"
    }

    val result =
      withMeasurementConsumerPrincipal(MEASUREMENT_CONSUMERS.values.first().name, CONFIG) {
        runBlocking { service.createMetric(request) }
      }

    val expected = PENDING_INCREMENTAL_REACH_METRIC

    // Verify proto argument of the internal MetricsCoroutineImplBase::createMetric
    verifyProtoArgument(internalMetricsMock, MetricsCoroutineImplBase::createMetric)
      .ignoringRepeatedFieldOrder()
      .isEqualTo(
        internalCreateMetricRequest {
          metric = INTERNAL_REQUESTING_INCREMENTAL_REACH_METRIC
          requestId = INCREMENTAL_REACH_METRIC_IDEMPOTENCY_KEY
          externalMetricId = "metric-id"
        }
      )

    // Verify proto argument of DataProvidersCoroutineImplBase::getDataProvider
    val dataProvidersCaptor: KArgumentCaptor<GetDataProviderRequest> = argumentCaptor()
    verifyBlocking(dataProvidersMock, times(3)) { getDataProvider(dataProvidersCaptor.capture()) }

    // Verify proto argument of MeasurementsCoroutineImplBase::batchCreateMeasurements
    val measurementsCaptor: KArgumentCaptor<BatchCreateMeasurementsRequest> = argumentCaptor()
    verifyBlocking(measurementsMock, never()) {
      batchCreateMeasurements(measurementsCaptor.capture())
    }

    // Verify proto argument of internal MeasurementsCoroutineImplBase::batchSetCmmsMeasurementIds
    val batchSetCmmsMeasurementIdsCaptor: KArgumentCaptor<BatchSetCmmsMeasurementIdsRequest> =
      argumentCaptor()
    verifyBlocking(internalMeasurementsMock, never()) {
      batchSetCmmsMeasurementIds(batchSetCmmsMeasurementIdsCaptor.capture())
    }

    assertThat(result).isEqualTo(expected)
  }

  @Test
  fun `createMetric with request ID when the metric exists and in terminate state`() = runBlocking {
    whenever(internalMetricsMock.createMetric(any()))
      .thenReturn(INTERNAL_SUCCEEDED_INCREMENTAL_REACH_METRIC)

    val request = createMetricRequest {
      parent = MEASUREMENT_CONSUMERS.values.first().name
      metric = REQUESTING_INCREMENTAL_REACH_METRIC
      requestId = INCREMENTAL_REACH_METRIC_IDEMPOTENCY_KEY
      metricId = "metric-id"
    }

    val result =
      withMeasurementConsumerPrincipal(MEASUREMENT_CONSUMERS.values.first().name, CONFIG) {
        runBlocking { service.createMetric(request) }
      }

    val expected = SUCCEEDED_INCREMENTAL_REACH_METRIC

    // Verify proto argument of the internal ReportingSetsCoroutineImplBase::batchGetReportingSets
    val batchGetReportingSetsCaptor: KArgumentCaptor<BatchGetReportingSetsRequest> =
      argumentCaptor()
    verifyBlocking(internalReportingSetsMock, times(1)) {
      batchGetReportingSets(batchGetReportingSetsCaptor.capture())
    }

    // Verify proto argument of the internal MetricsCoroutineImplBase::createMetric
    verifyProtoArgument(internalMetricsMock, MetricsCoroutineImplBase::createMetric)
      .ignoringRepeatedFieldOrder()
      .isEqualTo(
        internalCreateMetricRequest {
          metric = INTERNAL_REQUESTING_INCREMENTAL_REACH_METRIC
          requestId = INCREMENTAL_REACH_METRIC_IDEMPOTENCY_KEY
          externalMetricId = "metric-id"
        }
      )

    // Verify proto argument of MeasurementConsumersCoroutineImplBase::getMeasurementConsumer
    val getMeasurementConsumerCaptor: KArgumentCaptor<GetMeasurementConsumerRequest> =
      argumentCaptor()
    verifyBlocking(measurementConsumersMock, never()) {
      getMeasurementConsumer(getMeasurementConsumerCaptor.capture())
    }

    // Verify proto argument of DataProvidersCoroutineImplBase::getDataProvider
    val dataProvidersCaptor: KArgumentCaptor<GetDataProviderRequest> = argumentCaptor()
    verifyBlocking(dataProvidersMock, never()) { getDataProvider(dataProvidersCaptor.capture()) }

    // Verify proto argument of MeasurementsCoroutineImplBase::batchCreateMeasurements
    val measurementsCaptor: KArgumentCaptor<BatchCreateMeasurementsRequest> = argumentCaptor()
    verifyBlocking(measurementsMock, never()) {
      batchCreateMeasurements(measurementsCaptor.capture())
    }

    // Verify proto argument of internal MeasurementsCoroutineImplBase::batchSetCmmsMeasurementIds
    val batchSetCmmsMeasurementIdsCaptor: KArgumentCaptor<BatchSetCmmsMeasurementIdsRequest> =
      argumentCaptor()
    verifyBlocking(internalMeasurementsMock, never()) {
      batchSetCmmsMeasurementIds(batchSetCmmsMeasurementIdsCaptor.capture())
    }

    assertThat(result).isEqualTo(expected)
  }

  @Test
  fun `createMetric throws UNAUTHENTICATED when no principal is found`() {
    val request = createMetricRequest {
      parent = MEASUREMENT_CONSUMERS.values.first().name
      metric = REQUESTING_INCREMENTAL_REACH_METRIC
      metricId = "metric-id"
    }
    val exception =
      assertFailsWith<StatusRuntimeException> { runBlocking { service.createMetric(request) } }
    assertThat(exception.status.code).isEqualTo(Status.Code.UNAUTHENTICATED)
  }

  @Test
  fun `createMetric throws PERMISSION_DENIED when MeasurementConsumer caller doesn't match`() {
    val request = createMetricRequest {
      parent = MEASUREMENT_CONSUMERS.values.first().name
      metric = REQUESTING_INCREMENTAL_REACH_METRIC
      metricId = "metric-id"
    }
    val exception =
      assertFailsWith<StatusRuntimeException> {
        withMeasurementConsumerPrincipal(MEASUREMENT_CONSUMERS.values.last().name, CONFIG) {
          runBlocking { service.createMetric(request) }
        }
      }
    assertThat(exception.status.code).isEqualTo(Status.Code.PERMISSION_DENIED)
    assertThat(exception.status.description)
      .isEqualTo("Cannot create a Metric for another MeasurementConsumer.")
  }

  @Test
  fun `createMetric throws PERMISSION_DENIED when metric doesn't belong to caller`() {
    val request = createMetricRequest {
      parent = MEASUREMENT_CONSUMERS.values.last().name
      metric = REQUESTING_INCREMENTAL_REACH_METRIC
      metricId = "metric-id"
    }
    val exception =
      assertFailsWith<StatusRuntimeException> {
        withMeasurementConsumerPrincipal(MEASUREMENT_CONSUMERS.values.first().name, CONFIG) {
          runBlocking { service.createMetric(request) }
        }
      }
    assertThat(exception.status.code).isEqualTo(Status.Code.PERMISSION_DENIED)
    assertThat(exception.status.description)
      .isEqualTo("Cannot create a Metric for another MeasurementConsumer.")
  }

  @Test
  fun `createMetric throws UNAUTHENTICATED when the caller is not MeasurementConsumer`() {
    val request = createMetricRequest {
      parent = MEASUREMENT_CONSUMERS.values.first().name
      metric = REQUESTING_INCREMENTAL_REACH_METRIC
      metricId = "metric-id"
    }
    val exception =
      assertFailsWith<StatusRuntimeException> {
        withDataProviderPrincipal(DATA_PROVIDERS_LIST[0].name) {
          runBlocking { service.createMetric(request) }
        }
      }
    assertThat(exception.status.code).isEqualTo(Status.Code.UNAUTHENTICATED)
    assertThat(exception.status.description).isEqualTo("No ReportingPrincipal found")
  }

  @Test
  fun `createMetric throws INVALID_ARGUMENT when parent is unspecified`() {
    val request = createMetricRequest {
      metric = REQUESTING_INCREMENTAL_REACH_METRIC
      metricId = "metric-id"
    }

    val exception =
      assertFailsWith<StatusRuntimeException> {
        withMeasurementConsumerPrincipal(MEASUREMENT_CONSUMERS.values.first().name, CONFIG) {
          runBlocking { service.createMetric(request) }
        }
      }
    assertThat(exception.status.code).isEqualTo(Status.Code.INVALID_ARGUMENT)
    assertThat(exception.status.description).isEqualTo("Parent is either unspecified or invalid.")
  }

  @Test
  fun `createMetric throws INVALID_ARGUMENT when resource ID is unspecified`() {
    val request = createMetricRequest {
      parent = MEASUREMENT_CONSUMERS.values.first().name
      metric = REQUESTING_INCREMENTAL_REACH_METRIC
    }

    val exception =
      assertFailsWith<StatusRuntimeException> {
        withMeasurementConsumerPrincipal(MEASUREMENT_CONSUMERS.values.first().name, CONFIG) {
          runBlocking { service.createMetric(request) }
        }
      }
    assertThat(exception.status.code).isEqualTo(Status.Code.INVALID_ARGUMENT)
  }

  @Test
  fun `createMetric throws INVALID_ARGUMENT when resource ID starts with number`() {
    val request = createMetricRequest {
      parent = MEASUREMENT_CONSUMERS.values.first().name
      metric = REQUESTING_INCREMENTAL_REACH_METRIC
      metricId = "1s"
    }

    val exception =
      assertFailsWith<StatusRuntimeException> {
        withMeasurementConsumerPrincipal(MEASUREMENT_CONSUMERS.values.first().name, CONFIG) {
          runBlocking { service.createMetric(request) }
        }
      }
    assertThat(exception.status.code).isEqualTo(Status.Code.INVALID_ARGUMENT)
  }

  @Test
  fun `createMetric throws INVALID_ARGUMENT when resource ID is too long`() {
    val request = createMetricRequest {
      parent = MEASUREMENT_CONSUMERS.values.first().name
      metric = REQUESTING_INCREMENTAL_REACH_METRIC
      metricId = "s".repeat(100)
    }

    val exception =
      assertFailsWith<StatusRuntimeException> {
        withMeasurementConsumerPrincipal(MEASUREMENT_CONSUMERS.values.first().name, CONFIG) {
          runBlocking { service.createMetric(request) }
        }
      }
    assertThat(exception.status.code).isEqualTo(Status.Code.INVALID_ARGUMENT)
  }

  @Test
  fun `createMetric throws INVALID_ARGUMENT when resource ID contains invalid char`() {
    val request = createMetricRequest {
      parent = MEASUREMENT_CONSUMERS.values.first().name
      metric = REQUESTING_INCREMENTAL_REACH_METRIC
      metricId = "contain_invalid_char"
    }

    val exception =
      assertFailsWith<StatusRuntimeException> {
        withMeasurementConsumerPrincipal(MEASUREMENT_CONSUMERS.values.first().name, CONFIG) {
          runBlocking { service.createMetric(request) }
        }
      }
    assertThat(exception.status.code).isEqualTo(Status.Code.INVALID_ARGUMENT)
  }

  @Test
  fun `createMetric throws INVALID_ARGUMENT when metric is unspecified`() {
    val request = createMetricRequest {
      parent = MEASUREMENT_CONSUMERS.values.first().name
      metricId = "metric-id"
    }

    val exception =
      assertFailsWith<StatusRuntimeException> {
        withMeasurementConsumerPrincipal(MEASUREMENT_CONSUMERS.values.first().name, CONFIG) {
          runBlocking { service.createMetric(request) }
        }
      }
    assertThat(exception.status.code).isEqualTo(Status.Code.INVALID_ARGUMENT)
    assertThat(exception.status.description).isEqualTo("Metric is not specified.")
  }

  @Test
  fun `createMetric throws INVALID_ARGUMENT when time interval in Metric is unspecified`() {
    val request = createMetricRequest {
      parent = MEASUREMENT_CONSUMERS.values.first().name
      metric = REQUESTING_INCREMENTAL_REACH_METRIC.copy { clearTimeInterval() }
      metricId = "metric-id"
    }

    val exception =
      assertFailsWith<StatusRuntimeException> {
        withMeasurementConsumerPrincipal(MEASUREMENT_CONSUMERS.values.first().name, CONFIG) {
          runBlocking { service.createMetric(request) }
        }
      }
    assertThat(exception.status.code).isEqualTo(Status.Code.INVALID_ARGUMENT)
    assertThat(exception.status.description).isEqualTo("Time interval in metric is not specified.")
  }

  @Test
  fun `createMetric throws INVALID_ARGUMENT when TimeInterval startTime is unspecified`() {
    val request = createMetricRequest {
      parent = MEASUREMENT_CONSUMERS.values.first().name
      metric =
        REQUESTING_INCREMENTAL_REACH_METRIC.copy {
          clearTimeInterval()
          timeInterval = interval { endTime = timestamp { seconds = 5 } }
        }
      metricId = "metric-id"
    }

    val exception =
      assertFailsWith<StatusRuntimeException> {
        withMeasurementConsumerPrincipal(MEASUREMENT_CONSUMERS.values.first().name, CONFIG) {
          runBlocking { service.createMetric(request) }
        }
      }
    assertThat(exception.status.code).isEqualTo(Status.Code.INVALID_ARGUMENT)
  }

  @Test
  fun `createMetric throws INVALID_ARGUMENT when TimeInterval endTime is unspecified`() {
    val request = createMetricRequest {
      parent = MEASUREMENT_CONSUMERS.values.first().name
      metric =
        REQUESTING_INCREMENTAL_REACH_METRIC.copy {
          clearTimeInterval()
          timeInterval = interval { startTime = timestamp { seconds = 5 } }
        }
      metricId = "metric-id"
    }

    val exception =
      assertFailsWith<StatusRuntimeException> {
        withMeasurementConsumerPrincipal(MEASUREMENT_CONSUMERS.values.first().name, CONFIG) {
          runBlocking { service.createMetric(request) }
        }
      }
    assertThat(exception.status.code).isEqualTo(Status.Code.INVALID_ARGUMENT)
  }

  @Test
  fun `createMetric throws INVALID_ARGUMENT when TimeInterval endTime is before startTime`() {
    val request = createMetricRequest {
      parent = MEASUREMENT_CONSUMERS.values.first().name
      metric =
        REQUESTING_INCREMENTAL_REACH_METRIC.copy {
          clearTimeInterval()
          timeInterval = interval {
            startTime = timestamp {
              seconds = 5
              nanos = 5
            }
            endTime = timestamp {
              seconds = 5
              nanos = 1
            }
          }
        }
      metricId = "metric-id"
    }

    val exception =
      assertFailsWith<StatusRuntimeException> {
        withMeasurementConsumerPrincipal(MEASUREMENT_CONSUMERS.values.first().name, CONFIG) {
          runBlocking { service.createMetric(request) }
        }
      }
    assertThat(exception.status.code).isEqualTo(Status.Code.INVALID_ARGUMENT)
  }

  @Test
  fun `createMetric throws INVALID_ARGUMENT when metric spec in Metric is unspecified`() {
    val request = createMetricRequest {
      parent = MEASUREMENT_CONSUMERS.values.first().name
      metric = REQUESTING_INCREMENTAL_REACH_METRIC.copy { clearMetricSpec() }
      metricId = "metric-id"
    }

    val exception =
      assertFailsWith<StatusRuntimeException> {
        withMeasurementConsumerPrincipal(MEASUREMENT_CONSUMERS.values.first().name, CONFIG) {
          runBlocking { service.createMetric(request) }
        }
      }
    assertThat(exception.status.code).isEqualTo(Status.Code.INVALID_ARGUMENT)
    assertThat(exception.status.description).isEqualTo("Metric spec in metric is not specified.")
  }

  @Test
  fun `createMetric throws INVALID_ARGUMENT when privacy params is unspecified`() {
    val request = createMetricRequest {
      parent = MEASUREMENT_CONSUMERS.values.first().name
      metric =
        REQUESTING_INCREMENTAL_REACH_METRIC.copy {
          metricSpec = metricSpec.copy { reach = reach.copy { clearPrivacyParams() } }
        }
      metricId = "metric-id"
    }

    val exception =
      assertFailsWith<StatusRuntimeException> {
        withMeasurementConsumerPrincipal(MEASUREMENT_CONSUMERS.values.first().name, CONFIG) {
          runBlocking { service.createMetric(request) }
        }
      }
    assertThat(exception.status.code).isEqualTo(Status.Code.INVALID_ARGUMENT)
  }

  @Test
  fun `createMetric throws INVALID_ARGUMENT when vid sampling interval start is negative`() {
    val request = createMetricRequest {
      parent = MEASUREMENT_CONSUMERS.values.first().name
      metric =
        REQUESTING_INCREMENTAL_REACH_METRIC.copy {
          metricSpec =
            metricSpec.copy { vidSamplingInterval = vidSamplingInterval.copy { start = -1.0f } }
        }
      metricId = "metric-id"
    }

    val exception =
      assertFailsWith<StatusRuntimeException> {
        withMeasurementConsumerPrincipal(MEASUREMENT_CONSUMERS.values.first().name, CONFIG) {
          runBlocking { service.createMetric(request) }
        }
      }
    assertThat(exception.status.code).isEqualTo(Status.Code.INVALID_ARGUMENT)
  }

  @Test
  fun `createMetric throws INVALID_ARGUMENT when vid sampling interval start is 1`() {
    val request = createMetricRequest {
      parent = MEASUREMENT_CONSUMERS.values.first().name
      metric =
        REQUESTING_INCREMENTAL_REACH_METRIC.copy {
          metricSpec =
            metricSpec.copy { vidSamplingInterval = vidSamplingInterval.copy { start = 1.0f } }
        }
      metricId = "metric-id"
    }

    val exception =
      assertFailsWith<StatusRuntimeException> {
        withMeasurementConsumerPrincipal(MEASUREMENT_CONSUMERS.values.first().name, CONFIG) {
          runBlocking { service.createMetric(request) }
        }
      }
    assertThat(exception.status.code).isEqualTo(Status.Code.INVALID_ARGUMENT)
  }

  @Test
  fun `createMetric throws INVALID_ARGUMENT when vid sampling interval width is 0`() {
    val request = createMetricRequest {
      parent = MEASUREMENT_CONSUMERS.values.first().name
      metric =
        REQUESTING_INCREMENTAL_REACH_METRIC.copy {
          metricSpec =
            metricSpec.copy { vidSamplingInterval = vidSamplingInterval.copy { width = 0f } }
        }
      metricId = "metric-id"
    }

    val exception =
      assertFailsWith<StatusRuntimeException> {
        withMeasurementConsumerPrincipal(MEASUREMENT_CONSUMERS.values.first().name, CONFIG) {
          runBlocking { service.createMetric(request) }
        }
      }
    assertThat(exception.status.code).isEqualTo(Status.Code.INVALID_ARGUMENT)
  }

  @Test
  fun `createMetric throws INVALID_ARGUMENT when vid sampling interval end is larger than 1`() {
    val request = createMetricRequest {
      parent = MEASUREMENT_CONSUMERS.values.first().name
      metric =
        REQUESTING_INCREMENTAL_REACH_METRIC.copy {
          metricSpec =
            metricSpec.copy {
              vidSamplingInterval =
                MetricSpecKt.vidSamplingInterval {
                  start = 0.7f
                  width = 0.5f
                }
            }
        }
      metricId = "metric-id"
    }

    val exception =
      assertFailsWith<StatusRuntimeException> {
        withMeasurementConsumerPrincipal(MEASUREMENT_CONSUMERS.values.first().name, CONFIG) {
          runBlocking { service.createMetric(request) }
        }
      }
    assertThat(exception.status.code).isEqualTo(Status.Code.INVALID_ARGUMENT)
  }

  @Test
  fun `createMetric throws INVALID_ARGUMENT when reporting set is unspecified`() {
    val request = createMetricRequest {
      parent = MEASUREMENT_CONSUMERS.values.first().name
      metric = REQUESTING_INCREMENTAL_REACH_METRIC.copy { clearReportingSet() }
      metricId = "metric-id"
    }

    val exception =
      assertFailsWith<StatusRuntimeException> {
        withMeasurementConsumerPrincipal(MEASUREMENT_CONSUMERS.values.first().name, CONFIG) {
          runBlocking { service.createMetric(request) }
        }
      }
    assertThat(exception.status.code).isEqualTo(Status.Code.INVALID_ARGUMENT)
  }

  @Test
  fun `createMetric throws INVALID_ARGUMENT when provided reporting set name is invalid`() {
    val metricWithInvalidReportingSet =
      REQUESTING_INCREMENTAL_REACH_METRIC.copy { reportingSet = "INVALID_REPORTING_SET_NAME" }
    val request = createMetricRequest {
      parent = MEASUREMENT_CONSUMERS.values.first().name
      metric = metricWithInvalidReportingSet
      metricId = "metric-id"
    }

    val exception =
      assertFailsWith<StatusRuntimeException> {
        withMeasurementConsumerPrincipal(MEASUREMENT_CONSUMERS.values.first().name, CONFIG) {
          runBlocking { service.createMetric(request) }
        }
      }
    assertThat(exception.status.code).isEqualTo(Status.Code.INVALID_ARGUMENT)
    assertThat(exception.status.description)
      .isEqualTo("Invalid reporting set name ${metricWithInvalidReportingSet.reportingSet}.")
  }

  @Test
  fun `createMetric throws PERMISSION_DENIED when reporting set is not accessible to caller`() {
    val inaccessibleReportingSetName =
      ReportingSetKey(
          MEASUREMENT_CONSUMERS.keys.last().measurementConsumerId,
          externalIdToApiId(241L)
        )
        .toName()

    val request = createMetricRequest {
      parent = MEASUREMENT_CONSUMERS.values.first().name
      metric =
        REQUESTING_INCREMENTAL_REACH_METRIC.copy { reportingSet = inaccessibleReportingSetName }
      metricId = "metric-id"
    }

    val exception =
      assertFailsWith<StatusRuntimeException> {
        withMeasurementConsumerPrincipal(MEASUREMENT_CONSUMERS.values.first().name, CONFIG) {
          runBlocking { service.createMetric(request) }
        }
      }
    assertThat(exception.status.code).isEqualTo(Status.Code.PERMISSION_DENIED)
    assertThat(exception.status.description)
      .isEqualTo("No access to the reporting set [$inaccessibleReportingSetName].")
  }

  @Test
  fun `createMetric throws INVALID_ARGUMENT when Frequency Histogram metric is computed on non-union-only set expression`() {
    val request = createMetricRequest {
      parent = MEASUREMENT_CONSUMERS.values.first().name
      metric =
        REQUESTING_SINGLE_PUBLISHER_REACH_FREQUENCY_METRIC.copy {
          reportingSet = INTERNAL_INCREMENTAL_REPORTING_SET.resourceName
        }
      metricId = "metric-id"
    }

    val exception =
      assertFailsWith<StatusRuntimeException> {
        withMeasurementConsumerPrincipal(MEASUREMENT_CONSUMERS.values.first().name, CONFIG) {
          runBlocking { service.createMetric(request) }
        }
      }
    assertThat(exception.status.code).isEqualTo(Status.Code.INVALID_ARGUMENT)
  }

  @Test
  fun `createMetric throws FAILED_PRECONDITION when EDP cert is revoked`() = runBlocking {
    val dataProvider = DATA_PROVIDERS.values.first()
    whenever(
        certificatesMock.getCertificate(
          eq(getCertificateRequest { name = dataProvider.certificate })
        )
      )
      .thenReturn(
        certificate {
          name = dataProvider.certificate
          x509Der = DATA_PROVIDER_SIGNING_KEY.certificate.encoded.toByteString()
          revocationState = Certificate.RevocationState.REVOKED
        }
      )
    val request = createMetricRequest {
      parent = MEASUREMENT_CONSUMERS.values.first().name
      metric = REQUESTING_INCREMENTAL_REACH_METRIC
      metricId = "metric-id"
    }

    val exception =
      assertFailsWith<StatusRuntimeException> {
        withMeasurementConsumerPrincipal(MEASUREMENT_CONSUMERS.values.first().name, CONFIG) {
          runBlocking { service.createMetric(request) }
        }
      }

    assertThat(exception).hasMessageThat().ignoringCase().contains("revoked")
  }

  @Test
  fun `createMetric throws FAILED_PRECONDITION when EDP public key signature is invalid`() =
    runBlocking {
      val dataProvider = DATA_PROVIDERS.values.first()
      whenever(
          dataProvidersMock.getDataProvider(eq(getDataProviderRequest { name = dataProvider.name }))
        )
        .thenReturn(
          dataProvider.copy {
            publicKey = publicKey.copy { signature = "invalid sig".toByteStringUtf8() }
          }
        )
      val request = createMetricRequest {
        parent = MEASUREMENT_CONSUMERS.values.first().name
        metric = REQUESTING_INCREMENTAL_REACH_METRIC
        metricId = "metric-id"
      }

      val exception =
        assertFailsWith<StatusRuntimeException> {
          withMeasurementConsumerPrincipal(MEASUREMENT_CONSUMERS.values.first().name, CONFIG) {
            runBlocking { service.createMetric(request) }
          }
        }

      assertThat(exception).hasMessageThat().ignoringCase().contains("signature")
    }

  @Test
  fun `createMetric throws exception when internal createMetric throws exception`(): Unit =
    runBlocking {
      whenever(internalMetricsMock.createMetric(any()))
        .thenThrow(StatusRuntimeException(Status.INVALID_ARGUMENT))

      val request = createMetricRequest {
        parent = MEASUREMENT_CONSUMERS.values.first().name
        metric = REQUESTING_INCREMENTAL_REACH_METRIC
        metricId = "metric-id"
      }

      assertFailsWith(Exception::class) {
        withMeasurementConsumerPrincipal(MEASUREMENT_CONSUMERS.values.first().name, CONFIG) {
          runBlocking { service.createMetric(request) }
        }
      }
    }

  @Test
  fun `createMetric throws exception when CMMS batchCreateMeasurements throws INVALID_ARGUMENT`() =
    runBlocking {
      whenever(measurementsMock.batchCreateMeasurements(any()))
        .thenThrow(StatusRuntimeException(Status.INVALID_ARGUMENT))

      val request = createMetricRequest {
        parent = MEASUREMENT_CONSUMERS.values.first().name
        metric = REQUESTING_INCREMENTAL_REACH_METRIC
        metricId = "metric-id"
      }

      val exception =
        assertFailsWith(Exception::class) {
          withMeasurementConsumerPrincipal(MEASUREMENT_CONSUMERS.values.first().name, CONFIG) {
            runBlocking { service.createMetric(request) }
          }
        }
      assertThat(exception.grpcStatusCode()).isEqualTo(Status.Code.INVALID_ARGUMENT)
    }

  @Test
  fun `createMetric throws exception when batchSetCmmsMeasurementId throws exception`(): Unit =
    runBlocking {
      whenever(internalMeasurementsMock.batchSetCmmsMeasurementIds(any()))
        .thenThrow(StatusRuntimeException(Status.INVALID_ARGUMENT))

      val request = createMetricRequest {
        parent = MEASUREMENT_CONSUMERS.values.first().name
        metric = REQUESTING_INCREMENTAL_REACH_METRIC
        metricId = "metric-id"
      }

      assertFailsWith(Exception::class) {
        withMeasurementConsumerPrincipal(MEASUREMENT_CONSUMERS.values.first().name, CONFIG) {
          runBlocking { service.createMetric(request) }
        }
      }
    }

  @Test
  fun `createMetric throws exception when getMeasurementConsumer throws NOT_FOUND`() = runBlocking {
    whenever(measurementConsumersMock.getMeasurementConsumer(any()))
      .thenThrow(StatusRuntimeException(Status.NOT_FOUND))

    val request = createMetricRequest {
      parent = MEASUREMENT_CONSUMERS.values.first().name
      metric = REQUESTING_INCREMENTAL_REACH_METRIC
      metricId = "metric-id"
    }

    val exception =
      assertFailsWith(Exception::class) {
        withMeasurementConsumerPrincipal(MEASUREMENT_CONSUMERS.values.first().name, CONFIG) {
          runBlocking { service.createMetric(request) }
        }
      }
    assertThat(exception.grpcStatusCode()).isEqualTo(Status.Code.NOT_FOUND)
    assertThat(exception.message).contains(MEASUREMENT_CONSUMERS.values.first().name)
  }

  @Test
  fun `createMetric throws exception when the internal batchGetReportingSets throws exception`():
    Unit = runBlocking {
    whenever(internalReportingSetsMock.batchGetReportingSets(any()))
      .thenThrow(StatusRuntimeException(Status.UNKNOWN))

    val request = createMetricRequest {
      parent = MEASUREMENT_CONSUMERS.values.first().name
      metric = REQUESTING_INCREMENTAL_REACH_METRIC
      metricId = "metric-id"
    }

    assertFails {
      withMeasurementConsumerPrincipal(MEASUREMENT_CONSUMERS.values.first().name, CONFIG) {
        runBlocking { service.createMetric(request) }
      }
    }
  }

  @Test
  fun `createMetric throws exception when getDataProvider throws exception`() = runBlocking {
    whenever(dataProvidersMock.getDataProvider(any()))
      .thenThrow(StatusRuntimeException(Status.INVALID_ARGUMENT))

    val request = createMetricRequest {
      parent = MEASUREMENT_CONSUMERS.values.first().name
      metric = REQUESTING_INCREMENTAL_REACH_METRIC
      metricId = "metric-id"
    }

    val exception =
      assertFailsWith(Exception::class) {
        withMeasurementConsumerPrincipal(MEASUREMENT_CONSUMERS.values.first().name, CONFIG) {
          runBlocking { service.createMetric(request) }
        }
      }
    assertThat(exception).hasMessageThat().contains("dataProviders/")
  }

  @Test
  fun `batchCreateMetrics creates CMMS measurements`() = runBlocking {
    val request = batchCreateMetricsRequest {
      parent = MEASUREMENT_CONSUMERS.values.first().name
      requests += createMetricRequest {
        parent = MEASUREMENT_CONSUMERS.values.first().name
        metric = REQUESTING_INCREMENTAL_REACH_METRIC
        metricId = "metric-id1"
      }
      requests += createMetricRequest {
        parent = MEASUREMENT_CONSUMERS.values.first().name
        metric = REQUESTING_SINGLE_PUBLISHER_IMPRESSION_METRIC
        metricId = "metric-id2"
      }
    }

    val result =
      withMeasurementConsumerPrincipal(MEASUREMENT_CONSUMERS.values.first().name, CONFIG) {
        runBlocking { service.batchCreateMetrics(request) }
      }

    val expected = batchCreateMetricsResponse {
      metrics += PENDING_INCREMENTAL_REACH_METRIC
      metrics += PENDING_SINGLE_PUBLISHER_IMPRESSION_METRIC
    }

    // Verify proto argument of the internal MetricsCoroutineImplBase::batchCreateMetrics
    verifyProtoArgument(internalMetricsMock, MetricsCoroutineImplBase::batchCreateMetrics)
      .ignoringRepeatedFieldOrder()
      .isEqualTo(
        internalBatchCreateMetricsRequest {
          cmmsMeasurementConsumerId = MEASUREMENT_CONSUMERS.keys.first().measurementConsumerId
          requests += internalCreateMetricRequest {
            metric = INTERNAL_REQUESTING_INCREMENTAL_REACH_METRIC
            externalMetricId = "metric-id1"
          }
          requests += internalCreateMetricRequest {
            metric = INTERNAL_REQUESTING_SINGLE_PUBLISHER_IMPRESSION_METRIC
            externalMetricId = "metric-id2"
          }
        }
      )

    // Verify proto argument of MeasurementsCoroutineImplBase::batchCreateMeasurements
    val measurementsCaptor: KArgumentCaptor<BatchCreateMeasurementsRequest> = argumentCaptor()
    verifyBlocking(measurementsMock, times(1)) {
      batchCreateMeasurements(measurementsCaptor.capture())
    }
    val capturedMeasurementRequests = measurementsCaptor.allValues
    assertThat(capturedMeasurementRequests)
      .ignoringRepeatedFieldOrder()
      .ignoringFieldDescriptors(
        MEASUREMENT_SPEC_FIELD,
        ENCRYPTED_REQUISITION_SPEC_FIELD,
      )
      .containsExactly(
        batchCreateMeasurementsRequest {
          parent = request.parent
          requests += createMeasurementRequest {
            parent = request.parent
            measurement = REQUESTING_UNION_ALL_REACH_MEASUREMENT
            requestId = INTERNAL_PENDING_UNION_ALL_REACH_MEASUREMENT.cmmsCreateMeasurementRequestId
          }
          requests += createMeasurementRequest {
            parent = request.parent
            measurement = REQUESTING_UNION_ALL_BUT_LAST_PUBLISHER_REACH_MEASUREMENT
            requestId =
              INTERNAL_PENDING_UNION_ALL_BUT_LAST_PUBLISHER_REACH_MEASUREMENT
                .cmmsCreateMeasurementRequestId
          }
          requests += createMeasurementRequest {
            parent = request.parent
            measurement = REQUESTING_SINGLE_PUBLISHER_IMPRESSION_MEASUREMENT
            requestId =
              INTERNAL_PENDING_SINGLE_PUBLISHER_IMPRESSION_MEASUREMENT
                .cmmsCreateMeasurementRequestId
          }
        }
      )

    capturedMeasurementRequests.single().requestsList.forEach { createMeasurementRequest ->
      verifyMeasurementSpec(
        createMeasurementRequest.measurement.measurementSpec,
        MEASUREMENT_CONSUMER_CERTIFICATE,
        TRUSTED_MEASUREMENT_CONSUMER_ISSUER
      )

      val dataProvidersList =
        createMeasurementRequest.measurement.dataProvidersList.sortedBy { it.key }

      val measurementSpec: MeasurementSpec =
        createMeasurementRequest.measurement.measurementSpec.unpack()
      assertThat(measurementSpec)
        .isEqualTo(
          if (dataProvidersList.size == 1) SINGLE_PUBLISHER_IMPRESSION_MEASUREMENT_SPEC
          else
            UNION_ALL_BUT_LAST_PUBLISHER_REACH_MEASUREMENT_SPEC.copy {
              nonceHashes.clear()
              nonceHashes +=
                List(dataProvidersList.size) { Hashing.hashSha256(SECURE_RANDOM_OUTPUT_LONG) }
            }
        )

      dataProvidersList.map { dataProviderEntry ->
        val signedRequisitionSpec =
          decryptRequisitionSpec(
            dataProviderEntry.value.encryptedRequisitionSpec,
            DATA_PROVIDER_PRIVATE_KEY_HANDLE
          )
        val requisitionSpec: RequisitionSpec = signedRequisitionSpec.unpack()
        verifyRequisitionSpec(
          signedRequisitionSpec,
          requisitionSpec,
          measurementSpec,
          MEASUREMENT_CONSUMER_CERTIFICATE,
          TRUSTED_MEASUREMENT_CONSUMER_ISSUER
        )
      }
    }

    // Verify proto argument of internal MeasurementsCoroutineImplBase::batchSetCmmsMeasurementId
    verifyProtoArgument(
        internalMeasurementsMock,
        InternalMeasurementsGrpcKt.MeasurementsCoroutineImplBase::batchSetCmmsMeasurementIds
      )
      .ignoringRepeatedFieldOrder()
      .isEqualTo(
        batchSetCmmsMeasurementIdsRequest {
          cmmsMeasurementConsumerId = MEASUREMENT_CONSUMERS.keys.first().measurementConsumerId
          this.measurementIds += measurementIds {
            cmmsCreateMeasurementRequestId =
              INTERNAL_PENDING_UNION_ALL_REACH_MEASUREMENT.cmmsCreateMeasurementRequestId
            cmmsMeasurementId = INTERNAL_PENDING_UNION_ALL_REACH_MEASUREMENT.cmmsMeasurementId
          }
          this.measurementIds += measurementIds {
            cmmsCreateMeasurementRequestId =
              INTERNAL_PENDING_UNION_ALL_BUT_LAST_PUBLISHER_REACH_MEASUREMENT
                .cmmsCreateMeasurementRequestId
            cmmsMeasurementId =
              INTERNAL_PENDING_UNION_ALL_BUT_LAST_PUBLISHER_REACH_MEASUREMENT.cmmsMeasurementId
          }
          this.measurementIds += measurementIds {
            cmmsCreateMeasurementRequestId =
              INTERNAL_PENDING_SINGLE_PUBLISHER_IMPRESSION_MEASUREMENT
                .cmmsCreateMeasurementRequestId
            cmmsMeasurementId =
              INTERNAL_PENDING_SINGLE_PUBLISHER_IMPRESSION_MEASUREMENT.cmmsMeasurementId
          }
        }
      )

    assertThat(result).ignoringRepeatedFieldOrder().isEqualTo(expected)
  }

  @Test
  fun `batchCreateMetrics throws INVALID_ARGUMENT when number of requests exceeds limit`() =
    runBlocking {
      val request = batchCreateMetricsRequest {
        parent = MEASUREMENT_CONSUMERS.values.first().name

        requests +=
          List(MAX_BATCH_SIZE + 1) {
            createMetricRequest {
              parent = MEASUREMENT_CONSUMERS.values.first().name
              metric = REQUESTING_INCREMENTAL_REACH_METRIC
              metricId = "metric-id$it"
            }
          }
      }

      val exception =
        assertFailsWith<StatusRuntimeException> {
          withMeasurementConsumerPrincipal(MEASUREMENT_CONSUMERS.values.first().name, CONFIG) {
            runBlocking { service.batchCreateMetrics(request) }
          }
        }

      assertThat(exception.status.code).isEqualTo(Status.Code.INVALID_ARGUMENT)
      assertThat(exception.status.description)
        .isEqualTo("At most $MAX_BATCH_SIZE requests can be supported in a batch.")
    }

  @Test
  fun `batchCreateMetrics throws INVALID_ARGUMENT when duplicate metric IDs`() = runBlocking {
    val request = batchCreateMetricsRequest {
      parent = MEASUREMENT_CONSUMERS.values.first().name

      requests +=
        List(MAX_BATCH_SIZE + 1) {
          createMetricRequest {
            parent = MEASUREMENT_CONSUMERS.values.first().name
            metric = REQUESTING_INCREMENTAL_REACH_METRIC
            metricId = "metric-id"
          }
        }
    }

    val exception =
      assertFailsWith<StatusRuntimeException> {
        withMeasurementConsumerPrincipal(MEASUREMENT_CONSUMERS.values.first().name, CONFIG) {
          runBlocking { service.batchCreateMetrics(request) }
        }
      }

    assertThat(exception.status.code).isEqualTo(Status.Code.INVALID_ARGUMENT)
  }

  @Test
  fun `listMetrics returns without a next page token when there is no previous page token`() {
    val request = listMetricsRequest { parent = MEASUREMENT_CONSUMERS.values.first().name }

    val result =
      withMeasurementConsumerPrincipal(MEASUREMENT_CONSUMERS.values.first().name, CONFIG) {
        runBlocking { service.listMetrics(request) }
      }

    val expected = listMetricsResponse {
      metrics += PENDING_INCREMENTAL_REACH_METRIC
      metrics += PENDING_SINGLE_PUBLISHER_IMPRESSION_METRIC
    }

    // Verify proto argument of internal MetricsCoroutineImplBase::streamMetrics
    verifyProtoArgument(internalMetricsMock, MetricsCoroutineImplBase::streamMetrics)
      .isEqualTo(
        streamMetricsRequest {
          limit = DEFAULT_PAGE_SIZE + 1
          this.filter = filter {
            cmmsMeasurementConsumerId = MEASUREMENT_CONSUMERS.keys.first().measurementConsumerId
          }
        }
      )

    // Verify proto argument of internal MeasurementsCoroutineImplBase::batchSetMeasurementResults
    val batchSetMeasurementResultsCaptor: KArgumentCaptor<BatchSetMeasurementResultsRequest> =
      argumentCaptor()
    verifyBlocking(internalMeasurementsMock, never()) {
      batchSetMeasurementResults(batchSetMeasurementResultsCaptor.capture())
    }

    // Verify proto argument of internal MeasurementsCoroutineImplBase::batchSetMeasurementFailures
    val batchSetMeasurementFailuresCaptor: KArgumentCaptor<BatchSetMeasurementFailuresRequest> =
      argumentCaptor()
    verifyBlocking(internalMeasurementsMock, never()) {
      batchSetMeasurementFailures(batchSetMeasurementFailuresCaptor.capture())
    }

    // Verify proto argument of internal MetricsCoroutineImplBase::batchGetMetrics
    val batchGetMetricsCaptor: KArgumentCaptor<InternalBatchGetMetricsRequest> = argumentCaptor()
    verifyBlocking(internalMetricsMock, never()) {
      batchGetMetrics(batchGetMetricsCaptor.capture())
    }

    assertThat(result).ignoringRepeatedFieldOrder().isEqualTo(expected)
  }

  @Test
  fun `listMetrics returns with a next page token when there is no previous page token`() =
    runBlocking {
      whenever(internalMetricsMock.batchGetMetrics(any()))
        .thenReturn(
          internalBatchGetMetricsResponse { metrics += INTERNAL_PENDING_INCREMENTAL_REACH_METRIC }
        )

      val pageSize = 1
      val request = listMetricsRequest {
        parent = MEASUREMENT_CONSUMERS.values.first().name
        this.pageSize = pageSize
      }

      val result =
        withMeasurementConsumerPrincipal(MEASUREMENT_CONSUMERS.values.first().name, CONFIG) {
          runBlocking { service.listMetrics(request) }
        }

      val expected = listMetricsResponse {
        metrics += PENDING_INCREMENTAL_REACH_METRIC

        nextPageToken =
          listMetricsPageToken {
              this.pageSize = pageSize
              cmmsMeasurementConsumerId = MEASUREMENT_CONSUMERS.keys.first().measurementConsumerId
              lastMetric = previousPageEnd {
                cmmsMeasurementConsumerId = MEASUREMENT_CONSUMERS.keys.first().measurementConsumerId
                externalMetricId = INTERNAL_PENDING_INCREMENTAL_REACH_METRIC.externalMetricId
              }
            }
            .toByteString()
            .base64UrlEncode()
      }

      // Verify proto argument of internal MetricsCoroutineImplBase::streamMetrics
      verifyProtoArgument(internalMetricsMock, MetricsCoroutineImplBase::streamMetrics)
        .isEqualTo(
          streamMetricsRequest {
            limit = pageSize + 1
            this.filter = filter {
              cmmsMeasurementConsumerId = MEASUREMENT_CONSUMERS.keys.first().measurementConsumerId
            }
          }
        )

      // Verify proto argument of internal MeasurementsCoroutineImplBase::batchSetMeasurementResults
      val batchSetMeasurementResultsCaptor: KArgumentCaptor<BatchSetMeasurementResultsRequest> =
        argumentCaptor()
      verifyBlocking(internalMeasurementsMock, never()) {
        batchSetMeasurementResults(batchSetMeasurementResultsCaptor.capture())
      }

      // Verify proto argument of internal
      // MeasurementsCoroutineImplBase::batchSetMeasurementFailures
      val batchSetMeasurementFailuresCaptor: KArgumentCaptor<BatchSetMeasurementFailuresRequest> =
        argumentCaptor()
      verifyBlocking(internalMeasurementsMock, never()) {
        batchSetMeasurementFailures(batchSetMeasurementFailuresCaptor.capture())
      }

      // Verify proto argument of internal MetricsCoroutineImplBase::batchGetMetrics
      val batchGetMetricsCaptor: KArgumentCaptor<InternalBatchGetMetricsRequest> = argumentCaptor()
      verifyBlocking(internalMetricsMock, never()) {
        batchGetMetrics(batchGetMetricsCaptor.capture())
      }

      assertThat(result).ignoringRepeatedFieldOrder().isEqualTo(expected)
    }

  @Test
  fun `listMetrics returns without a next page token when there is a previous page token`() =
    runBlocking {
      whenever(internalMetricsMock.streamMetrics(any()))
        .thenReturn(flowOf(INTERNAL_PENDING_SINGLE_PUBLISHER_IMPRESSION_METRIC))
      whenever(internalMetricsMock.batchGetMetrics(any()))
        .thenReturn(
          internalBatchGetMetricsResponse {
            metrics += INTERNAL_PENDING_SINGLE_PUBLISHER_IMPRESSION_METRIC
          }
        )

      val pageSize = 1
      val request = listMetricsRequest {
        parent = MEASUREMENT_CONSUMERS.values.first().name
        this.pageSize = pageSize
        pageToken =
          listMetricsPageToken {
              this.pageSize = pageSize
              cmmsMeasurementConsumerId = MEASUREMENT_CONSUMERS.keys.first().measurementConsumerId
              lastMetric = previousPageEnd {
                cmmsMeasurementConsumerId = MEASUREMENT_CONSUMERS.keys.first().measurementConsumerId
                externalMetricId = INTERNAL_PENDING_INCREMENTAL_REACH_METRIC.externalMetricId
              }
            }
            .toByteString()
            .base64UrlEncode()
      }

      val result =
        withMeasurementConsumerPrincipal(MEASUREMENT_CONSUMERS.values.first().name, CONFIG) {
          runBlocking { service.listMetrics(request) }
        }

      val expected = listMetricsResponse { metrics += PENDING_SINGLE_PUBLISHER_IMPRESSION_METRIC }

      // Verify proto argument of internal MetricsCoroutineImplBase::streamMetrics
      verifyProtoArgument(internalMetricsMock, MetricsCoroutineImplBase::streamMetrics)
        .isEqualTo(
          streamMetricsRequest {
            limit = pageSize + 1
            this.filter = filter {
              cmmsMeasurementConsumerId = MEASUREMENT_CONSUMERS.keys.first().measurementConsumerId
              externalMetricIdAfter = INTERNAL_PENDING_INCREMENTAL_REACH_METRIC.externalMetricId
            }
          }
        )

      // Verify proto argument of internal MeasurementsCoroutineImplBase::batchSetMeasurementResults
      val batchSetMeasurementResultsCaptor: KArgumentCaptor<BatchSetMeasurementResultsRequest> =
        argumentCaptor()
      verifyBlocking(internalMeasurementsMock, never()) {
        batchSetMeasurementResults(batchSetMeasurementResultsCaptor.capture())
      }

      // Verify proto argument of internal
      // MeasurementsCoroutineImplBase::batchSetMeasurementFailures
      val batchSetMeasurementFailuresCaptor: KArgumentCaptor<BatchSetMeasurementFailuresRequest> =
        argumentCaptor()
      verifyBlocking(internalMeasurementsMock, never()) {
        batchSetMeasurementFailures(batchSetMeasurementFailuresCaptor.capture())
      }

      // Verify proto argument of internal MetricsCoroutineImplBase::batchGetMetrics
      val batchGetMetricsCaptor: KArgumentCaptor<InternalBatchGetMetricsRequest> = argumentCaptor()
      verifyBlocking(internalMetricsMock, never()) {
        batchGetMetrics(batchGetMetricsCaptor.capture())
      }

      assertThat(result).ignoringRepeatedFieldOrder().isEqualTo(expected)
    }

  @Test
  fun `listMetrics with page size replaced with a valid value and no previous page token`() {
    val invalidPageSize = MAX_PAGE_SIZE * 2

    val request = listMetricsRequest {
      parent = MEASUREMENT_CONSUMERS.values.first().name
      pageSize = invalidPageSize
    }

    val result =
      withMeasurementConsumerPrincipal(MEASUREMENT_CONSUMERS.values.first().name, CONFIG) {
        runBlocking { service.listMetrics(request) }
      }

    val expected = listMetricsResponse {
      metrics += PENDING_INCREMENTAL_REACH_METRIC
      metrics += PENDING_SINGLE_PUBLISHER_IMPRESSION_METRIC
    }

    // Verify proto argument of internal MetricsCoroutineImplBase::streamMetrics
    verifyProtoArgument(internalMetricsMock, MetricsCoroutineImplBase::streamMetrics)
      .isEqualTo(
        streamMetricsRequest {
          limit = MAX_PAGE_SIZE + 1
          this.filter = filter {
            cmmsMeasurementConsumerId = MEASUREMENT_CONSUMERS.keys.first().measurementConsumerId
          }
        }
      )

    // Verify proto argument of internal MeasurementsCoroutineImplBase::batchSetMeasurementResults
    val batchSetMeasurementResultsCaptor: KArgumentCaptor<BatchSetMeasurementResultsRequest> =
      argumentCaptor()
    verifyBlocking(internalMeasurementsMock, never()) {
      batchSetMeasurementResults(batchSetMeasurementResultsCaptor.capture())
    }

    // Verify proto argument of internal MeasurementsCoroutineImplBase::batchSetMeasurementFailures
    val batchSetMeasurementFailuresCaptor: KArgumentCaptor<BatchSetMeasurementFailuresRequest> =
      argumentCaptor()
    verifyBlocking(internalMeasurementsMock, never()) {
      batchSetMeasurementFailures(batchSetMeasurementFailuresCaptor.capture())
    }

    // Verify proto argument of internal MetricsCoroutineImplBase::batchGetMetrics
    val batchGetMetricsCaptor: KArgumentCaptor<InternalBatchGetMetricsRequest> = argumentCaptor()
    verifyBlocking(internalMetricsMock, never()) {
      batchGetMetrics(batchGetMetricsCaptor.capture())
    }

    assertThat(result).ignoringRepeatedFieldOrder().isEqualTo(expected)
  }

  @Test
  fun `listMetrics with invalid page size replaced with the one in previous page token`() =
    runBlocking {
      whenever(internalMetricsMock.streamMetrics(any()))
        .thenReturn(flowOf(INTERNAL_PENDING_SINGLE_PUBLISHER_IMPRESSION_METRIC))
      whenever(internalMetricsMock.batchGetMetrics(any()))
        .thenReturn(
          internalBatchGetMetricsResponse {
            metrics += INTERNAL_PENDING_SINGLE_PUBLISHER_IMPRESSION_METRIC
          }
        )

      val invalidPageSize = MAX_PAGE_SIZE * 2
      val previousPageSize = 1

      val request = listMetricsRequest {
        parent = MEASUREMENT_CONSUMERS.values.first().name
        this.pageSize = invalidPageSize
        pageToken =
          listMetricsPageToken {
              this.pageSize = previousPageSize
              cmmsMeasurementConsumerId = MEASUREMENT_CONSUMERS.keys.first().measurementConsumerId
              lastMetric = previousPageEnd {
                cmmsMeasurementConsumerId = MEASUREMENT_CONSUMERS.keys.first().measurementConsumerId
                externalMetricId = INTERNAL_PENDING_INCREMENTAL_REACH_METRIC.externalMetricId
              }
            }
            .toByteString()
            .base64UrlEncode()
      }

      val result =
        withMeasurementConsumerPrincipal(MEASUREMENT_CONSUMERS.values.first().name, CONFIG) {
          runBlocking { service.listMetrics(request) }
        }

      val expected = listMetricsResponse { metrics += PENDING_SINGLE_PUBLISHER_IMPRESSION_METRIC }

      // Verify proto argument of internal MetricsCoroutineImplBase::streamMetrics
      verifyProtoArgument(internalMetricsMock, MetricsCoroutineImplBase::streamMetrics)
        .isEqualTo(
          streamMetricsRequest {
            limit = previousPageSize + 1
            this.filter = filter {
              cmmsMeasurementConsumerId = MEASUREMENT_CONSUMERS.keys.first().measurementConsumerId
              externalMetricIdAfter = INTERNAL_PENDING_INCREMENTAL_REACH_METRIC.externalMetricId
            }
          }
        )

      // Verify proto argument of internal MeasurementsCoroutineImplBase::batchSetMeasurementResults
      val batchSetMeasurementResultsCaptor: KArgumentCaptor<BatchSetMeasurementResultsRequest> =
        argumentCaptor()
      verifyBlocking(internalMeasurementsMock, never()) {
        batchSetMeasurementResults(batchSetMeasurementResultsCaptor.capture())
      }

      // Verify proto argument of internal
      // MeasurementsCoroutineImplBase::batchSetMeasurementFailures
      val batchSetMeasurementFailuresCaptor: KArgumentCaptor<BatchSetMeasurementFailuresRequest> =
        argumentCaptor()
      verifyBlocking(internalMeasurementsMock, never()) {
        batchSetMeasurementFailures(batchSetMeasurementFailuresCaptor.capture())
      }

      // Verify proto argument of internal MetricsCoroutineImplBase::batchGetMetrics
      val batchGetMetricsCaptor: KArgumentCaptor<InternalBatchGetMetricsRequest> = argumentCaptor()
      verifyBlocking(internalMetricsMock, never()) {
        batchGetMetrics(batchGetMetricsCaptor.capture())
      }

      assertThat(result).ignoringRepeatedFieldOrder().isEqualTo(expected)
    }

  @Test
  fun `listMetrics with a new page size replacing the old one in previous page token`() =
    runBlocking {
      whenever(internalMetricsMock.streamMetrics(any()))
        .thenReturn(flowOf(INTERNAL_PENDING_SINGLE_PUBLISHER_IMPRESSION_METRIC))
      whenever(internalMetricsMock.batchGetMetrics(any()))
        .thenReturn(
          internalBatchGetMetricsResponse {
            metrics += INTERNAL_PENDING_SINGLE_PUBLISHER_IMPRESSION_METRIC
          }
        )

      val newPageSize = 10
      val previousPageSize = 1

      val request = listMetricsRequest {
        parent = MEASUREMENT_CONSUMERS.values.first().name
        this.pageSize = newPageSize
        pageToken =
          listMetricsPageToken {
              this.pageSize = previousPageSize
              cmmsMeasurementConsumerId = MEASUREMENT_CONSUMERS.keys.first().measurementConsumerId
              lastMetric = previousPageEnd {
                cmmsMeasurementConsumerId = MEASUREMENT_CONSUMERS.keys.first().measurementConsumerId
                externalMetricId = INTERNAL_PENDING_INCREMENTAL_REACH_METRIC.externalMetricId
              }
            }
            .toByteString()
            .base64UrlEncode()
      }

      val result =
        withMeasurementConsumerPrincipal(MEASUREMENT_CONSUMERS.values.first().name, CONFIG) {
          runBlocking { service.listMetrics(request) }
        }

      val expected = listMetricsResponse { metrics += PENDING_SINGLE_PUBLISHER_IMPRESSION_METRIC }

      // Verify proto argument of internal MetricsCoroutineImplBase::streamMetrics
      verifyProtoArgument(internalMetricsMock, MetricsCoroutineImplBase::streamMetrics)
        .isEqualTo(
          streamMetricsRequest {
            limit = newPageSize + 1
            this.filter = filter {
              cmmsMeasurementConsumerId = MEASUREMENT_CONSUMERS.keys.first().measurementConsumerId
              externalMetricIdAfter = INTERNAL_PENDING_INCREMENTAL_REACH_METRIC.externalMetricId
            }
          }
        )

      // Verify proto argument of internal MeasurementsCoroutineImplBase::batchSetMeasurementResults
      val batchSetMeasurementResultsCaptor: KArgumentCaptor<BatchSetMeasurementResultsRequest> =
        argumentCaptor()
      verifyBlocking(internalMeasurementsMock, never()) {
        batchSetMeasurementResults(batchSetMeasurementResultsCaptor.capture())
      }

      // Verify proto argument of internal
      // MeasurementsCoroutineImplBase::batchSetMeasurementFailures
      val batchSetMeasurementFailuresCaptor: KArgumentCaptor<BatchSetMeasurementFailuresRequest> =
        argumentCaptor()
      verifyBlocking(internalMeasurementsMock, never()) {
        batchSetMeasurementFailures(batchSetMeasurementFailuresCaptor.capture())
      }

      // Verify proto argument of internal MetricsCoroutineImplBase::batchGetMetrics
      val batchGetMetricsCaptor: KArgumentCaptor<InternalBatchGetMetricsRequest> = argumentCaptor()
      verifyBlocking(internalMetricsMock, never()) {
        batchGetMetrics(batchGetMetricsCaptor.capture())
      }

      assertThat(result).ignoringRepeatedFieldOrder().isEqualTo(expected)
    }

  @Test
  fun `listMetrics returns succeeded metrics when the measurements are SUCCEEDED`() = runBlocking {
    val measurementsMap =
      mapOf(
        SUCCEEDED_UNION_ALL_REACH_MEASUREMENT.name to SUCCEEDED_UNION_ALL_REACH_MEASUREMENT,
        SUCCEEDED_UNION_ALL_BUT_LAST_PUBLISHER_REACH_MEASUREMENT.name to
          SUCCEEDED_UNION_ALL_BUT_LAST_PUBLISHER_REACH_MEASUREMENT,
        PENDING_SINGLE_PUBLISHER_IMPRESSION_MEASUREMENT.name to
          PENDING_SINGLE_PUBLISHER_IMPRESSION_MEASUREMENT,
      )

    whenever(measurementsMock.batchGetMeasurements(any())).thenAnswer {
      val batchGetMeasurementsRequest = it.arguments[0] as BatchGetMeasurementsRequest
      batchGetMeasurementsResponse {
        measurements +=
          batchGetMeasurementsRequest.namesList.map { name -> measurementsMap.getValue(name) }
      }
    }

    whenever(
        internalMetricsMock.batchGetMetrics(
          eq(
            internalBatchGetMetricsRequest {
              cmmsMeasurementConsumerId = MEASUREMENT_CONSUMERS.keys.first().measurementConsumerId
              externalMetricIds += INTERNAL_PENDING_INCREMENTAL_REACH_METRIC.externalMetricId
              externalMetricIds +=
                INTERNAL_PENDING_SINGLE_PUBLISHER_IMPRESSION_METRIC.externalMetricId
            }
          )
        )
      )
      .thenReturn(
        internalBatchGetMetricsResponse {
          metrics +=
            INTERNAL_PENDING_INCREMENTAL_REACH_METRIC.copy {
              weightedMeasurements.clear()
              weightedMeasurements += weightedMeasurement {
                weight = 1
                binaryRepresentation = 3
                measurement = INTERNAL_SUCCEEDED_UNION_ALL_REACH_MEASUREMENT
              }
              weightedMeasurements += weightedMeasurement {
                weight = -1
                binaryRepresentation = 2
                measurement = INTERNAL_SUCCEEDED_UNION_ALL_BUT_LAST_PUBLISHER_REACH_MEASUREMENT
              }
            }
          metrics += INTERNAL_PENDING_SINGLE_PUBLISHER_IMPRESSION_METRIC
        }
      )

    val request = listMetricsRequest { parent = MEASUREMENT_CONSUMERS.values.first().name }

    val result =
      withMeasurementConsumerPrincipal(MEASUREMENT_CONSUMERS.values.first().name, CONFIG) {
        runBlocking { service.listMetrics(request) }
      }

    val expected = listMetricsResponse {
      metrics += SUCCEEDED_INCREMENTAL_REACH_METRIC
      metrics += PENDING_SINGLE_PUBLISHER_IMPRESSION_METRIC
    }

    // Verify proto argument of internal MetricsCoroutineImplBase::streamMetrics
    verifyProtoArgument(internalMetricsMock, MetricsCoroutineImplBase::streamMetrics)
      .isEqualTo(
        streamMetricsRequest {
          limit = DEFAULT_PAGE_SIZE + 1
          this.filter = filter {
            cmmsMeasurementConsumerId = MEASUREMENT_CONSUMERS.keys.first().measurementConsumerId
          }
        }
      )

    // Verify proto argument of internal MeasurementsCoroutineImplBase::batchSetMeasurementResults
    val batchSetMeasurementResultsCaptor: KArgumentCaptor<BatchSetMeasurementResultsRequest> =
      argumentCaptor()
    verifyBlocking(internalMeasurementsMock, times(1)) {
      batchSetMeasurementResults(batchSetMeasurementResultsCaptor.capture())
    }
    val capturedBatchSetMeasurementResultRequests = batchSetMeasurementResultsCaptor.allValues
    assertThat(capturedBatchSetMeasurementResultRequests)
      .ignoringRepeatedFieldOrder()
      .containsExactly(
        batchSetMeasurementResultsRequest {
          cmmsMeasurementConsumerId = MEASUREMENT_CONSUMERS.keys.first().measurementConsumerId
          measurementResults += measurementResult {
            cmmsMeasurementId = INTERNAL_SUCCEEDED_UNION_ALL_REACH_MEASUREMENT.cmmsMeasurementId
            this.results += INTERNAL_SUCCEEDED_UNION_ALL_REACH_MEASUREMENT.details.resultsList
          }
          measurementResults += measurementResult {
            cmmsMeasurementId =
              INTERNAL_SUCCEEDED_UNION_ALL_BUT_LAST_PUBLISHER_REACH_MEASUREMENT.cmmsMeasurementId
            this.results +=
              INTERNAL_SUCCEEDED_UNION_ALL_BUT_LAST_PUBLISHER_REACH_MEASUREMENT.details.resultsList
          }
        }
      )

    // Verify proto argument of internal MeasurementsCoroutineImplBase::batchSetMeasurementFailures
    val batchSetMeasurementFailuresCaptor: KArgumentCaptor<BatchSetMeasurementFailuresRequest> =
      argumentCaptor()
    verifyBlocking(internalMeasurementsMock, never()) {
      batchSetMeasurementFailures(batchSetMeasurementFailuresCaptor.capture())
    }

    assertThat(result).ignoringRepeatedFieldOrder().isEqualTo(expected)
  }

  @Test
  fun `listMetrics returns succeeded metrics when the metrics are SUCCEEDED`() = runBlocking {
    whenever(internalMetricsMock.streamMetrics(any()))
      .thenReturn(
        flowOf(
          INTERNAL_SUCCEEDED_INCREMENTAL_REACH_METRIC,
          INTERNAL_PENDING_SINGLE_PUBLISHER_IMPRESSION_METRIC
        )
      )
    whenever(internalMetricsMock.batchGetMetrics(any()))
      .thenReturn(
        internalBatchGetMetricsResponse {
          metrics += INTERNAL_SUCCEEDED_INCREMENTAL_REACH_METRIC
          metrics += INTERNAL_PENDING_SINGLE_PUBLISHER_IMPRESSION_METRIC
        }
      )

    val request = listMetricsRequest { parent = MEASUREMENT_CONSUMERS.values.first().name }

    val result =
      withMeasurementConsumerPrincipal(MEASUREMENT_CONSUMERS.values.first().name, CONFIG) {
        runBlocking { service.listMetrics(request) }
      }

    val expected = listMetricsResponse {
      metrics += SUCCEEDED_INCREMENTAL_REACH_METRIC
      metrics += PENDING_SINGLE_PUBLISHER_IMPRESSION_METRIC
    }

    // Verify proto argument of internal MetricsCoroutineImplBase::streamMetrics
    verifyProtoArgument(internalMetricsMock, MetricsCoroutineImplBase::streamMetrics)
      .isEqualTo(
        streamMetricsRequest {
          limit = DEFAULT_PAGE_SIZE + 1
          this.filter = filter {
            cmmsMeasurementConsumerId = MEASUREMENT_CONSUMERS.keys.first().measurementConsumerId
          }
        }
      )

    // Verify proto argument of internal MeasurementsCoroutineImplBase::batchSetMeasurementResults
    val batchSetMeasurementResultsCaptor: KArgumentCaptor<BatchSetMeasurementResultsRequest> =
      argumentCaptor()
    verifyBlocking(internalMeasurementsMock, never()) {
      batchSetMeasurementResults(batchSetMeasurementResultsCaptor.capture())
    }

    // Verify proto argument of internal MeasurementsCoroutineImplBase::batchSetMeasurementFailures
    val batchSetMeasurementFailuresCaptor: KArgumentCaptor<BatchSetMeasurementFailuresRequest> =
      argumentCaptor()
    verifyBlocking(internalMeasurementsMock, never()) {
      batchSetMeasurementFailures(batchSetMeasurementFailuresCaptor.capture())
    }

    // Verify proto argument of internal MetricsCoroutineImplBase::batchGetMetrics
    val batchGetMetricsCaptor: KArgumentCaptor<InternalBatchGetMetricsRequest> = argumentCaptor()
    verifyBlocking(internalMetricsMock, never()) {
      batchGetMetrics(batchGetMetricsCaptor.capture())
    }

    assertThat(result).ignoringRepeatedFieldOrder().isEqualTo(expected)
  }

  @Test
  fun `listMetrics returns failed metrics when the measurement is FAILED`() = runBlocking {
    val measurementsMap =
      mapOf(
        PENDING_UNION_ALL_REACH_MEASUREMENT.name to PENDING_UNION_ALL_REACH_MEASUREMENT,
        PENDING_UNION_ALL_BUT_LAST_PUBLISHER_REACH_MEASUREMENT.name to
          PENDING_UNION_ALL_BUT_LAST_PUBLISHER_REACH_MEASUREMENT,
        PENDING_SINGLE_PUBLISHER_IMPRESSION_MEASUREMENT.name to
          PENDING_SINGLE_PUBLISHER_IMPRESSION_MEASUREMENT.copy {
            state = Measurement.State.FAILED
            failure = failure {
              reason = Measurement.Failure.Reason.REQUISITION_REFUSED
              message =
                INTERNAL_FAILED_SINGLE_PUBLISHER_IMPRESSION_MEASUREMENT.details.failure.message
            }
          }
      )
    whenever(measurementsMock.batchGetMeasurements(any())).thenAnswer {
      val batchGetMeasurementsRequest = it.arguments[0] as BatchGetMeasurementsRequest
      batchGetMeasurementsResponse {
        measurements +=
          batchGetMeasurementsRequest.namesList.map { name -> measurementsMap.getValue(name) }
      }
    }

    whenever(
        internalMetricsMock.batchGetMetrics(
          eq(
            internalBatchGetMetricsRequest {
              cmmsMeasurementConsumerId = MEASUREMENT_CONSUMERS.keys.first().measurementConsumerId
              externalMetricIds += INTERNAL_PENDING_INCREMENTAL_REACH_METRIC.externalMetricId
              externalMetricIds +=
                INTERNAL_PENDING_SINGLE_PUBLISHER_IMPRESSION_METRIC.externalMetricId
            }
          )
        )
      )
      .thenReturn(
        internalBatchGetMetricsResponse {
          metrics += INTERNAL_PENDING_INCREMENTAL_REACH_METRIC
          metrics +=
            INTERNAL_PENDING_SINGLE_PUBLISHER_IMPRESSION_METRIC.copy {
              weightedMeasurements.clear()
              weightedMeasurements += weightedMeasurement {
                weight = 1
                binaryRepresentation = 1
                measurement = INTERNAL_FAILED_SINGLE_PUBLISHER_IMPRESSION_MEASUREMENT
              }
            }
        }
      )

    val request = listMetricsRequest { parent = MEASUREMENT_CONSUMERS.values.first().name }

    val result =
      withMeasurementConsumerPrincipal(MEASUREMENT_CONSUMERS.values.first().name, CONFIG) {
        runBlocking { service.listMetrics(request) }
      }

    val expected = listMetricsResponse {
      metrics += PENDING_INCREMENTAL_REACH_METRIC
      metrics += PENDING_SINGLE_PUBLISHER_IMPRESSION_METRIC.copy { state = Metric.State.FAILED }
    }

    // Verify proto argument of internal MetricsCoroutineImplBase::streamMetrics
    verifyProtoArgument(internalMetricsMock, MetricsCoroutineImplBase::streamMetrics)
      .isEqualTo(
        streamMetricsRequest {
          limit = DEFAULT_PAGE_SIZE + 1
          this.filter = filter {
            cmmsMeasurementConsumerId = MEASUREMENT_CONSUMERS.keys.first().measurementConsumerId
          }
        }
      )

    // Verify proto argument of internal MeasurementsCoroutineImplBase::batchSetMeasurementResults
    val batchSetMeasurementResultsCaptor: KArgumentCaptor<BatchSetMeasurementResultsRequest> =
      argumentCaptor()
    verifyBlocking(internalMeasurementsMock, never()) {
      batchSetMeasurementResults(batchSetMeasurementResultsCaptor.capture())
    }

    // Verify proto argument of internal MeasurementsCoroutineImplBase::batchSetMeasurementFailures
    val batchSetMeasurementFailuresCaptor: KArgumentCaptor<BatchSetMeasurementFailuresRequest> =
      argumentCaptor()
    verifyBlocking(internalMeasurementsMock, times(1)) {
      batchSetMeasurementFailures(batchSetMeasurementFailuresCaptor.capture())
    }
    val capturedBatchSetMeasurementFailureRequests = batchSetMeasurementFailuresCaptor.allValues
    assertThat(capturedBatchSetMeasurementFailureRequests)
      .ignoringRepeatedFieldOrder()
      .containsExactly(
        batchSetMeasurementFailuresRequest {
          cmmsMeasurementConsumerId = MEASUREMENT_CONSUMERS.keys.first().measurementConsumerId
          measurementFailures += measurementFailure {
            cmmsMeasurementId =
              INTERNAL_FAILED_SINGLE_PUBLISHER_IMPRESSION_MEASUREMENT.cmmsMeasurementId
            this.failure = INTERNAL_FAILED_SINGLE_PUBLISHER_IMPRESSION_MEASUREMENT.details.failure
          }
        }
      )

    assertThat(result).ignoringRepeatedFieldOrder().isEqualTo(expected)
  }

  @Test
  fun `listMetrics throws UNAUTHENTICATED when no principal is found`() {
    val request = listMetricsRequest { parent = MEASUREMENT_CONSUMERS.values.first().name }
    val exception =
      assertFailsWith<StatusRuntimeException> { runBlocking { service.listMetrics(request) } }
    assertThat(exception.status.code).isEqualTo(Status.Code.UNAUTHENTICATED)
  }

  @Test
  fun `listMetrics throws PERMISSION_DENIED when MeasurementConsumer caller doesn't match`() {
    val request = listMetricsRequest { parent = MEASUREMENT_CONSUMERS.values.first().name }
    val exception =
      assertFailsWith<StatusRuntimeException> {
        withMeasurementConsumerPrincipal(MEASUREMENT_CONSUMERS.values.last().name, CONFIG) {
          runBlocking { service.listMetrics(request) }
        }
      }
    assertThat(exception.status.code).isEqualTo(Status.Code.PERMISSION_DENIED)
    assertThat(exception.status.description)
      .isEqualTo("Cannot list Metrics belonging to other MeasurementConsumers.")
  }

  @Test
  fun `listMetrics throws UNAUTHENTICATED when the caller is not MeasurementConsumer`() {
    val request = listMetricsRequest { parent = MEASUREMENT_CONSUMERS.values.first().name }
    val exception =
      assertFailsWith<StatusRuntimeException> {
        withDataProviderPrincipal(DATA_PROVIDERS.values.first().name) {
          runBlocking { service.listMetrics(request) }
        }
      }
    assertThat(exception.status.code).isEqualTo(Status.Code.UNAUTHENTICATED)
    assertThat(exception.status.description).isEqualTo("No ReportingPrincipal found")
  }

  @Test
  fun `listMetrics throws INVALID_ARGUMENT when page size is less than 0`() {
    val request = listMetricsRequest {
      parent = MEASUREMENT_CONSUMERS.values.first().name
      pageSize = -1
    }
    val exception =
      assertFailsWith<StatusRuntimeException> {
        withMeasurementConsumerPrincipal(MEASUREMENT_CONSUMERS.values.first().name, CONFIG) {
          runBlocking { service.listMetrics(request) }
        }
      }
    assertThat(exception.status.code).isEqualTo(Status.Code.INVALID_ARGUMENT)
    assertThat(exception.status.description).isEqualTo("Page size cannot be less than 0.")
  }

  @Test
  fun `listMetrics throws INVALID_ARGUMENT when parent is unspecified`() {
    val exception =
      assertFailsWith<StatusRuntimeException> {
        withMeasurementConsumerPrincipal(MEASUREMENT_CONSUMERS.values.first().name, CONFIG) {
          runBlocking { service.listMetrics(ListMetricsRequest.getDefaultInstance()) }
        }
      }
    assertThat(exception.status.code).isEqualTo(Status.Code.INVALID_ARGUMENT)
  }

  @Test
  fun `listMetrics throws INVALID_ARGUMENT when MC ID doesn't match one in page token`() {
    val request = listMetricsRequest {
      parent = MEASUREMENT_CONSUMERS.values.first().name
      pageToken =
        listMetricsPageToken {
            cmmsMeasurementConsumerId = MEASUREMENT_CONSUMERS.keys.last().measurementConsumerId
            lastMetric = previousPageEnd {
              cmmsMeasurementConsumerId = MEASUREMENT_CONSUMERS.keys.last().measurementConsumerId
              externalMetricId = INTERNAL_PENDING_INCREMENTAL_REACH_METRIC.externalMetricId
            }
          }
          .toByteString()
          .base64UrlEncode()
    }

    val exception =
      assertFailsWith<StatusRuntimeException> {
        withMeasurementConsumerPrincipal(MEASUREMENT_CONSUMERS.values.first().name, CONFIG) {
          runBlocking { service.listMetrics(request) }
        }
      }
    assertThat(exception.status.code).isEqualTo(Status.Code.INVALID_ARGUMENT)
  }

  @Test
  fun `listMetrics throws Exception when the internal streamMetrics throws Exception`(): Unit =
    runBlocking {
      whenever(internalMetricsMock.streamMetrics(any()))
        .thenThrow(StatusRuntimeException(Status.INVALID_ARGUMENT))

      val request = listMetricsRequest { parent = MEASUREMENT_CONSUMERS.values.first().name }

      assertFailsWith(Exception::class) {
        withMeasurementConsumerPrincipal(MEASUREMENT_CONSUMERS.values.first().name, CONFIG) {
          runBlocking { service.listMetrics(request) }
        }
      }
    }

  @Test
  fun `listMetrics throws Exception when batchGetMeasurements throws Exception`(): Unit =
    runBlocking {
      whenever(measurementsMock.batchGetMeasurements(any()))
        .thenThrow(StatusRuntimeException(Status.INVALID_ARGUMENT))

      val request = listMetricsRequest { parent = MEASUREMENT_CONSUMERS.values.first().name }

      assertFailsWith(Exception::class) {
        withMeasurementConsumerPrincipal(MEASUREMENT_CONSUMERS.values.first().name, CONFIG) {
          runBlocking { service.listMetrics(request) }
        }
      }
    }

  @Test
  fun `listMetrics throws Exception when internal batchSetMeasurementResults throws Exception`() {
    runBlocking {
      whenever(measurementsMock.batchGetMeasurements(any())).thenAnswer {
        val batchGetMeasurementsRequest = it.arguments[0] as BatchGetMeasurementsRequest
        val measurementsMap =
          mapOf(
            SUCCEEDED_UNION_ALL_REACH_MEASUREMENT.name to SUCCEEDED_UNION_ALL_REACH_MEASUREMENT,
            SUCCEEDED_UNION_ALL_BUT_LAST_PUBLISHER_REACH_MEASUREMENT.name to
              SUCCEEDED_UNION_ALL_BUT_LAST_PUBLISHER_REACH_MEASUREMENT
          )
        batchGetMeasurementsResponse {
          measurements +=
            batchGetMeasurementsRequest.namesList.map { name -> measurementsMap.getValue(name) }
        }
      }
      whenever(internalMeasurementsMock.batchSetMeasurementResults(any()))
        .thenThrow(StatusRuntimeException(Status.UNKNOWN))

      val request = listMetricsRequest { parent = MEASUREMENT_CONSUMERS.values.first().name }

      assertFailsWith(Exception::class) {
        withMeasurementConsumerPrincipal(MEASUREMENT_CONSUMERS.values.first().name, CONFIG) {
          runBlocking { service.listMetrics(request) }
        }
      }
    }
  }

  @Test
  fun `listMetrics throws Exception when internal batchSetMeasurementFailures throws Exception`() {
    runBlocking {
      whenever(measurementsMock.batchGetMeasurements(any()))
        .thenReturn(
          batchGetMeasurementsResponse {
            measurements +=
              PENDING_SINGLE_PUBLISHER_IMPRESSION_MEASUREMENT.copy {
                state = Measurement.State.FAILED
                failure = failure {
                  reason = Measurement.Failure.Reason.REQUISITION_REFUSED
                  message =
                    INTERNAL_FAILED_SINGLE_PUBLISHER_IMPRESSION_MEASUREMENT.details.failure.message
                }
              }
          }
        )
      whenever(internalMeasurementsMock.batchSetMeasurementFailures(any()))
        .thenThrow(StatusRuntimeException(Status.UNKNOWN))

      val request = listMetricsRequest { parent = MEASUREMENT_CONSUMERS.values.first().name }

      assertFailsWith(Exception::class) {
        withMeasurementConsumerPrincipal(MEASUREMENT_CONSUMERS.values.first().name, CONFIG) {
          runBlocking { service.listMetrics(request) }
        }
      }
    }
  }

  @Test
  fun `listMetrics throws Exception when internal batchGetMetrics throws Exception`(): Unit =
    runBlocking {
      whenever(measurementsMock.batchGetMeasurements(any())).thenAnswer {
        val batchGetMeasurementsRequest = it.arguments[0] as BatchGetMeasurementsRequest
        val measurementsMap =
          mapOf(
            SUCCEEDED_UNION_ALL_REACH_MEASUREMENT.name to SUCCEEDED_UNION_ALL_REACH_MEASUREMENT,
            SUCCEEDED_UNION_ALL_BUT_LAST_PUBLISHER_REACH_MEASUREMENT.name to
              SUCCEEDED_UNION_ALL_BUT_LAST_PUBLISHER_REACH_MEASUREMENT,
            PENDING_SINGLE_PUBLISHER_IMPRESSION_MEASUREMENT.name to
              PENDING_SINGLE_PUBLISHER_IMPRESSION_MEASUREMENT
          )
        batchGetMeasurementsResponse {
          measurements +=
            batchGetMeasurementsRequest.namesList.map { name -> measurementsMap.getValue(name) }
        }
      }
      whenever(internalMetricsMock.batchGetMetrics(any()))
        .thenThrow(StatusRuntimeException(Status.UNKNOWN))

      val request = listMetricsRequest { parent = MEASUREMENT_CONSUMERS.values.first().name }

      assertFailsWith(Exception::class) {
        withMeasurementConsumerPrincipal(MEASUREMENT_CONSUMERS.values.first().name, CONFIG) {
          runBlocking { service.listMetrics(request) }
        }
      }
    }

  @Test
  fun `listMetrics throws FAILED_PRECONDITION when the measurement public key is not valid`() =
    runBlocking {
      whenever(measurementsMock.batchGetMeasurements(any())).thenAnswer {
        val batchGetMeasurementsRequest = it.arguments[0] as BatchGetMeasurementsRequest
        val measurementsMap =
          mapOf(
            SUCCEEDED_UNION_ALL_REACH_MEASUREMENT.name to SUCCEEDED_UNION_ALL_REACH_MEASUREMENT,
            SUCCEEDED_UNION_ALL_BUT_LAST_PUBLISHER_REACH_MEASUREMENT.name to
              SUCCEEDED_UNION_ALL_BUT_LAST_PUBLISHER_REACH_MEASUREMENT.copy {
                measurementSpec =
                  signMeasurementSpec(
                    UNION_ALL_BUT_LAST_PUBLISHER_REACH_MEASUREMENT_SPEC.copy {
                      measurementPublicKey =
                        MEASUREMENT_CONSUMER_PUBLIC_KEY.copy { clearData() }.pack()
                    },
                    MEASUREMENT_CONSUMER_SIGNING_KEY_HANDLE
                  )
              },
            SUCCEEDED_SINGLE_PUBLISHER_IMPRESSION_MEASUREMENT.name to
              SUCCEEDED_SINGLE_PUBLISHER_IMPRESSION_MEASUREMENT
          )
        batchGetMeasurementsResponse {
          measurements +=
            batchGetMeasurementsRequest.namesList.map { name -> measurementsMap.getValue(name) }
        }
      }

      val request = listMetricsRequest { parent = MEASUREMENT_CONSUMERS.values.first().name }

      val exception =
        assertFailsWith<StatusRuntimeException> {
          withMeasurementConsumerPrincipal(MEASUREMENT_CONSUMERS.values.first().name, CONFIG) {
            runBlocking { service.listMetrics(request) }
          }
        }

      assertThat(exception.status.code).isEqualTo(Status.Code.FAILED_PRECONDITION)
      assertThat(exception)
        .hasMessageThat()
        .contains(SUCCEEDED_UNION_ALL_BUT_LAST_PUBLISHER_REACH_MEASUREMENT.name)
    }

  @Test
  fun `listMetrics throws Exception when the getCertificate throws Exception`() = runBlocking {
    whenever(measurementsMock.batchGetMeasurements(any())).thenAnswer {
      val batchGetMeasurementsRequest = it.arguments[0] as BatchGetMeasurementsRequest
      val measurementsMap =
        mapOf(
          SUCCEEDED_UNION_ALL_REACH_MEASUREMENT.name to SUCCEEDED_UNION_ALL_REACH_MEASUREMENT,
          SUCCEEDED_UNION_ALL_BUT_LAST_PUBLISHER_REACH_MEASUREMENT.name to
            SUCCEEDED_UNION_ALL_BUT_LAST_PUBLISHER_REACH_MEASUREMENT,
          SUCCEEDED_SINGLE_PUBLISHER_IMPRESSION_MEASUREMENT.name to
            SUCCEEDED_SINGLE_PUBLISHER_IMPRESSION_MEASUREMENT
        )
      batchGetMeasurementsResponse {
        measurements +=
          batchGetMeasurementsRequest.namesList.map { name -> measurementsMap.getValue(name) }
      }
    }
    whenever(certificatesMock.getCertificate(any()))
      .thenThrow(StatusRuntimeException(Status.INVALID_ARGUMENT))

    val request = listMetricsRequest { parent = MEASUREMENT_CONSUMERS.values.first().name }

    val exception =
      assertFailsWith(Exception::class) {
        withMeasurementConsumerPrincipal(MEASUREMENT_CONSUMERS.values.first().name, CONFIG) {
          runBlocking { service.listMetrics(request) }
        }
      }

    assertThat(exception).hasMessageThat().contains(AGGREGATOR_CERTIFICATE.name)
  }

  @Test
  fun `getMetric returns the metric with SUCCEEDED when the metric is already succeeded`() =
    runBlocking {
      whenever(internalMetricsMock.batchGetMetrics(any()))
        .thenReturn(
          internalBatchGetMetricsResponse { metrics += INTERNAL_SUCCEEDED_INCREMENTAL_REACH_METRIC }
        )

      val request = getMetricRequest { name = SUCCEEDED_INCREMENTAL_REACH_METRIC.name }

      val result =
        withMeasurementConsumerPrincipal(MEASUREMENT_CONSUMERS.values.first().name, CONFIG) {
          runBlocking { service.getMetric(request) }
        }

      // Verify proto argument of internal MetricsCoroutineImplBase::batchGetMetrics
      val batchGetInternalMetricsCaptor: KArgumentCaptor<InternalBatchGetMetricsRequest> =
        argumentCaptor()
      verifyBlocking(internalMetricsMock, times(1)) {
        batchGetMetrics(batchGetInternalMetricsCaptor.capture())
      }
      val capturedInternalGetMetricRequests = batchGetInternalMetricsCaptor.allValues
      assertThat(capturedInternalGetMetricRequests)
        .containsExactly(
          internalBatchGetMetricsRequest {
            cmmsMeasurementConsumerId =
              INTERNAL_SUCCEEDED_INCREMENTAL_REACH_METRIC.cmmsMeasurementConsumerId
            externalMetricIds += INTERNAL_SUCCEEDED_INCREMENTAL_REACH_METRIC.externalMetricId
          }
        )

      // Verify proto argument of internal MeasurementsCoroutineImplBase::batchSetMeasurementResults
      val batchSetMeasurementResultsCaptor: KArgumentCaptor<BatchSetMeasurementResultsRequest> =
        argumentCaptor()
      verifyBlocking(internalMeasurementsMock, never()) {
        batchSetMeasurementResults(batchSetMeasurementResultsCaptor.capture())
      }

      // Verify proto argument of internal
      // MeasurementsCoroutineImplBase::batchSetMeasurementFailures
      val batchSetMeasurementFailuresCaptor: KArgumentCaptor<BatchSetMeasurementFailuresRequest> =
        argumentCaptor()
      verifyBlocking(internalMeasurementsMock, never()) {
        batchSetMeasurementFailures(batchSetMeasurementFailuresCaptor.capture())
      }

      assertThat(result).isEqualTo(SUCCEEDED_INCREMENTAL_REACH_METRIC)
    }

  @Test
  fun `getMetric returns reach metric with statistics not set when measurement has no noise mechanism`() =
    runBlocking {
      whenever(internalMetricsMock.batchGetMetrics(any()))
        .thenReturn(
          internalBatchGetMetricsResponse {
            metrics +=
              INTERNAL_SUCCEEDED_INCREMENTAL_REACH_METRIC.copy {
                weightedMeasurements.clear()
                weightedMeasurements += weightedMeasurement {
                  weight = -1
                  binaryRepresentation = 2
                  measurement = INTERNAL_SUCCEEDED_UNION_ALL_BUT_LAST_PUBLISHER_REACH_MEASUREMENT
                }
                weightedMeasurements += weightedMeasurement {
                  weight = 1
                  binaryRepresentation = 3
                  measurement =
                    INTERNAL_SUCCEEDED_UNION_ALL_REACH_MEASUREMENT.copy {
                      details =
                        InternalMeasurementKt.details {
                          results +=
                            InternalMeasurementKt.result {
                              reach =
                                InternalMeasurementKt.ResultKt.reach {
                                  value = UNION_ALL_REACH_VALUE
                                  reachOnlyLiquidLegionsV2 = reachOnlyLiquidLegionsV2 {
                                    sketchParams = internalReachOnlyLiquidLegionsSketchParams {
                                      decayRate = REACH_ONLY_LLV2_DECAY_RATE
                                      maxSize = REACH_ONLY_LLV2_SKETCH_SIZE
                                    }
                                  }
                                }
                            }
                        }
                    }
                }
              }
          }
        )

      val request = getMetricRequest { name = SUCCEEDED_INCREMENTAL_REACH_METRIC.name }

      val result =
        withMeasurementConsumerPrincipal(MEASUREMENT_CONSUMERS.values.first().name, CONFIG) {
          runBlocking { service.getMetric(request) }
        }

      // Verify proto argument of internal MetricsCoroutineImplBase::batchGetMetrics
      val batchGetInternalMetricsCaptor: KArgumentCaptor<InternalBatchGetMetricsRequest> =
        argumentCaptor()
      verifyBlocking(internalMetricsMock, times(1)) {
        batchGetMetrics(batchGetInternalMetricsCaptor.capture())
      }
      val capturedInternalGetMetricRequests = batchGetInternalMetricsCaptor.allValues
      assertThat(capturedInternalGetMetricRequests)
        .containsExactly(
          internalBatchGetMetricsRequest {
            cmmsMeasurementConsumerId =
              INTERNAL_SUCCEEDED_INCREMENTAL_REACH_METRIC.cmmsMeasurementConsumerId
            externalMetricIds += INTERNAL_SUCCEEDED_INCREMENTAL_REACH_METRIC.externalMetricId
          }
        )

      // Verify proto argument of internal MeasurementsCoroutineImplBase::batchSetMeasurementResults
      val batchSetMeasurementResultsCaptor: KArgumentCaptor<BatchSetMeasurementResultsRequest> =
        argumentCaptor()
      verifyBlocking(internalMeasurementsMock, never()) {
        batchSetMeasurementResults(batchSetMeasurementResultsCaptor.capture())
      }

      // Verify proto argument of internal
      // MeasurementsCoroutineImplBase::batchSetMeasurementFailures
      val batchSetMeasurementFailuresCaptor: KArgumentCaptor<BatchSetMeasurementFailuresRequest> =
        argumentCaptor()
      verifyBlocking(internalMeasurementsMock, never()) {
        batchSetMeasurementFailures(batchSetMeasurementFailuresCaptor.capture())
      }

      assertThat(result)
        .isEqualTo(
          SUCCEEDED_INCREMENTAL_REACH_METRIC.copy {
            this.result = metricResult {
              reach = MetricResultKt.reachResult { value = INCREMENTAL_REACH_VALUE }
            }
          }
        )
    }

  @Test
  fun `getMetric returns reach metric without statistics when reach methodology is unspecified`() =
    runBlocking {
      whenever(internalMetricsMock.batchGetMetrics(any()))
        .thenReturn(
          internalBatchGetMetricsResponse {
            metrics +=
              INTERNAL_SUCCEEDED_INCREMENTAL_REACH_METRIC.copy {
                weightedMeasurements.clear()
                weightedMeasurements += weightedMeasurement {
                  weight = -1
                  binaryRepresentation = 2
                  measurement = INTERNAL_SUCCEEDED_UNION_ALL_BUT_LAST_PUBLISHER_REACH_MEASUREMENT
                }
                weightedMeasurements += weightedMeasurement {
                  weight = 1
                  binaryRepresentation = 3
                  measurement =
                    INTERNAL_SUCCEEDED_UNION_ALL_REACH_MEASUREMENT.copy {
                      details =
                        InternalMeasurementKt.details {
                          results +=
                            InternalMeasurementKt.result {
                              reach =
                                InternalMeasurementKt.ResultKt.reach {
                                  value = UNION_ALL_REACH_VALUE
                                  noiseMechanism = NoiseMechanism.DISCRETE_GAUSSIAN
                                }
                            }
                        }
                    }
                }
              }
          }
        )

      val request = getMetricRequest { name = SUCCEEDED_INCREMENTAL_REACH_METRIC.name }

      val result =
        withMeasurementConsumerPrincipal(MEASUREMENT_CONSUMERS.values.first().name, CONFIG) {
          runBlocking { service.getMetric(request) }
        }

      // Verify proto argument of internal MetricsCoroutineImplBase::batchGetMetrics
      val batchGetInternalMetricsCaptor: KArgumentCaptor<InternalBatchGetMetricsRequest> =
        argumentCaptor()
      verifyBlocking(internalMetricsMock, times(1)) {
        batchGetMetrics(batchGetInternalMetricsCaptor.capture())
      }
      val capturedInternalGetMetricRequests = batchGetInternalMetricsCaptor.allValues
      assertThat(capturedInternalGetMetricRequests)
        .containsExactly(
          internalBatchGetMetricsRequest {
            cmmsMeasurementConsumerId =
              INTERNAL_SUCCEEDED_INCREMENTAL_REACH_METRIC.cmmsMeasurementConsumerId
            externalMetricIds += INTERNAL_SUCCEEDED_INCREMENTAL_REACH_METRIC.externalMetricId
          }
        )

      // Verify proto argument of internal MeasurementsCoroutineImplBase::batchSetMeasurementResults
      val batchSetMeasurementResultsCaptor: KArgumentCaptor<BatchSetMeasurementResultsRequest> =
        argumentCaptor()
      verifyBlocking(internalMeasurementsMock, never()) {
        batchSetMeasurementResults(batchSetMeasurementResultsCaptor.capture())
      }

      // Verify proto argument of internal
      // MeasurementsCoroutineImplBase::batchSetMeasurementFailures
      val batchSetMeasurementFailuresCaptor: KArgumentCaptor<BatchSetMeasurementFailuresRequest> =
        argumentCaptor()
      verifyBlocking(internalMeasurementsMock, never()) {
        batchSetMeasurementFailures(batchSetMeasurementFailuresCaptor.capture())
      }

      assertThat(result)
        .isEqualTo(
          SUCCEEDED_INCREMENTAL_REACH_METRIC.copy {
            this.result = metricResult {
              reach = MetricResultKt.reachResult { value = INCREMENTAL_REACH_VALUE }
            }
          }
        )
    }

  @Test
  fun `getMetric returns reach metric without statistics when variance in custom methodology is unavailable`() =
    runBlocking {
      whenever(internalMetricsMock.batchGetMetrics(any()))
        .thenReturn(
          internalBatchGetMetricsResponse {
            metrics +=
              INTERNAL_SUCCEEDED_INCREMENTAL_REACH_METRIC.copy {
                weightedMeasurements.clear()
                weightedMeasurements += weightedMeasurement {
                  weight = -1
                  binaryRepresentation = 2
                  measurement = INTERNAL_SUCCEEDED_UNION_ALL_BUT_LAST_PUBLISHER_REACH_MEASUREMENT
                }
                weightedMeasurements += weightedMeasurement {
                  weight = 1
                  binaryRepresentation = 3
                  measurement =
                    INTERNAL_SUCCEEDED_UNION_ALL_REACH_MEASUREMENT.copy {
                      details =
                        InternalMeasurementKt.details {
                          results +=
                            InternalMeasurementKt.result {
                              reach =
                                InternalMeasurementKt.ResultKt.reach {
                                  value = UNION_ALL_REACH_VALUE
                                  noiseMechanism = NoiseMechanism.DISCRETE_GAUSSIAN
                                  customDirectMethodology = internalCustomDirectMethodology {
                                    variance =
                                      InternalCustomDirectMethodologyKt.variance {
                                        unavailable =
                                          InternalCustomDirectMethodologyKt.VarianceKt.unavailable {
                                            reason =
                                              InternalCustomDirectMethodology.Variance.Unavailable
                                                .Reason
                                                .UNDERIVABLE
                                          }
                                      }
                                  }
                                }
                            }
                        }
                    }
                }
              }
          }
        )

      val request = getMetricRequest { name = SUCCEEDED_INCREMENTAL_REACH_METRIC.name }

      val result =
        withMeasurementConsumerPrincipal(MEASUREMENT_CONSUMERS.values.first().name, CONFIG) {
          runBlocking { service.getMetric(request) }
        }

      assertThat(result)
        .isEqualTo(
          SUCCEEDED_INCREMENTAL_REACH_METRIC.copy {
            this.result = metricResult {
              reach = MetricResultKt.reachResult { value = INCREMENTAL_REACH_VALUE }
            }
          }
        )
    }

  @Test
  fun `getMetric throw StatusRuntimeException when variance type in custom methodology is unspecified`() =
    runBlocking {
      whenever(
          internalMetricsMock.batchGetMetrics(
            eq(
              internalBatchGetMetricsRequest {
                cmmsMeasurementConsumerId =
                  INTERNAL_PENDING_CROSS_PUBLISHER_WATCH_DURATION_METRIC.cmmsMeasurementConsumerId
                externalMetricIds +=
                  INTERNAL_PENDING_CROSS_PUBLISHER_WATCH_DURATION_METRIC.externalMetricId
              }
            )
          )
        )
        .thenReturn(
          internalBatchGetMetricsResponse {
            metrics += INTERNAL_PENDING_CROSS_PUBLISHER_WATCH_DURATION_METRIC
          }
        )

      whenever(measurementsMock.batchGetMeasurements(any())).thenAnswer {
        val batchGetMeasurementsRequest = it.arguments[0] as BatchGetMeasurementsRequest
        val measurementsMap =
          mapOf(
            PENDING_UNION_ALL_WATCH_DURATION_MEASUREMENT.name to
              PENDING_UNION_ALL_WATCH_DURATION_MEASUREMENT.copy {
                state = Measurement.State.SUCCEEDED

                results +=
                  DATA_PROVIDERS.keys.zip(WATCH_DURATION_LIST).map {
                    (dataProviderKey, watchDuration) ->
                    val dataProvider = DATA_PROVIDERS.getValue(dataProviderKey)
                    resultOutput {
                      val result =
                        MeasurementKt.result {
                          this.watchDuration =
                            MeasurementKt.ResultKt.watchDuration {
                              value = watchDuration
                              noiseMechanism = ProtocolConfig.NoiseMechanism.CONTINUOUS_LAPLACE
                              customDirectMethodology = CustomDirectMethodology.getDefaultInstance()
                            }
                        }
                      encryptedResult =
                        encryptResult(
                          signResult(result, DATA_PROVIDER_SIGNING_KEY),
                          MEASUREMENT_CONSUMER_PUBLIC_KEY
                        )
                      certificate = dataProvider.certificate
                    }
                  }
              }
          )
        batchGetMeasurementsResponse {
          measurements +=
            batchGetMeasurementsRequest.namesList.map { name -> measurementsMap.getValue(name) }
        }
      }

      val request = getMetricRequest { name = PENDING_CROSS_PUBLISHER_WATCH_DURATION_METRIC.name }

      val exception =
        assertFailsWith<StatusRuntimeException> {
          withMeasurementConsumerPrincipal(MEASUREMENT_CONSUMERS.values.first().name, CONFIG) {
            runBlocking { service.getMetric(request) }
          }
        }

      assertThat(exception.status.code).isEqualTo(Status.Code.UNKNOWN)
      assertThat(exception.message).contains("Variance in CustomDirectMethodology is not set")
    }

  @Test
  fun `getMetric throw StatusRuntimeException when unavailable variance has no reason specified`() =
    runBlocking {
      whenever(
          internalMetricsMock.batchGetMetrics(
            eq(
              internalBatchGetMetricsRequest {
                cmmsMeasurementConsumerId =
                  INTERNAL_PENDING_CROSS_PUBLISHER_WATCH_DURATION_METRIC.cmmsMeasurementConsumerId
                externalMetricIds +=
                  INTERNAL_PENDING_CROSS_PUBLISHER_WATCH_DURATION_METRIC.externalMetricId
              }
            )
          )
        )
        .thenReturn(
          internalBatchGetMetricsResponse {
            metrics += INTERNAL_PENDING_CROSS_PUBLISHER_WATCH_DURATION_METRIC
          }
        )

      whenever(measurementsMock.batchGetMeasurements(any())).thenAnswer {
        val batchGetMeasurementsRequest = it.arguments[0] as BatchGetMeasurementsRequest
        val measurementsMap =
          mapOf(
            PENDING_UNION_ALL_WATCH_DURATION_MEASUREMENT.name to
              PENDING_UNION_ALL_WATCH_DURATION_MEASUREMENT.copy {
                state = Measurement.State.SUCCEEDED

                results +=
                  DATA_PROVIDERS.keys.zip(WATCH_DURATION_LIST).map {
                    (dataProviderKey, watchDuration) ->
                    val dataProvider = DATA_PROVIDERS.getValue(dataProviderKey)
                    resultOutput {
                      val result =
                        MeasurementKt.result {
                          this.watchDuration =
                            MeasurementKt.ResultKt.watchDuration {
                              value = watchDuration
                              noiseMechanism = ProtocolConfig.NoiseMechanism.CONTINUOUS_LAPLACE
                              customDirectMethodology = customDirectMethodology {
                                variance =
                                  CustomDirectMethodologyKt.variance {
                                    unavailable =
                                      CustomDirectMethodology.Variance.Unavailable
                                        .getDefaultInstance()
                                  }
                              }
                            }
                        }
                      encryptedResult =
                        encryptResult(
                          signResult(result, DATA_PROVIDER_SIGNING_KEY),
                          MEASUREMENT_CONSUMER_PUBLIC_KEY
                        )
                      certificate = dataProvider.certificate
                    }
                  }
              }
          )
        batchGetMeasurementsResponse {
          measurements +=
            batchGetMeasurementsRequest.namesList.map { name -> measurementsMap.getValue(name) }
        }
      }

      val request = getMetricRequest { name = PENDING_CROSS_PUBLISHER_WATCH_DURATION_METRIC.name }

      val exception =
        assertFailsWith<StatusRuntimeException> {
          withMeasurementConsumerPrincipal(MEASUREMENT_CONSUMERS.values.first().name, CONFIG) {
            runBlocking { service.getMetric(request) }
          }
        }

      assertThat(exception.status.code).isEqualTo(Status.Code.UNKNOWN)
      assertThat(exception.message).contains("no reason specified")
    }

  @Test
  fun `getMetric throws StatusRuntimeException for reach when the succeeded metric contains measurement with two results`():
    Unit = runBlocking {
    whenever(internalMetricsMock.batchGetMetrics(any()))
      .thenReturn(
        internalBatchGetMetricsResponse {
          metrics +=
            INTERNAL_SUCCEEDED_INCREMENTAL_REACH_METRIC.copy {
              weightedMeasurements += weightedMeasurement {
                weight = 1
                binaryRepresentation = 3
                measurement =
                  INTERNAL_SUCCEEDED_UNION_ALL_REACH_MEASUREMENT.copy {
                    details =
                      InternalMeasurementKt.details {
                        val result =
                          InternalMeasurementKt.result {
                            reach =
                              InternalMeasurementKt.ResultKt.reach {
                                value = UNION_ALL_REACH_VALUE
                                noiseMechanism = NoiseMechanism.DISCRETE_GAUSSIAN
                                reachOnlyLiquidLegionsV2 = reachOnlyLiquidLegionsV2 {
                                  sketchParams = internalReachOnlyLiquidLegionsSketchParams {
                                    decayRate = REACH_ONLY_LLV2_DECAY_RATE
                                    maxSize = REACH_ONLY_LLV2_SKETCH_SIZE
                                  }
                                }
                              }
                          }
                        results += result
                        results += result
                      }
                  }
              }
            }
        }
      )

    val request = getMetricRequest { name = SUCCEEDED_INCREMENTAL_REACH_METRIC.name }

    val exception =
      assertFailsWith<StatusRuntimeException> {
        withMeasurementConsumerPrincipal(MEASUREMENT_CONSUMERS.values.first().name, CONFIG) {
          runBlocking { service.getMetric(request) }
        }
      }

    assertThat(exception.status.code).isEqualTo(Status.Code.FAILED_PRECONDITION)
  }

  @Test
  fun `getMetric throws StatusRuntimeException when the succeeded metric contains no measurement`():
    Unit = runBlocking {
    whenever(internalMetricsMock.batchGetMetrics(any()))
      .thenReturn(
        internalBatchGetMetricsResponse {
          metrics +=
            INTERNAL_SUCCEEDED_INCREMENTAL_REACH_METRIC.copy {
              weightedMeasurements += weightedMeasurement {
                weight = 1
                binaryRepresentation = 3
                measurement =
                  INTERNAL_SUCCEEDED_UNION_ALL_REACH_MEASUREMENT.copy {
                    details = InternalMeasurement.Details.getDefaultInstance()
                  }
              }
            }
        }
      )

    val request = getMetricRequest { name = SUCCEEDED_INCREMENTAL_REACH_METRIC.name }

    val exception =
      assertFailsWith<StatusRuntimeException> {
        withMeasurementConsumerPrincipal(MEASUREMENT_CONSUMERS.values.first().name, CONFIG) {
          runBlocking { service.getMetric(request) }
        }
      }

    assertThat(exception.status.code).isEqualTo(Status.Code.FAILED_PRECONDITION)
  }

  @Test
  fun `getMetric throws StatusRuntimeException for reach metric when custom direct methodology has frequency`():
    Unit = runBlocking {
    whenever(internalMetricsMock.batchGetMetrics(any()))
      .thenReturn(
        internalBatchGetMetricsResponse {
          metrics +=
            INTERNAL_SUCCEEDED_INCREMENTAL_REACH_METRIC.copy {
              weightedMeasurements += weightedMeasurement {
                weight = 1
                binaryRepresentation = 3
                measurement =
                  INTERNAL_SUCCEEDED_UNION_ALL_REACH_MEASUREMENT.copy {
                    details =
                      InternalMeasurementKt.details {
                        results +=
                          InternalMeasurementKt.result {
                            reach =
                              InternalMeasurementKt.ResultKt.reach {
                                value = UNION_ALL_REACH_VALUE
                                noiseMechanism = NoiseMechanism.DISCRETE_GAUSSIAN
                                customDirectMethodology = internalCustomDirectMethodology {
                                  variance =
                                    InternalCustomDirectMethodologyKt.variance {
                                      frequency =
                                        InternalCustomDirectMethodology.Variance.FrequencyVariances
                                          .getDefaultInstance()
                                    }
                                }
                              }
                          }
                      }
                  }
              }
            }
        }
      )

    val request = getMetricRequest { name = SUCCEEDED_INCREMENTAL_REACH_METRIC.name }

    val exception =
      assertFailsWith<StatusRuntimeException> {
        withMeasurementConsumerPrincipal(MEASUREMENT_CONSUMERS.values.first().name, CONFIG) {
          runBlocking { service.getMetric(request) }
        }
      }

    assertThat(exception.status.code).isEqualTo(Status.Code.FAILED_PRECONDITION)
  }

  @Test
  fun `getMetric calls batchSetMeasurementResults when request number is more than the limit`() =
    runBlocking {
      val weightedMeasurements =
        (0..BATCH_SET_MEASUREMENT_RESULTS_LIMIT).map { id ->
          weightedMeasurement {
            weight = 1
            binaryRepresentation = 1
            measurement =
              INTERNAL_PENDING_UNION_ALL_REACH_MEASUREMENT.copy {
                cmmsCreateMeasurementRequestId = "UNION_ALL_REACH_MEASUREMENT$id"
                cmmsMeasurementId = externalIdToApiId(100L + id.toLong())
              }
          }
        }
      val measurementsMap: Map<String, Measurement> =
        weightedMeasurements.associate { weightedMeasurement ->
          val measurementName =
            MeasurementKey(
                MEASUREMENT_CONSUMERS.keys.first().measurementConsumerId,
                weightedMeasurement.measurement.cmmsMeasurementId
              )
              .toName()

          measurementName to SUCCEEDED_UNION_ALL_REACH_MEASUREMENT.copy { name = measurementName }
        }

      whenever(internalMetricsMock.batchGetMetrics(any()))
        .thenReturn(
          internalBatchGetMetricsResponse {
            metrics +=
              INTERNAL_PENDING_INCREMENTAL_REACH_METRIC.copy {
                this.weightedMeasurements.clear()
                this.weightedMeasurements += weightedMeasurements
              }
          }
        )
      whenever(measurementsMock.batchGetMeasurements(any())).thenAnswer {
        val batchGetMeasurementsRequest = it.arguments[0] as BatchGetMeasurementsRequest
        batchGetMeasurementsResponse {
          measurements +=
            batchGetMeasurementsRequest.namesList.map { name -> measurementsMap.getValue(name) }
        }
      }

      val request = getMetricRequest { name = PENDING_INCREMENTAL_REACH_METRIC.name }

      withMeasurementConsumerPrincipal(MEASUREMENT_CONSUMERS.values.first().name, CONFIG) {
        runBlocking { service.getMetric(request) }
      }

      // Verify proto argument of cmms MeasurementsCoroutineImplBase::batchGetMeasurements
      val batchGetMeasurementsCaptor: KArgumentCaptor<BatchGetMeasurementsRequest> =
        argumentCaptor()
      verifyBlocking(
        measurementsMock,
        times(
          ceil(
              (1 + BATCH_SET_MEASUREMENT_RESULTS_LIMIT).toDouble() /
                BATCH_KINGDOM_MEASUREMENTS_LIMIT
            )
            .toInt()
        )
      ) {
        batchGetMeasurements(batchGetMeasurementsCaptor.capture())
      }

      // Verify proto argument of internal MeasurementsCoroutineImplBase::batchSetMeasurementResults
      val batchSetMeasurementResultsCaptor: KArgumentCaptor<BatchSetMeasurementResultsRequest> =
        argumentCaptor()
      verifyBlocking(internalMeasurementsMock, times(2)) {
        batchSetMeasurementResults(batchSetMeasurementResultsCaptor.capture())
      }
    }

  @Test
  fun `getMetric calls batchSetMeasurementFailures when request number is more than the limit`() =
    runBlocking {
      val weightedMeasurements =
        (0..BATCH_SET_MEASUREMENT_FAILURES_LIMIT).map { id ->
          weightedMeasurement {
            weight = 1
            binaryRepresentation = 1
            measurement =
              INTERNAL_PENDING_UNION_ALL_REACH_MEASUREMENT.copy {
                cmmsCreateMeasurementRequestId = "UNION_ALL_REACH_MEASUREMENT$id"
                cmmsMeasurementId = externalIdToApiId(100L + id.toLong())
              }
          }
        }
      val measurementsMap: Map<String, Measurement> =
        weightedMeasurements.associate { weightedMeasurement ->
          val measurementName =
            MeasurementKey(
                MEASUREMENT_CONSUMERS.keys.first().measurementConsumerId,
                weightedMeasurement.measurement.cmmsMeasurementId
              )
              .toName()

          measurementName to
            PENDING_UNION_ALL_REACH_MEASUREMENT.copy {
              name = measurementName
              state = Measurement.State.FAILED
              failure = failure {
                reason = Measurement.Failure.Reason.REQUISITION_REFUSED
                message = "failed"
              }
            }
        }

      whenever(internalMetricsMock.batchGetMetrics(any()))
        .thenReturn(
          internalBatchGetMetricsResponse {
            metrics +=
              INTERNAL_PENDING_INCREMENTAL_REACH_METRIC.copy {
                this.weightedMeasurements.clear()
                this.weightedMeasurements += weightedMeasurements
              }
          }
        )
      whenever(measurementsMock.batchGetMeasurements(any())).thenAnswer {
        val batchGetMeasurementsRequest = it.arguments[0] as BatchGetMeasurementsRequest
        batchGetMeasurementsResponse {
          measurements +=
            batchGetMeasurementsRequest.namesList.map { name -> measurementsMap.getValue(name) }
        }
      }

      val request = getMetricRequest { name = PENDING_INCREMENTAL_REACH_METRIC.name }

      withMeasurementConsumerPrincipal(MEASUREMENT_CONSUMERS.values.first().name, CONFIG) {
        runBlocking { service.getMetric(request) }
      }

      // Verify proto argument of cmms MeasurementsCoroutineImplBase::batchGetMeasurements
      val batchGetMeasurementsCaptor: KArgumentCaptor<BatchGetMeasurementsRequest> =
        argumentCaptor()
      verifyBlocking(
        measurementsMock,
        times(
          ceil(
              (1 + BATCH_SET_MEASUREMENT_FAILURES_LIMIT).toDouble() /
                BATCH_KINGDOM_MEASUREMENTS_LIMIT
            )
            .toInt()
        )
      ) {
        batchGetMeasurements(batchGetMeasurementsCaptor.capture())
      }

      // Verify proto argument of internal
      // MeasurementsCoroutineImplBase::batchSetMeasurementFailures
      val batchSetMeasurementFailuresCaptor: KArgumentCaptor<BatchSetMeasurementFailuresRequest> =
        argumentCaptor()
      verifyBlocking(internalMeasurementsMock, times(2)) {
        batchSetMeasurementFailures(batchSetMeasurementFailuresCaptor.capture())
      }
    }

  @Test
  fun `getMetric returns the metric with FAILED when the metric is already failed`() = runBlocking {
    whenever(internalMetricsMock.batchGetMetrics(any()))
      .thenReturn(
        internalBatchGetMetricsResponse {
          metrics += INTERNAL_FAILED_SINGLE_PUBLISHER_IMPRESSION_METRIC
        }
      )

    val request = getMetricRequest { name = FAILED_SINGLE_PUBLISHER_IMPRESSION_METRIC.name }

    val result =
      withMeasurementConsumerPrincipal(MEASUREMENT_CONSUMERS.values.first().name, CONFIG) {
        runBlocking { service.getMetric(request) }
      }

    // Verify proto argument of internal MetricsCoroutineImplBase::batchGetMetrics
    val batchGetInternalMetricsCaptor: KArgumentCaptor<InternalBatchGetMetricsRequest> =
      argumentCaptor()
    verifyBlocking(internalMetricsMock, times(1)) {
      batchGetMetrics(batchGetInternalMetricsCaptor.capture())
    }
    val capturedInternalGetMetricRequests = batchGetInternalMetricsCaptor.allValues
    assertThat(capturedInternalGetMetricRequests)
      .containsExactly(
        internalBatchGetMetricsRequest {
          cmmsMeasurementConsumerId =
            INTERNAL_FAILED_SINGLE_PUBLISHER_IMPRESSION_METRIC.cmmsMeasurementConsumerId
          externalMetricIds += INTERNAL_FAILED_SINGLE_PUBLISHER_IMPRESSION_METRIC.externalMetricId
        }
      )

    // Verify proto argument of internal MeasurementsCoroutineImplBase::batchSetMeasurementResults
    val batchSetMeasurementResultsCaptor: KArgumentCaptor<BatchSetMeasurementResultsRequest> =
      argumentCaptor()
    verifyBlocking(internalMeasurementsMock, never()) {
      batchSetMeasurementResults(batchSetMeasurementResultsCaptor.capture())
    }

    // Verify proto argument of internal
    // MeasurementsCoroutineImplBase::batchSetMeasurementFailures
    val batchSetMeasurementFailuresCaptor: KArgumentCaptor<BatchSetMeasurementFailuresRequest> =
      argumentCaptor()
    verifyBlocking(internalMeasurementsMock, never()) {
      batchSetMeasurementFailures(batchSetMeasurementFailuresCaptor.capture())
    }

    assertThat(result).isEqualTo(FAILED_SINGLE_PUBLISHER_IMPRESSION_METRIC)
  }

  @Test
  fun `getMetric returns the metric with RUNNING when measurements are pending`() = runBlocking {
    whenever(internalMetricsMock.batchGetMetrics(any()))
      .thenReturn(
        internalBatchGetMetricsResponse { metrics += INTERNAL_PENDING_INCREMENTAL_REACH_METRIC },
      )

    val request = getMetricRequest { name = PENDING_INCREMENTAL_REACH_METRIC.name }

    val result =
      withMeasurementConsumerPrincipal(MEASUREMENT_CONSUMERS.values.first().name, CONFIG) {
        runBlocking { service.getMetric(request) }
      }

    // Verify proto argument of internal MetricsCoroutineImplBase::batchGetMetrics
    val batchGetInternalMetricsCaptor: KArgumentCaptor<InternalBatchGetMetricsRequest> =
      argumentCaptor()
    verifyBlocking(internalMetricsMock, times(1)) {
      batchGetMetrics(batchGetInternalMetricsCaptor.capture())
    }
    val capturedInternalGetMetricRequests = batchGetInternalMetricsCaptor.allValues
    assertThat(capturedInternalGetMetricRequests)
      .containsExactly(
        internalBatchGetMetricsRequest {
          cmmsMeasurementConsumerId =
            INTERNAL_PENDING_INCREMENTAL_REACH_METRIC.cmmsMeasurementConsumerId
          externalMetricIds += INTERNAL_PENDING_INCREMENTAL_REACH_METRIC.externalMetricId
        }
      )

    // Verify proto argument of internal MeasurementsCoroutineImplBase::batchSetMeasurementResults
    val batchSetMeasurementResultsCaptor: KArgumentCaptor<BatchSetMeasurementResultsRequest> =
      argumentCaptor()
    verifyBlocking(internalMeasurementsMock, never()) {
      batchSetMeasurementResults(batchSetMeasurementResultsCaptor.capture())
    }

    // Verify proto argument of internal
    // MeasurementsCoroutineImplBase::batchSetMeasurementFailures
    val batchSetMeasurementFailuresCaptor: KArgumentCaptor<BatchSetMeasurementFailuresRequest> =
      argumentCaptor()
    verifyBlocking(internalMeasurementsMock, never()) {
      batchSetMeasurementFailures(batchSetMeasurementFailuresCaptor.capture())
    }

    assertThat(result).isEqualTo(PENDING_INCREMENTAL_REACH_METRIC)
  }

  @Test
  fun `getMetric returns frequency histogram metric with SUCCEEDED when measurements are updated to SUCCEEDED`() =
    runBlocking {
      whenever(
          internalMetricsMock.batchGetMetrics(
            eq(
              internalBatchGetMetricsRequest {
                cmmsMeasurementConsumerId =
                  INTERNAL_PENDING_SINGLE_PUBLISHER_REACH_FREQUENCY_METRIC.cmmsMeasurementConsumerId
                externalMetricIds +=
                  INTERNAL_PENDING_SINGLE_PUBLISHER_REACH_FREQUENCY_METRIC.externalMetricId
              }
            )
          )
        )
        .thenReturn(
          internalBatchGetMetricsResponse {
            metrics += INTERNAL_PENDING_SINGLE_PUBLISHER_REACH_FREQUENCY_METRIC
          },
          internalBatchGetMetricsResponse {
            metrics += INTERNAL_SUCCEEDED_SINGLE_PUBLISHER_REACH_FREQUENCY_METRIC
          },
        )

      whenever(measurementsMock.batchGetMeasurements(any())).thenAnswer {
        val batchGetMeasurementsRequest = it.arguments[0] as BatchGetMeasurementsRequest
        val measurementsMap =
          mapOf(
            PENDING_SINGLE_PUBLISHER_REACH_FREQUENCY_MEASUREMENT.name to
              SUCCEEDED_SINGLE_PUBLISHER_REACH_FREQUENCY_MEASUREMENT
          )
        batchGetMeasurementsResponse {
          measurements +=
            batchGetMeasurementsRequest.namesList.map { name -> measurementsMap.getValue(name) }
        }
      }

      whenever(internalMeasurementsMock.batchSetMeasurementResults(any()))
        .thenReturn(
          batchSetCmmsMeasurementResultsResponse {
            measurements += INTERNAL_SUCCEEDED_SINGLE_PUBLISHER_REACH_FREQUENCY_MEASUREMENT
          }
        )

      val request = getMetricRequest { name = PENDING_SINGLE_PUBLISHER_REACH_FREQUENCY_METRIC.name }

      val result =
        withMeasurementConsumerPrincipal(MEASUREMENT_CONSUMERS.values.first().name, CONFIG) {
          runBlocking { service.getMetric(request) }
        }

      // Verify proto argument of internal MeasurementsCoroutineImplBase::batchSetMeasurementResults
      val batchSetMeasurementResultsCaptor: KArgumentCaptor<BatchSetMeasurementResultsRequest> =
        argumentCaptor()
      verifyBlocking(internalMeasurementsMock, times(1)) {
        batchSetMeasurementResults(batchSetMeasurementResultsCaptor.capture())
      }
      assertThat(batchSetMeasurementResultsCaptor.allValues)
        .containsExactly(
          batchSetMeasurementResultsRequest {
            cmmsMeasurementConsumerId =
              INTERNAL_SUCCEEDED_SINGLE_PUBLISHER_REACH_FREQUENCY_MEASUREMENT
                .cmmsMeasurementConsumerId
            measurementResults += measurementResult {
              cmmsMeasurementId =
                INTERNAL_SUCCEEDED_SINGLE_PUBLISHER_REACH_FREQUENCY_MEASUREMENT.cmmsMeasurementId
              this.results +=
                INTERNAL_SUCCEEDED_SINGLE_PUBLISHER_REACH_FREQUENCY_MEASUREMENT.details.resultsList
            }
          }
        )

      // Verify proto argument of internal
      // MeasurementsCoroutineImplBase::batchSetMeasurementFailures
      val batchSetMeasurementFailuresCaptor: KArgumentCaptor<BatchSetMeasurementFailuresRequest> =
        argumentCaptor()
      verifyBlocking(internalMeasurementsMock, never()) {
        batchSetMeasurementFailures(batchSetMeasurementFailuresCaptor.capture())
      }

      assertThat(result).isEqualTo(SUCCEEDED_SINGLE_PUBLISHER_REACH_FREQUENCY_METRIC)
    }

  @Test
  fun `getMetric returns reach frequency metric with statistics not set when reach lacks info for variance`() =
    runBlocking {
      whenever(internalMetricsMock.batchGetMetrics(any()))
        .thenReturn(
          internalBatchGetMetricsResponse {
            metrics +=
              INTERNAL_SUCCEEDED_SINGLE_PUBLISHER_REACH_FREQUENCY_METRIC.copy {
                weightedMeasurements.clear()
                weightedMeasurements += weightedMeasurement {
                  weight = 1
                  binaryRepresentation = 1
                  measurement =
                    INTERNAL_SUCCEEDED_SINGLE_PUBLISHER_REACH_FREQUENCY_MEASUREMENT.copy {
                      details =
                        InternalMeasurementKt.details {
                          results +=
                            InternalMeasurementKt.result {
                              reach =
                                InternalMeasurementKt.ResultKt.reach {
                                  value = REACH_FREQUENCY_REACH_VALUE
                                }
                              frequency =
                                InternalMeasurementKt.ResultKt.frequency {
                                  relativeFrequencyDistribution.putAll(
                                    REACH_FREQUENCY_FREQUENCY_VALUE
                                  )
                                  noiseMechanism = NoiseMechanism.CONTINUOUS_LAPLACE
                                  liquidLegionsDistribution = internalLiquidLegionsDistribution {
                                    decayRate = LL_DISTRIBUTION_DECAY_RATE
                                    maxSize = LL_DISTRIBUTION_SKETCH_SIZE
                                  }
                                }
                            }
                        }
                    }
                }
              }
          }
        )

      val request = getMetricRequest {
        name = SUCCEEDED_SINGLE_PUBLISHER_REACH_FREQUENCY_METRIC.name
      }

      val result =
        withMeasurementConsumerPrincipal(MEASUREMENT_CONSUMERS.values.first().name, CONFIG) {
          runBlocking { service.getMetric(request) }
        }

      assertThat(result)
        .isEqualTo(
          SUCCEEDED_SINGLE_PUBLISHER_REACH_FREQUENCY_METRIC.copy {
            this.result =
              this.result.copy {
                reachAndFrequency =
                  MetricResultKt.reachAndFrequencyResult {
                    reach = MetricResultKt.reachResult { value = REACH_FREQUENCY_REACH_VALUE }
                    frequencyHistogram =
                      MetricResultKt.histogramResult {
                        bins +=
                          (1..REACH_FREQUENCY_MAXIMUM_FREQUENCY).map { frequency ->
                            MetricResultKt.HistogramResultKt.bin {
                              label = frequency.toString()
                              binResult =
                                MetricResultKt.HistogramResultKt.binResult {
                                  value =
                                    REACH_FREQUENCY_REACH_VALUE *
                                      REACH_FREQUENCY_FREQUENCY_VALUE.getOrDefault(
                                        frequency.toLong(),
                                        0.0
                                      )
                                }
                            }
                          }
                      }
                  }
              }
          }
        )
    }

  @Test
  fun `getMetric returns reach frequency metric with statistics not set when frequency noise mechanism is unspecified`() =
    runBlocking {
      whenever(internalMetricsMock.batchGetMetrics(any()))
        .thenReturn(
          internalBatchGetMetricsResponse {
            metrics +=
              INTERNAL_SUCCEEDED_SINGLE_PUBLISHER_REACH_FREQUENCY_METRIC.copy {
                weightedMeasurements.clear()
                weightedMeasurements += weightedMeasurement {
                  weight = 1
                  binaryRepresentation = 1
                  measurement =
                    INTERNAL_SUCCEEDED_SINGLE_PUBLISHER_REACH_FREQUENCY_MEASUREMENT.copy {
                      details =
                        InternalMeasurementKt.details {
                          results +=
                            InternalMeasurementKt.result {
                              reach =
                                InternalMeasurementKt.ResultKt.reach {
                                  value = REACH_FREQUENCY_REACH_VALUE
                                  noiseMechanism = NoiseMechanism.CONTINUOUS_LAPLACE
                                  deterministicCountDistinct =
                                    InternalDeterministicCountDistinct.getDefaultInstance()
                                }
                              frequency =
                                InternalMeasurementKt.ResultKt.frequency {
                                  relativeFrequencyDistribution.putAll(
                                    REACH_FREQUENCY_FREQUENCY_VALUE
                                  )
                                  liquidLegionsDistribution = internalLiquidLegionsDistribution {
                                    decayRate = LL_DISTRIBUTION_DECAY_RATE
                                    maxSize = LL_DISTRIBUTION_SKETCH_SIZE
                                  }
                                }
                            }
                        }
                    }
                }
              }
          }
        )

      val request = getMetricRequest {
        name = SUCCEEDED_SINGLE_PUBLISHER_REACH_FREQUENCY_METRIC.name
      }

      val result =
        withMeasurementConsumerPrincipal(MEASUREMENT_CONSUMERS.values.first().name, CONFIG) {
          runBlocking { service.getMetric(request) }
        }

      assertThat(result)
        .isEqualTo(
          SUCCEEDED_SINGLE_PUBLISHER_REACH_FREQUENCY_METRIC.copy {
            this.result =
              this.result.copy {
                reachAndFrequency =
                  MetricResultKt.reachAndFrequencyResult {
                    reach =
                      MetricResultKt.reachResult {
                        value = REACH_FREQUENCY_REACH_VALUE
                        univariateStatistics = univariateStatistics {
                          standardDeviation = sqrt(VARIANCE_VALUE)
                        }
                      }
                    frequencyHistogram =
                      MetricResultKt.histogramResult {
                        bins +=
                          (1..REACH_FREQUENCY_MAXIMUM_FREQUENCY).map { frequency ->
                            MetricResultKt.HistogramResultKt.bin {
                              label = frequency.toString()
                              binResult =
                                MetricResultKt.HistogramResultKt.binResult {
                                  value =
                                    REACH_FREQUENCY_REACH_VALUE *
                                      REACH_FREQUENCY_FREQUENCY_VALUE.getOrDefault(
                                        frequency.toLong(),
                                        0.0
                                      )
                                }
                            }
                          }
                      }
                  }
              }
          }
        )
    }

  @Test
  fun `getMetric returns reach frequency metric without statistics when frequency methodology is unspecified`() =
    runBlocking {
      whenever(internalMetricsMock.batchGetMetrics(any()))
        .thenReturn(
          internalBatchGetMetricsResponse {
            metrics +=
              INTERNAL_SUCCEEDED_SINGLE_PUBLISHER_REACH_FREQUENCY_METRIC.copy {
                weightedMeasurements.clear()
                weightedMeasurements += weightedMeasurement {
                  weight = 1
                  binaryRepresentation = 1
                  measurement =
                    INTERNAL_SUCCEEDED_SINGLE_PUBLISHER_REACH_FREQUENCY_MEASUREMENT.copy {
                      details =
                        InternalMeasurementKt.details {
                          results +=
                            InternalMeasurementKt.result {
                              reach =
                                InternalMeasurementKt.ResultKt.reach {
                                  value = REACH_FREQUENCY_REACH_VALUE
                                  noiseMechanism = NoiseMechanism.CONTINUOUS_LAPLACE
                                  deterministicCountDistinct =
                                    InternalDeterministicCountDistinct.getDefaultInstance()
                                }
                              frequency =
                                InternalMeasurementKt.ResultKt.frequency {
                                  relativeFrequencyDistribution.putAll(
                                    REACH_FREQUENCY_FREQUENCY_VALUE
                                  )
                                  noiseMechanism = NoiseMechanism.CONTINUOUS_LAPLACE
                                }
                            }
                        }
                    }
                }
              }
          }
        )

      val request = getMetricRequest {
        name = SUCCEEDED_SINGLE_PUBLISHER_REACH_FREQUENCY_METRIC.name
      }

      val result =
        withMeasurementConsumerPrincipal(MEASUREMENT_CONSUMERS.values.first().name, CONFIG) {
          runBlocking { service.getMetric(request) }
        }

      assertThat(result)
        .isEqualTo(
          SUCCEEDED_SINGLE_PUBLISHER_REACH_FREQUENCY_METRIC.copy {
            this.result =
              this.result.copy {
                reachAndFrequency =
                  MetricResultKt.reachAndFrequencyResult {
                    reach =
                      MetricResultKt.reachResult {
                        value = REACH_FREQUENCY_REACH_VALUE
                        univariateStatistics = univariateStatistics {
                          standardDeviation = sqrt(VARIANCE_VALUE)
                        }
                      }
                    frequencyHistogram =
                      MetricResultKt.histogramResult {
                        bins +=
                          (1..REACH_FREQUENCY_MAXIMUM_FREQUENCY).map { frequency ->
                            MetricResultKt.HistogramResultKt.bin {
                              label = frequency.toString()
                              binResult =
                                MetricResultKt.HistogramResultKt.binResult {
                                  value =
                                    REACH_FREQUENCY_REACH_VALUE *
                                      REACH_FREQUENCY_FREQUENCY_VALUE.getOrDefault(
                                        frequency.toLong(),
                                        0.0
                                      )
                                }
                            }
                          }
                      }
                  }
              }
          }
        )
    }

  @Test
  fun `getMetric returns reach frequency metric without statistics when variance in custom methodology is unavailable`() =
    runBlocking {
      whenever(internalMetricsMock.batchGetMetrics(any()))
        .thenReturn(
          internalBatchGetMetricsResponse {
            metrics +=
              INTERNAL_SUCCEEDED_SINGLE_PUBLISHER_REACH_FREQUENCY_METRIC.copy {
                weightedMeasurements.clear()
                weightedMeasurements += weightedMeasurement {
                  weight = 1
                  binaryRepresentation = 1
                  measurement =
                    INTERNAL_SUCCEEDED_SINGLE_PUBLISHER_REACH_FREQUENCY_MEASUREMENT.copy {
                      details =
                        InternalMeasurementKt.details {
                          results +=
                            InternalMeasurementKt.result {
                              reach =
                                InternalMeasurementKt.ResultKt.reach {
                                  value = REACH_FREQUENCY_REACH_VALUE
                                  noiseMechanism = NoiseMechanism.CONTINUOUS_LAPLACE
                                  deterministicCountDistinct =
                                    InternalDeterministicCountDistinct.getDefaultInstance()
                                }
                              frequency =
                                InternalMeasurementKt.ResultKt.frequency {
                                  relativeFrequencyDistribution.putAll(
                                    REACH_FREQUENCY_FREQUENCY_VALUE
                                  )
                                  noiseMechanism = NoiseMechanism.CONTINUOUS_LAPLACE
                                  customDirectMethodology = internalCustomDirectMethodology {
                                    variance =
                                      InternalCustomDirectMethodologyKt.variance {
                                        unavailable =
                                          InternalCustomDirectMethodologyKt.VarianceKt.unavailable {
                                            reason =
                                              InternalCustomDirectMethodology.Variance.Unavailable
                                                .Reason
                                                .UNDERIVABLE
                                          }
                                      }
                                  }
                                }
                            }
                        }
                    }
                }
              }
          }
        )

      val request = getMetricRequest {
        name = SUCCEEDED_SINGLE_PUBLISHER_REACH_FREQUENCY_METRIC.name
      }

      val result =
        withMeasurementConsumerPrincipal(MEASUREMENT_CONSUMERS.values.first().name, CONFIG) {
          runBlocking { service.getMetric(request) }
        }

      assertThat(result)
        .isEqualTo(
          SUCCEEDED_SINGLE_PUBLISHER_REACH_FREQUENCY_METRIC.copy {
            this.result =
              this.result.copy {
                reachAndFrequency =
                  MetricResultKt.reachAndFrequencyResult {
                    reach =
                      MetricResultKt.reachResult {
                        value = REACH_FREQUENCY_REACH_VALUE
                        univariateStatistics = univariateStatistics {
                          standardDeviation = sqrt(VARIANCE_VALUE)
                        }
                      }
                    frequencyHistogram =
                      MetricResultKt.histogramResult {
                        bins +=
                          (1..REACH_FREQUENCY_MAXIMUM_FREQUENCY).map { frequency ->
                            MetricResultKt.HistogramResultKt.bin {
                              label = frequency.toString()
                              binResult =
                                MetricResultKt.HistogramResultKt.binResult {
                                  value =
                                    REACH_FREQUENCY_REACH_VALUE *
                                      REACH_FREQUENCY_FREQUENCY_VALUE.getOrDefault(
                                        frequency.toLong(),
                                        0.0
                                      )
                                }
                            }
                          }
                      }
                  }
              }
          }
        )
    }

  @Test
  fun `getMetric throws StatusRuntimeException when the succeeded metric contains measurement with two reach frequency results`():
    Unit = runBlocking {
    whenever(internalMetricsMock.batchGetMetrics(any()))
      .thenReturn(
        internalBatchGetMetricsResponse {
          metrics +=
            INTERNAL_SUCCEEDED_SINGLE_PUBLISHER_REACH_FREQUENCY_METRIC.copy {
              weightedMeasurements += weightedMeasurement {
                weight = 1
                binaryRepresentation = 1
                measurement =
                  INTERNAL_SUCCEEDED_SINGLE_PUBLISHER_REACH_FREQUENCY_MEASUREMENT.copy {
                    details =
                      InternalMeasurementKt.details {
                        val result =
                          InternalMeasurementKt.result {
                            reach =
                              InternalMeasurementKt.ResultKt.reach {
                                value = REACH_FREQUENCY_REACH_VALUE
                                noiseMechanism = NoiseMechanism.CONTINUOUS_LAPLACE
                                deterministicCountDistinct =
                                  InternalDeterministicCountDistinct.getDefaultInstance()
                              }
                            frequency =
                              InternalMeasurementKt.ResultKt.frequency {
                                relativeFrequencyDistribution.putAll(
                                  REACH_FREQUENCY_FREQUENCY_VALUE
                                )
                                noiseMechanism = NoiseMechanism.CONTINUOUS_LAPLACE
                                liquidLegionsDistribution = internalLiquidLegionsDistribution {
                                  decayRate = LL_DISTRIBUTION_DECAY_RATE
                                  maxSize = LL_DISTRIBUTION_SKETCH_SIZE
                                }
                              }
                          }
                        results += result
                        results += result
                      }
                  }
              }
            }
        }
      )

    val request = getMetricRequest { name = SUCCEEDED_SINGLE_PUBLISHER_REACH_FREQUENCY_METRIC.name }

    val exception =
      assertFailsWith<StatusRuntimeException> {
        withMeasurementConsumerPrincipal(MEASUREMENT_CONSUMERS.values.first().name, CONFIG) {
          runBlocking { service.getMetric(request) }
        }
      }
    assertThat(exception.status.code).isEqualTo(Status.Code.FAILED_PRECONDITION)
  }

  @Test
  fun `getMetric throws StatusRuntimeException for reach frueqency metric when custom direct methodology has scalar`():
    Unit = runBlocking {
    whenever(internalMetricsMock.batchGetMetrics(any()))
      .thenReturn(
        internalBatchGetMetricsResponse {
          metrics +=
            INTERNAL_SUCCEEDED_SINGLE_PUBLISHER_REACH_FREQUENCY_METRIC.copy {
              weightedMeasurements += weightedMeasurement {
                weight = 1
                binaryRepresentation = 3
                measurement =
                  INTERNAL_SUCCEEDED_UNION_ALL_REACH_MEASUREMENT.copy {
                    details =
                      InternalMeasurementKt.details {
                        results +=
                          InternalMeasurementKt.result {
                            reach =
                              InternalMeasurementKt.ResultKt.reach {
                                value = UNION_ALL_REACH_VALUE
                                noiseMechanism = NoiseMechanism.DISCRETE_GAUSSIAN
                                customDirectMethodology = internalCustomDirectMethodology {
                                  variance =
                                    InternalCustomDirectMethodologyKt.variance { scalar = 10.0 }
                                }
                              }
                          }
                      }
                  }
              }
            }
        }
      )

    val request = getMetricRequest { name = SUCCEEDED_SINGLE_PUBLISHER_REACH_FREQUENCY_METRIC.name }

    val exception =
      assertFailsWith<StatusRuntimeException> {
        withMeasurementConsumerPrincipal(MEASUREMENT_CONSUMERS.values.first().name, CONFIG) {
          runBlocking { service.getMetric(request) }
        }
      }

    assertThat(exception.status.code).isEqualTo(Status.Code.FAILED_PRECONDITION)
  }

  @Test
  fun `getMetric returns duration metric with SUCCEEDED when measurements are updated to SUCCEEDED`() =
    runBlocking {
      whenever(
          internalMetricsMock.batchGetMetrics(
            eq(
              internalBatchGetMetricsRequest {
                cmmsMeasurementConsumerId =
                  INTERNAL_PENDING_CROSS_PUBLISHER_WATCH_DURATION_METRIC.cmmsMeasurementConsumerId
                externalMetricIds +=
                  INTERNAL_PENDING_CROSS_PUBLISHER_WATCH_DURATION_METRIC.externalMetricId
              }
            )
          )
        )
        .thenReturn(
          internalBatchGetMetricsResponse {
            metrics += INTERNAL_PENDING_CROSS_PUBLISHER_WATCH_DURATION_METRIC
          },
          internalBatchGetMetricsResponse {
            metrics += INTERNAL_SUCCEEDED_CROSS_PUBLISHER_WATCH_DURATION_METRIC
          },
        )

      whenever(measurementsMock.batchGetMeasurements(any())).thenAnswer {
        val batchGetMeasurementsRequest = it.arguments[0] as BatchGetMeasurementsRequest
        val measurementsMap =
          mapOf(
            PENDING_UNION_ALL_WATCH_DURATION_MEASUREMENT.name to
              SUCCEEDED_UNION_ALL_WATCH_DURATION_MEASUREMENT
          )
        batchGetMeasurementsResponse {
          measurements +=
            batchGetMeasurementsRequest.namesList.map { name -> measurementsMap.getValue(name) }
        }
      }
      whenever(internalMeasurementsMock.batchSetMeasurementResults(any()))
        .thenReturn(
          batchSetCmmsMeasurementResultsResponse {
            measurements += INTERNAL_SUCCEEDED_UNION_ALL_WATCH_DURATION_MEASUREMENT
          }
        )

      val request = getMetricRequest { name = PENDING_CROSS_PUBLISHER_WATCH_DURATION_METRIC.name }

      val result =
        withMeasurementConsumerPrincipal(MEASUREMENT_CONSUMERS.values.first().name, CONFIG) {
          runBlocking { service.getMetric(request) }
        }

      // Verify proto argument of internal MeasurementsCoroutineImplBase::batchSetMeasurementResults
      val batchSetMeasurementResultsCaptor: KArgumentCaptor<BatchSetMeasurementResultsRequest> =
        argumentCaptor()
      verifyBlocking(internalMeasurementsMock, times(1)) {
        batchSetMeasurementResults(batchSetMeasurementResultsCaptor.capture())
      }
      assertThat(batchSetMeasurementResultsCaptor.allValues)
        .containsExactly(
          batchSetMeasurementResultsRequest {
            cmmsMeasurementConsumerId =
              INTERNAL_SUCCEEDED_UNION_ALL_WATCH_DURATION_MEASUREMENT.cmmsMeasurementConsumerId
            measurementResults += measurementResult {
              cmmsMeasurementId =
                INTERNAL_SUCCEEDED_UNION_ALL_WATCH_DURATION_MEASUREMENT.cmmsMeasurementId
              this.results +=
                INTERNAL_SUCCEEDED_UNION_ALL_WATCH_DURATION_MEASUREMENT.details.resultsList
            }
          }
        )

      // Verify proto argument of internal
      // MeasurementsCoroutineImplBase::batchSetMeasurementFailures
      val batchSetMeasurementFailuresCaptor: KArgumentCaptor<BatchSetMeasurementFailuresRequest> =
        argumentCaptor()
      verifyBlocking(internalMeasurementsMock, never()) {
        batchSetMeasurementFailures(batchSetMeasurementFailuresCaptor.capture())
      }

      assertThat(result).isEqualTo(SUCCEEDED_CROSS_PUBLISHER_WATCH_DURATION_METRIC)
    }

  @Test
  fun `getMetric returns impression metric with SUCCEEDED when measurements are updated to SUCCEEDED`() =
    runBlocking {
      whenever(
          internalMetricsMock.batchGetMetrics(
            eq(
              internalBatchGetMetricsRequest {
                cmmsMeasurementConsumerId =
                  INTERNAL_PENDING_SINGLE_PUBLISHER_IMPRESSION_METRIC.cmmsMeasurementConsumerId
                externalMetricIds +=
                  INTERNAL_PENDING_SINGLE_PUBLISHER_IMPRESSION_METRIC.externalMetricId
              }
            )
          )
        )
        .thenReturn(
          internalBatchGetMetricsResponse {
            metrics += INTERNAL_PENDING_SINGLE_PUBLISHER_IMPRESSION_METRIC
          },
          internalBatchGetMetricsResponse {
            metrics += INTERNAL_SUCCEEDED_SINGLE_PUBLISHER_IMPRESSION_METRIC
          },
        )

      whenever(measurementsMock.batchGetMeasurements(any())).thenAnswer {
        val batchGetMeasurementsRequest = it.arguments[0] as BatchGetMeasurementsRequest
        val measurementsMap =
          mapOf(
            PENDING_SINGLE_PUBLISHER_IMPRESSION_MEASUREMENT.name to
              SUCCEEDED_SINGLE_PUBLISHER_IMPRESSION_MEASUREMENT
          )
        batchGetMeasurementsResponse {
          measurements +=
            batchGetMeasurementsRequest.namesList.map { name -> measurementsMap.getValue(name) }
        }
      }

      whenever(internalMeasurementsMock.batchSetMeasurementResults(any()))
        .thenReturn(
          batchSetCmmsMeasurementResultsResponse {
            measurements += INTERNAL_SUCCEEDED_SINGLE_PUBLISHER_IMPRESSION_MEASUREMENT
          }
        )

      val request = getMetricRequest { name = PENDING_SINGLE_PUBLISHER_IMPRESSION_METRIC.name }

      val result =
        withMeasurementConsumerPrincipal(MEASUREMENT_CONSUMERS.values.first().name, CONFIG) {
          runBlocking { service.getMetric(request) }
        }

      // Verify proto argument of internal MeasurementsCoroutineImplBase::batchSetMeasurementResults
      val batchSetMeasurementResultsCaptor: KArgumentCaptor<BatchSetMeasurementResultsRequest> =
        argumentCaptor()
      verifyBlocking(internalMeasurementsMock, times(1)) {
        batchSetMeasurementResults(batchSetMeasurementResultsCaptor.capture())
      }
      assertThat(batchSetMeasurementResultsCaptor.allValues)
        .containsExactly(
          batchSetMeasurementResultsRequest {
            cmmsMeasurementConsumerId =
              INTERNAL_SUCCEEDED_SINGLE_PUBLISHER_IMPRESSION_MEASUREMENT.cmmsMeasurementConsumerId
            measurementResults += measurementResult {
              cmmsMeasurementId =
                INTERNAL_SUCCEEDED_SINGLE_PUBLISHER_IMPRESSION_MEASUREMENT.cmmsMeasurementId
              this.results +=
                INTERNAL_SUCCEEDED_SINGLE_PUBLISHER_IMPRESSION_MEASUREMENT.details.resultsList
            }
          }
        )

      // Verify proto argument of internal
      // MeasurementsCoroutineImplBase::batchSetMeasurementFailures
      val batchSetMeasurementFailuresCaptor: KArgumentCaptor<BatchSetMeasurementFailuresRequest> =
        argumentCaptor()
      verifyBlocking(internalMeasurementsMock, never()) {
        batchSetMeasurementFailures(batchSetMeasurementFailuresCaptor.capture())
      }

      assertThat(result).isEqualTo(SUCCEEDED_SINGLE_PUBLISHER_IMPRESSION_METRIC)
    }

  @Test
  fun `getMetric returns the metric with FAILED when measurements are updated to FAILED`() =
    runBlocking {
      whenever(
          internalMetricsMock.batchGetMetrics(
            eq(
              internalBatchGetMetricsRequest {
                cmmsMeasurementConsumerId =
                  INTERNAL_PENDING_SINGLE_PUBLISHER_IMPRESSION_METRIC.cmmsMeasurementConsumerId
                externalMetricIds +=
                  INTERNAL_PENDING_SINGLE_PUBLISHER_IMPRESSION_METRIC.externalMetricId
              }
            )
          )
        )
        .thenReturn(
          internalBatchGetMetricsResponse {
            metrics += INTERNAL_PENDING_SINGLE_PUBLISHER_IMPRESSION_METRIC
          },
          internalBatchGetMetricsResponse {
            metrics += INTERNAL_FAILED_SINGLE_PUBLISHER_IMPRESSION_METRIC
          },
        )

      val failedSinglePublisherImpressionMeasurement =
        PENDING_SINGLE_PUBLISHER_IMPRESSION_MEASUREMENT.copy {
          state = Measurement.State.FAILED
          failure = failure {
            reason = Measurement.Failure.Reason.REQUISITION_REFUSED
            message =
              INTERNAL_FAILED_SINGLE_PUBLISHER_IMPRESSION_MEASUREMENT.details.failure.message
          }
        }

      whenever(measurementsMock.batchGetMeasurements(any())).thenAnswer {
        val batchGetMeasurementsRequest = it.arguments[0] as BatchGetMeasurementsRequest
        val measurementsMap =
          mapOf(
            PENDING_SINGLE_PUBLISHER_IMPRESSION_MEASUREMENT.name to
              failedSinglePublisherImpressionMeasurement
          )
        batchGetMeasurementsResponse {
          measurements +=
            batchGetMeasurementsRequest.namesList.map { name -> measurementsMap.getValue(name) }
        }
      }

      whenever(internalMeasurementsMock.batchSetMeasurementFailures(any()))
        .thenReturn(
          batchSetCmmsMeasurementFailuresResponse {
            measurements += INTERNAL_FAILED_SINGLE_PUBLISHER_IMPRESSION_MEASUREMENT
          }
        )

      val request = getMetricRequest { name = PENDING_SINGLE_PUBLISHER_IMPRESSION_METRIC.name }

      val result =
        withMeasurementConsumerPrincipal(MEASUREMENT_CONSUMERS.values.first().name, CONFIG) {
          runBlocking { service.getMetric(request) }
        }

      // Verify proto argument of internal MeasurementsCoroutineImplBase::batchSetMeasurementResults
      val batchSetMeasurementResultsCaptor: KArgumentCaptor<BatchSetMeasurementResultsRequest> =
        argumentCaptor()
      verifyBlocking(internalMeasurementsMock, never()) {
        batchSetMeasurementResults(batchSetMeasurementResultsCaptor.capture())
      }

      // Verify proto argument of internal
      // MeasurementsCoroutineImplBase::batchSetMeasurementFailures
      val batchSetMeasurementFailuresCaptor: KArgumentCaptor<BatchSetMeasurementFailuresRequest> =
        argumentCaptor()
      verifyBlocking(internalMeasurementsMock, times(1)) {
        batchSetMeasurementFailures(batchSetMeasurementFailuresCaptor.capture())
      }
      assertThat(batchSetMeasurementFailuresCaptor.allValues)
        .containsExactly(
          batchSetMeasurementFailuresRequest {
            cmmsMeasurementConsumerId =
              INTERNAL_FAILED_SINGLE_PUBLISHER_IMPRESSION_MEASUREMENT.cmmsMeasurementConsumerId
            measurementFailures += measurementFailure {
              cmmsMeasurementId =
                INTERNAL_FAILED_SINGLE_PUBLISHER_IMPRESSION_MEASUREMENT.cmmsMeasurementId
              this.failure = INTERNAL_FAILED_SINGLE_PUBLISHER_IMPRESSION_MEASUREMENT.details.failure
            }
          }
        )

      assertThat(result).isEqualTo(FAILED_SINGLE_PUBLISHER_IMPRESSION_METRIC)
    }

  @Test
  fun `getMetric returns reach frequency metric with SUCCEEDED when measurements are already SUCCEEDED`() =
    runBlocking {
      whenever(internalMetricsMock.batchGetMetrics(any()))
        .thenReturn(
          internalBatchGetMetricsResponse {
            metrics += INTERNAL_SUCCEEDED_SINGLE_PUBLISHER_REACH_FREQUENCY_METRIC
          },
        )

      val request = getMetricRequest { name = PENDING_SINGLE_PUBLISHER_REACH_FREQUENCY_METRIC.name }

      val result =
        withMeasurementConsumerPrincipal(MEASUREMENT_CONSUMERS.values.first().name, CONFIG) {
          runBlocking { service.getMetric(request) }
        }

      // Verify proto argument of internal MetricsCoroutineImplBase::batchGetMetrics
      val batchGetInternalMetricsCaptor: KArgumentCaptor<InternalBatchGetMetricsRequest> =
        argumentCaptor()
      verifyBlocking(internalMetricsMock, times(1)) {
        batchGetMetrics(batchGetInternalMetricsCaptor.capture())
      }
      val capturedInternalGetMetricRequests = batchGetInternalMetricsCaptor.allValues
      assertThat(capturedInternalGetMetricRequests)
        .containsExactly(
          internalBatchGetMetricsRequest {
            cmmsMeasurementConsumerId =
              INTERNAL_PENDING_SINGLE_PUBLISHER_REACH_FREQUENCY_METRIC.cmmsMeasurementConsumerId
            externalMetricIds +=
              INTERNAL_PENDING_SINGLE_PUBLISHER_REACH_FREQUENCY_METRIC.externalMetricId
          },
        )

      // Verify proto argument of MeasurementsCoroutineImplBase::batchGetMeasurements
      val batchGetMeasurementsCaptor: KArgumentCaptor<BatchGetMeasurementsRequest> =
        argumentCaptor()
      verifyBlocking(measurementsMock, never()) {
        batchGetMeasurements(batchGetMeasurementsCaptor.capture())
      }

      // Verify proto argument of internal MeasurementsCoroutineImplBase::batchSetMeasurementResults
      val batchSetMeasurementResultsCaptor: KArgumentCaptor<BatchSetMeasurementResultsRequest> =
        argumentCaptor()
      verifyBlocking(internalMeasurementsMock, never()) {
        batchSetMeasurementResults(batchSetMeasurementResultsCaptor.capture())
      }

      // Verify proto argument of internal
      // MeasurementsCoroutineImplBase::batchSetMeasurementFailures
      val batchSetMeasurementFailuresCaptor: KArgumentCaptor<BatchSetMeasurementFailuresRequest> =
        argumentCaptor()
      verifyBlocking(internalMeasurementsMock, never()) {
        batchSetMeasurementFailures(batchSetMeasurementFailuresCaptor.capture())
      }

      assertThat(result).isEqualTo(SUCCEEDED_SINGLE_PUBLISHER_REACH_FREQUENCY_METRIC)
    }

  @Test
  fun `getMetric returns impression metric without statistics when set expression is not union-only`() =
    runBlocking {
      whenever(internalMetricsMock.batchGetMetrics(any()))
        .thenReturn(
          internalBatchGetMetricsResponse {
            metrics +=
              INTERNAL_SUCCEEDED_SINGLE_PUBLISHER_IMPRESSION_METRIC.copy {
                weightedMeasurements += weightedMeasurement {
                  weight = -1
                  binaryRepresentation = 1
                  measurement = INTERNAL_SUCCEEDED_SINGLE_PUBLISHER_IMPRESSION_MEASUREMENT
                }
              }
          },
        )

      val request = getMetricRequest { name = SUCCEEDED_SINGLE_PUBLISHER_IMPRESSION_METRIC.name }

      val result =
        withMeasurementConsumerPrincipal(MEASUREMENT_CONSUMERS.values.first().name, CONFIG) {
          runBlocking { service.getMetric(request) }
        }

      // Verify proto argument of internal MetricsCoroutineImplBase::batchGetMetrics
      val batchGetInternalMetricsCaptor: KArgumentCaptor<InternalBatchGetMetricsRequest> =
        argumentCaptor()
      verifyBlocking(internalMetricsMock, times(1)) {
        batchGetMetrics(batchGetInternalMetricsCaptor.capture())
      }
      val capturedInternalGetMetricRequests = batchGetInternalMetricsCaptor.allValues
      assertThat(capturedInternalGetMetricRequests)
        .containsExactly(
          internalBatchGetMetricsRequest {
            cmmsMeasurementConsumerId =
              INTERNAL_PENDING_SINGLE_PUBLISHER_IMPRESSION_METRIC.cmmsMeasurementConsumerId
            externalMetricIds +=
              INTERNAL_PENDING_SINGLE_PUBLISHER_IMPRESSION_METRIC.externalMetricId
          },
        )

      // Verify proto argument of MeasurementsCoroutineImplBase::batchGetMeasurements
      val batchGetMeasurementsCaptor: KArgumentCaptor<BatchGetMeasurementsRequest> =
        argumentCaptor()
      verifyBlocking(measurementsMock, never()) {
        batchGetMeasurements(batchGetMeasurementsCaptor.capture())
      }

      // Verify proto argument of internal MeasurementsCoroutineImplBase::batchSetMeasurementResults
      val batchSetMeasurementResultsCaptor: KArgumentCaptor<BatchSetMeasurementResultsRequest> =
        argumentCaptor()
      verifyBlocking(internalMeasurementsMock, never()) {
        batchSetMeasurementResults(batchSetMeasurementResultsCaptor.capture())
      }

      // Verify proto argument of internal
      // MeasurementsCoroutineImplBase::batchSetMeasurementFailures
      val batchSetMeasurementFailuresCaptor: KArgumentCaptor<BatchSetMeasurementFailuresRequest> =
        argumentCaptor()
      verifyBlocking(internalMeasurementsMock, never()) {
        batchSetMeasurementFailures(batchSetMeasurementFailuresCaptor.capture())
      }

      assertThat(result)
        .isEqualTo(
          SUCCEEDED_SINGLE_PUBLISHER_IMPRESSION_METRIC.copy {
            this.result = metricResult {
              impressionCount = MetricResultKt.impressionCountResult { value = 0L }
            }
          }
        )
    }

  @Test
  fun `getMetric returns impression metric without statistics when noise mechanism is unspecified`() =
    runBlocking {
      whenever(internalMetricsMock.batchGetMetrics(any()))
        .thenReturn(
          internalBatchGetMetricsResponse {
            metrics +=
              INTERNAL_SUCCEEDED_SINGLE_PUBLISHER_IMPRESSION_METRIC.copy {
                weightedMeasurements.clear()
                weightedMeasurements += weightedMeasurement {
                  weight = 1
                  binaryRepresentation = 1
                  measurement =
                    INTERNAL_SUCCEEDED_SINGLE_PUBLISHER_IMPRESSION_MEASUREMENT.copy {
                      details =
                        InternalMeasurementKt.details {
                          results +=
                            InternalMeasurementKt.result {
                              impression =
                                InternalMeasurementKt.ResultKt.impression {
                                  value = IMPRESSION_VALUE
                                  deterministicCount =
                                    InternalDeterministicCount.getDefaultInstance()
                                }
                            }
                        }
                    }
                }
              }
          },
        )

      val request = getMetricRequest { name = SUCCEEDED_SINGLE_PUBLISHER_IMPRESSION_METRIC.name }

      val result =
        withMeasurementConsumerPrincipal(MEASUREMENT_CONSUMERS.values.first().name, CONFIG) {
          runBlocking { service.getMetric(request) }
        }

      assertThat(result)
        .isEqualTo(
          SUCCEEDED_SINGLE_PUBLISHER_IMPRESSION_METRIC.copy {
            this.result =
              this.result.copy {
                impressionCount = impressionCount.copy { clearUnivariateStatistics() }
              }
          }
        )
    }

  @Test
  fun `getMetric returns impression metric without statistics when methodology is not set`() =
    runBlocking {
      whenever(internalMetricsMock.batchGetMetrics(any()))
        .thenReturn(
          internalBatchGetMetricsResponse {
            metrics +=
              INTERNAL_SUCCEEDED_SINGLE_PUBLISHER_IMPRESSION_METRIC.copy {
                weightedMeasurements.clear()
                weightedMeasurements += weightedMeasurement {
                  weight = 1
                  binaryRepresentation = 1
                  measurement =
                    INTERNAL_SUCCEEDED_SINGLE_PUBLISHER_IMPRESSION_MEASUREMENT.copy {
                      details =
                        InternalMeasurementKt.details {
                          results +=
                            InternalMeasurementKt.result {
                              impression =
                                InternalMeasurementKt.ResultKt.impression {
                                  value = IMPRESSION_VALUE
                                  noiseMechanism = NoiseMechanism.CONTINUOUS_LAPLACE
                                }
                            }
                        }
                    }
                }
              }
          },
        )

      val request = getMetricRequest { name = SUCCEEDED_SINGLE_PUBLISHER_IMPRESSION_METRIC.name }

      val result =
        withMeasurementConsumerPrincipal(MEASUREMENT_CONSUMERS.values.first().name, CONFIG) {
          runBlocking { service.getMetric(request) }
        }

      assertThat(result)
        .isEqualTo(
          SUCCEEDED_SINGLE_PUBLISHER_IMPRESSION_METRIC.copy {
            this.result =
              this.result.copy {
                impressionCount = impressionCount.copy { clearUnivariateStatistics() }
              }
          }
        )
    }

  @Test
  fun `getMetric returns impression metric without statistics when variance in custom methodology is unavailable`() =
    runBlocking {
      whenever(internalMetricsMock.batchGetMetrics(any()))
        .thenReturn(
          internalBatchGetMetricsResponse {
            metrics +=
              INTERNAL_SUCCEEDED_SINGLE_PUBLISHER_IMPRESSION_METRIC.copy {
                weightedMeasurements.clear()
                weightedMeasurements += weightedMeasurement {
                  weight = 1
                  binaryRepresentation = 1
                  measurement =
                    INTERNAL_SUCCEEDED_SINGLE_PUBLISHER_IMPRESSION_MEASUREMENT.copy {
                      details =
                        InternalMeasurementKt.details {
                          results +=
                            InternalMeasurementKt.result {
                              impression =
                                InternalMeasurementKt.ResultKt.impression {
                                  value = IMPRESSION_VALUE
                                  noiseMechanism = NoiseMechanism.CONTINUOUS_LAPLACE
                                  customDirectMethodology = internalCustomDirectMethodology {
                                    variance =
                                      InternalCustomDirectMethodologyKt.variance {
                                        unavailable =
                                          InternalCustomDirectMethodologyKt.VarianceKt.unavailable {
                                            reason =
                                              InternalCustomDirectMethodology.Variance.Unavailable
                                                .Reason
                                                .UNDERIVABLE
                                          }
                                      }
                                  }
                                }
                            }
                        }
                    }
                }
              }
          },
        )

      val request = getMetricRequest { name = SUCCEEDED_SINGLE_PUBLISHER_IMPRESSION_METRIC.name }

      val result =
        withMeasurementConsumerPrincipal(MEASUREMENT_CONSUMERS.values.first().name, CONFIG) {
          runBlocking { service.getMetric(request) }
        }

      assertThat(result)
        .isEqualTo(
          SUCCEEDED_SINGLE_PUBLISHER_IMPRESSION_METRIC.copy {
            this.result =
              this.result.copy {
                impressionCount = impressionCount.copy { clearUnivariateStatistics() }
              }
          }
        )
    }

  @Test
  fun `getMetric throws StatusRuntimeException for impression metric when custom direct methodology has frequency`():
    Unit = runBlocking {
    whenever(internalMetricsMock.batchGetMetrics(any()))
      .thenReturn(
        internalBatchGetMetricsResponse {
          metrics +=
            INTERNAL_SUCCEEDED_SINGLE_PUBLISHER_IMPRESSION_METRIC.copy {
              weightedMeasurements.clear()
              weightedMeasurements += weightedMeasurement {
                weight = 1
                binaryRepresentation = 1
                measurement =
                  INTERNAL_SUCCEEDED_SINGLE_PUBLISHER_IMPRESSION_MEASUREMENT.copy {
                    details =
                      InternalMeasurementKt.details {
                        results +=
                          InternalMeasurementKt.result {
                            impression =
                              InternalMeasurementKt.ResultKt.impression {
                                value = IMPRESSION_VALUE
                                noiseMechanism = NoiseMechanism.CONTINUOUS_LAPLACE
                                customDirectMethodology = internalCustomDirectMethodology {
                                  InternalCustomDirectMethodologyKt.variance {
                                    frequency =
                                      InternalCustomDirectMethodology.Variance.FrequencyVariances
                                        .getDefaultInstance()
                                  }
                                }
                              }
                          }
                      }
                  }
              }
            }
        },
      )

    val request = getMetricRequest { name = SUCCEEDED_SINGLE_PUBLISHER_IMPRESSION_METRIC.name }

    val exception =
      assertFailsWith<StatusRuntimeException> {
        withMeasurementConsumerPrincipal(MEASUREMENT_CONSUMERS.values.first().name, CONFIG) {
          runBlocking { service.getMetric(request) }
        }
      }

    assertThat(exception.status.code).isEqualTo(Status.Code.FAILED_PRECONDITION)
  }

  @Test
  fun `getMetric returns duration metric with SUCCEEDED when measurements are already SUCCEEDED`() =
    runBlocking {
      whenever(internalMetricsMock.batchGetMetrics(any()))
        .thenReturn(
          internalBatchGetMetricsResponse {
            metrics += INTERNAL_SUCCEEDED_CROSS_PUBLISHER_WATCH_DURATION_METRIC
          },
        )

      val request = getMetricRequest { name = PENDING_CROSS_PUBLISHER_WATCH_DURATION_METRIC.name }

      val result =
        withMeasurementConsumerPrincipal(MEASUREMENT_CONSUMERS.values.first().name, CONFIG) {
          runBlocking { service.getMetric(request) }
        }

      // Verify proto argument of internal MetricsCoroutineImplBase::batchGetMetrics
      val batchGetInternalMetricsCaptor: KArgumentCaptor<InternalBatchGetMetricsRequest> =
        argumentCaptor()
      verifyBlocking(internalMetricsMock, times(1)) {
        batchGetMetrics(batchGetInternalMetricsCaptor.capture())
      }
      val capturedInternalGetMetricRequests = batchGetInternalMetricsCaptor.allValues
      assertThat(capturedInternalGetMetricRequests)
        .containsExactly(
          internalBatchGetMetricsRequest {
            cmmsMeasurementConsumerId =
              INTERNAL_PENDING_CROSS_PUBLISHER_WATCH_DURATION_METRIC.cmmsMeasurementConsumerId
            externalMetricIds +=
              INTERNAL_PENDING_CROSS_PUBLISHER_WATCH_DURATION_METRIC.externalMetricId
          },
        )

      // Verify proto argument of MeasurementsCoroutineImplBase::batchGetMeasurements
      val batchGetMeasurementsCaptor: KArgumentCaptor<BatchGetMeasurementsRequest> =
        argumentCaptor()
      verifyBlocking(measurementsMock, never()) {
        batchGetMeasurements(batchGetMeasurementsCaptor.capture())
      }

      // Verify proto argument of internal MeasurementsCoroutineImplBase::batchSetMeasurementResults
      val batchSetMeasurementResultsCaptor: KArgumentCaptor<BatchSetMeasurementResultsRequest> =
        argumentCaptor()
      verifyBlocking(internalMeasurementsMock, never()) {
        batchSetMeasurementResults(batchSetMeasurementResultsCaptor.capture())
      }

      // Verify proto argument of internal
      // MeasurementsCoroutineImplBase::batchSetMeasurementFailures
      val batchSetMeasurementFailuresCaptor: KArgumentCaptor<BatchSetMeasurementFailuresRequest> =
        argumentCaptor()
      verifyBlocking(internalMeasurementsMock, never()) {
        batchSetMeasurementFailures(batchSetMeasurementFailuresCaptor.capture())
      }

      assertThat(result).isEqualTo(SUCCEEDED_CROSS_PUBLISHER_WATCH_DURATION_METRIC)
    }

  @Test
  fun `getMetric returns duration metric without statistics when set expression is not union-only`() =
    runBlocking {
      whenever(internalMetricsMock.batchGetMetrics(any()))
        .thenReturn(
          internalBatchGetMetricsResponse {
            metrics +=
              INTERNAL_SUCCEEDED_CROSS_PUBLISHER_WATCH_DURATION_METRIC.copy {
                weightedMeasurements += weightedMeasurement {
                  weight = -1
                  binaryRepresentation = 1
                  measurement = INTERNAL_SUCCEEDED_UNION_ALL_WATCH_DURATION_MEASUREMENT
                }
              }
          }
        )

      val request = getMetricRequest { name = PENDING_CROSS_PUBLISHER_WATCH_DURATION_METRIC.name }

      val result =
        withMeasurementConsumerPrincipal(MEASUREMENT_CONSUMERS.values.first().name, CONFIG) {
          runBlocking { service.getMetric(request) }
        }

      assertThat(result)
        .isEqualTo(
          SUCCEEDED_CROSS_PUBLISHER_WATCH_DURATION_METRIC.copy {
            this.result = metricResult {
              watchDuration = MetricResultKt.watchDurationResult { value = 0.0 }
            }
          }
        )
    }

  @Test
  fun `getMetric returns duration metric without statistics when noise mechanism is unspecified`() =
    runBlocking {
      whenever(internalMetricsMock.batchGetMetrics(any()))
        .thenReturn(
          internalBatchGetMetricsResponse {
            metrics +=
              INTERNAL_SUCCEEDED_CROSS_PUBLISHER_WATCH_DURATION_METRIC.copy {
                weightedMeasurements.clear()
                weightedMeasurements += weightedMeasurement {
                  weight = 1
                  binaryRepresentation = 1
                  measurement =
                    INTERNAL_SUCCEEDED_UNION_ALL_WATCH_DURATION_MEASUREMENT.copy {
                      details =
                        InternalMeasurementKt.details {
                          results +=
                            WATCH_DURATION_LIST.map { duration ->
                              InternalMeasurementKt.result {
                                watchDuration =
                                  InternalMeasurementKt.ResultKt.watchDuration {
                                    value = duration
                                    deterministicSum = InternalDeterministicSum.getDefaultInstance()
                                  }
                              }
                            }
                        }
                    }
                }
              }
          }
        )

      val request = getMetricRequest { name = PENDING_CROSS_PUBLISHER_WATCH_DURATION_METRIC.name }

      val result =
        withMeasurementConsumerPrincipal(MEASUREMENT_CONSUMERS.values.first().name, CONFIG) {
          runBlocking { service.getMetric(request) }
        }

      assertThat(result)
        .isEqualTo(
          SUCCEEDED_CROSS_PUBLISHER_WATCH_DURATION_METRIC.copy {
            this.result =
              this.result.copy {
                watchDuration = watchDuration.copy { clearUnivariateStatistics() }
              }
          }
        )
    }

  @Test
  fun `getMetric returns duration metric without statistics when methodology is not set`() =
    runBlocking {
      whenever(internalMetricsMock.batchGetMetrics(any()))
        .thenReturn(
          internalBatchGetMetricsResponse {
            metrics +=
              INTERNAL_SUCCEEDED_CROSS_PUBLISHER_WATCH_DURATION_METRIC.copy {
                weightedMeasurements.clear()
                weightedMeasurements += weightedMeasurement {
                  weight = 1
                  binaryRepresentation = 1
                  measurement =
                    INTERNAL_SUCCEEDED_UNION_ALL_WATCH_DURATION_MEASUREMENT.copy {
                      details =
                        InternalMeasurementKt.details {
                          results +=
                            WATCH_DURATION_LIST.map { duration ->
                              InternalMeasurementKt.result {
                                watchDuration =
                                  InternalMeasurementKt.ResultKt.watchDuration {
                                    value = duration
                                    noiseMechanism = NoiseMechanism.CONTINUOUS_LAPLACE
                                  }
                              }
                            }
                        }
                    }
                }
              }
          }
        )

      val request = getMetricRequest { name = PENDING_CROSS_PUBLISHER_WATCH_DURATION_METRIC.name }

      val result =
        withMeasurementConsumerPrincipal(MEASUREMENT_CONSUMERS.values.first().name, CONFIG) {
          runBlocking { service.getMetric(request) }
        }

      assertThat(result)
        .isEqualTo(
          SUCCEEDED_CROSS_PUBLISHER_WATCH_DURATION_METRIC.copy {
            this.result =
              this.result.copy {
                watchDuration = watchDuration.copy { clearUnivariateStatistics() }
              }
          }
        )
    }

  @Test
  fun `getMetric returns duration metric without statistics when variance in custom methodology is unavailable`() =
    runBlocking {
      whenever(internalMetricsMock.batchGetMetrics(any()))
        .thenReturn(
          internalBatchGetMetricsResponse {
            metrics +=
              INTERNAL_SUCCEEDED_CROSS_PUBLISHER_WATCH_DURATION_METRIC.copy {
                weightedMeasurements.clear()
                weightedMeasurements += weightedMeasurement {
                  weight = 1
                  binaryRepresentation = 1
                  measurement =
                    INTERNAL_SUCCEEDED_UNION_ALL_WATCH_DURATION_MEASUREMENT.copy {
                      details =
                        InternalMeasurementKt.details {
                          results +=
                            WATCH_DURATION_LIST.map { duration ->
                              InternalMeasurementKt.result {
                                watchDuration =
                                  InternalMeasurementKt.ResultKt.watchDuration {
                                    value = duration
                                    noiseMechanism = NoiseMechanism.CONTINUOUS_LAPLACE
                                    customDirectMethodology = internalCustomDirectMethodology {
                                      variance =
                                        InternalCustomDirectMethodologyKt.variance {
                                          unavailable =
                                            InternalCustomDirectMethodologyKt.VarianceKt
                                              .unavailable {
                                                reason =
                                                  InternalCustomDirectMethodology.Variance
                                                    .Unavailable
                                                    .Reason
                                                    .UNDERIVABLE
                                              }
                                        }
                                    }
                                  }
                              }
                            }
                        }
                    }
                }
              }
          }
        )

      val request = getMetricRequest { name = PENDING_CROSS_PUBLISHER_WATCH_DURATION_METRIC.name }

      val result =
        withMeasurementConsumerPrincipal(MEASUREMENT_CONSUMERS.values.first().name, CONFIG) {
          runBlocking { service.getMetric(request) }
        }

      assertThat(result)
        .isEqualTo(
          SUCCEEDED_CROSS_PUBLISHER_WATCH_DURATION_METRIC.copy {
            this.result =
              this.result.copy {
                watchDuration = watchDuration.copy { clearUnivariateStatistics() }
              }
          }
        )
    }

  @Test
  fun `getMetric throws throws StatusRuntimeException for watch duration metric when custom direct methodology has frequency`():
    Unit = runBlocking {
    whenever(internalMetricsMock.batchGetMetrics(any()))
      .thenReturn(
        internalBatchGetMetricsResponse {
          metrics +=
            INTERNAL_SUCCEEDED_CROSS_PUBLISHER_WATCH_DURATION_METRIC.copy {
              weightedMeasurements.clear()
              weightedMeasurements += weightedMeasurement {
                weight = 1
                binaryRepresentation = 1
                measurement =
                  INTERNAL_SUCCEEDED_UNION_ALL_WATCH_DURATION_MEASUREMENT.copy {
                    details =
                      InternalMeasurementKt.details {
                        results +=
                          WATCH_DURATION_LIST.map { duration ->
                            InternalMeasurementKt.result {
                              watchDuration =
                                InternalMeasurementKt.ResultKt.watchDuration {
                                  value = duration
                                  noiseMechanism = NoiseMechanism.CONTINUOUS_LAPLACE
                                  customDirectMethodology = internalCustomDirectMethodology {
                                    InternalCustomDirectMethodologyKt.variance {
                                      frequency =
                                        InternalCustomDirectMethodology.Variance.FrequencyVariances
                                          .getDefaultInstance()
                                    }
                                  }
                                }
                            }
                          }
                      }
                  }
              }
            }
        }
      )

    val request = getMetricRequest { name = PENDING_CROSS_PUBLISHER_WATCH_DURATION_METRIC.name }

    val exception =
      assertFailsWith<StatusRuntimeException> {
        withMeasurementConsumerPrincipal(MEASUREMENT_CONSUMERS.values.first().name, CONFIG) {
          runBlocking { service.getMetric(request) }
        }
      }

    assertThat(exception.status.code).isEqualTo(Status.Code.FAILED_PRECONDITION)
  }

  @Test
  fun `getMetric throws INVALID_ARGUMENT when Report name is invalid`() {
    val request = getMetricRequest { name = "invalid_metric_name" }

    val exception =
      assertFailsWith<StatusRuntimeException> {
        withMeasurementConsumerPrincipal(MEASUREMENT_CONSUMERS.values.first().name, CONFIG) {
          runBlocking { service.getMetric(request) }
        }
      }
    assertThat(exception.status.code).isEqualTo(Status.Code.INVALID_ARGUMENT)
  }

  @Test
  fun `getMetric throws PERMISSION_DENIED when MeasurementConsumer's identity does not match`() {
    val request = getMetricRequest { name = PENDING_CROSS_PUBLISHER_WATCH_DURATION_METRIC.name }

    val exception =
      assertFailsWith<StatusRuntimeException> {
        withMeasurementConsumerPrincipal(MEASUREMENT_CONSUMERS.values.last().name, CONFIG) {
          runBlocking { service.getMetric(request) }
        }
      }

    assertThat(exception.status.code).isEqualTo(Status.Code.PERMISSION_DENIED)
  }

  @Test
  fun `getMetric throws UNAUTHENTICATED when the caller is not a MeasurementConsumer`() {
    val request = getMetricRequest { name = PENDING_CROSS_PUBLISHER_WATCH_DURATION_METRIC.name }

    val exception =
      assertFailsWith<StatusRuntimeException> {
        withDataProviderPrincipal(DATA_PROVIDERS.values.first().name) {
          runBlocking { service.getMetric(request) }
        }
      }

    assertThat(exception.status.code).isEqualTo(Status.Code.UNAUTHENTICATED)
  }

  @Test
  fun `getMetric throws FAILED_PRECONDITION when the measurement public key is not valid`() =
    runBlocking {
      whenever(measurementsMock.batchGetMeasurements(any())).thenAnswer {
        val batchGetMeasurementsRequest = it.arguments[0] as BatchGetMeasurementsRequest
        val measurementsMap =
          mapOf(
            SUCCEEDED_UNION_ALL_REACH_MEASUREMENT.name to SUCCEEDED_UNION_ALL_REACH_MEASUREMENT,
            SUCCEEDED_UNION_ALL_BUT_LAST_PUBLISHER_REACH_MEASUREMENT.name to
              SUCCEEDED_UNION_ALL_BUT_LAST_PUBLISHER_REACH_MEASUREMENT.copy {
                measurementSpec =
                  signMeasurementSpec(
                    UNION_ALL_BUT_LAST_PUBLISHER_REACH_MEASUREMENT_SPEC.copy {
                      measurementPublicKey =
                        MEASUREMENT_CONSUMER_PUBLIC_KEY.copy { clearData() }.pack()
                    },
                    MEASUREMENT_CONSUMER_SIGNING_KEY_HANDLE
                  )
              }
          )
        batchGetMeasurementsResponse {
          measurements +=
            batchGetMeasurementsRequest.namesList.map { name -> measurementsMap.getValue(name) }
        }
      }

      val request = getMetricRequest { name = PENDING_INCREMENTAL_REACH_METRIC.name }

      val exception =
        assertFailsWith<StatusRuntimeException> {
          withMeasurementConsumerPrincipal(MEASUREMENT_CONSUMERS.values.first().name, CONFIG) {
            runBlocking { service.getMetric(request) }
          }
        }

      assertThat(exception.status.code).isEqualTo(Status.Code.FAILED_PRECONDITION)
      assertThat(exception)
        .hasMessageThat()
        .contains(SUCCEEDED_UNION_ALL_BUT_LAST_PUBLISHER_REACH_MEASUREMENT.name)
    }

  @Test
  fun `getMetric throws UNKNOWN when variance in CustomMethodology in a measurement is not set`() =
    runBlocking {
      whenever(
          internalMetricsMock.batchGetMetrics(
            eq(
              internalBatchGetMetricsRequest {
                cmmsMeasurementConsumerId =
                  INTERNAL_PENDING_SINGLE_PUBLISHER_REACH_FREQUENCY_METRIC.cmmsMeasurementConsumerId
                externalMetricIds +=
                  INTERNAL_PENDING_SINGLE_PUBLISHER_REACH_FREQUENCY_METRIC.externalMetricId
              }
            )
          )
        )
        .thenReturn(
          internalBatchGetMetricsResponse {
            metrics += INTERNAL_PENDING_SINGLE_PUBLISHER_REACH_FREQUENCY_METRIC
          },
          internalBatchGetMetricsResponse {
            metrics += INTERNAL_SUCCEEDED_SINGLE_PUBLISHER_REACH_FREQUENCY_METRIC
          },
        )

      whenever(measurementsMock.batchGetMeasurements(any())).thenAnswer {
        val batchGetMeasurementsRequest = it.arguments[0] as BatchGetMeasurementsRequest
        val measurementsMap =
          mapOf(
            PENDING_SINGLE_PUBLISHER_REACH_FREQUENCY_MEASUREMENT.name to
              SUCCEEDED_SINGLE_PUBLISHER_REACH_FREQUENCY_MEASUREMENT.copy {
                results.clear()
                results += resultOutput {
                  val result =
                    MeasurementKt.result {
                      reach =
                        MeasurementKt.ResultKt.reach {
                          value = REACH_FREQUENCY_REACH_VALUE
                          noiseMechanism = ProtocolConfig.NoiseMechanism.CONTINUOUS_LAPLACE
                          customDirectMethodology = CustomDirectMethodology.getDefaultInstance()
                        }
                      frequency =
                        MeasurementKt.ResultKt.frequency {
                          relativeFrequencyDistribution.putAll(REACH_FREQUENCY_FREQUENCY_VALUE)
                          noiseMechanism = ProtocolConfig.NoiseMechanism.CONTINUOUS_LAPLACE
                          liquidLegionsDistribution = liquidLegionsDistribution {
                            decayRate = LL_DISTRIBUTION_DECAY_RATE
                            maxSize = LL_DISTRIBUTION_SKETCH_SIZE
                          }
                        }
                    }
                  encryptedResult =
                    encryptResult(
                      signResult(result, AGGREGATOR_SIGNING_KEY),
                      MEASUREMENT_CONSUMER_PUBLIC_KEY
                    )
                  certificate = AGGREGATOR_CERTIFICATE.name
                }
              }
          )
        batchGetMeasurementsResponse {
          measurements +=
            batchGetMeasurementsRequest.namesList.map { name -> measurementsMap.getValue(name) }
        }
      }

      val request = getMetricRequest { name = PENDING_SINGLE_PUBLISHER_REACH_FREQUENCY_METRIC.name }

      val exception =
        assertFailsWith<StatusRuntimeException> {
          withMeasurementConsumerPrincipal(MEASUREMENT_CONSUMERS.values.first().name, CONFIG) {
            runBlocking { service.getMetric(request) }
          }
        }
      assertThat(exception.status.code).isEqualTo(Status.Code.UNKNOWN)
    }

  @Test
  fun `batchGetMetrics returns metrics with SUCCEEDED when the metric is already succeeded`() =
    runBlocking {
      whenever(internalMetricsMock.batchGetMetrics(any()))
        .thenReturn(
          internalBatchGetMetricsResponse {
            metrics += INTERNAL_SUCCEEDED_INCREMENTAL_REACH_METRIC
            metrics += INTERNAL_PENDING_SINGLE_PUBLISHER_IMPRESSION_METRIC
          }
        )

      val request = batchGetMetricsRequest {
        parent = MEASUREMENT_CONSUMERS.values.first().name
        names += SUCCEEDED_INCREMENTAL_REACH_METRIC.name
        names += PENDING_SINGLE_PUBLISHER_IMPRESSION_METRIC.name
      }

      val result =
        withMeasurementConsumerPrincipal(MEASUREMENT_CONSUMERS.values.first().name, CONFIG) {
          runBlocking { service.batchGetMetrics(request) }
        }

      // Verify proto argument of internal MetricsCoroutineImplBase::batchGetMetrics
      val batchGetInternalMetricsCaptor: KArgumentCaptor<InternalBatchGetMetricsRequest> =
        argumentCaptor()
      verifyBlocking(internalMetricsMock, times(1)) {
        batchGetMetrics(batchGetInternalMetricsCaptor.capture())
      }
      val capturedInternalGetMetricRequests = batchGetInternalMetricsCaptor.allValues
      assertThat(capturedInternalGetMetricRequests)
        .containsExactly(
          internalBatchGetMetricsRequest {
            cmmsMeasurementConsumerId =
              INTERNAL_SUCCEEDED_INCREMENTAL_REACH_METRIC.cmmsMeasurementConsumerId
            externalMetricIds += INTERNAL_SUCCEEDED_INCREMENTAL_REACH_METRIC.externalMetricId
            externalMetricIds +=
              INTERNAL_PENDING_SINGLE_PUBLISHER_IMPRESSION_METRIC.externalMetricId
          }
        )

      // Verify proto argument of internal MeasurementsCoroutineImplBase::batchSetMeasurementResults
      val batchSetMeasurementResultsCaptor: KArgumentCaptor<BatchSetMeasurementResultsRequest> =
        argumentCaptor()
      verifyBlocking(internalMeasurementsMock, never()) {
        batchSetMeasurementResults(batchSetMeasurementResultsCaptor.capture())
      }

      // Verify proto argument of internal
      // MeasurementsCoroutineImplBase::batchSetMeasurementFailures
      val batchSetMeasurementFailuresCaptor: KArgumentCaptor<BatchSetMeasurementFailuresRequest> =
        argumentCaptor()
      verifyBlocking(internalMeasurementsMock, never()) {
        batchSetMeasurementFailures(batchSetMeasurementFailuresCaptor.capture())
      }

      assertThat(result)
        .isEqualTo(
          batchGetMetricsResponse {
            metrics += SUCCEEDED_INCREMENTAL_REACH_METRIC
            metrics += PENDING_SINGLE_PUBLISHER_IMPRESSION_METRIC
          }
        )
    }

  @Test
  fun `batchGetMetrics returns metrics with RUNNING when measurements are pending`() = runBlocking {
    val request = batchGetMetricsRequest {
      parent = MEASUREMENT_CONSUMERS.values.first().name
      names += PENDING_INCREMENTAL_REACH_METRIC.name
      names += PENDING_SINGLE_PUBLISHER_IMPRESSION_METRIC.name
    }

    val result =
      withMeasurementConsumerPrincipal(MEASUREMENT_CONSUMERS.values.first().name, CONFIG) {
        runBlocking { service.batchGetMetrics(request) }
      }

    // Verify proto argument of internal MetricsCoroutineImplBase::batchGetMetrics
    val batchGetInternalMetricsCaptor: KArgumentCaptor<InternalBatchGetMetricsRequest> =
      argumentCaptor()
    verifyBlocking(internalMetricsMock, times(1)) {
      batchGetMetrics(batchGetInternalMetricsCaptor.capture())
    }
    val capturedInternalGetMetricRequests = batchGetInternalMetricsCaptor.allValues
    assertThat(capturedInternalGetMetricRequests)
      .containsExactly(
        internalBatchGetMetricsRequest {
          cmmsMeasurementConsumerId =
            INTERNAL_PENDING_INCREMENTAL_REACH_METRIC.cmmsMeasurementConsumerId
          externalMetricIds += INTERNAL_PENDING_INCREMENTAL_REACH_METRIC.externalMetricId
          externalMetricIds += INTERNAL_PENDING_SINGLE_PUBLISHER_IMPRESSION_METRIC.externalMetricId
        }
      )

    // Verify proto argument of internal MeasurementsCoroutineImplBase::batchSetMeasurementResults
    val batchSetMeasurementResultsCaptor: KArgumentCaptor<BatchSetMeasurementResultsRequest> =
      argumentCaptor()
    verifyBlocking(internalMeasurementsMock, never()) {
      batchSetMeasurementResults(batchSetMeasurementResultsCaptor.capture())
    }

    // Verify proto argument of internal
    // MeasurementsCoroutineImplBase::batchSetMeasurementFailures
    val batchSetMeasurementFailuresCaptor: KArgumentCaptor<BatchSetMeasurementFailuresRequest> =
      argumentCaptor()
    verifyBlocking(internalMeasurementsMock, never()) {
      batchSetMeasurementFailures(batchSetMeasurementFailuresCaptor.capture())
    }

    assertThat(result)
      .isEqualTo(
        batchGetMetricsResponse {
          metrics += PENDING_INCREMENTAL_REACH_METRIC
          metrics += PENDING_SINGLE_PUBLISHER_IMPRESSION_METRIC
        }
      )
  }

  @Test
  fun `batchGetMetrics throws INVALID_ARGUMENT when number of requests exceeds limit`() =
    runBlocking {
      val request = batchGetMetricsRequest {
        parent = MEASUREMENT_CONSUMERS.values.first().name
        names += List(MAX_BATCH_SIZE + 1) { "metric_name" }
      }

      val exception =
        assertFailsWith<StatusRuntimeException> {
          withMeasurementConsumerPrincipal(MEASUREMENT_CONSUMERS.values.first().name, CONFIG) {
            runBlocking { service.batchGetMetrics(request) }
          }
        }

      assertThat(exception.status.code).isEqualTo(Status.Code.INVALID_ARGUMENT)
      assertThat(exception.status.description)
        .isEqualTo("At most $MAX_BATCH_SIZE metrics can be supported in a batch.")
    }

  @Test
  fun `createMetric creates CMMS measurements for population`() = runBlocking {
    whenever(internalMetricsMock.createMetric(any()))
      .thenReturn(INTERNAL_PENDING_INITIAL_POPULATION_METRIC)
    whenever(measurementsMock.createMeasurement(any())).thenReturn(PENDING_POPULATION_MEASUREMENT)

    val request = createMetricRequest {
      parent = MEASUREMENT_CONSUMERS.values.first().name
      metric = REQUESTING_POPULATION_METRIC
      metricId = "metric-id"
    }
    val result =
      withMeasurementConsumerPrincipal(request.parent, CONFIG) {
        runBlocking { service.createMetric(request) }
      }

    val expected = PENDING_POPULATION_METRIC

    // Verify proto argument of the internal MetricsCoroutineImplBase::createMetric
    verifyProtoArgument(internalMetricsMock, MetricsCoroutineImplBase::createMetric)
      .ignoringRepeatedFieldOrder()
      .isEqualTo(
        internalCreateMetricRequest {
          metric = INTERNAL_REQUESTING_POPULATION_METRIC
          externalMetricId = "metric-id"
        }
      )

    // Verify proto argument of MeasurementsCoroutineImplBase::createMeasurement
    val measurementsCaptor: KArgumentCaptor<CreateMeasurementRequest> = argumentCaptor()
    verifyBlocking(measurementsMock, times(1)) { createMeasurement(measurementsCaptor.capture()) }
    val capturedMeasurementRequests = measurementsCaptor.allValues
    assertThat(capturedMeasurementRequests)
      .ignoringRepeatedFieldOrder()
      .ignoringFieldDescriptors(
        MEASUREMENT_SPEC_FIELD,
        ENCRYPTED_REQUISITION_SPEC_FIELD,
      )
      .containsExactly(
        createMeasurementRequest {
          parent = request.parent
          measurement = REQUESTING_POPULATION_MEASUREMENT
          requestId = INTERNAL_PENDING_POPULATION_MEASUREMENT.cmmsCreateMeasurementRequestId
        },
      )

    val capturedMeasurementRequest = capturedMeasurementRequests.first()
    verifyMeasurementSpec(
      capturedMeasurementRequest.measurement.measurementSpec,
      MEASUREMENT_CONSUMER_CERTIFICATE,
      TRUSTED_MEASUREMENT_CONSUMER_ISSUER
    )

    val dataProvidersList =
      capturedMeasurementRequest.measurement.dataProvidersList.sortedBy { it.key }

    val measurementSpec: MeasurementSpec =
      capturedMeasurementRequest.measurement.measurementSpec.unpack()

    assertThat(measurementSpec)
      .isEqualTo(
        POPULATION_MEASUREMENT_SPEC.copy {
          nonceHashes.clear()
          nonceHashes +=
            List(dataProvidersList.size) { Hashing.hashSha256(SECURE_RANDOM_OUTPUT_LONG) }
        }
      )

    dataProvidersList.map { dataProviderEntry ->
      val signedRequisitionSpec =
        decryptRequisitionSpec(
          dataProviderEntry.value.encryptedRequisitionSpec,
          DATA_PROVIDER_PRIVATE_KEY_HANDLE
        )
      val requisitionSpec: RequisitionSpec = signedRequisitionSpec.unpack()
      verifyRequisitionSpec(
        signedRequisitionSpec,
        requisitionSpec,
        measurementSpec,
        MEASUREMENT_CONSUMER_CERTIFICATE,
        TRUSTED_MEASUREMENT_CONSUMER_ISSUER
      )
    }

    // Verify proto argument of internal MeasurementsCoroutineImplBase::batchSetCmmsMeasurementId
    verifyProtoArgument(
        internalMeasurementsMock,
        InternalMeasurementsGrpcKt.MeasurementsCoroutineImplBase::batchSetCmmsMeasurementIds
      )
      .ignoringRepeatedFieldOrder()
      .isEqualTo(
        batchSetCmmsMeasurementIdsRequest {
          cmmsMeasurementConsumerId = MEASUREMENT_CONSUMERS.keys.first().measurementConsumerId
          this.measurementIds += measurementIds {
            cmmsCreateMeasurementRequestId =
              INTERNAL_PENDING_POPULATION_MEASUREMENT.cmmsCreateMeasurementRequestId
            cmmsMeasurementId = INTERNAL_PENDING_POPULATION_MEASUREMENT.cmmsMeasurementId
          }
        }
      )
    assertThat(result).isEqualTo(expected)
  }

  @Test
  fun `getMetric returns population metric`() = runBlocking {
    whenever(internalMetricsMock.batchGetMetrics(any()))
      .thenReturn(
        internalBatchGetMetricsResponse { metrics += INTERNAL_SUCCEEDED_POPULATION_METRIC }
      )

    val request = getMetricRequest { name = SUCCEEDED_POPULATION_METRIC.name }

    val result =
      withMeasurementConsumerPrincipal(MEASUREMENT_CONSUMERS.values.first().name, CONFIG) {
        runBlocking { service.getMetric(request) }
      }

    // Verify proto argument of internal MetricsCoroutineImplBase::batchGetMetrics
    val batchGetInternalMetricsCaptor: KArgumentCaptor<InternalBatchGetMetricsRequest> =
      argumentCaptor()
    verifyBlocking(internalMetricsMock, times(1)) {
      batchGetMetrics(batchGetInternalMetricsCaptor.capture())
    }
    val capturedInternalGetMetricRequests = batchGetInternalMetricsCaptor.allValues
    assertThat(capturedInternalGetMetricRequests)
      .containsExactly(
        internalBatchGetMetricsRequest {
          cmmsMeasurementConsumerId = INTERNAL_SUCCEEDED_POPULATION_METRIC.cmmsMeasurementConsumerId
          externalMetricIds += INTERNAL_SUCCEEDED_POPULATION_METRIC.externalMetricId
        }
      )

    // Verify proto argument of internal MeasurementsCoroutineImplBase::batchSetMeasurementResults
    val batchSetMeasurementResultsCaptor: KArgumentCaptor<BatchSetMeasurementResultsRequest> =
      argumentCaptor()
    verifyBlocking(internalMeasurementsMock, never()) {
      batchSetMeasurementResults(batchSetMeasurementResultsCaptor.capture())
    }

    // Verify proto argument of internal
    // MeasurementsCoroutineImplBase::batchSetMeasurementFailures
    val batchSetMeasurementFailuresCaptor: KArgumentCaptor<BatchSetMeasurementFailuresRequest> =
      argumentCaptor()
    verifyBlocking(internalMeasurementsMock, never()) {
      batchSetMeasurementFailures(batchSetMeasurementFailuresCaptor.capture())
    }

    assertThat(result).isEqualTo(SUCCEEDED_POPULATION_METRIC)
  }

  companion object {
    private val MEASUREMENT_SPEC_FIELD =
      Measurement.getDescriptor().findFieldByNumber(Measurement.MEASUREMENT_SPEC_FIELD_NUMBER)
    private val ENCRYPTED_REQUISITION_SPEC_FIELD =
      Measurement.DataProviderEntry.Value.getDescriptor()
        .findFieldByNumber(
          Measurement.DataProviderEntry.Value.ENCRYPTED_REQUISITION_SPEC_FIELD_NUMBER
        )
  }
}

private fun CmmsEventGroupKey.toInternal(): InternalReportingSet.Primitive.EventGroupKey {
  val source = this
  return InternalReportingSetKt.PrimitiveKt.eventGroupKey {
    cmmsDataProviderId = source.dataProviderId
    cmmsEventGroupId = source.eventGroupId
  }
}

private val InternalReportingSet.resourceKey: ReportingSetKey
  get() = ReportingSetKey(cmmsMeasurementConsumerId, externalReportingSetId)
private val InternalReportingSet.resourceName: String
  get() = resourceKey.toName()<|MERGE_RESOLUTION|>--- conflicted
+++ resolved
@@ -216,7 +216,6 @@
 import org.wfanet.measurement.reporting.v2alpha.MetricSpec
 import org.wfanet.measurement.reporting.v2alpha.MetricSpecKt
 import org.wfanet.measurement.reporting.v2alpha.MetricSpecKt.impressionCountParams
-import org.wfanet.measurement.reporting.v2alpha.MetricSpecKt.populationCountParams
 import org.wfanet.measurement.reporting.v2alpha.MetricSpecKt.reachAndFrequencyParams
 import org.wfanet.measurement.reporting.v2alpha.MetricSpecKt.reachParams
 import org.wfanet.measurement.reporting.v2alpha.MetricSpecKt.watchDurationParams
@@ -1325,6 +1324,8 @@
 
     measurementSpec =
       signMeasurementSpec(POPULATION_MEASUREMENT_SPEC, MEASUREMENT_CONSUMER_SIGNING_KEY_HANDLE)
+
+    measurementReferenceId = INTERNAL_PENDING_POPULATION_MEASUREMENT.cmmsCreateMeasurementRequestId
   }
 
 private val PENDING_POPULATION_MEASUREMENT =
@@ -2083,31 +2084,6 @@
   }
 
   private val measurementsMock: MeasurementsCoroutineImplBase = mockService {
-<<<<<<< HEAD
-    for (pendingMeasurement in
-      listOf(
-        PENDING_UNION_ALL_REACH_MEASUREMENT,
-        PENDING_UNION_ALL_BUT_LAST_PUBLISHER_REACH_MEASUREMENT,
-        PENDING_SINGLE_PUBLISHER_IMPRESSION_MEASUREMENT,
-        PENDING_UNION_ALL_WATCH_DURATION_MEASUREMENT,
-        PENDING_POPULATION_MEASUREMENT
-      )) {
-      onBlocking { getMeasurement(eq(getMeasurementRequest { name = pendingMeasurement.name })) }
-        .thenReturn(pendingMeasurement)
-    }
-
-    onBlocking {
-        createMeasurement(
-          requestIdEq(INTERNAL_PENDING_UNION_ALL_REACH_MEASUREMENT.cmmsCreateMeasurementRequestId)
-        )
-      }
-      .thenReturn(PENDING_UNION_ALL_REACH_MEASUREMENT)
-    onBlocking {
-        createMeasurement(
-          requestIdEq(
-            INTERNAL_PENDING_UNION_ALL_BUT_LAST_PUBLISHER_REACH_MEASUREMENT
-              .cmmsCreateMeasurementRequestId
-=======
     onBlocking { batchGetMeasurements(any()) }
       .thenAnswer {
         val batchGetMeasurementsRequest = it.arguments[0] as BatchGetMeasurementsRequest
@@ -2119,8 +2095,9 @@
             PENDING_SINGLE_PUBLISHER_IMPRESSION_MEASUREMENT.name to
               PENDING_SINGLE_PUBLISHER_IMPRESSION_MEASUREMENT,
             PENDING_UNION_ALL_WATCH_DURATION_MEASUREMENT.name to
-              PENDING_UNION_ALL_WATCH_DURATION_MEASUREMENT
->>>>>>> 93e9e35a
+              PENDING_UNION_ALL_WATCH_DURATION_MEASUREMENT,
+            PENDING_POPULATION_MEASUREMENT.name to
+              PENDING_POPULATION_MEASUREMENT
           )
         batchGetMeasurementsResponse {
           measurements +=
@@ -2139,7 +2116,9 @@
               .cmmsCreateMeasurementRequestId to
               PENDING_UNION_ALL_BUT_LAST_PUBLISHER_REACH_MEASUREMENT,
             INTERNAL_PENDING_SINGLE_PUBLISHER_IMPRESSION_MEASUREMENT
-              .cmmsCreateMeasurementRequestId to PENDING_SINGLE_PUBLISHER_IMPRESSION_MEASUREMENT
+              .cmmsCreateMeasurementRequestId to PENDING_SINGLE_PUBLISHER_IMPRESSION_MEASUREMENT,
+            INTERNAL_PENDING_POPULATION_MEASUREMENT.cmmsCreateMeasurementRequestId to
+              PENDING_POPULATION_MEASUREMENT
           )
         batchCreateMeasurementsResponse {
           measurements +=
@@ -7731,7 +7710,12 @@
   fun `createMetric creates CMMS measurements for population`() = runBlocking {
     whenever(internalMetricsMock.createMetric(any()))
       .thenReturn(INTERNAL_PENDING_INITIAL_POPULATION_METRIC)
-    whenever(measurementsMock.createMeasurement(any())).thenReturn(PENDING_POPULATION_MEASUREMENT)
+    whenever(measurementsMock.batchCreateMeasurements(any()))
+      .thenReturn(
+        batchCreateMeasurementsResponse {
+          measurements += PENDING_POPULATION_MEASUREMENT
+        }
+      )
 
     val request = createMetricRequest {
       parent = MEASUREMENT_CONSUMERS.values.first().name
@@ -7756,8 +7740,8 @@
       )
 
     // Verify proto argument of MeasurementsCoroutineImplBase::createMeasurement
-    val measurementsCaptor: KArgumentCaptor<CreateMeasurementRequest> = argumentCaptor()
-    verifyBlocking(measurementsMock, times(1)) { createMeasurement(measurementsCaptor.capture()) }
+    val measurementsCaptor: KArgumentCaptor<BatchCreateMeasurementsRequest> = argumentCaptor()
+    verifyBlocking(measurementsMock, times(1)) { batchCreateMeasurements(measurementsCaptor.capture()) }
     val capturedMeasurementRequests = measurementsCaptor.allValues
     assertThat(capturedMeasurementRequests)
       .ignoringRepeatedFieldOrder()
@@ -7766,14 +7750,17 @@
         ENCRYPTED_REQUISITION_SPEC_FIELD,
       )
       .containsExactly(
-        createMeasurementRequest {
+        batchCreateMeasurementsRequest {
           parent = request.parent
-          measurement = REQUESTING_POPULATION_MEASUREMENT
-          requestId = INTERNAL_PENDING_POPULATION_MEASUREMENT.cmmsCreateMeasurementRequestId
+          requests += createMeasurementRequest {
+            parent = request.parent
+            measurement = REQUESTING_POPULATION_MEASUREMENT
+            requestId = INTERNAL_PENDING_POPULATION_MEASUREMENT.cmmsCreateMeasurementRequestId
+          }
         },
       )
 
-    val capturedMeasurementRequest = capturedMeasurementRequests.first()
+    val capturedMeasurementRequest = capturedMeasurementRequests.single().requestsList.first()
     verifyMeasurementSpec(
       capturedMeasurementRequest.measurement.measurementSpec,
       MEASUREMENT_CONSUMER_CERTIFICATE,
