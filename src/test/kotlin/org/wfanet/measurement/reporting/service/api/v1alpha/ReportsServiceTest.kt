// Copyright 2022 The Cross-Media Measurement Authors
//
// Licensed under the Apache License, Version 2.0 (the "License");
// you may not use this file except in compliance with the License.
// You may obtain a copy of the License at
//
//      http://www.apache.org/licenses/LICENSE-2.0
//
// Unless required by applicable law or agreed to in writing, software
// distributed under the License is distributed on an "AS IS" BASIS,
// WITHOUT WARRANTIES OR CONDITIONS OF ANY KIND, either express or implied.
// See the License for the specific language governing permissions and
// limitations under the License.

package org.wfanet.measurement.reporting.service.api.v1alpha

import com.google.common.truth.Truth.assertThat
import com.google.common.truth.extensions.proto.ProtoTruth.assertThat
import com.google.protobuf.ByteString
import com.google.protobuf.duration
import com.google.protobuf.kotlin.toByteStringUtf8
import com.google.protobuf.timestamp
import com.google.protobuf.util.Durations
import io.grpc.Status
import io.grpc.StatusRuntimeException
import java.nio.file.Path
import java.nio.file.Paths
import kotlin.test.assertFailsWith
import kotlinx.coroutines.flow.flowOf
import kotlinx.coroutines.runBlocking
import org.junit.Before
import org.junit.Rule
import org.junit.Test
import org.junit.runner.RunWith
import org.junit.runners.JUnit4
import org.mockito.kotlin.KArgumentCaptor
import org.mockito.kotlin.any
import org.mockito.kotlin.argumentCaptor
import org.mockito.kotlin.times
import org.mockito.kotlin.verifyBlocking
import org.mockito.kotlin.whenever
import org.wfanet.measurement.api.v2.alpha.ListReportsPageTokenKt.previousPageEnd
import org.wfanet.measurement.api.v2.alpha.listReportsPageToken
import org.wfanet.measurement.api.v2alpha.CertificatesGrpcKt.CertificatesCoroutineImplBase
import org.wfanet.measurement.api.v2alpha.CertificatesGrpcKt.CertificatesCoroutineStub
import org.wfanet.measurement.api.v2alpha.DataProviderKey
import org.wfanet.measurement.api.v2alpha.EncryptionPublicKey
import org.wfanet.measurement.api.v2alpha.Measurement
import org.wfanet.measurement.api.v2alpha.MeasurementConsumerKey
import org.wfanet.measurement.api.v2alpha.MeasurementKey
import org.wfanet.measurement.api.v2alpha.MeasurementKt
import org.wfanet.measurement.api.v2alpha.MeasurementKt.failure
import org.wfanet.measurement.api.v2alpha.MeasurementKt.result
import org.wfanet.measurement.api.v2alpha.MeasurementKt.resultPair
import org.wfanet.measurement.api.v2alpha.MeasurementsGrpcKt.MeasurementsCoroutineImplBase
import org.wfanet.measurement.api.v2alpha.MeasurementsGrpcKt.MeasurementsCoroutineStub
import org.wfanet.measurement.api.v2alpha.certificate
import org.wfanet.measurement.api.v2alpha.copy
import org.wfanet.measurement.api.v2alpha.encryptionPublicKey
import org.wfanet.measurement.api.v2alpha.getMeasurementRequest
import org.wfanet.measurement.api.v2alpha.makeDataProviderCertificateName
import org.wfanet.measurement.api.v2alpha.measurement
import org.wfanet.measurement.api.v2alpha.measurementSpec
import org.wfanet.measurement.api.v2alpha.withDataProviderPrincipal
import org.wfanet.measurement.api.v2alpha.withMeasurementConsumerPrincipal
import org.wfanet.measurement.common.base64UrlEncode
import org.wfanet.measurement.common.crypto.PrivateKeyHandle
import org.wfanet.measurement.common.crypto.SigningKeyHandle
import org.wfanet.measurement.common.crypto.readCertificate
import org.wfanet.measurement.common.crypto.readPrivateKey
import org.wfanet.measurement.common.crypto.tink.loadPrivateKey
import org.wfanet.measurement.common.getRuntimePath
import org.wfanet.measurement.common.grpc.testing.GrpcTestServerRule
import org.wfanet.measurement.common.grpc.testing.mockService
import org.wfanet.measurement.common.identity.externalIdToApiId
import org.wfanet.measurement.common.readByteString
import org.wfanet.measurement.common.testing.verifyProtoArgument
import org.wfanet.measurement.consent.client.duchy.encryptResult
import org.wfanet.measurement.consent.client.duchy.signResult
import org.wfanet.measurement.consent.client.measurementconsumer.signMeasurementSpec
import org.wfanet.measurement.internal.reporting.GetReportRequest as GetInternalReportRequest
import org.wfanet.measurement.internal.reporting.Measurement as InternalMeasurement
import org.wfanet.measurement.internal.reporting.MeasurementKt.ResultKt.frequency as internalFrequency
import org.wfanet.measurement.internal.reporting.MeasurementKt.ResultKt.impression as internalImpression
import org.wfanet.measurement.internal.reporting.MeasurementKt.ResultKt.reach as internalReach
import org.wfanet.measurement.internal.reporting.MeasurementKt.ResultKt.watchDuration as internalWatchDuration
import org.wfanet.measurement.internal.reporting.MeasurementKt.failure as internalFailure
import org.wfanet.measurement.internal.reporting.MeasurementKt.result as internalMeasurementResult
import org.wfanet.measurement.internal.reporting.MeasurementsGrpcKt.MeasurementsCoroutineImplBase as InternalMeasurementsCoroutineImplBase
import org.wfanet.measurement.internal.reporting.MeasurementsGrpcKt.MeasurementsCoroutineStub as InternalMeasurementsCoroutineStub
import org.wfanet.measurement.internal.reporting.Metric as InternalMetric
import org.wfanet.measurement.internal.reporting.MetricKt.MeasurementCalculationKt.weightedMeasurement
import org.wfanet.measurement.internal.reporting.MetricKt.SetOperationKt.operand as internalSetOperationOperand
import org.wfanet.measurement.internal.reporting.MetricKt.SetOperationKt.reportingSetKey
import org.wfanet.measurement.internal.reporting.MetricKt.details as internalMetricDetails
import org.wfanet.measurement.internal.reporting.MetricKt.frequencyHistogramParams as internalFrequencyHistogramParams
import org.wfanet.measurement.internal.reporting.MetricKt.impressionCountParams as internalImpressionCountParams
import org.wfanet.measurement.internal.reporting.MetricKt.measurementCalculation
import org.wfanet.measurement.internal.reporting.MetricKt.namedSetOperation as internalNamedSetOperation
import org.wfanet.measurement.internal.reporting.MetricKt.reachParams as internalReachParams
import org.wfanet.measurement.internal.reporting.MetricKt.setOperation as internalSetOperation
import org.wfanet.measurement.internal.reporting.MetricKt.watchDurationParams as internalWatchDurationParams
import org.wfanet.measurement.internal.reporting.Report as InternalReport
import org.wfanet.measurement.internal.reporting.ReportKt.DetailsKt.ResultKt.HistogramTableKt.row as internalRow
import org.wfanet.measurement.internal.reporting.ReportKt.DetailsKt.ResultKt.column as internalColumn
import org.wfanet.measurement.internal.reporting.ReportKt.DetailsKt.ResultKt.histogramTable as internalHistogramTable
import org.wfanet.measurement.internal.reporting.ReportKt.DetailsKt.ResultKt.scalarTable as internalScalarTable
import org.wfanet.measurement.internal.reporting.ReportKt.DetailsKt.result as internalReportResult
import org.wfanet.measurement.internal.reporting.ReportKt.details as internalReportDetails
import org.wfanet.measurement.internal.reporting.ReportsGrpcKt.ReportsCoroutineImplBase
import org.wfanet.measurement.internal.reporting.ReportsGrpcKt.ReportsCoroutineStub
import org.wfanet.measurement.internal.reporting.StreamReportsRequestKt.filter
import org.wfanet.measurement.internal.reporting.copy
import org.wfanet.measurement.internal.reporting.getReportRequest as getInternalReportRequest
import org.wfanet.measurement.internal.reporting.measurement as internalMeasurement
import org.wfanet.measurement.internal.reporting.metric as internalMetric
import org.wfanet.measurement.internal.reporting.periodicTimeInterval as internalPeriodicTimeInterval
import org.wfanet.measurement.internal.reporting.report as internalReport
import org.wfanet.measurement.internal.reporting.setMeasurementFailureRequest
import org.wfanet.measurement.internal.reporting.setMeasurementResultRequest
import org.wfanet.measurement.internal.reporting.streamReportsRequest
import org.wfanet.measurement.internal.reporting.timeInterval as internalTimeInterval
import org.wfanet.measurement.reporting.v1alpha.ListReportsRequest
import org.wfanet.measurement.reporting.v1alpha.Metric
import org.wfanet.measurement.reporting.v1alpha.MetricKt.SetOperationKt.operand as setOperationOperand
import org.wfanet.measurement.reporting.v1alpha.MetricKt.frequencyHistogramParams
import org.wfanet.measurement.reporting.v1alpha.MetricKt.impressionCountParams
import org.wfanet.measurement.reporting.v1alpha.MetricKt.namedSetOperation
import org.wfanet.measurement.reporting.v1alpha.MetricKt.reachParams
import org.wfanet.measurement.reporting.v1alpha.MetricKt.setOperation
import org.wfanet.measurement.reporting.v1alpha.MetricKt.watchDurationParams
import org.wfanet.measurement.reporting.v1alpha.Report
import org.wfanet.measurement.reporting.v1alpha.ReportKt.EventGroupUniverseKt.eventGroupEntry
import org.wfanet.measurement.reporting.v1alpha.ReportKt.ResultKt.HistogramTableKt.row
import org.wfanet.measurement.reporting.v1alpha.ReportKt.ResultKt.column
import org.wfanet.measurement.reporting.v1alpha.ReportKt.ResultKt.histogramTable
import org.wfanet.measurement.reporting.v1alpha.ReportKt.ResultKt.scalarTable
import org.wfanet.measurement.reporting.v1alpha.ReportKt.eventGroupUniverse
import org.wfanet.measurement.reporting.v1alpha.ReportKt.result as reportResult
import org.wfanet.measurement.reporting.v1alpha.copy
import org.wfanet.measurement.reporting.v1alpha.getReportRequest
import org.wfanet.measurement.reporting.v1alpha.listReportsRequest
import org.wfanet.measurement.reporting.v1alpha.listReportsResponse
import org.wfanet.measurement.reporting.v1alpha.metric
import org.wfanet.measurement.reporting.v1alpha.periodicTimeInterval
import org.wfanet.measurement.reporting.v1alpha.report

private const val DEFAULT_PAGE_SIZE = 50
private const val MAX_PAGE_SIZE = 1000
private const val PAGE_SIZE = 3

private val SECRETS_DIR: Path =
  getRuntimePath(
    Paths.get(
      "wfa_measurement_system",
      "src",
      "main",
      "k8s",
      "testing",
      "secretfiles",
    )
  )!!

// Authentication key
private const val API_AUTHENTICATION_KEY = "nR5QPN7ptx"

// Certificate
private val AGGREGATOR_CERTIFICATE_DER =
  SECRETS_DIR.resolve("aggregator_cs_cert.der").toFile().readByteString()
private val AGGREGATOR_PRIVATE_KEY_DER =
  SECRETS_DIR.resolve("aggregator_cs_private.der").toFile().readByteString()
private val AGGREGATOR_SIGNING_KEY: SigningKeyHandle by lazy {
  val consentSignal509Cert = readCertificate(AGGREGATOR_CERTIFICATE_DER)
  SigningKeyHandle(
    consentSignal509Cert,
    readPrivateKey(AGGREGATOR_PRIVATE_KEY_DER, consentSignal509Cert.publicKey.algorithm)
  )
}
private val AGGREGATOR_CERTIFICATE = certificate { x509Der = AGGREGATOR_CERTIFICATE_DER }

// Public and private keys
private val MEASUREMENT_CONSUMER_CERTIFICATE =
  readCertificate(SECRETS_DIR.resolve("mc_cs_cert.der").toFile())
private val MEASUREMENT_CONSUMER_SIGNING_PRIVATE_KEY =
  readPrivateKey(
    SECRETS_DIR.resolve("mc_cs_private.der").toFile().readByteString(),
    MEASUREMENT_CONSUMER_CERTIFICATE.publicKey.algorithm
  )
private val MEASUREMENT_CONSUMER_SIGNING_KEY_HANDLE =
  SigningKeyHandle(MEASUREMENT_CONSUMER_CERTIFICATE, MEASUREMENT_CONSUMER_SIGNING_PRIVATE_KEY)

private val MEASUREMENT_PUBLIC_KEY_DATA =
  SECRETS_DIR.resolve("mc_enc_public.tink").toFile().readByteString()
private val MEASUREMENT_PUBLIC_KEY = encryptionPublicKey {
  format = EncryptionPublicKey.Format.TINK_KEYSET
  data = MEASUREMENT_PUBLIC_KEY_DATA
}
private val INVALID_MEASUREMENT_PUBLIC_KEY_DATA = "Invalid public key".toByteStringUtf8()

private val MEASUREMENT_PRIVATE_KEY_DATA = SECRETS_DIR.resolve("mc_enc_private.tink").toFile()
private val MEASUREMENT_PRIVATE_KEY_HANDLE: PrivateKeyHandle =
  loadPrivateKey(MEASUREMENT_PRIVATE_KEY_DATA)

private val ENCRYPTION_KEY_PAIR_MAP =
  mapOf(MEASUREMENT_PUBLIC_KEY_DATA to MEASUREMENT_PRIVATE_KEY_HANDLE)
private val ENCRYPTION_KEY_PAIR_STORE = InMemoryEncryptionKeyPairStore(ENCRYPTION_KEY_PAIR_MAP)

// Measurement consumer IDs and names
private const val MEASUREMENT_CONSUMER_EXTERNAL_ID = 111L
private const val MEASUREMENT_CONSUMER_EXTERNAL_ID_2 = 112L
private val MEASUREMENT_CONSUMER_REFERENCE_ID = externalIdToApiId(MEASUREMENT_CONSUMER_EXTERNAL_ID)
private val MEASUREMENT_CONSUMER_REFERENCE_ID_2 =
  externalIdToApiId(MEASUREMENT_CONSUMER_EXTERNAL_ID_2)
private val MEASUREMENT_CONSUMER_NAME =
  MeasurementConsumerKey(MEASUREMENT_CONSUMER_REFERENCE_ID).toName()
private val MEASUREMENT_CONSUMER_NAME_2 =
  MeasurementConsumerKey(MEASUREMENT_CONSUMER_REFERENCE_ID_2).toName()

// Reporting set IDs and names
private const val REPORTING_SET_EXTERNAL_ID = 221L
private const val REPORTING_SET_EXTERNAL_ID_2 = 222L
private const val REPORTING_SET_EXTERNAL_ID_3 = 223L

private val REPORTING_SET_NAME =
  ReportingSetKey(MEASUREMENT_CONSUMER_REFERENCE_ID, externalIdToApiId(REPORTING_SET_EXTERNAL_ID))
    .toName()
private val REPORTING_SET_NAME_2 =
  ReportingSetKey(MEASUREMENT_CONSUMER_REFERENCE_ID, externalIdToApiId(REPORTING_SET_EXTERNAL_ID_2))
    .toName()
private val REPORTING_SET_NAME_3 =
  ReportingSetKey(MEASUREMENT_CONSUMER_REFERENCE_ID, externalIdToApiId(REPORTING_SET_EXTERNAL_ID_3))
    .toName()

// Report IDs and names
private const val REPORT_EXTERNAL_ID = 331L
private const val REPORT_EXTERNAL_ID_2 = 332L
private const val REPORT_EXTERNAL_ID_3 = 333L
private const val REPORT_EXTERNAL_ID_4 = 334L

private val REPORT_NAME =
  ReportKey(MEASUREMENT_CONSUMER_REFERENCE_ID, externalIdToApiId(REPORT_EXTERNAL_ID)).toName()
private val REPORT_NAME_2 =
  ReportKey(MEASUREMENT_CONSUMER_REFERENCE_ID, externalIdToApiId(REPORT_EXTERNAL_ID_2)).toName()
private val REPORT_NAME_3 =
  ReportKey(MEASUREMENT_CONSUMER_REFERENCE_ID, externalIdToApiId(REPORT_EXTERNAL_ID_3)).toName()
private val REPORT_NAME_4 =
  ReportKey(MEASUREMENT_CONSUMER_REFERENCE_ID, externalIdToApiId(REPORT_EXTERNAL_ID_4)).toName()
// Typo causes invalid name
private const val INVALID_REPORT_NAME = "measurementConsumer/AAAAAAAAAG8/report/AAAAAAAAAU0"

// Measurement IDs and names
private const val REACH_MEASUREMENT_EXTERNAL_ID = 441L
private const val FREQUENCY_HISTOGRAM_MEASUREMENT_EXTERNAL_ID = 442L
private const val IMPRESSION_MEASUREMENT_EXTERNAL_ID = 443L
private const val WATCH_DURATION_MEASUREMENT_EXTERNAL_ID = 444L

private val REACH_MEASUREMENT_REFERENCE_ID = externalIdToApiId(REACH_MEASUREMENT_EXTERNAL_ID)
private val FREQUENCY_HISTOGRAM_MEASUREMENT_REFERENCE_ID =
  externalIdToApiId(FREQUENCY_HISTOGRAM_MEASUREMENT_EXTERNAL_ID)
private val IMPRESSION_MEASUREMENT_REFERENCE_ID =
  externalIdToApiId(IMPRESSION_MEASUREMENT_EXTERNAL_ID)
private val WATCH_DURATION_MEASUREMENT_REFERENCE_ID =
  externalIdToApiId(WATCH_DURATION_MEASUREMENT_EXTERNAL_ID)

private val REACH_MEASUREMENT_NAME =
  MeasurementKey(MEASUREMENT_CONSUMER_REFERENCE_ID, REACH_MEASUREMENT_REFERENCE_ID).toName()
private val FREQUENCY_HISTOGRAM_MEASUREMENT_NAME =
  MeasurementKey(MEASUREMENT_CONSUMER_REFERENCE_ID, FREQUENCY_HISTOGRAM_MEASUREMENT_REFERENCE_ID)
    .toName()
private val IMPRESSION_MEASUREMENT_NAME =
  MeasurementKey(MEASUREMENT_CONSUMER_REFERENCE_ID, IMPRESSION_MEASUREMENT_REFERENCE_ID).toName()
private val WATCH_DURATION_MEASUREMENT_NAME =
  MeasurementKey(MEASUREMENT_CONSUMER_REFERENCE_ID, WATCH_DURATION_MEASUREMENT_REFERENCE_ID)
    .toName()

// Data provider IDs and names
private const val DATA_PROVIDER_EXTERNAL_ID = 551L
private const val DATA_PROVIDER_EXTERNAL_ID_2 = 552L
private const val DATA_PROVIDER_EXTERNAL_ID_3 = 553L
private val DATA_PROVIDER_REFERENCE_ID = externalIdToApiId(DATA_PROVIDER_EXTERNAL_ID)
private val DATA_PROVIDER_REFERENCE_ID_2 = externalIdToApiId(DATA_PROVIDER_EXTERNAL_ID_2)
private val DATA_PROVIDER_REFERENCE_ID_3 = externalIdToApiId(DATA_PROVIDER_EXTERNAL_ID_3)

private val DATA_PROVIDER_NAME = DataProviderKey(DATA_PROVIDER_REFERENCE_ID).toName()
private val DATA_PROVIDER_NAME_2 = DataProviderKey(DATA_PROVIDER_REFERENCE_ID_2).toName()
private val DATA_PROVIDER_NAME_3 = DataProviderKey(DATA_PROVIDER_REFERENCE_ID_3).toName()

private const val DATA_PROVIDER_CERTIFICATE_EXTERNAL_ID = 561L
private const val DATA_PROVIDER_CERTIFICATE_EXTERNAL_ID_2 = 562L
private const val DATA_PROVIDER_CERTIFICATE_EXTERNAL_ID_3 = 563L
private val DATA_PROVIDER_CERTIFICATE_REFERENCE_ID =
  externalIdToApiId(DATA_PROVIDER_CERTIFICATE_EXTERNAL_ID)
private val DATA_PROVIDER_CERTIFICATE_REFERENCE_ID_2 =
  externalIdToApiId(DATA_PROVIDER_CERTIFICATE_EXTERNAL_ID_2)
private val DATA_PROVIDER_CERTIFICATE_REFERENCE_ID_3 =
  externalIdToApiId(DATA_PROVIDER_CERTIFICATE_EXTERNAL_ID_3)

private val DATA_PROVIDER_CERTIFICATE_NAME =
  makeDataProviderCertificateName(
    DATA_PROVIDER_REFERENCE_ID,
    DATA_PROVIDER_CERTIFICATE_REFERENCE_ID
  )
private val DATA_PROVIDER_CERTIFICATE_NAME_2 =
  makeDataProviderCertificateName(
    DATA_PROVIDER_REFERENCE_ID_2,
    DATA_PROVIDER_CERTIFICATE_REFERENCE_ID_2
  )
private val DATA_PROVIDER_CERTIFICATE_NAME_3 =
  makeDataProviderCertificateName(
    DATA_PROVIDER_REFERENCE_ID_3,
    DATA_PROVIDER_CERTIFICATE_REFERENCE_ID_3
  )

// Event group IDs and names
private const val EVENT_GROUP_EXTERNAL_ID = 661L
private const val EVENT_GROUP_EXTERNAL_ID_2 = 662L
private const val EVENT_GROUP_EXTERNAL_ID_3 = 663L
private val EVENT_GROUP_REFERENCE_ID = externalIdToApiId(EVENT_GROUP_EXTERNAL_ID)
private val EVENT_GROUP_REFERENCE_ID_2 = externalIdToApiId(EVENT_GROUP_EXTERNAL_ID_2)
private val EVENT_GROUP_REFERENCE_ID_3 = externalIdToApiId(EVENT_GROUP_EXTERNAL_ID_3)

private val EVENT_GROUP_NAME =
  EventGroupKey(
      MEASUREMENT_CONSUMER_REFERENCE_ID,
      DATA_PROVIDER_REFERENCE_ID,
      EVENT_GROUP_REFERENCE_ID
    )
    .toName()
private val EVENT_GROUP_NAME_2 =
  EventGroupKey(
      MEASUREMENT_CONSUMER_REFERENCE_ID,
      DATA_PROVIDER_REFERENCE_ID_2,
      EVENT_GROUP_REFERENCE_ID_2
    )
    .toName()
private val EVENT_GROUP_NAME_3 =
  EventGroupKey(
      MEASUREMENT_CONSUMER_REFERENCE_ID,
      DATA_PROVIDER_REFERENCE_ID_3,
      EVENT_GROUP_REFERENCE_ID_3
    )
    .toName()

// Time intervals
private val START_TIME = timestamp {
  seconds = 1000
  nanos = 1000
}
private val TIME_INTERVAL_INCREMENT = duration { seconds = 1000 }
private const val INTERVAL_COUNT = 1
private val END_TIME = timestamp {
  seconds = 2000
  nanos = 1000
}
private val TIME_INTERVAL = internalTimeInterval {
  startTime = START_TIME
  endTime = END_TIME
}
private val INTERNAL_PERIODIC_TIME_INTERVAL = internalPeriodicTimeInterval {
  startTime = START_TIME
  increment = TIME_INTERVAL_INCREMENT
  intervalCount = INTERVAL_COUNT
}

private val PERIODIC_TIME_INTERVAL = periodicTimeInterval {
  startTime = START_TIME
  increment = TIME_INTERVAL_INCREMENT
  intervalCount = INTERVAL_COUNT
}

// Set operations
private val INTERNAL_SET_OPERATION = internalSetOperation {
  type = InternalMetric.SetOperation.Type.UNION
  lhs = internalSetOperationOperand {
    reportingSetId = reportingSetKey {
      measurementConsumerReferenceId = MEASUREMENT_CONSUMER_REFERENCE_ID
      externalReportingSetId = REPORTING_SET_EXTERNAL_ID
    }
  }
  rhs = internalSetOperationOperand {
    reportingSetId = reportingSetKey {
      measurementConsumerReferenceId = MEASUREMENT_CONSUMER_REFERENCE_ID
      externalReportingSetId = REPORTING_SET_EXTERNAL_ID_2
    }
  }
}

private val SET_OPERATION = setOperation {
  type = Metric.SetOperation.Type.UNION
  lhs = setOperationOperand { reportingSet = REPORTING_SET_NAME }
  rhs = setOperationOperand { reportingSet = REPORTING_SET_NAME_2 }
}

// Measurements
private const val REACH_VALUE = 100_000L
private val FREQUENCY_DISTRIBUTION = mapOf(1L to 1.0 / 6, 2L to 2.0 / 6, 3L to 3.0 / 6)
private const val IMPRESSION_VALUE = 100L
private const val IMPRESSION_VALUE_2 = 150L
private const val IMPRESSION_VALUE_3 = 200L
private val WATCH_DURATION = duration { seconds = 100 }
private val WATCH_DURATION_2 = duration { seconds = 200 }
private val WATCH_DURATION_3 = duration { seconds = 300 }

private val BASE_MEASUREMENT = measurement {
  val unsignedMeasurementSpec = measurementSpec {
    measurementPublicKey = MEASUREMENT_PUBLIC_KEY_DATA
  }
  measurementSpec =
    signMeasurementSpec(unsignedMeasurementSpec, MEASUREMENT_CONSUMER_SIGNING_KEY_HANDLE)
}
// Reach
private val REACH_MEASUREMENT =
  BASE_MEASUREMENT.copy {
    name = REACH_MEASUREMENT_NAME
    measurementReferenceId = REACH_MEASUREMENT_REFERENCE_ID
  }
private val SUCCEEDED_REACH_MEASUREMENT =
  REACH_MEASUREMENT.copy {
    state = Measurement.State.SUCCEEDED
    results += resultPair {
      val result = result {
        reach = MeasurementKt.ResultKt.reach { value = REACH_VALUE }
        frequency =
          MeasurementKt.ResultKt.frequency {
            relativeFrequencyDistribution.putAll(FREQUENCY_DISTRIBUTION)
          }
      }
      encryptedResult = getEncryptedResult(result)
      certificate = DATA_PROVIDER_CERTIFICATE_NAME
    }
  }
private val PENDING_REACH_MEASUREMENT =
  REACH_MEASUREMENT.copy { state = Measurement.State.COMPUTING }
private val INTERNAL_SUCCEEDED_REACH_MEASUREMENT = internalMeasurement {
  measurementConsumerReferenceId = MEASUREMENT_CONSUMER_REFERENCE_ID
  measurementReferenceId = REACH_MEASUREMENT_REFERENCE_ID
  state = InternalMeasurement.State.SUCCEEDED
  result = internalMeasurementResult {
    reach = internalReach { value = REACH_VALUE }
    frequency = internalFrequency { relativeFrequencyDistribution.putAll(FREQUENCY_DISTRIBUTION) }
  }
}
private val INTERNAL_PENDING_REACH_MEASUREMENT =
  INTERNAL_SUCCEEDED_REACH_MEASUREMENT.copy {
    state = InternalMeasurement.State.PENDING
    clearResult()
  }
// Frequency histogram
private val FREQUENCY_HISTOGRAM_MEASUREMENT =
  BASE_MEASUREMENT.copy {
    name = FREQUENCY_HISTOGRAM_MEASUREMENT_NAME
    measurementReferenceId = FREQUENCY_HISTOGRAM_MEASUREMENT_REFERENCE_ID
  }
private val SUCCEEDED_FREQUENCY_HISTOGRAM_MEASUREMENT =
  FREQUENCY_HISTOGRAM_MEASUREMENT.copy {
    state = Measurement.State.SUCCEEDED
    results += resultPair {
      val result = result {
        reach = MeasurementKt.ResultKt.reach { value = REACH_VALUE }
        frequency =
          MeasurementKt.ResultKt.frequency {
            relativeFrequencyDistribution.putAll(FREQUENCY_DISTRIBUTION)
          }
      }
      encryptedResult = getEncryptedResult(result)
      certificate = DATA_PROVIDER_CERTIFICATE_NAME
    }
  }
private val PENDING_FREQUENCY_HISTOGRAM_MEASUREMENT =
  FREQUENCY_HISTOGRAM_MEASUREMENT.copy { state = Measurement.State.COMPUTING }
private val INTERNAL_SUCCEEDED_FREQUENCY_HISTOGRAM_MEASUREMENT = internalMeasurement {
  measurementConsumerReferenceId = MEASUREMENT_CONSUMER_REFERENCE_ID
  measurementReferenceId = FREQUENCY_HISTOGRAM_MEASUREMENT_REFERENCE_ID
  state = InternalMeasurement.State.SUCCEEDED
  result = internalMeasurementResult {
    reach = internalReach { value = REACH_VALUE }
    frequency = internalFrequency { relativeFrequencyDistribution.putAll(FREQUENCY_DISTRIBUTION) }
  }
}
private val INTERNAL_PENDING_FREQUENCY_HISTOGRAM_MEASUREMENT =
  INTERNAL_SUCCEEDED_FREQUENCY_HISTOGRAM_MEASUREMENT.copy {
    state = InternalMeasurement.State.PENDING
    clearResult()
  }
// Impression
private val IMPRESSION_MEASUREMENT =
  BASE_MEASUREMENT.copy {
    name = IMPRESSION_MEASUREMENT_NAME
    measurementReferenceId = IMPRESSION_MEASUREMENT_REFERENCE_ID
  }
private val SUCCEEDED_IMPRESSION_MEASUREMENT =
  IMPRESSION_MEASUREMENT.copy {
    state = Measurement.State.SUCCEEDED
    results += resultPair {
      val result = result {
        impression = MeasurementKt.ResultKt.impression { value = IMPRESSION_VALUE }
      }
      encryptedResult = getEncryptedResult(result)
      certificate = DATA_PROVIDER_CERTIFICATE_NAME
    }
    results += resultPair {
      val result = result {
        impression = MeasurementKt.ResultKt.impression { value = IMPRESSION_VALUE_2 }
      }
      encryptedResult = getEncryptedResult(result)
      certificate = DATA_PROVIDER_CERTIFICATE_NAME_2
    }
    results += resultPair {
      val result = result {
        impression = MeasurementKt.ResultKt.impression { value = IMPRESSION_VALUE_3 }
      }
      encryptedResult = getEncryptedResult(result)
      certificate = DATA_PROVIDER_CERTIFICATE_NAME_3
    }
  }
private val PENDING_IMPRESSION_MEASUREMENT =
  IMPRESSION_MEASUREMENT.copy { state = Measurement.State.COMPUTING }
private val INTERNAL_SUCCEEDED_IMPRESSION_MEASUREMENT = internalMeasurement {
  measurementConsumerReferenceId = MEASUREMENT_CONSUMER_REFERENCE_ID
  measurementReferenceId = IMPRESSION_MEASUREMENT_REFERENCE_ID
  state = InternalMeasurement.State.SUCCEEDED
  result = internalMeasurementResult {
    impression = internalImpression {
      value = IMPRESSION_VALUE + IMPRESSION_VALUE_2 + IMPRESSION_VALUE_3
    }
  }
}
private val INTERNAL_PENDING_IMPRESSION_MEASUREMENT =
  INTERNAL_SUCCEEDED_IMPRESSION_MEASUREMENT.copy {
    state = InternalMeasurement.State.PENDING
    clearResult()
  }
// Watch Duration
private val WATCH_DURATION_MEASUREMENT =
  BASE_MEASUREMENT.copy {
    name = WATCH_DURATION_MEASUREMENT_NAME
    measurementReferenceId = WATCH_DURATION_MEASUREMENT_REFERENCE_ID
  }

private val SUCCEEDED_WATCH_DURATION_MEASUREMENT =
  WATCH_DURATION_MEASUREMENT.copy {
    state = Measurement.State.SUCCEEDED

    results += resultPair {
      val result = result {
        watchDuration = MeasurementKt.ResultKt.watchDuration { value = WATCH_DURATION }
      }
      encryptedResult = getEncryptedResult(result)
      certificate = DATA_PROVIDER_CERTIFICATE_NAME
    }
    results += resultPair {
      val result = result {
        watchDuration = MeasurementKt.ResultKt.watchDuration { value = WATCH_DURATION_2 }
      }
      encryptedResult = getEncryptedResult(result)
      certificate = DATA_PROVIDER_CERTIFICATE_NAME_2
    }
    results += resultPair {
      val result = result {
        watchDuration = MeasurementKt.ResultKt.watchDuration { value = WATCH_DURATION_3 }
      }
      encryptedResult = getEncryptedResult(result)
      certificate = DATA_PROVIDER_CERTIFICATE_NAME_3
    }
  }

private val PENDING_WATCH_DURATION_MEASUREMENT =
  WATCH_DURATION_MEASUREMENT.copy { state = Measurement.State.COMPUTING }

private val INTERNAL_SUCCEEDED_WATCH_DURATION_MEASUREMENT = internalMeasurement {
  measurementConsumerReferenceId = MEASUREMENT_CONSUMER_REFERENCE_ID
  measurementReferenceId = WATCH_DURATION_MEASUREMENT_REFERENCE_ID
  state = InternalMeasurement.State.SUCCEEDED
  result = internalMeasurementResult {
    watchDuration = internalWatchDuration {
      value = Durations.add(Durations.add(WATCH_DURATION, WATCH_DURATION_2), WATCH_DURATION_3)
    }
  }
}
private val INTERNAL_PENDING_WATCH_DURATION_MEASUREMENT =
  INTERNAL_SUCCEEDED_WATCH_DURATION_MEASUREMENT.copy {
    state = InternalMeasurement.State.PENDING
    clearResult()
  }

private fun getEncryptedResult(
  result: Measurement.Result,
): ByteString {
  val signedResult = signResult(result, AGGREGATOR_SIGNING_KEY)
  return encryptResult(signedResult, MEASUREMENT_PUBLIC_KEY)
}

// Weighted measurements
private val WEIGHTED_REACH_MEASUREMENT = weightedMeasurement {
  measurementReferenceId = REACH_MEASUREMENT_REFERENCE_ID
  coefficient = 1
}

private val WEIGHTED_FREQUENCY_HISTOGRAM_MEASUREMENT = weightedMeasurement {
  measurementReferenceId = FREQUENCY_HISTOGRAM_MEASUREMENT_REFERENCE_ID
  coefficient = 1
}

private val WEIGHTED_IMPRESSION_MEASUREMENT = weightedMeasurement {
  measurementReferenceId = IMPRESSION_MEASUREMENT_REFERENCE_ID
  coefficient = 1
}

private val WEIGHTED_WATCH_DURATION_MEASUREMENT = weightedMeasurement {
  measurementReferenceId = WATCH_DURATION_MEASUREMENT_REFERENCE_ID
  coefficient = 1
}

// Measurement Calculations
private val REACH_MEASUREMENT_CALCULATION = measurementCalculation {
  timeInterval = TIME_INTERVAL
  weightedMeasurements.add(WEIGHTED_REACH_MEASUREMENT)
}

private val FREQUENCY_HISTOGRAM_MEASUREMENT_CALCULATION = measurementCalculation {
  timeInterval = TIME_INTERVAL
  weightedMeasurements.add(WEIGHTED_FREQUENCY_HISTOGRAM_MEASUREMENT)
}

private val IMPRESSION_MEASUREMENT_CALCULATION = measurementCalculation {
  timeInterval = TIME_INTERVAL
  weightedMeasurements.add(WEIGHTED_IMPRESSION_MEASUREMENT)
}

private val WATCH_DURATION_MEASUREMENT_CALCULATION = measurementCalculation {
  timeInterval = TIME_INTERVAL
  weightedMeasurements.add(WEIGHTED_WATCH_DURATION_MEASUREMENT)
}

// Named set operations
private const val REACH_SET_OPERATION_DISPLAY_NAME = "Reach Set Operation"
private const val FREQUENCY_HISTOGRAM_SET_OPERATION_DISPLAY_NAME =
  "Frequency Histogram Set Operation"
private const val IMPRESSION_SET_OPERATION_DISPLAY_NAME = "Impression Set Operation"
private const val WATCH_DURATION_SET_OPERATION_DISPLAY_NAME = "Watch Duration Set Operation"
// Reach set operation
private val INTERNAL_NAMED_REACH_SET_OPERATION = internalNamedSetOperation {
  displayName = REACH_SET_OPERATION_DISPLAY_NAME
  setOperation = INTERNAL_SET_OPERATION
  measurementCalculations += REACH_MEASUREMENT_CALCULATION
}
private val NAMED_REACH_SET_OPERATION = namedSetOperation {
  displayName = REACH_SET_OPERATION_DISPLAY_NAME
  setOperation = SET_OPERATION
}
// Frequency histogram set operation
private val INTERNAL_NAMED_FREQUENCY_HISTOGRAM_SET_OPERATION = internalNamedSetOperation {
  displayName = FREQUENCY_HISTOGRAM_SET_OPERATION_DISPLAY_NAME
  setOperation = INTERNAL_SET_OPERATION
  measurementCalculations += FREQUENCY_HISTOGRAM_MEASUREMENT_CALCULATION
}
private val NAMED_FREQUENCY_HISTOGRAM_SET_OPERATION = namedSetOperation {
  displayName = FREQUENCY_HISTOGRAM_SET_OPERATION_DISPLAY_NAME
  setOperation = SET_OPERATION
}
// Impression set operation
private val INTERNAL_NAMED_IMPRESSION_SET_OPERATION = internalNamedSetOperation {
  displayName = IMPRESSION_SET_OPERATION_DISPLAY_NAME
  setOperation = INTERNAL_SET_OPERATION
  measurementCalculations += IMPRESSION_MEASUREMENT_CALCULATION
}
private val NAMED_IMPRESSION_SET_OPERATION = namedSetOperation {
  displayName = IMPRESSION_SET_OPERATION_DISPLAY_NAME
  setOperation = SET_OPERATION
}
// Watch duration set operation
private val INTERNAL_NAMED_WATCH_DURATION_SET_OPERATION = internalNamedSetOperation {
  displayName = WATCH_DURATION_SET_OPERATION_DISPLAY_NAME
  setOperation = INTERNAL_SET_OPERATION
  measurementCalculations += WATCH_DURATION_MEASUREMENT_CALCULATION
}
private val NAMED_WATCH_DURATION_SET_OPERATION = namedSetOperation {
  displayName = WATCH_DURATION_SET_OPERATION_DISPLAY_NAME
  setOperation = SET_OPERATION
}

// Internal metrics
private const val MAXIMUM_FREQUENCY_PER_USER = 10
private const val MAXIMUM_WATCH_DURATION_PER_USER = 300

// Reach metric
private val REACH_METRIC = metric {
  reach = reachParams {}
  cumulative = false
  setOperations.add(NAMED_REACH_SET_OPERATION)
}
private val INTERNAL_REACH_METRIC = internalMetric {
  details = internalMetricDetails {
    reach = internalReachParams {}
    cumulative = false
  }
  namedSetOperations.add(INTERNAL_NAMED_REACH_SET_OPERATION)
}
// Frequency histogram metric
private val FREQUENCY_HISTOGRAM_METRIC = metric {
  frequencyHistogram = frequencyHistogramParams {
    maximumFrequencyPerUser = MAXIMUM_FREQUENCY_PER_USER
  }
  cumulative = false
  setOperations.add(NAMED_FREQUENCY_HISTOGRAM_SET_OPERATION)
}
private val INTERNAL_FREQUENCY_HISTOGRAM_METRIC = internalMetric {
  details = internalMetricDetails {
    frequencyHistogram = internalFrequencyHistogramParams {
      maximumFrequencyPerUser = MAXIMUM_FREQUENCY_PER_USER
    }
    cumulative = false
  }
  namedSetOperations.add(INTERNAL_NAMED_FREQUENCY_HISTOGRAM_SET_OPERATION)
}
// Impression metric
private val IMPRESSION_METRIC = metric {
  impressionCount = impressionCountParams { maximumFrequencyPerUser = MAXIMUM_FREQUENCY_PER_USER }
  cumulative = false
  setOperations.add(NAMED_IMPRESSION_SET_OPERATION)
}
private val INTERNAL_IMPRESSION_METRIC = internalMetric {
  details = internalMetricDetails {
    impressionCount = internalImpressionCountParams {
      maximumFrequencyPerUser = MAXIMUM_FREQUENCY_PER_USER
    }
    cumulative = false
  }
  namedSetOperations.add(INTERNAL_NAMED_IMPRESSION_SET_OPERATION)
}
// Watch duration metric
private val WATCH_DURATION_METRIC = metric {
  watchDuration = watchDurationParams {
    maximumFrequencyPerUser = MAXIMUM_FREQUENCY_PER_USER
    maximumWatchDurationPerUser = MAXIMUM_WATCH_DURATION_PER_USER
  }
  cumulative = false
  setOperations.add(NAMED_WATCH_DURATION_SET_OPERATION)
}
private val INTERNAL_WATCH_DURATION_METRIC = internalMetric {
  details = internalMetricDetails {
    watchDuration = internalWatchDurationParams {
      maximumFrequencyPerUser = MAXIMUM_FREQUENCY_PER_USER
      maximumWatchDurationPerUser = MAXIMUM_WATCH_DURATION_PER_USER
    }
    cumulative = false
  }
  namedSetOperations.add(INTERNAL_NAMED_WATCH_DURATION_SET_OPERATION)
}

// Event group filters
private const val EVENT_GROUP_FILTER = "AGE>20"
private val EVENT_GROUP_FILTERS_MAP =
  mapOf(
    EVENT_GROUP_NAME to EVENT_GROUP_FILTER,
    EVENT_GROUP_NAME_2 to EVENT_GROUP_FILTER,
    EVENT_GROUP_NAME_3 to EVENT_GROUP_FILTER,
  )

// Internal reports with running states
private const val REACH_REPORT_IDEMPOTENCY_KEY = "TEST_REACH_REPORT"
private const val IMPRESSION_REPORT_IDEMPOTENCY_KEY = "TEST_IMPRESSION_REPORT"
private const val WATCH_DURATION_REPORT_IDEMPOTENCY_KEY = "TEST_WATCH_DURATION_REPORT"
private const val FREQUENCY_HISTOGRAM_REPORT_IDEMPOTENCY_KEY = "TEST_FREQUENCY_HISTOGRAM_REPORT"
// Internal reports of reach
private val INTERNAL_PENDING_REACH_REPORT = internalReport {
  measurementConsumerReferenceId = MEASUREMENT_CONSUMER_REFERENCE_ID
  externalReportId = REPORT_EXTERNAL_ID
  periodicTimeInterval = INTERNAL_PERIODIC_TIME_INTERVAL
  metrics.add(INTERNAL_REACH_METRIC)
  state = InternalReport.State.RUNNING
  measurements.put(REACH_MEASUREMENT_REFERENCE_ID, INTERNAL_PENDING_REACH_MEASUREMENT)
  details = internalReportDetails { eventGroupFilters.putAll(EVENT_GROUP_FILTERS_MAP) }
  createTime = timestamp { seconds = 1000 }
  reportIdempotencyKey = REACH_REPORT_IDEMPOTENCY_KEY
}
private val INTERNAL_SUCCEEDED_REACH_REPORT =
  INTERNAL_PENDING_REACH_REPORT.copy {
    state = InternalReport.State.SUCCEEDED
    measurements.put(REACH_MEASUREMENT_REFERENCE_ID, INTERNAL_SUCCEEDED_REACH_MEASUREMENT)
  }
// Internal reports of impression
private val INTERNAL_PENDING_IMPRESSION_REPORT = internalReport {
  measurementConsumerReferenceId = MEASUREMENT_CONSUMER_REFERENCE_ID
  externalReportId = REPORT_EXTERNAL_ID_2
  periodicTimeInterval = INTERNAL_PERIODIC_TIME_INTERVAL
  metrics.add(INTERNAL_IMPRESSION_METRIC)
  state = InternalReport.State.RUNNING
  measurements.put(IMPRESSION_MEASUREMENT_REFERENCE_ID, INTERNAL_PENDING_IMPRESSION_MEASUREMENT)
  details = internalReportDetails { eventGroupFilters.putAll(EVENT_GROUP_FILTERS_MAP) }
  createTime = timestamp { seconds = 2000 }
  reportIdempotencyKey = IMPRESSION_REPORT_IDEMPOTENCY_KEY
}
private val INTERNAL_SUCCEEDED_IMPRESSION_REPORT =
  INTERNAL_PENDING_IMPRESSION_REPORT.copy {
    state = InternalReport.State.SUCCEEDED
    measurements.put(IMPRESSION_MEASUREMENT_REFERENCE_ID, INTERNAL_SUCCEEDED_IMPRESSION_MEASUREMENT)
  }
// Internal reports of watch duration
private val INTERNAL_PENDING_WATCH_DURATION_REPORT = internalReport {
  measurementConsumerReferenceId = MEASUREMENT_CONSUMER_REFERENCE_ID
  externalReportId = REPORT_EXTERNAL_ID_3
  periodicTimeInterval = INTERNAL_PERIODIC_TIME_INTERVAL
  metrics.add(INTERNAL_WATCH_DURATION_METRIC)
  state = InternalReport.State.RUNNING
  measurements.put(
    WATCH_DURATION_MEASUREMENT_REFERENCE_ID,
    INTERNAL_PENDING_WATCH_DURATION_MEASUREMENT
  )
  details = internalReportDetails { eventGroupFilters.putAll(EVENT_GROUP_FILTERS_MAP) }
  createTime = timestamp { seconds = 3000 }
  reportIdempotencyKey = WATCH_DURATION_REPORT_IDEMPOTENCY_KEY
}
private val INTERNAL_SUCCEEDED_WATCH_DURATION_REPORT =
  INTERNAL_PENDING_WATCH_DURATION_REPORT.copy {
    state = InternalReport.State.SUCCEEDED
    measurements.put(
      WATCH_DURATION_MEASUREMENT_REFERENCE_ID,
      INTERNAL_SUCCEEDED_WATCH_DURATION_MEASUREMENT
    )
  }
// Internal reports of frequency histogram
private val INTERNAL_PENDING_FREQUENCY_HISTOGRAM_REPORT = internalReport {
  measurementConsumerReferenceId = MEASUREMENT_CONSUMER_REFERENCE_ID
  externalReportId = REPORT_EXTERNAL_ID_4
  periodicTimeInterval = INTERNAL_PERIODIC_TIME_INTERVAL
  metrics.add(INTERNAL_FREQUENCY_HISTOGRAM_METRIC)
  state = InternalReport.State.RUNNING
  measurements.put(
    FREQUENCY_HISTOGRAM_MEASUREMENT_REFERENCE_ID,
    INTERNAL_PENDING_FREQUENCY_HISTOGRAM_MEASUREMENT
  )
  details = internalReportDetails { eventGroupFilters.putAll(EVENT_GROUP_FILTERS_MAP) }
  createTime = timestamp { seconds = 4000 }
  reportIdempotencyKey = FREQUENCY_HISTOGRAM_REPORT_IDEMPOTENCY_KEY
}
private val INTERNAL_SUCCEEDED_FREQUENCY_HISTOGRAM_REPORT =
  INTERNAL_PENDING_FREQUENCY_HISTOGRAM_REPORT.copy {
    state = InternalReport.State.SUCCEEDED
    measurements.put(
      FREQUENCY_HISTOGRAM_MEASUREMENT_REFERENCE_ID,
      INTERNAL_SUCCEEDED_FREQUENCY_HISTOGRAM_MEASUREMENT
    )
  }

// Event Group Universe
private val EVENT_GROUP_ENTRY = eventGroupEntry {
  key = EVENT_GROUP_NAME
  value = EVENT_GROUP_FILTER
}
private val EVENT_GROUP_ENTRY_2 = eventGroupEntry {
  key = EVENT_GROUP_NAME_2
  value = EVENT_GROUP_FILTER
}
private val EVENT_GROUP_ENTRY_3 = eventGroupEntry {
  key = EVENT_GROUP_NAME_3
  value = EVENT_GROUP_FILTER
}

private val EVENT_GROUP_UNIVERSE = eventGroupUniverse {
  eventGroupEntries.addAll(listOf(EVENT_GROUP_ENTRY, EVENT_GROUP_ENTRY_2, EVENT_GROUP_ENTRY_3))
}

// Public reports with running states
// Reports of reach
private val PENDING_REACH_REPORT = report {
  name = REPORT_NAME
  reportIdempotencyKey = REACH_REPORT_IDEMPOTENCY_KEY
  measurementConsumer = MEASUREMENT_CONSUMER_NAME
  eventGroupUniverse = EVENT_GROUP_UNIVERSE
  periodicTimeInterval = PERIODIC_TIME_INTERVAL
  metrics.add(REACH_METRIC)
  state = Report.State.RUNNING
}
private val SUCCEEDED_REACH_REPORT = PENDING_REACH_REPORT.copy { state = Report.State.SUCCEEDED }
// Reports of impression
private val PENDING_IMPRESSION_REPORT = report {
  name = REPORT_NAME_2
  reportIdempotencyKey = IMPRESSION_REPORT_IDEMPOTENCY_KEY
  measurementConsumer = MEASUREMENT_CONSUMER_NAME
  eventGroupUniverse = EVENT_GROUP_UNIVERSE
  periodicTimeInterval = PERIODIC_TIME_INTERVAL
  metrics.add(IMPRESSION_METRIC)
  state = Report.State.RUNNING
}
private val SUCCEEDED_IMPRESSION_REPORT =
  PENDING_IMPRESSION_REPORT.copy { state = Report.State.SUCCEEDED }
// Reports of watch duration
private val PENDING_WATCH_DURATION_REPORT = report {
  name = REPORT_NAME_3
  reportIdempotencyKey = WATCH_DURATION_REPORT_IDEMPOTENCY_KEY
  measurementConsumer = MEASUREMENT_CONSUMER_NAME
  eventGroupUniverse = EVENT_GROUP_UNIVERSE
  periodicTimeInterval = PERIODIC_TIME_INTERVAL
  metrics.add(WATCH_DURATION_METRIC)
  state = Report.State.RUNNING
}
private val SUCCEEDED_WATCH_DURATION_REPORT =
  PENDING_WATCH_DURATION_REPORT.copy { state = Report.State.SUCCEEDED }
// Reports of frequency histogram
private val PENDING_FREQUENCY_HISTOGRAM_REPORT = report {
  name = REPORT_NAME_4
  reportIdempotencyKey = FREQUENCY_HISTOGRAM_REPORT_IDEMPOTENCY_KEY
  measurementConsumer = MEASUREMENT_CONSUMER_NAME
  eventGroupUniverse = EVENT_GROUP_UNIVERSE
  periodicTimeInterval = PERIODIC_TIME_INTERVAL
  metrics.add(FREQUENCY_HISTOGRAM_METRIC)
  state = Report.State.RUNNING
}
private val SUCCEEDED_FREQUENCY_HISTOGRAM_REPORT =
  PENDING_FREQUENCY_HISTOGRAM_REPORT.copy { state = Report.State.SUCCEEDED }

@RunWith(JUnit4::class)
class ReportsServiceTest {

  private val internalReportsMock: ReportsCoroutineImplBase =
    mockService() {
      onBlocking { streamReports(any()) }
        .thenReturn(
          flowOf(
            INTERNAL_PENDING_REACH_REPORT,
            INTERNAL_PENDING_IMPRESSION_REPORT,
            INTERNAL_PENDING_WATCH_DURATION_REPORT,
            INTERNAL_PENDING_FREQUENCY_HISTOGRAM_REPORT,
          )
        )
      onBlocking { getReport(any()) }
        .thenReturn(
          INTERNAL_SUCCEEDED_REACH_REPORT,
          INTERNAL_SUCCEEDED_IMPRESSION_REPORT,
          INTERNAL_SUCCEEDED_WATCH_DURATION_REPORT,
          INTERNAL_SUCCEEDED_FREQUENCY_HISTOGRAM_REPORT,
        )
    }

  private val internalMeasurementsMock: InternalMeasurementsCoroutineImplBase =
    mockService() {
      onBlocking { setMeasurementResult(any()) }.thenReturn(null)
      onBlocking { setMeasurementFailure(any()) }.thenReturn(null)
    }

  private val measurementsMock: MeasurementsCoroutineImplBase =
    mockService() {
      onBlocking { getMeasurement(any()) }
        .thenReturn(
          SUCCEEDED_REACH_MEASUREMENT,
          SUCCEEDED_IMPRESSION_MEASUREMENT,
          SUCCEEDED_WATCH_DURATION_MEASUREMENT,
          SUCCEEDED_FREQUENCY_HISTOGRAM_MEASUREMENT,
        )
    }

  private val certificateMock: CertificatesCoroutineImplBase =
    mockService() { onBlocking { getCertificate(any()) }.thenReturn(AGGREGATOR_CERTIFICATE) }

  @get:Rule
  val grpcTestServerRule = GrpcTestServerRule {
    addService(internalReportsMock)
    addService(internalMeasurementsMock)
    addService(measurementsMock)
    addService(certificateMock)
  }

  private lateinit var service: ReportsService

  @Before
  fun initService() {
    service =
      ReportsService(
        ReportsCoroutineStub(grpcTestServerRule.channel),
        InternalMeasurementsCoroutineStub(grpcTestServerRule.channel),
        MeasurementsCoroutineStub(grpcTestServerRule.channel),
        CertificatesCoroutineStub(grpcTestServerRule.channel),
        ENCRYPTION_KEY_PAIR_STORE,
        MEASUREMENT_CONSUMER_SIGNING_PRIVATE_KEY,
        API_AUTHENTICATION_KEY,
      )
  }

  @Test
  fun `listReports returns without a next page token when there is no previous page token`() {
    val request = listReportsRequest { parent = MEASUREMENT_CONSUMER_NAME }

    val result =
      withMeasurementConsumerPrincipal(MEASUREMENT_CONSUMER_NAME) {
        runBlocking { service.listReports(request) }
      }

    val expected = listReportsResponse {
      reports.add(SUCCEEDED_REACH_REPORT)
      reports.add(SUCCEEDED_IMPRESSION_REPORT)
      reports.add(SUCCEEDED_WATCH_DURATION_REPORT)
      reports.add(SUCCEEDED_FREQUENCY_HISTOGRAM_REPORT)
    }

    verifyProtoArgument(internalReportsMock, ReportsCoroutineImplBase::streamReports)
      .isEqualTo(
        streamReportsRequest {
          limit = DEFAULT_PAGE_SIZE + 1
          this.filter = filter {
            measurementConsumerReferenceId = MEASUREMENT_CONSUMER_REFERENCE_ID
          }
        }
      )

    assertThat(result).ignoringRepeatedFieldOrder().isEqualTo(expected)
  }

  @Test
  fun `listReports returns with a next page token when there is no previous page token`() {
    val request = listReportsRequest {
      parent = MEASUREMENT_CONSUMER_NAME
      pageSize = PAGE_SIZE
    }

    val result =
      withMeasurementConsumerPrincipal(MEASUREMENT_CONSUMER_NAME) {
        runBlocking { service.listReports(request) }
      }

    val expected = listReportsResponse {
      reports.add(SUCCEEDED_REACH_REPORT)
      reports.add(SUCCEEDED_IMPRESSION_REPORT)
      reports.add(SUCCEEDED_WATCH_DURATION_REPORT)

      nextPageToken =
        listReportsPageToken {
            pageSize = PAGE_SIZE
            measurementConsumerReferenceId = MEASUREMENT_CONSUMER_REFERENCE_ID
            lastReport = previousPageEnd {
              measurementConsumerReferenceId = MEASUREMENT_CONSUMER_REFERENCE_ID
              externalReportId = REPORT_EXTERNAL_ID_3
            }
          }
          .toByteString()
          .base64UrlEncode()
    }

    verifyProtoArgument(internalReportsMock, ReportsCoroutineImplBase::streamReports)
      .isEqualTo(
        streamReportsRequest {
          limit = PAGE_SIZE + 1
          this.filter = filter {
            measurementConsumerReferenceId = MEASUREMENT_CONSUMER_REFERENCE_ID
          }
        }
      )

    assertThat(result).ignoringRepeatedFieldOrder().isEqualTo(expected)
  }

  @Test
  fun `listReports returns with a next page token when there is a previous page token`() {
    val request = listReportsRequest {
      parent = MEASUREMENT_CONSUMER_NAME
      pageSize = PAGE_SIZE
      pageToken =
        listReportsPageToken {
            pageSize = PAGE_SIZE
            measurementConsumerReferenceId = MEASUREMENT_CONSUMER_REFERENCE_ID
            lastReport = previousPageEnd {
              measurementConsumerReferenceId = MEASUREMENT_CONSUMER_REFERENCE_ID
              externalReportId = REPORT_EXTERNAL_ID
            }
          }
          .toByteString()
          .base64UrlEncode()
    }

    val result =
      withMeasurementConsumerPrincipal(MEASUREMENT_CONSUMER_NAME) {
        runBlocking { service.listReports(request) }
      }

    val expected = listReportsResponse {
      reports.add(SUCCEEDED_REACH_REPORT)
      reports.add(SUCCEEDED_IMPRESSION_REPORT)
      reports.add(SUCCEEDED_WATCH_DURATION_REPORT)

      nextPageToken =
        listReportsPageToken {
            pageSize = PAGE_SIZE
            measurementConsumerReferenceId = MEASUREMENT_CONSUMER_REFERENCE_ID
            lastReport = previousPageEnd {
              measurementConsumerReferenceId = MEASUREMENT_CONSUMER_REFERENCE_ID
              externalReportId = REPORT_EXTERNAL_ID_3
            }
          }
          .toByteString()
          .base64UrlEncode()
    }

    verifyProtoArgument(internalReportsMock, ReportsCoroutineImplBase::streamReports)
      .isEqualTo(
        streamReportsRequest {
          limit = PAGE_SIZE + 1
          this.filter = filter {
            measurementConsumerReferenceId = MEASUREMENT_CONSUMER_REFERENCE_ID
            externalReportIdAfter = REPORT_EXTERNAL_ID
          }
        }
      )

    assertThat(result).ignoringRepeatedFieldOrder().isEqualTo(expected)
  }

  @Test
  fun `listReports with page size replaced with a valid value and no previous page token`() {
    val invalidPageSize = MAX_PAGE_SIZE * 2
    val request = listReportsRequest {
      parent = MEASUREMENT_CONSUMER_NAME
      pageSize = invalidPageSize
    }

    val result =
      withMeasurementConsumerPrincipal(MEASUREMENT_CONSUMER_NAME) {
        runBlocking { service.listReports(request) }
      }

    val expected = listReportsResponse {
      reports.add(SUCCEEDED_REACH_REPORT)
      reports.add(SUCCEEDED_IMPRESSION_REPORT)
      reports.add(SUCCEEDED_WATCH_DURATION_REPORT)
      reports.add(SUCCEEDED_FREQUENCY_HISTOGRAM_REPORT)
    }

    verifyProtoArgument(internalReportsMock, ReportsCoroutineImplBase::streamReports)
      .isEqualTo(
        streamReportsRequest {
          limit = MAX_PAGE_SIZE + 1
          this.filter = filter {
            measurementConsumerReferenceId = MEASUREMENT_CONSUMER_REFERENCE_ID
          }
        }
      )

    assertThat(result).ignoringRepeatedFieldOrder().isEqualTo(expected)
  }

  @Test
  fun `listReports with invalid page size replaced with the one in previous page token`() {
    val invalidPageSize = MAX_PAGE_SIZE * 2
    val previousPageSize = PAGE_SIZE
    val request = listReportsRequest {
      parent = MEASUREMENT_CONSUMER_NAME
      pageSize = invalidPageSize
      pageToken =
        listReportsPageToken {
            pageSize = previousPageSize
            measurementConsumerReferenceId = MEASUREMENT_CONSUMER_REFERENCE_ID
            lastReport = previousPageEnd {
              measurementConsumerReferenceId = MEASUREMENT_CONSUMER_REFERENCE_ID
              externalReportId = REPORT_EXTERNAL_ID
            }
          }
          .toByteString()
          .base64UrlEncode()
    }

    val result =
      withMeasurementConsumerPrincipal(MEASUREMENT_CONSUMER_NAME) {
        runBlocking { service.listReports(request) }
      }

    val expected = listReportsResponse {
      reports.add(SUCCEEDED_REACH_REPORT)
      reports.add(SUCCEEDED_IMPRESSION_REPORT)
      reports.add(SUCCEEDED_WATCH_DURATION_REPORT)

      nextPageToken =
        listReportsPageToken {
            pageSize = previousPageSize
            measurementConsumerReferenceId = MEASUREMENT_CONSUMER_REFERENCE_ID
            lastReport = previousPageEnd {
              measurementConsumerReferenceId = MEASUREMENT_CONSUMER_REFERENCE_ID
              externalReportId = REPORT_EXTERNAL_ID_3
            }
          }
          .toByteString()
          .base64UrlEncode()
    }

    verifyProtoArgument(internalReportsMock, ReportsCoroutineImplBase::streamReports)
      .isEqualTo(
        streamReportsRequest {
          limit = previousPageSize + 1
          this.filter = filter {
            measurementConsumerReferenceId = MEASUREMENT_CONSUMER_REFERENCE_ID
            externalReportIdAfter = REPORT_EXTERNAL_ID
          }
        }
      )

    assertThat(result).ignoringRepeatedFieldOrder().isEqualTo(expected)
  }

  @Test
  fun `listReports with page size replacing the one in previous page token`() {
    val newPageSize = PAGE_SIZE
    val previousPageSize = 1
    val request = listReportsRequest {
      parent = MEASUREMENT_CONSUMER_NAME
      pageSize = newPageSize
      pageToken =
        listReportsPageToken {
            pageSize = previousPageSize
            measurementConsumerReferenceId = MEASUREMENT_CONSUMER_REFERENCE_ID
            lastReport = previousPageEnd {
              measurementConsumerReferenceId = MEASUREMENT_CONSUMER_REFERENCE_ID
              externalReportId = REPORT_EXTERNAL_ID
            }
          }
          .toByteString()
          .base64UrlEncode()
    }

    val result =
      withMeasurementConsumerPrincipal(MEASUREMENT_CONSUMER_NAME) {
        runBlocking { service.listReports(request) }
      }

    val expected = listReportsResponse {
      reports.add(SUCCEEDED_REACH_REPORT)
      reports.add(SUCCEEDED_IMPRESSION_REPORT)
      reports.add(SUCCEEDED_WATCH_DURATION_REPORT)

      nextPageToken =
        listReportsPageToken {
            pageSize = newPageSize
            measurementConsumerReferenceId = MEASUREMENT_CONSUMER_REFERENCE_ID
            lastReport = previousPageEnd {
              measurementConsumerReferenceId = MEASUREMENT_CONSUMER_REFERENCE_ID
              externalReportId = REPORT_EXTERNAL_ID_3
            }
          }
          .toByteString()
          .base64UrlEncode()
    }

    verifyProtoArgument(internalReportsMock, ReportsCoroutineImplBase::streamReports)
      .isEqualTo(
        streamReportsRequest {
          limit = newPageSize + 1
          this.filter = filter {
            measurementConsumerReferenceId = MEASUREMENT_CONSUMER_REFERENCE_ID
            externalReportIdAfter = REPORT_EXTERNAL_ID
          }
        }
      )

    assertThat(result).ignoringRepeatedFieldOrder().isEqualTo(expected)
  }

  @Test
  fun `listReports throws UNAUTHENTICATED when no principal is found`() {
    val request = listReportsRequest { parent = MEASUREMENT_CONSUMER_NAME }
    val exception =
      assertFailsWith<StatusRuntimeException> { runBlocking { service.listReports(request) } }
    assertThat(exception.status.code).isEqualTo(Status.Code.UNAUTHENTICATED)
  }

  @Test
  fun `listReports throws PERMISSION_DENIED when MeasurementConsumer caller doesn't match`() {
    val request = listReportsRequest { parent = MEASUREMENT_CONSUMER_NAME }
    val exception =
      assertFailsWith<StatusRuntimeException> {
        withMeasurementConsumerPrincipal(MEASUREMENT_CONSUMER_NAME_2) {
          runBlocking { service.listReports(request) }
        }
      }
    assertThat(exception.status.code).isEqualTo(Status.Code.PERMISSION_DENIED)
    assertThat(exception.status.description)
      .isEqualTo("Cannot list Reports belonging to other MeasurementConsumers.")
  }

  @Test
  fun `listReports throws PERMISSION_DENIED when the caller is not MeasurementConsumer`() {
    val request = listReportsRequest { parent = MEASUREMENT_CONSUMER_NAME }
    val exception =
      assertFailsWith<StatusRuntimeException> {
        withDataProviderPrincipal(DATA_PROVIDER_NAME) {
          runBlocking { service.listReports(request) }
        }
      }
    assertThat(exception.status.code).isEqualTo(Status.Code.PERMISSION_DENIED)
    assertThat(exception.status.description)
      .isEqualTo("Caller does not have permission to list Reports.")
  }

  @Test
  fun `listReports throws INVALID_ARGUMENT when page size is less than 0`() {
    val request = listReportsRequest {
      parent = MEASUREMENT_CONSUMER_NAME
      pageSize = -1
    }
    val exception =
      assertFailsWith<StatusRuntimeException> {
        withMeasurementConsumerPrincipal(MEASUREMENT_CONSUMER_NAME) {
          runBlocking { service.listReports(request) }
        }
      }
    assertThat(exception.status.code).isEqualTo(Status.Code.INVALID_ARGUMENT)
    assertThat(exception.status.description).isEqualTo("Page size cannot be less than 0")
  }

  @Test
  fun `listReports throws INVALID_ARGUMENT when parent is unspecified`() {
    val exception =
      assertFailsWith<StatusRuntimeException> {
        withMeasurementConsumerPrincipal(MEASUREMENT_CONSUMER_NAME) {
          runBlocking { service.listReports(ListReportsRequest.getDefaultInstance()) }
        }
      }
    assertThat(exception.status.code).isEqualTo(Status.Code.INVALID_ARGUMENT)
  }

  @Test
  fun `listReports throws INVALID_ARGUMENT when mc id doesn't match one in page token`() {
    val request = listReportsRequest {
      parent = MEASUREMENT_CONSUMER_NAME
      pageToken =
        listReportsPageToken {
            measurementConsumerReferenceId = MEASUREMENT_CONSUMER_REFERENCE_ID_2
            lastReport = previousPageEnd {
              measurementConsumerReferenceId = MEASUREMENT_CONSUMER_REFERENCE_ID_2
              externalReportId = REPORT_EXTERNAL_ID
            }
          }
          .toByteString()
          .base64UrlEncode()
    }

    val exception =
      assertFailsWith<StatusRuntimeException> {
        withMeasurementConsumerPrincipal(MEASUREMENT_CONSUMER_NAME) {
          runBlocking { service.listReports(request) }
        }
      }
    assertThat(exception.status.code).isEqualTo(Status.Code.INVALID_ARGUMENT)
  }

  @Test
  fun `listReports returns reports with SUCCEEDED states when reports are already succeeded`() {
    whenever(internalReportsMock.streamReports(any()))
      .thenReturn(
        flowOf(
          INTERNAL_SUCCEEDED_REACH_REPORT,
          INTERNAL_SUCCEEDED_IMPRESSION_REPORT,
          INTERNAL_SUCCEEDED_WATCH_DURATION_REPORT,
          INTERNAL_SUCCEEDED_FREQUENCY_HISTOGRAM_REPORT,
        )
      )

    val request = listReportsRequest { parent = MEASUREMENT_CONSUMER_NAME }

    val result =
      withMeasurementConsumerPrincipal(MEASUREMENT_CONSUMER_NAME) {
        runBlocking { service.listReports(request) }
      }

    val expected = listReportsResponse {
      reports.add(SUCCEEDED_REACH_REPORT)
      reports.add(SUCCEEDED_IMPRESSION_REPORT)
      reports.add(SUCCEEDED_WATCH_DURATION_REPORT)
      reports.add(SUCCEEDED_FREQUENCY_HISTOGRAM_REPORT)
    }

    verifyProtoArgument(internalReportsMock, ReportsCoroutineImplBase::streamReports)
      .isEqualTo(
        streamReportsRequest {
          limit = DEFAULT_PAGE_SIZE + 1
          this.filter = filter {
            measurementConsumerReferenceId = MEASUREMENT_CONSUMER_REFERENCE_ID
          }
        }
      )

    assertThat(result).ignoringRepeatedFieldOrder().isEqualTo(expected)
  }

  @Test
  fun `listReports returns reports with FAILED states when reports are already failed`() {
    whenever(internalReportsMock.streamReports(any()))
      .thenReturn(
        flowOf(
          INTERNAL_PENDING_REACH_REPORT.copy { state = InternalReport.State.FAILED },
          INTERNAL_PENDING_IMPRESSION_REPORT.copy { state = InternalReport.State.FAILED },
          INTERNAL_PENDING_WATCH_DURATION_REPORT.copy { state = InternalReport.State.FAILED },
          INTERNAL_PENDING_FREQUENCY_HISTOGRAM_REPORT.copy { state = InternalReport.State.FAILED },
        )
      )

    val request = listReportsRequest { parent = MEASUREMENT_CONSUMER_NAME }

    val result =
      withMeasurementConsumerPrincipal(MEASUREMENT_CONSUMER_NAME) {
        runBlocking { service.listReports(request) }
      }

    val expected = listReportsResponse {
      reports.add(PENDING_REACH_REPORT.copy { state = Report.State.FAILED })
      reports.add(PENDING_IMPRESSION_REPORT.copy { state = Report.State.FAILED })
      reports.add(PENDING_WATCH_DURATION_REPORT.copy { state = Report.State.FAILED })
      reports.add(PENDING_FREQUENCY_HISTOGRAM_REPORT.copy { state = Report.State.FAILED })
    }

    verifyProtoArgument(internalReportsMock, ReportsCoroutineImplBase::streamReports)
      .isEqualTo(
        streamReportsRequest {
          limit = DEFAULT_PAGE_SIZE + 1
          this.filter = filter {
            measurementConsumerReferenceId = MEASUREMENT_CONSUMER_REFERENCE_ID
          }
        }
      )

    assertThat(result).ignoringRepeatedFieldOrder().isEqualTo(expected)
  }

  @Test
  fun `listReports returns reports with RUNNING states when measurements are PENDING`() =
    runBlocking {
      whenever(internalReportsMock.streamReports(any()))
        .thenReturn(flowOf(INTERNAL_PENDING_REACH_REPORT))
      whenever(measurementsMock.getMeasurement(any()))
        .thenReturn(
          PENDING_REACH_MEASUREMENT.copy {
            state = Measurement.State.COMPUTING
            results.clear()
          }
        )
      whenever(internalReportsMock.getReport(any())).thenReturn(INTERNAL_PENDING_REACH_REPORT)

      val request = listReportsRequest { parent = MEASUREMENT_CONSUMER_NAME }

      val result =
        withMeasurementConsumerPrincipal(MEASUREMENT_CONSUMER_NAME) {
          runBlocking { service.listReports(request) }
        }

      val expected = listReportsResponse { reports.add(PENDING_REACH_REPORT) }

      verifyProtoArgument(internalReportsMock, ReportsCoroutineImplBase::streamReports)
        .isEqualTo(
          streamReportsRequest {
            limit = DEFAULT_PAGE_SIZE + 1
            this.filter = filter {
              measurementConsumerReferenceId = MEASUREMENT_CONSUMER_REFERENCE_ID
            }
          }
        )
      verifyProtoArgument(measurementsMock, MeasurementsCoroutineImplBase::getMeasurement)
        .isEqualTo(getMeasurementRequest { name = REACH_MEASUREMENT_REFERENCE_ID })
      verifyProtoArgument(internalReportsMock, ReportsCoroutineImplBase::getReport)
        .isEqualTo(
          getInternalReportRequest {
            measurementConsumerReferenceId = MEASUREMENT_CONSUMER_REFERENCE_ID
            externalReportId = REPORT_EXTERNAL_ID
          }
        )

      assertThat(result).ignoringRepeatedFieldOrder().isEqualTo(expected)
    }

  @Test
  fun `listReports returns reports with FAILED states when measurements are FAILED`() =
    runBlocking {
      whenever(internalReportsMock.streamReports(any()))
        .thenReturn(flowOf(INTERNAL_PENDING_REACH_REPORT))
      whenever(measurementsMock.getMeasurement(any()))
        .thenReturn(
          PENDING_REACH_MEASUREMENT.copy {
            state = Measurement.State.FAILED
            failure = failure {
              reason = Measurement.Failure.Reason.REQUISITION_REFUSED
              message = "Privacy budget exceeded."
            }
          }
        )
      whenever(internalReportsMock.getReport(any()))
        .thenReturn(
          INTERNAL_PENDING_REACH_REPORT.copy { state = InternalReport.State.FAILED },
        )

      val request = listReportsRequest { parent = MEASUREMENT_CONSUMER_NAME }

      val result =
        withMeasurementConsumerPrincipal(MEASUREMENT_CONSUMER_NAME) {
          runBlocking { service.listReports(request) }
        }

      val expected = listReportsResponse {
        reports.add(PENDING_REACH_REPORT.copy { state = Report.State.FAILED })
      }

      verifyProtoArgument(internalReportsMock, ReportsCoroutineImplBase::streamReports)
        .isEqualTo(
          streamReportsRequest {
            limit = DEFAULT_PAGE_SIZE + 1
            this.filter = filter {
              measurementConsumerReferenceId = MEASUREMENT_CONSUMER_REFERENCE_ID
            }
          }
        )
      verifyProtoArgument(measurementsMock, MeasurementsCoroutineImplBase::getMeasurement)
        .isEqualTo(getMeasurementRequest { name = REACH_MEASUREMENT_REFERENCE_ID })
      verifyProtoArgument(
          internalMeasurementsMock,
          InternalMeasurementsCoroutineImplBase::setMeasurementFailure
        )
        .isEqualTo(
          setMeasurementFailureRequest {
            measurementConsumerReferenceId = MEASUREMENT_CONSUMER_REFERENCE_ID
            measurementReferenceId = REACH_MEASUREMENT_REFERENCE_ID
            failure = internalFailure {
              reason = InternalMeasurement.Failure.Reason.REQUISITION_REFUSED
              message = "Privacy budget exceeded."
            }
          }
        )
      verifyProtoArgument(internalReportsMock, ReportsCoroutineImplBase::getReport)
        .isEqualTo(
          getInternalReportRequest {
            measurementConsumerReferenceId = MEASUREMENT_CONSUMER_REFERENCE_ID
            externalReportId = REPORT_EXTERNAL_ID
          }
        )

      assertThat(result).ignoringRepeatedFieldOrder().isEqualTo(expected)
    }

  @Test
  fun `listReports returns reports with SUCCEEDED states when measurements are SUCCEEDED`() =
    runBlocking {
      whenever(internalReportsMock.streamReports(any()))
        .thenReturn(flowOf(INTERNAL_PENDING_REACH_REPORT))
      whenever(measurementsMock.getMeasurement(any())).thenReturn(SUCCEEDED_REACH_MEASUREMENT)
      whenever(internalReportsMock.getReport(any())).thenReturn(INTERNAL_SUCCEEDED_REACH_REPORT)

      val request = listReportsRequest { parent = MEASUREMENT_CONSUMER_NAME }

      val result =
        withMeasurementConsumerPrincipal(MEASUREMENT_CONSUMER_NAME) {
          runBlocking { service.listReports(request) }
        }

      val expected = listReportsResponse { reports.add(SUCCEEDED_REACH_REPORT) }

      verifyProtoArgument(internalReportsMock, ReportsCoroutineImplBase::streamReports)
        .isEqualTo(
          streamReportsRequest {
            limit = DEFAULT_PAGE_SIZE + 1
            this.filter = filter {
              measurementConsumerReferenceId = MEASUREMENT_CONSUMER_REFERENCE_ID
            }
          }
        )
      verifyProtoArgument(measurementsMock, MeasurementsCoroutineImplBase::getMeasurement)
        .isEqualTo(getMeasurementRequest { name = REACH_MEASUREMENT_REFERENCE_ID })
      verifyProtoArgument(
          internalMeasurementsMock,
          InternalMeasurementsCoroutineImplBase::setMeasurementResult
        )
        .usingDoubleTolerance(1e-12)
        .isEqualTo(
          setMeasurementResultRequest {
            measurementConsumerReferenceId = MEASUREMENT_CONSUMER_REFERENCE_ID
            measurementReferenceId = REACH_MEASUREMENT_REFERENCE_ID
            this.result = internalMeasurementResult {
              reach = internalReach { value = REACH_VALUE }
              frequency = internalFrequency {
                relativeFrequencyDistribution.putAll(FREQUENCY_DISTRIBUTION)
              }
            }
          }
        )
      verifyProtoArgument(internalReportsMock, ReportsCoroutineImplBase::getReport)
        .isEqualTo(
          getInternalReportRequest {
            measurementConsumerReferenceId = MEASUREMENT_CONSUMER_REFERENCE_ID
            externalReportId = REPORT_EXTERNAL_ID
          }
        )

      assertThat(result).ignoringRepeatedFieldOrder().isEqualTo(expected)
    }

  @Test
  fun `listReports returns an impression report with aggregated results`() = runBlocking {
    whenever(internalReportsMock.streamReports(any()))
      .thenReturn(flowOf(INTERNAL_PENDING_IMPRESSION_REPORT))
    whenever(measurementsMock.getMeasurement(any())).thenReturn(SUCCEEDED_IMPRESSION_MEASUREMENT)
    whenever(internalReportsMock.getReport(any())).thenReturn(INTERNAL_SUCCEEDED_IMPRESSION_REPORT)

    val request = listReportsRequest { parent = MEASUREMENT_CONSUMER_NAME }

    val result =
      withMeasurementConsumerPrincipal(MEASUREMENT_CONSUMER_NAME) {
        runBlocking { service.listReports(request) }
      }

    val expected = listReportsResponse { reports.add(SUCCEEDED_IMPRESSION_REPORT) }

    verifyProtoArgument(internalReportsMock, ReportsCoroutineImplBase::streamReports)
      .isEqualTo(
        streamReportsRequest {
          limit = DEFAULT_PAGE_SIZE + 1
          this.filter = filter {
            measurementConsumerReferenceId = MEASUREMENT_CONSUMER_REFERENCE_ID
          }
        }
      )
    verifyProtoArgument(measurementsMock, MeasurementsCoroutineImplBase::getMeasurement)
      .isEqualTo(getMeasurementRequest { name = IMPRESSION_MEASUREMENT_REFERENCE_ID })
    verifyProtoArgument(
        internalMeasurementsMock,
        InternalMeasurementsCoroutineImplBase::setMeasurementResult
      )
      .isEqualTo(
        setMeasurementResultRequest {
          measurementConsumerReferenceId = MEASUREMENT_CONSUMER_REFERENCE_ID
          measurementReferenceId = IMPRESSION_MEASUREMENT_REFERENCE_ID
          this.result = internalMeasurementResult {
            impression = internalImpression {
              value = IMPRESSION_VALUE + IMPRESSION_VALUE_2 + IMPRESSION_VALUE_3
            }
          }
        }
      )
    verifyProtoArgument(internalReportsMock, ReportsCoroutineImplBase::getReport)
      .isEqualTo(
        getInternalReportRequest {
          measurementConsumerReferenceId = MEASUREMENT_CONSUMER_REFERENCE_ID
          externalReportId = REPORT_EXTERNAL_ID_2
        }
      )

    assertThat(result).ignoringRepeatedFieldOrder().isEqualTo(expected)
  }

  @Test
  fun `listReports returns a watch duration report with aggregated results`() = runBlocking {
    whenever(internalReportsMock.streamReports(any()))
      .thenReturn(flowOf(INTERNAL_PENDING_WATCH_DURATION_REPORT))
    whenever(measurementsMock.getMeasurement(any()))
      .thenReturn(SUCCEEDED_WATCH_DURATION_MEASUREMENT)
    whenever(internalReportsMock.getReport(any()))
      .thenReturn(INTERNAL_SUCCEEDED_WATCH_DURATION_REPORT)

    val request = listReportsRequest { parent = MEASUREMENT_CONSUMER_NAME }

    val result =
      withMeasurementConsumerPrincipal(MEASUREMENT_CONSUMER_NAME) {
        runBlocking { service.listReports(request) }
      }

    val expected = listReportsResponse { reports.add(SUCCEEDED_WATCH_DURATION_REPORT) }

    verifyProtoArgument(internalReportsMock, ReportsCoroutineImplBase::streamReports)
      .isEqualTo(
        streamReportsRequest {
          limit = DEFAULT_PAGE_SIZE + 1
          this.filter = filter {
            measurementConsumerReferenceId = MEASUREMENT_CONSUMER_REFERENCE_ID
          }
        }
      )
    verifyProtoArgument(measurementsMock, MeasurementsCoroutineImplBase::getMeasurement)
      .isEqualTo(getMeasurementRequest { name = WATCH_DURATION_MEASUREMENT_REFERENCE_ID })
    verifyProtoArgument(
        internalMeasurementsMock,
        InternalMeasurementsCoroutineImplBase::setMeasurementResult
      )
      .isEqualTo(
        setMeasurementResultRequest {
          measurementConsumerReferenceId = MEASUREMENT_CONSUMER_REFERENCE_ID
          measurementReferenceId = WATCH_DURATION_MEASUREMENT_REFERENCE_ID
          this.result = internalMeasurementResult {
            watchDuration = internalWatchDuration {
              value =
                Durations.add(Durations.add(WATCH_DURATION, WATCH_DURATION_2), WATCH_DURATION_3)
            }
          }
        }
      )
    verifyProtoArgument(internalReportsMock, ReportsCoroutineImplBase::getReport)
      .isEqualTo(
        getInternalReportRequest {
          measurementConsumerReferenceId = MEASUREMENT_CONSUMER_REFERENCE_ID
          externalReportId = REPORT_EXTERNAL_ID_3
        }
      )

    assertThat(result).ignoringRepeatedFieldOrder().isEqualTo(expected)
  }

  @Test
<<<<<<< HEAD
  fun `toResult() converts internal result to external result with the same content`() =
    runBlocking {
      val internalResult = internalReportResult {
        scalarTable = internalScalarTable {
          rowHeaders += listOf("row1", "row2", "row3")
          columns += internalColumn {
            columnHeader = "column1"
            setOperations += listOf(1.0, 2.0, 3.0)
          }
        }
        histogramTables += internalHistogramTable {
          rows += internalRow {
            rowHeader = "row4"
            frequency = 100
          }
          rows += internalRow {
            rowHeader = "row5"
            frequency = 101
          }
          columns += internalColumn {
            columnHeader = "column1"
            setOperations += listOf(10.0, 11.0, 12.0)
          }
          columns += internalColumn {
            columnHeader = "column2"
            setOperations += listOf(20.0, 21.0, 22.0)
          }
        }
      }

      whenever(internalReportsMock.getReport(any()))
        .thenReturn(
          internalReport {
            state = InternalReport.State.SUCCEEDED
            externalReportId = REPORT_EXTERNAL_ID_3
            details = internalReportDetails { result = internalResult }
          }
        )

      val request = getReportRequest { name = REPORT_NAME_3 }
=======
  fun `getReport returns the report with SUCCEEDED when the report is already succeeded`() =
    runBlocking {
      whenever(internalReportsMock.getReport(any()))
        .thenReturn(INTERNAL_SUCCEEDED_WATCH_DURATION_REPORT)

      val request = getReportRequest { name = REPORT_NAME_3 }

      val report =
        withMeasurementConsumerPrincipal(MEASUREMENT_CONSUMER_NAME) {
          runBlocking { service.getReport(request) }
        }

      assertThat(report).isEqualTo(SUCCEEDED_WATCH_DURATION_REPORT)

      verifyProtoArgument(internalReportsMock, ReportsCoroutineImplBase::getReport)
        .isEqualTo(
          getInternalReportRequest {
            measurementConsumerReferenceId = MEASUREMENT_CONSUMER_REFERENCE_ID
            externalReportId = REPORT_EXTERNAL_ID_3
          }
        )
    }

  @Test
  fun `getReport returns the report with FAILED when the report is already failed`() = runBlocking {
    whenever(internalReportsMock.getReport(any()))
      .thenReturn(
        INTERNAL_PENDING_WATCH_DURATION_REPORT.copy { state = InternalReport.State.FAILED }
      )

    val request = getReportRequest { name = REPORT_NAME_3 }

    val report =
      withMeasurementConsumerPrincipal(MEASUREMENT_CONSUMER_NAME) {
        runBlocking { service.getReport(request) }
      }

    assertThat(report).isEqualTo(PENDING_WATCH_DURATION_REPORT.copy { state = Report.State.FAILED })

    verifyProtoArgument(internalReportsMock, ReportsCoroutineImplBase::getReport)
      .isEqualTo(
        getInternalReportRequest {
          measurementConsumerReferenceId = MEASUREMENT_CONSUMER_REFERENCE_ID
          externalReportId = REPORT_EXTERNAL_ID_3
        }
      )
  }

  @Test
  fun `getReport returns the report with RUNNING when measurements are pending`(): Unit =
    runBlocking {
      whenever(internalReportsMock.getReport(any()))
        .thenReturn(INTERNAL_PENDING_WATCH_DURATION_REPORT)
      whenever(measurementsMock.getMeasurement(any()))
        .thenReturn(PENDING_WATCH_DURATION_MEASUREMENT)

      val request = getReportRequest { name = REPORT_NAME_3 }

      val report =
        withMeasurementConsumerPrincipal(MEASUREMENT_CONSUMER_NAME) {
          runBlocking { service.getReport(request) }
        }

      assertThat(report).isEqualTo(PENDING_WATCH_DURATION_REPORT)

      verifyProtoArgument(measurementsMock, MeasurementsCoroutineImplBase::getMeasurement)
        .comparingExpectedFieldsOnly()
        .isEqualTo(getMeasurementRequest { name = WATCH_DURATION_MEASUREMENT_REFERENCE_ID })

      val internalReportCaptor: KArgumentCaptor<GetInternalReportRequest> = argumentCaptor()
      verifyBlocking(internalReportsMock, times(2)) { getReport(internalReportCaptor.capture()) }
      assertThat(internalReportCaptor.allValues)
        .containsExactly(
          getInternalReportRequest {
            measurementConsumerReferenceId = MEASUREMENT_CONSUMER_REFERENCE_ID
            externalReportId = REPORT_EXTERNAL_ID_3
          },
          getInternalReportRequest {
            measurementConsumerReferenceId = MEASUREMENT_CONSUMER_REFERENCE_ID
            externalReportId = REPORT_EXTERNAL_ID_3
          }
        )
    }

  @Test
  fun `getReport syncs and returns an SUCCEEDED report with aggregated results`(): Unit =
    runBlocking {
      whenever(measurementsMock.getMeasurement(any())).thenReturn(SUCCEEDED_IMPRESSION_MEASUREMENT)
      whenever(internalReportsMock.getReport(any()))
        .thenReturn(INTERNAL_PENDING_IMPRESSION_REPORT, INTERNAL_SUCCEEDED_IMPRESSION_REPORT)

      val request = getReportRequest { name = REPORT_NAME_2 }
>>>>>>> 46407bc9

      val report =
        withMeasurementConsumerPrincipal(MEASUREMENT_CONSUMER_NAME) {
          runBlocking { service.getReport(request) }
        }

<<<<<<< HEAD
      assertThat(report.result)
        .isEqualTo(
          reportResult {
            scalarTable = scalarTable {
              rowHeaders += listOf("row1", "row2", "row3")
              columns += column {
                columnHeader = "column1"
                setOperations += listOf(1.0, 2.0, 3.0)
              }
            }
            histogramTables += histogramTable {
              rows += row {
                rowHeader = "row4"
                frequency = 100
              }
              rows += row {
                rowHeader = "row5"
                frequency = 101
              }
              columns += column {
                columnHeader = "column1"
                setOperations += listOf(10.0, 11.0, 12.0)
              }
              columns += column {
                columnHeader = "column2"
                setOperations += listOf(20.0, 21.0, 22.0)
              }
            }
          }
        )
    }
=======
      assertThat(report).isEqualTo(SUCCEEDED_IMPRESSION_REPORT)

      verifyProtoArgument(measurementsMock, MeasurementsCoroutineImplBase::getMeasurement)
        .isEqualTo(getMeasurementRequest { name = IMPRESSION_MEASUREMENT_REFERENCE_ID })
      verifyProtoArgument(
          internalMeasurementsMock,
          InternalMeasurementsCoroutineImplBase::setMeasurementResult
        )
        .isEqualTo(
          setMeasurementResultRequest {
            measurementConsumerReferenceId = MEASUREMENT_CONSUMER_REFERENCE_ID
            measurementReferenceId = IMPRESSION_MEASUREMENT_REFERENCE_ID
            this.result = internalMeasurementResult {
              impression = internalImpression {
                value = IMPRESSION_VALUE + IMPRESSION_VALUE_2 + IMPRESSION_VALUE_3
              }
            }
          }
        )

      val internalReportCaptor: KArgumentCaptor<GetInternalReportRequest> = argumentCaptor()
      verifyBlocking(internalReportsMock, times(2)) { getReport(internalReportCaptor.capture()) }
      assertThat(internalReportCaptor.allValues)
        .containsExactly(
          getInternalReportRequest {
            measurementConsumerReferenceId = MEASUREMENT_CONSUMER_REFERENCE_ID
            externalReportId = REPORT_EXTERNAL_ID_2
          },
          getInternalReportRequest {
            measurementConsumerReferenceId = MEASUREMENT_CONSUMER_REFERENCE_ID
            externalReportId = REPORT_EXTERNAL_ID_2
          }
        )
    }

  @Test
  fun `getReport syncs and returns an FAILED report when measurements failed`(): Unit =
    runBlocking {
      whenever(measurementsMock.getMeasurement(any()))
        .thenReturn(
          IMPRESSION_MEASUREMENT.copy {
            state = Measurement.State.FAILED
            failure = failure {
              reason = Measurement.Failure.Reason.REQUISITION_REFUSED
              message = "Privacy budget exceeded."
            }
          }
        )
      whenever(internalReportsMock.getReport(any()))
        .thenReturn(
          INTERNAL_PENDING_IMPRESSION_REPORT,
          INTERNAL_PENDING_IMPRESSION_REPORT.copy { state = InternalReport.State.FAILED }
        )

      val request = getReportRequest { name = REPORT_NAME_2 }

      val report =
        withMeasurementConsumerPrincipal(MEASUREMENT_CONSUMER_NAME) {
          runBlocking { service.getReport(request) }
        }

      assertThat(report).isEqualTo(PENDING_IMPRESSION_REPORT.copy { state = Report.State.FAILED })

      verifyProtoArgument(measurementsMock, MeasurementsCoroutineImplBase::getMeasurement)
        .isEqualTo(getMeasurementRequest { name = IMPRESSION_MEASUREMENT_REFERENCE_ID })
      verifyProtoArgument(
          internalMeasurementsMock,
          InternalMeasurementsCoroutineImplBase::setMeasurementFailure
        )
        .isEqualTo(
          setMeasurementFailureRequest {
            measurementConsumerReferenceId = MEASUREMENT_CONSUMER_REFERENCE_ID
            measurementReferenceId = IMPRESSION_MEASUREMENT_REFERENCE_ID
            failure = internalFailure {
              reason = InternalMeasurement.Failure.Reason.REQUISITION_REFUSED
              message = "Privacy budget exceeded."
            }
          }
        )

      val internalReportCaptor: KArgumentCaptor<GetInternalReportRequest> = argumentCaptor()
      verifyBlocking(internalReportsMock, times(2)) { getReport(internalReportCaptor.capture()) }
      assertThat(internalReportCaptor.allValues)
        .containsExactly(
          getInternalReportRequest {
            measurementConsumerReferenceId = MEASUREMENT_CONSUMER_REFERENCE_ID
            externalReportId = REPORT_EXTERNAL_ID_2
          },
          getInternalReportRequest {
            measurementConsumerReferenceId = MEASUREMENT_CONSUMER_REFERENCE_ID
            externalReportId = REPORT_EXTERNAL_ID_2
          }
        )
    }

  @Test
  fun `getReport throws INVALID_ARGUMENT when Report name is invalid`() {
    val request = getReportRequest { name = INVALID_REPORT_NAME }

    val exception =
      assertFailsWith<StatusRuntimeException> {
        withMeasurementConsumerPrincipal(MEASUREMENT_CONSUMER_NAME) {
          runBlocking { service.getReport(request) }
        }
      }

    assertThat(exception.status.code).isEqualTo(Status.Code.INVALID_ARGUMENT)
  }

  @Test
  fun `getReport throws PERMISSION_DENIED when MeasurementConsumer's identity does not match`() {
    val request = getReportRequest { name = REPORT_NAME }

    val exception =
      assertFailsWith<StatusRuntimeException> {
        withMeasurementConsumerPrincipal(MEASUREMENT_CONSUMER_NAME_2) {
          runBlocking { service.getReport(request) }
        }
      }

    assertThat(exception.status.code).isEqualTo(Status.Code.PERMISSION_DENIED)
  }

  @Test
  fun `getReport throws PERMISSION_DENIED when the caller is not a MeasurementConsumer`() {
    val request = getReportRequest { name = REPORT_NAME }

    val exception =
      assertFailsWith<StatusRuntimeException> {
        withDataProviderPrincipal(DATA_PROVIDER_NAME) { runBlocking { service.getReport(request) } }
      }

    assertThat(exception.status.code).isEqualTo(Status.Code.PERMISSION_DENIED)
  }

  @Test
  fun `getReport throws PERMISSION_DENIED when encryption private key not found`() = runBlocking {
    whenever(internalReportsMock.getReport(any()))
      .thenReturn(INTERNAL_PENDING_WATCH_DURATION_REPORT)

    whenever(measurementsMock.getMeasurement(any()))
      .thenReturn(
        SUCCEEDED_WATCH_DURATION_MEASUREMENT.copy {
          val unsignedMeasurementSpec = measurementSpec {
            measurementPublicKey = INVALID_MEASUREMENT_PUBLIC_KEY_DATA
          }
          measurementSpec =
            signMeasurementSpec(unsignedMeasurementSpec, MEASUREMENT_CONSUMER_SIGNING_KEY_HANDLE)
        }
      )

    val request = getReportRequest { name = REPORT_NAME_3 }

    val exception =
      assertFailsWith<StatusRuntimeException> {
        withMeasurementConsumerPrincipal(MEASUREMENT_CONSUMER_NAME) {
          runBlocking { service.getReport(request) }
        }
      }

    assertThat(exception.status.code).isEqualTo(Status.Code.PERMISSION_DENIED)
    assertThat(exception.status.description).contains("private key")
  }
>>>>>>> 46407bc9
}<|MERGE_RESOLUTION|>--- conflicted
+++ resolved
@@ -1695,7 +1695,269 @@
   }
 
   @Test
-<<<<<<< HEAD
+  fun `getReport returns the report with SUCCEEDED when the report is already succeeded`() =
+    runBlocking {
+      whenever(internalReportsMock.getReport(any()))
+        .thenReturn(INTERNAL_SUCCEEDED_WATCH_DURATION_REPORT)
+
+      val request = getReportRequest { name = REPORT_NAME_3 }
+
+      val report =
+        withMeasurementConsumerPrincipal(MEASUREMENT_CONSUMER_NAME) {
+          runBlocking { service.getReport(request) }
+        }
+
+      assertThat(report).isEqualTo(SUCCEEDED_WATCH_DURATION_REPORT)
+
+      verifyProtoArgument(internalReportsMock, ReportsCoroutineImplBase::getReport)
+        .isEqualTo(
+          getInternalReportRequest {
+            measurementConsumerReferenceId = MEASUREMENT_CONSUMER_REFERENCE_ID
+            externalReportId = REPORT_EXTERNAL_ID_3
+          }
+        )
+    }
+
+  @Test
+  fun `getReport returns the report with FAILED when the report is already failed`() = runBlocking {
+    whenever(internalReportsMock.getReport(any()))
+      .thenReturn(
+        INTERNAL_PENDING_WATCH_DURATION_REPORT.copy { state = InternalReport.State.FAILED }
+      )
+
+    val request = getReportRequest { name = REPORT_NAME_3 }
+
+    val report =
+      withMeasurementConsumerPrincipal(MEASUREMENT_CONSUMER_NAME) {
+        runBlocking { service.getReport(request) }
+      }
+
+    assertThat(report).isEqualTo(PENDING_WATCH_DURATION_REPORT.copy { state = Report.State.FAILED })
+
+    verifyProtoArgument(internalReportsMock, ReportsCoroutineImplBase::getReport)
+      .isEqualTo(
+        getInternalReportRequest {
+          measurementConsumerReferenceId = MEASUREMENT_CONSUMER_REFERENCE_ID
+          externalReportId = REPORT_EXTERNAL_ID_3
+        }
+      )
+  }
+
+  @Test
+  fun `getReport returns the report with RUNNING when measurements are pending`(): Unit =
+    runBlocking {
+      whenever(internalReportsMock.getReport(any()))
+        .thenReturn(INTERNAL_PENDING_WATCH_DURATION_REPORT)
+      whenever(measurementsMock.getMeasurement(any()))
+        .thenReturn(PENDING_WATCH_DURATION_MEASUREMENT)
+
+      val request = getReportRequest { name = REPORT_NAME_3 }
+
+      val report =
+        withMeasurementConsumerPrincipal(MEASUREMENT_CONSUMER_NAME) {
+          runBlocking { service.getReport(request) }
+        }
+
+      assertThat(report).isEqualTo(PENDING_WATCH_DURATION_REPORT)
+
+      verifyProtoArgument(measurementsMock, MeasurementsCoroutineImplBase::getMeasurement)
+        .comparingExpectedFieldsOnly()
+        .isEqualTo(getMeasurementRequest { name = WATCH_DURATION_MEASUREMENT_REFERENCE_ID })
+
+      val internalReportCaptor: KArgumentCaptor<GetInternalReportRequest> = argumentCaptor()
+      verifyBlocking(internalReportsMock, times(2)) { getReport(internalReportCaptor.capture()) }
+      assertThat(internalReportCaptor.allValues)
+        .containsExactly(
+          getInternalReportRequest {
+            measurementConsumerReferenceId = MEASUREMENT_CONSUMER_REFERENCE_ID
+            externalReportId = REPORT_EXTERNAL_ID_3
+          },
+          getInternalReportRequest {
+            measurementConsumerReferenceId = MEASUREMENT_CONSUMER_REFERENCE_ID
+            externalReportId = REPORT_EXTERNAL_ID_3
+          }
+        )
+    }
+
+  @Test
+  fun `getReport syncs and returns an SUCCEEDED report with aggregated results`(): Unit =
+    runBlocking {
+      whenever(measurementsMock.getMeasurement(any())).thenReturn(SUCCEEDED_IMPRESSION_MEASUREMENT)
+      whenever(internalReportsMock.getReport(any()))
+        .thenReturn(INTERNAL_PENDING_IMPRESSION_REPORT, INTERNAL_SUCCEEDED_IMPRESSION_REPORT)
+
+      val request = getReportRequest { name = REPORT_NAME_2 }
+
+      val report =
+        withMeasurementConsumerPrincipal(MEASUREMENT_CONSUMER_NAME) {
+          runBlocking { service.getReport(request) }
+        }
+
+      assertThat(report).isEqualTo(SUCCEEDED_IMPRESSION_REPORT)
+
+      verifyProtoArgument(measurementsMock, MeasurementsCoroutineImplBase::getMeasurement)
+        .isEqualTo(getMeasurementRequest { name = IMPRESSION_MEASUREMENT_REFERENCE_ID })
+      verifyProtoArgument(
+          internalMeasurementsMock,
+          InternalMeasurementsCoroutineImplBase::setMeasurementResult
+        )
+        .isEqualTo(
+          setMeasurementResultRequest {
+            measurementConsumerReferenceId = MEASUREMENT_CONSUMER_REFERENCE_ID
+            measurementReferenceId = IMPRESSION_MEASUREMENT_REFERENCE_ID
+            this.result = internalMeasurementResult {
+              impression = internalImpression {
+                value = IMPRESSION_VALUE + IMPRESSION_VALUE_2 + IMPRESSION_VALUE_3
+              }
+            }
+          }
+        )
+
+      val internalReportCaptor: KArgumentCaptor<GetInternalReportRequest> = argumentCaptor()
+      verifyBlocking(internalReportsMock, times(2)) { getReport(internalReportCaptor.capture()) }
+      assertThat(internalReportCaptor.allValues)
+        .containsExactly(
+          getInternalReportRequest {
+            measurementConsumerReferenceId = MEASUREMENT_CONSUMER_REFERENCE_ID
+            externalReportId = REPORT_EXTERNAL_ID_2
+          },
+          getInternalReportRequest {
+            measurementConsumerReferenceId = MEASUREMENT_CONSUMER_REFERENCE_ID
+            externalReportId = REPORT_EXTERNAL_ID_2
+          }
+        )
+    }
+
+  @Test
+  fun `getReport syncs and returns an FAILED report when measurements failed`(): Unit =
+    runBlocking {
+      whenever(measurementsMock.getMeasurement(any()))
+        .thenReturn(
+          IMPRESSION_MEASUREMENT.copy {
+            state = Measurement.State.FAILED
+            failure = failure {
+              reason = Measurement.Failure.Reason.REQUISITION_REFUSED
+              message = "Privacy budget exceeded."
+            }
+          }
+        )
+      whenever(internalReportsMock.getReport(any()))
+        .thenReturn(
+          INTERNAL_PENDING_IMPRESSION_REPORT,
+          INTERNAL_PENDING_IMPRESSION_REPORT.copy { state = InternalReport.State.FAILED }
+        )
+
+      val request = getReportRequest { name = REPORT_NAME_2 }
+
+      val report =
+        withMeasurementConsumerPrincipal(MEASUREMENT_CONSUMER_NAME) {
+          runBlocking { service.getReport(request) }
+        }
+
+      assertThat(report).isEqualTo(PENDING_IMPRESSION_REPORT.copy { state = Report.State.FAILED })
+
+      verifyProtoArgument(measurementsMock, MeasurementsCoroutineImplBase::getMeasurement)
+        .isEqualTo(getMeasurementRequest { name = IMPRESSION_MEASUREMENT_REFERENCE_ID })
+      verifyProtoArgument(
+          internalMeasurementsMock,
+          InternalMeasurementsCoroutineImplBase::setMeasurementFailure
+        )
+        .isEqualTo(
+          setMeasurementFailureRequest {
+            measurementConsumerReferenceId = MEASUREMENT_CONSUMER_REFERENCE_ID
+            measurementReferenceId = IMPRESSION_MEASUREMENT_REFERENCE_ID
+            failure = internalFailure {
+              reason = InternalMeasurement.Failure.Reason.REQUISITION_REFUSED
+              message = "Privacy budget exceeded."
+            }
+          }
+        )
+
+      val internalReportCaptor: KArgumentCaptor<GetInternalReportRequest> = argumentCaptor()
+      verifyBlocking(internalReportsMock, times(2)) { getReport(internalReportCaptor.capture()) }
+      assertThat(internalReportCaptor.allValues)
+        .containsExactly(
+          getInternalReportRequest {
+            measurementConsumerReferenceId = MEASUREMENT_CONSUMER_REFERENCE_ID
+            externalReportId = REPORT_EXTERNAL_ID_2
+          },
+          getInternalReportRequest {
+            measurementConsumerReferenceId = MEASUREMENT_CONSUMER_REFERENCE_ID
+            externalReportId = REPORT_EXTERNAL_ID_2
+          }
+        )
+    }
+
+  @Test
+  fun `getReport throws INVALID_ARGUMENT when Report name is invalid`() {
+    val request = getReportRequest { name = INVALID_REPORT_NAME }
+
+    val exception =
+      assertFailsWith<StatusRuntimeException> {
+        withMeasurementConsumerPrincipal(MEASUREMENT_CONSUMER_NAME) {
+          runBlocking { service.getReport(request) }
+        }
+      }
+
+    assertThat(exception.status.code).isEqualTo(Status.Code.INVALID_ARGUMENT)
+  }
+
+  @Test
+  fun `getReport throws PERMISSION_DENIED when MeasurementConsumer's identity does not match`() {
+    val request = getReportRequest { name = REPORT_NAME }
+
+    val exception =
+      assertFailsWith<StatusRuntimeException> {
+        withMeasurementConsumerPrincipal(MEASUREMENT_CONSUMER_NAME_2) {
+          runBlocking { service.getReport(request) }
+        }
+      }
+
+    assertThat(exception.status.code).isEqualTo(Status.Code.PERMISSION_DENIED)
+  }
+
+  @Test
+  fun `getReport throws PERMISSION_DENIED when the caller is not a MeasurementConsumer`() {
+    val request = getReportRequest { name = REPORT_NAME }
+
+    val exception =
+      assertFailsWith<StatusRuntimeException> {
+        withDataProviderPrincipal(DATA_PROVIDER_NAME) { runBlocking { service.getReport(request) } }
+      }
+
+    assertThat(exception.status.code).isEqualTo(Status.Code.PERMISSION_DENIED)
+  }
+
+  @Test
+  fun `getReport throws PERMISSION_DENIED when encryption private key not found`() = runBlocking {
+    whenever(internalReportsMock.getReport(any()))
+      .thenReturn(INTERNAL_PENDING_WATCH_DURATION_REPORT)
+
+    whenever(measurementsMock.getMeasurement(any()))
+      .thenReturn(
+        SUCCEEDED_WATCH_DURATION_MEASUREMENT.copy {
+          val unsignedMeasurementSpec = measurementSpec {
+            measurementPublicKey = INVALID_MEASUREMENT_PUBLIC_KEY_DATA
+          }
+          measurementSpec =
+            signMeasurementSpec(unsignedMeasurementSpec, MEASUREMENT_CONSUMER_SIGNING_KEY_HANDLE)
+        }
+      )
+
+    val request = getReportRequest { name = REPORT_NAME_3 }
+
+    val exception =
+      assertFailsWith<StatusRuntimeException> {
+        withMeasurementConsumerPrincipal(MEASUREMENT_CONSUMER_NAME) {
+          runBlocking { service.getReport(request) }
+        }
+      }
+
+    assertThat(exception.status.code).isEqualTo(Status.Code.PERMISSION_DENIED)
+    assertThat(exception.status.description).contains("private key")
+  }
+
+  @Test
   fun `toResult() converts internal result to external result with the same content`() =
     runBlocking {
       val internalResult = internalReportResult {
@@ -1736,107 +1998,12 @@
         )
 
       val request = getReportRequest { name = REPORT_NAME_3 }
-=======
-  fun `getReport returns the report with SUCCEEDED when the report is already succeeded`() =
-    runBlocking {
-      whenever(internalReportsMock.getReport(any()))
-        .thenReturn(INTERNAL_SUCCEEDED_WATCH_DURATION_REPORT)
-
-      val request = getReportRequest { name = REPORT_NAME_3 }
 
       val report =
         withMeasurementConsumerPrincipal(MEASUREMENT_CONSUMER_NAME) {
           runBlocking { service.getReport(request) }
         }
 
-      assertThat(report).isEqualTo(SUCCEEDED_WATCH_DURATION_REPORT)
-
-      verifyProtoArgument(internalReportsMock, ReportsCoroutineImplBase::getReport)
-        .isEqualTo(
-          getInternalReportRequest {
-            measurementConsumerReferenceId = MEASUREMENT_CONSUMER_REFERENCE_ID
-            externalReportId = REPORT_EXTERNAL_ID_3
-          }
-        )
-    }
-
-  @Test
-  fun `getReport returns the report with FAILED when the report is already failed`() = runBlocking {
-    whenever(internalReportsMock.getReport(any()))
-      .thenReturn(
-        INTERNAL_PENDING_WATCH_DURATION_REPORT.copy { state = InternalReport.State.FAILED }
-      )
-
-    val request = getReportRequest { name = REPORT_NAME_3 }
-
-    val report =
-      withMeasurementConsumerPrincipal(MEASUREMENT_CONSUMER_NAME) {
-        runBlocking { service.getReport(request) }
-      }
-
-    assertThat(report).isEqualTo(PENDING_WATCH_DURATION_REPORT.copy { state = Report.State.FAILED })
-
-    verifyProtoArgument(internalReportsMock, ReportsCoroutineImplBase::getReport)
-      .isEqualTo(
-        getInternalReportRequest {
-          measurementConsumerReferenceId = MEASUREMENT_CONSUMER_REFERENCE_ID
-          externalReportId = REPORT_EXTERNAL_ID_3
-        }
-      )
-  }
-
-  @Test
-  fun `getReport returns the report with RUNNING when measurements are pending`(): Unit =
-    runBlocking {
-      whenever(internalReportsMock.getReport(any()))
-        .thenReturn(INTERNAL_PENDING_WATCH_DURATION_REPORT)
-      whenever(measurementsMock.getMeasurement(any()))
-        .thenReturn(PENDING_WATCH_DURATION_MEASUREMENT)
-
-      val request = getReportRequest { name = REPORT_NAME_3 }
-
-      val report =
-        withMeasurementConsumerPrincipal(MEASUREMENT_CONSUMER_NAME) {
-          runBlocking { service.getReport(request) }
-        }
-
-      assertThat(report).isEqualTo(PENDING_WATCH_DURATION_REPORT)
-
-      verifyProtoArgument(measurementsMock, MeasurementsCoroutineImplBase::getMeasurement)
-        .comparingExpectedFieldsOnly()
-        .isEqualTo(getMeasurementRequest { name = WATCH_DURATION_MEASUREMENT_REFERENCE_ID })
-
-      val internalReportCaptor: KArgumentCaptor<GetInternalReportRequest> = argumentCaptor()
-      verifyBlocking(internalReportsMock, times(2)) { getReport(internalReportCaptor.capture()) }
-      assertThat(internalReportCaptor.allValues)
-        .containsExactly(
-          getInternalReportRequest {
-            measurementConsumerReferenceId = MEASUREMENT_CONSUMER_REFERENCE_ID
-            externalReportId = REPORT_EXTERNAL_ID_3
-          },
-          getInternalReportRequest {
-            measurementConsumerReferenceId = MEASUREMENT_CONSUMER_REFERENCE_ID
-            externalReportId = REPORT_EXTERNAL_ID_3
-          }
-        )
-    }
-
-  @Test
-  fun `getReport syncs and returns an SUCCEEDED report with aggregated results`(): Unit =
-    runBlocking {
-      whenever(measurementsMock.getMeasurement(any())).thenReturn(SUCCEEDED_IMPRESSION_MEASUREMENT)
-      whenever(internalReportsMock.getReport(any()))
-        .thenReturn(INTERNAL_PENDING_IMPRESSION_REPORT, INTERNAL_SUCCEEDED_IMPRESSION_REPORT)
-
-      val request = getReportRequest { name = REPORT_NAME_2 }
->>>>>>> 46407bc9
-
-      val report =
-        withMeasurementConsumerPrincipal(MEASUREMENT_CONSUMER_NAME) {
-          runBlocking { service.getReport(request) }
-        }
-
-<<<<<<< HEAD
       assertThat(report.result)
         .isEqualTo(
           reportResult {
@@ -1868,169 +2035,4 @@
           }
         )
     }
-=======
-      assertThat(report).isEqualTo(SUCCEEDED_IMPRESSION_REPORT)
-
-      verifyProtoArgument(measurementsMock, MeasurementsCoroutineImplBase::getMeasurement)
-        .isEqualTo(getMeasurementRequest { name = IMPRESSION_MEASUREMENT_REFERENCE_ID })
-      verifyProtoArgument(
-          internalMeasurementsMock,
-          InternalMeasurementsCoroutineImplBase::setMeasurementResult
-        )
-        .isEqualTo(
-          setMeasurementResultRequest {
-            measurementConsumerReferenceId = MEASUREMENT_CONSUMER_REFERENCE_ID
-            measurementReferenceId = IMPRESSION_MEASUREMENT_REFERENCE_ID
-            this.result = internalMeasurementResult {
-              impression = internalImpression {
-                value = IMPRESSION_VALUE + IMPRESSION_VALUE_2 + IMPRESSION_VALUE_3
-              }
-            }
-          }
-        )
-
-      val internalReportCaptor: KArgumentCaptor<GetInternalReportRequest> = argumentCaptor()
-      verifyBlocking(internalReportsMock, times(2)) { getReport(internalReportCaptor.capture()) }
-      assertThat(internalReportCaptor.allValues)
-        .containsExactly(
-          getInternalReportRequest {
-            measurementConsumerReferenceId = MEASUREMENT_CONSUMER_REFERENCE_ID
-            externalReportId = REPORT_EXTERNAL_ID_2
-          },
-          getInternalReportRequest {
-            measurementConsumerReferenceId = MEASUREMENT_CONSUMER_REFERENCE_ID
-            externalReportId = REPORT_EXTERNAL_ID_2
-          }
-        )
-    }
-
-  @Test
-  fun `getReport syncs and returns an FAILED report when measurements failed`(): Unit =
-    runBlocking {
-      whenever(measurementsMock.getMeasurement(any()))
-        .thenReturn(
-          IMPRESSION_MEASUREMENT.copy {
-            state = Measurement.State.FAILED
-            failure = failure {
-              reason = Measurement.Failure.Reason.REQUISITION_REFUSED
-              message = "Privacy budget exceeded."
-            }
-          }
-        )
-      whenever(internalReportsMock.getReport(any()))
-        .thenReturn(
-          INTERNAL_PENDING_IMPRESSION_REPORT,
-          INTERNAL_PENDING_IMPRESSION_REPORT.copy { state = InternalReport.State.FAILED }
-        )
-
-      val request = getReportRequest { name = REPORT_NAME_2 }
-
-      val report =
-        withMeasurementConsumerPrincipal(MEASUREMENT_CONSUMER_NAME) {
-          runBlocking { service.getReport(request) }
-        }
-
-      assertThat(report).isEqualTo(PENDING_IMPRESSION_REPORT.copy { state = Report.State.FAILED })
-
-      verifyProtoArgument(measurementsMock, MeasurementsCoroutineImplBase::getMeasurement)
-        .isEqualTo(getMeasurementRequest { name = IMPRESSION_MEASUREMENT_REFERENCE_ID })
-      verifyProtoArgument(
-          internalMeasurementsMock,
-          InternalMeasurementsCoroutineImplBase::setMeasurementFailure
-        )
-        .isEqualTo(
-          setMeasurementFailureRequest {
-            measurementConsumerReferenceId = MEASUREMENT_CONSUMER_REFERENCE_ID
-            measurementReferenceId = IMPRESSION_MEASUREMENT_REFERENCE_ID
-            failure = internalFailure {
-              reason = InternalMeasurement.Failure.Reason.REQUISITION_REFUSED
-              message = "Privacy budget exceeded."
-            }
-          }
-        )
-
-      val internalReportCaptor: KArgumentCaptor<GetInternalReportRequest> = argumentCaptor()
-      verifyBlocking(internalReportsMock, times(2)) { getReport(internalReportCaptor.capture()) }
-      assertThat(internalReportCaptor.allValues)
-        .containsExactly(
-          getInternalReportRequest {
-            measurementConsumerReferenceId = MEASUREMENT_CONSUMER_REFERENCE_ID
-            externalReportId = REPORT_EXTERNAL_ID_2
-          },
-          getInternalReportRequest {
-            measurementConsumerReferenceId = MEASUREMENT_CONSUMER_REFERENCE_ID
-            externalReportId = REPORT_EXTERNAL_ID_2
-          }
-        )
-    }
-
-  @Test
-  fun `getReport throws INVALID_ARGUMENT when Report name is invalid`() {
-    val request = getReportRequest { name = INVALID_REPORT_NAME }
-
-    val exception =
-      assertFailsWith<StatusRuntimeException> {
-        withMeasurementConsumerPrincipal(MEASUREMENT_CONSUMER_NAME) {
-          runBlocking { service.getReport(request) }
-        }
-      }
-
-    assertThat(exception.status.code).isEqualTo(Status.Code.INVALID_ARGUMENT)
-  }
-
-  @Test
-  fun `getReport throws PERMISSION_DENIED when MeasurementConsumer's identity does not match`() {
-    val request = getReportRequest { name = REPORT_NAME }
-
-    val exception =
-      assertFailsWith<StatusRuntimeException> {
-        withMeasurementConsumerPrincipal(MEASUREMENT_CONSUMER_NAME_2) {
-          runBlocking { service.getReport(request) }
-        }
-      }
-
-    assertThat(exception.status.code).isEqualTo(Status.Code.PERMISSION_DENIED)
-  }
-
-  @Test
-  fun `getReport throws PERMISSION_DENIED when the caller is not a MeasurementConsumer`() {
-    val request = getReportRequest { name = REPORT_NAME }
-
-    val exception =
-      assertFailsWith<StatusRuntimeException> {
-        withDataProviderPrincipal(DATA_PROVIDER_NAME) { runBlocking { service.getReport(request) } }
-      }
-
-    assertThat(exception.status.code).isEqualTo(Status.Code.PERMISSION_DENIED)
-  }
-
-  @Test
-  fun `getReport throws PERMISSION_DENIED when encryption private key not found`() = runBlocking {
-    whenever(internalReportsMock.getReport(any()))
-      .thenReturn(INTERNAL_PENDING_WATCH_DURATION_REPORT)
-
-    whenever(measurementsMock.getMeasurement(any()))
-      .thenReturn(
-        SUCCEEDED_WATCH_DURATION_MEASUREMENT.copy {
-          val unsignedMeasurementSpec = measurementSpec {
-            measurementPublicKey = INVALID_MEASUREMENT_PUBLIC_KEY_DATA
-          }
-          measurementSpec =
-            signMeasurementSpec(unsignedMeasurementSpec, MEASUREMENT_CONSUMER_SIGNING_KEY_HANDLE)
-        }
-      )
-
-    val request = getReportRequest { name = REPORT_NAME_3 }
-
-    val exception =
-      assertFailsWith<StatusRuntimeException> {
-        withMeasurementConsumerPrincipal(MEASUREMENT_CONSUMER_NAME) {
-          runBlocking { service.getReport(request) }
-        }
-      }
-
-    assertThat(exception.status.code).isEqualTo(Status.Code.PERMISSION_DENIED)
-    assertThat(exception.status.description).contains("private key")
-  }
->>>>>>> 46407bc9
 }