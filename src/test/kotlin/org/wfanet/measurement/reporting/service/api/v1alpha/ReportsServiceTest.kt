/*
 * Copyright 2022 The Cross-Media Measurement Authors
 *
 * Licensed under the Apache License, Version 2.0 (the "License");
 * you may not use this file except in compliance with the License.
 * You may obtain a copy of the License at
 *
 *     http://www.apache.org/licenses/LICENSE-2.0
 *
 * Unless required by applicable law or agreed to in writing, software
 * distributed under the License is distributed on an "AS IS" BASIS,
 * WITHOUT WARRANTIES OR CONDITIONS OF ANY KIND, either express or implied.
 * See the License for the specific language governing permissions and
 * limitations under the License.
 */

package org.wfanet.measurement.reporting.service.api.v1alpha

import com.google.common.truth.Truth.assertThat
import com.google.common.truth.extensions.proto.ProtoTruth.assertThat
import com.google.protobuf.duration
import com.google.protobuf.kotlin.toByteString
import com.google.protobuf.kotlin.toByteStringUtf8
import com.google.protobuf.timestamp
import com.google.protobuf.util.Timestamps
import com.google.type.interval
import io.grpc.Status
import io.grpc.StatusException
import io.grpc.StatusRuntimeException
import java.nio.file.Paths
import java.security.SecureRandom
import java.security.cert.X509Certificate
import java.time.Duration
import java.time.Instant
import kotlin.test.assertFails
import kotlin.test.assertFailsWith
import kotlinx.coroutines.flow.flowOf
import kotlinx.coroutines.runBlocking
import org.junit.Before
import org.junit.Rule
import org.junit.Test
import org.junit.runner.RunWith
import org.junit.runners.JUnit4
import org.mockito.kotlin.KArgumentCaptor
import org.mockito.kotlin.any
import org.mockito.kotlin.argumentCaptor
import org.mockito.kotlin.doReturn
import org.mockito.kotlin.eq
import org.mockito.kotlin.mock
import org.mockito.kotlin.stub
import org.mockito.kotlin.times
import org.mockito.kotlin.verify
import org.mockito.kotlin.verifyBlocking
import org.mockito.kotlin.whenever
import org.wfanet.measurement.api.v2alpha.Certificate
import org.wfanet.measurement.api.v2alpha.CertificatesGrpcKt.CertificatesCoroutineImplBase
import org.wfanet.measurement.api.v2alpha.CertificatesGrpcKt.CertificatesCoroutineStub
import org.wfanet.measurement.api.v2alpha.CreateMeasurementRequest
import org.wfanet.measurement.api.v2alpha.DataProviderCertificateKey
import org.wfanet.measurement.api.v2alpha.DataProviderKey
import org.wfanet.measurement.api.v2alpha.DataProvidersGrpcKt.DataProvidersCoroutineImplBase
import org.wfanet.measurement.api.v2alpha.DataProvidersGrpcKt.DataProvidersCoroutineStub
import org.wfanet.measurement.api.v2alpha.EncryptionPublicKey
import org.wfanet.measurement.api.v2alpha.EventGroupKey as CmmsEventGroupKey
import org.wfanet.measurement.api.v2alpha.GetDataProviderRequest
import org.wfanet.measurement.api.v2alpha.Measurement
import org.wfanet.measurement.api.v2alpha.Measurement.DataProviderEntry.Value.ENCRYPTED_REQUISITION_SPEC_FIELD_NUMBER
import org.wfanet.measurement.api.v2alpha.MeasurementConsumer
import org.wfanet.measurement.api.v2alpha.MeasurementConsumerCertificateKey
import org.wfanet.measurement.api.v2alpha.MeasurementConsumerKey
import org.wfanet.measurement.api.v2alpha.MeasurementConsumersGrpcKt.MeasurementConsumersCoroutineImplBase
import org.wfanet.measurement.api.v2alpha.MeasurementConsumersGrpcKt.MeasurementConsumersCoroutineStub
import org.wfanet.measurement.api.v2alpha.MeasurementKey
import org.wfanet.measurement.api.v2alpha.MeasurementKt
import org.wfanet.measurement.api.v2alpha.MeasurementKt.DataProviderEntryKt
import org.wfanet.measurement.api.v2alpha.MeasurementKt.dataProviderEntry
import org.wfanet.measurement.api.v2alpha.MeasurementKt.failure
import org.wfanet.measurement.api.v2alpha.MeasurementKt.resultPair
import org.wfanet.measurement.api.v2alpha.MeasurementSpec
import org.wfanet.measurement.api.v2alpha.MeasurementSpecKt
import org.wfanet.measurement.api.v2alpha.MeasurementSpecKt.vidSamplingInterval
import org.wfanet.measurement.api.v2alpha.MeasurementsGrpcKt.MeasurementsCoroutineImplBase
import org.wfanet.measurement.api.v2alpha.MeasurementsGrpcKt.MeasurementsCoroutineStub
import org.wfanet.measurement.api.v2alpha.RequisitionSpec
import org.wfanet.measurement.api.v2alpha.RequisitionSpecKt
import org.wfanet.measurement.api.v2alpha.RequisitionSpecKt.EventGroupEntryKt
import org.wfanet.measurement.api.v2alpha.RequisitionSpecKt.eventFilter
import org.wfanet.measurement.api.v2alpha.RequisitionSpecKt.eventGroupEntry
import org.wfanet.measurement.api.v2alpha.certificate
import org.wfanet.measurement.api.v2alpha.copy
import org.wfanet.measurement.api.v2alpha.createMeasurementRequest
import org.wfanet.measurement.api.v2alpha.dataProvider
import org.wfanet.measurement.api.v2alpha.differentialPrivacyParams
import org.wfanet.measurement.api.v2alpha.encryptionPublicKey
import org.wfanet.measurement.api.v2alpha.getCertificateRequest
import org.wfanet.measurement.api.v2alpha.getDataProviderRequest
import org.wfanet.measurement.api.v2alpha.getMeasurementConsumerRequest
import org.wfanet.measurement.api.v2alpha.getMeasurementRequest
import org.wfanet.measurement.api.v2alpha.measurement
import org.wfanet.measurement.api.v2alpha.measurementConsumer
import org.wfanet.measurement.api.v2alpha.measurementSpec
import org.wfanet.measurement.api.v2alpha.requisitionSpec
import org.wfanet.measurement.api.v2alpha.withDataProviderPrincipal
import org.wfanet.measurement.common.base64UrlEncode
import org.wfanet.measurement.common.crypto.Hashing
import org.wfanet.measurement.common.crypto.PrivateKeyHandle
import org.wfanet.measurement.common.crypto.SigningKeyHandle
import org.wfanet.measurement.common.crypto.readCertificate
import org.wfanet.measurement.common.crypto.subjectKeyIdentifier
import org.wfanet.measurement.common.crypto.testing.loadSigningKey
import org.wfanet.measurement.common.crypto.tink.loadPrivateKey
import org.wfanet.measurement.common.getRuntimePath
import org.wfanet.measurement.common.grpc.testing.GrpcTestServerRule
import org.wfanet.measurement.common.grpc.testing.mockService
import org.wfanet.measurement.common.identity.ExternalId
import org.wfanet.measurement.common.identity.externalIdToApiId
import org.wfanet.measurement.common.readByteString
import org.wfanet.measurement.common.testing.captureFirst
import org.wfanet.measurement.common.testing.verifyProtoArgument
import org.wfanet.measurement.common.toProtoDuration
import org.wfanet.measurement.common.toProtoTime
import org.wfanet.measurement.config.reporting.MeasurementSpecConfigKt
import org.wfanet.measurement.config.reporting.measurementConsumerConfig
import org.wfanet.measurement.config.reporting.measurementSpecConfig
import org.wfanet.measurement.consent.client.dataprovider.decryptRequisitionSpec
import org.wfanet.measurement.consent.client.dataprovider.verifyMeasurementSpec
import org.wfanet.measurement.consent.client.dataprovider.verifyRequisitionSpec
import org.wfanet.measurement.consent.client.duchy.encryptResult
import org.wfanet.measurement.consent.client.duchy.signResult
import org.wfanet.measurement.consent.client.measurementconsumer.encryptRequisitionSpec
import org.wfanet.measurement.consent.client.measurementconsumer.signEncryptionPublicKey
import org.wfanet.measurement.consent.client.measurementconsumer.signMeasurementSpec
import org.wfanet.measurement.consent.client.measurementconsumer.signRequisitionSpec
import org.wfanet.measurement.internal.reporting.CreateReportRequestKt as InternalCreateReportRequestKt
import org.wfanet.measurement.internal.reporting.GetReportRequest as GetInternalReportRequest
import org.wfanet.measurement.internal.reporting.Measurement as InternalMeasurement
import org.wfanet.measurement.internal.reporting.MeasurementKt as InternalMeasurementKt
import org.wfanet.measurement.internal.reporting.MeasurementKt.ResultKt as InternalMeasurementResultKt
import org.wfanet.measurement.internal.reporting.MeasurementsGrpcKt.MeasurementsCoroutineImplBase as InternalMeasurementsCoroutineImplBase
import org.wfanet.measurement.internal.reporting.MeasurementsGrpcKt.MeasurementsCoroutineStub as InternalMeasurementsCoroutineStub
import org.wfanet.measurement.internal.reporting.Metric as InternalMetric
import org.wfanet.measurement.internal.reporting.MetricKt as InternalMetricKt
import org.wfanet.measurement.internal.reporting.MetricKt.MeasurementCalculationKt.weightedMeasurement
import org.wfanet.measurement.internal.reporting.MetricKt.SetOperationKt.operand
import org.wfanet.measurement.internal.reporting.MetricKt.SetOperationKt.reportingSetKey
import org.wfanet.measurement.internal.reporting.MetricKt.measurementCalculation
import org.wfanet.measurement.internal.reporting.Report as InternalReport
import org.wfanet.measurement.internal.reporting.ReportKt as InternalReportKt
import org.wfanet.measurement.internal.reporting.ReportKt.DetailsKt as InternalReportDetailsKt
import org.wfanet.measurement.internal.reporting.ReportKt.DetailsKt.ResultKt as InternalReportResultKt
import org.wfanet.measurement.internal.reporting.ReportingSet as InternalReportingSet
import org.wfanet.measurement.internal.reporting.ReportingSetKt as InternalReportingSetKt
import org.wfanet.measurement.internal.reporting.ReportingSetsGrpcKt.ReportingSetsCoroutineImplBase as InternalReportingSetsCoroutineImplBase
import org.wfanet.measurement.internal.reporting.ReportingSetsGrpcKt.ReportingSetsCoroutineStub as InternalReportingSetsCoroutineStub
import org.wfanet.measurement.internal.reporting.ReportsGrpcKt.ReportsCoroutineImplBase
import org.wfanet.measurement.internal.reporting.ReportsGrpcKt.ReportsCoroutineStub as InternalReportsCoroutineStub
import org.wfanet.measurement.internal.reporting.StreamReportsRequestKt.filter
import org.wfanet.measurement.internal.reporting.batchGetReportingSetRequest
import org.wfanet.measurement.internal.reporting.copy
import org.wfanet.measurement.internal.reporting.createReportRequest as internalCreateReportRequest
import org.wfanet.measurement.internal.reporting.getReportByIdempotencyKeyRequest
import org.wfanet.measurement.internal.reporting.getReportRequest as getInternalReportRequest
import org.wfanet.measurement.internal.reporting.measurement as internalMeasurement
import org.wfanet.measurement.internal.reporting.metric as internalMetric
import org.wfanet.measurement.internal.reporting.periodicTimeInterval as internalPeriodicTimeInterval
import org.wfanet.measurement.internal.reporting.report as internalReport
import org.wfanet.measurement.internal.reporting.reportingSet as internalReportingSet
import org.wfanet.measurement.internal.reporting.setMeasurementFailureRequest
import org.wfanet.measurement.internal.reporting.setMeasurementResultRequest
import org.wfanet.measurement.internal.reporting.streamReportsRequest
import org.wfanet.measurement.internal.reporting.timeInterval as internalTimeInterval
import org.wfanet.measurement.internal.reporting.timeIntervals as internalTimeIntervals
import org.wfanet.measurement.reporting.service.api.InMemoryEncryptionKeyPairStore
import org.wfanet.measurement.reporting.v1alpha.ListReportsPageTokenKt.previousPageEnd
import org.wfanet.measurement.reporting.v1alpha.ListReportsRequest
import org.wfanet.measurement.reporting.v1alpha.Metric.SetOperation
import org.wfanet.measurement.reporting.v1alpha.MetricKt.SetOperationKt
import org.wfanet.measurement.reporting.v1alpha.MetricKt.frequencyHistogramParams
import org.wfanet.measurement.reporting.v1alpha.MetricKt.impressionCountParams
import org.wfanet.measurement.reporting.v1alpha.MetricKt.namedSetOperation
import org.wfanet.measurement.reporting.v1alpha.MetricKt.reachParams
import org.wfanet.measurement.reporting.v1alpha.MetricKt.setOperation
import org.wfanet.measurement.reporting.v1alpha.MetricKt.watchDurationParams
import org.wfanet.measurement.reporting.v1alpha.Report
import org.wfanet.measurement.reporting.v1alpha.ReportKt
import org.wfanet.measurement.reporting.v1alpha.ReportKt.EventGroupUniverseKt
import org.wfanet.measurement.reporting.v1alpha.ReportKt.ResultKt.HistogramTableKt.row
import org.wfanet.measurement.reporting.v1alpha.ReportKt.ResultKt.column
import org.wfanet.measurement.reporting.v1alpha.ReportKt.ResultKt.histogramTable
import org.wfanet.measurement.reporting.v1alpha.ReportKt.ResultKt.scalarTable
import org.wfanet.measurement.reporting.v1alpha.ReportKt.eventGroupUniverse
import org.wfanet.measurement.reporting.v1alpha.copy
import org.wfanet.measurement.reporting.v1alpha.createReportRequest
import org.wfanet.measurement.reporting.v1alpha.getReportRequest
import org.wfanet.measurement.reporting.v1alpha.listReportsPageToken
import org.wfanet.measurement.reporting.v1alpha.listReportsRequest
import org.wfanet.measurement.reporting.v1alpha.listReportsResponse
import org.wfanet.measurement.reporting.v1alpha.metric
import org.wfanet.measurement.reporting.v1alpha.periodicTimeInterval
import org.wfanet.measurement.reporting.v1alpha.report
import org.wfanet.measurement.reporting.v1alpha.timeInterval
import org.wfanet.measurement.reporting.v1alpha.timeIntervals

private const val DEFAULT_PAGE_SIZE = 50
private const val MAX_PAGE_SIZE = 1000
private const val PAGE_SIZE = 3

private const val NUMBER_VID_BUCKETS = 300
<<<<<<< HEAD
private const val WIDTH = 256
private const val DELTA = 1e-15

private val MEASUREMENT_SPEC_CONFIG = measurementSpecConfig {
  reachSingleDataProvider =
    MeasurementSpecConfigKt.reachSingleDataProvider {
      privacyParams =
        MeasurementSpecConfigKt.differentialPrivacyParams {
          epsilon = 0.000207
          delta = DELTA
        }
      vidSamplingInterval =
        MeasurementSpecConfigKt.vidSamplingInterval {
          fixedStart =
            MeasurementSpecConfigKt.VidSamplingIntervalKt.fixedStart {
              start = 0f
              width = 1f
            }
        }
    }
  reach =
    MeasurementSpecConfigKt.reach {
      privacyParams =
        MeasurementSpecConfigKt.differentialPrivacyParams {
          epsilon = 0.0007444
          delta = DELTA
        }
      vidSamplingInterval =
        MeasurementSpecConfigKt.vidSamplingInterval {
          randomStart =
            MeasurementSpecConfigKt.VidSamplingIntervalKt.randomStart {
              width = WIDTH
              numVidBuckets = NUMBER_VID_BUCKETS
            }
        }
    }
  reachAndFrequencySingleDataProvider =
    MeasurementSpecConfigKt.reachAndFrequencySingleDataProvider {
      reachPrivacyParams =
        MeasurementSpecConfigKt.differentialPrivacyParams {
          epsilon = 0.004728
          delta = DELTA
        }
      frequencyPrivacyParams =
        MeasurementSpecConfigKt.differentialPrivacyParams {
          epsilon = 0.004728
          delta = DELTA
        }
      vidSamplingInterval =
        MeasurementSpecConfigKt.vidSamplingInterval {
          fixedStart =
            MeasurementSpecConfigKt.VidSamplingIntervalKt.fixedStart {
              start = 0f
              width = 1f
            }
        }
    }
  reachAndFrequency =
    MeasurementSpecConfigKt.reachAndFrequency {
      reachPrivacyParams =
        MeasurementSpecConfigKt.differentialPrivacyParams {
          epsilon = 0.014638
          delta = DELTA
        }
      frequencyPrivacyParams =
        MeasurementSpecConfigKt.differentialPrivacyParams {
          epsilon = 0.014638
          delta = DELTA
        }
      vidSamplingInterval =
        MeasurementSpecConfigKt.vidSamplingInterval {
          randomStart =
            MeasurementSpecConfigKt.VidSamplingIntervalKt.randomStart {
              width = WIDTH
              numVidBuckets = NUMBER_VID_BUCKETS
            }
        }
    }
  impression =
    MeasurementSpecConfigKt.impression {
      privacyParams =
        MeasurementSpecConfigKt.differentialPrivacyParams {
          epsilon = 0.003592
          delta = DELTA
        }
      vidSamplingInterval =
        MeasurementSpecConfigKt.vidSamplingInterval {
          fixedStart =
            MeasurementSpecConfigKt.VidSamplingIntervalKt.fixedStart {
              start = 0f
              width = 1f
            }
        }
    }
  duration =
    MeasurementSpecConfigKt.duration {
      privacyParams =
        MeasurementSpecConfigKt.differentialPrivacyParams {
          epsilon = 0.007418
          delta = DELTA
        }
      vidSamplingInterval =
        MeasurementSpecConfigKt.vidSamplingInterval {
          fixedStart =
            MeasurementSpecConfigKt.VidSamplingIntervalKt.fixedStart {
              start = 0f
              width = 1f
            }
        }
    }
}
=======
private const val REACH_ONLY_VID_SAMPLING_WIDTH = 3.0f / NUMBER_VID_BUCKETS
private const val NUMBER_REACH_ONLY_BUCKETS = 16
private val REACH_ONLY_VID_SAMPLING_START_LIST =
  (0 until NUMBER_REACH_ONLY_BUCKETS).map { it * REACH_ONLY_VID_SAMPLING_WIDTH }
private const val REACH_ONLY_REACH_EPSILON = 0.0041
private const val REACH_ONLY_FREQUENCY_EPSILON = 0.0001

private const val REACH_FREQUENCY_VID_SAMPLING_WIDTH = 5.0f / NUMBER_VID_BUCKETS
private const val NUMBER_REACH_FREQUENCY_BUCKETS = 19
private val REACH_FREQUENCY_VID_SAMPLING_START_LIST =
  (0 until NUMBER_REACH_FREQUENCY_BUCKETS).map {
    REACH_ONLY_VID_SAMPLING_START_LIST.last() +
      REACH_ONLY_VID_SAMPLING_WIDTH +
      it * REACH_FREQUENCY_VID_SAMPLING_WIDTH
  }
private const val REACH_FREQUENCY_REACH_EPSILON = 0.0033
private const val REACH_FREQUENCY_FREQUENCY_EPSILON = 0.115
private const val MAXIMUM_FREQUENCY = 10

private const val IMPRESSION_VID_SAMPLING_WIDTH = 62.0f / NUMBER_VID_BUCKETS
private const val NUMBER_IMPRESSION_BUCKETS = 1
private val IMPRESSION_VID_SAMPLING_START_LIST =
  (0 until NUMBER_IMPRESSION_BUCKETS).map {
    REACH_FREQUENCY_VID_SAMPLING_START_LIST.last() +
      REACH_FREQUENCY_VID_SAMPLING_WIDTH +
      it * IMPRESSION_VID_SAMPLING_WIDTH
  }
private const val IMPRESSION_EPSILON = 0.0011

private const val WATCH_DURATION_VID_SAMPLING_WIDTH = 95.0f / NUMBER_VID_BUCKETS
private const val NUMBER_WATCH_DURATION_BUCKETS = 1
private val WATCH_DURATION_VID_SAMPLING_START_LIST =
  (0 until NUMBER_WATCH_DURATION_BUCKETS).map {
    IMPRESSION_VID_SAMPLING_START_LIST.last() +
      IMPRESSION_VID_SAMPLING_WIDTH +
      it * WATCH_DURATION_VID_SAMPLING_WIDTH
  }
private const val WATCH_DURATION_EPSILON = 0.001

private const val DIFFERENTIAL_PRIVACY_DELTA = 1e-12
>>>>>>> 1c98b2cc

private const val SECURE_RANDOM_OUTPUT_INT = 0
private const val SECURE_RANDOM_OUTPUT_LONG = 0L

private val SECRETS_DIR =
  getRuntimePath(
      Paths.get(
        "wfa_measurement_system",
        "src",
        "main",
        "k8s",
        "testing",
        "secretfiles",
      )
    )!!
    .toFile()

// Authentication key
private const val API_AUTHENTICATION_KEY = "nR5QPN7ptx"

// Aggregator certificate

private val AGGREGATOR_SIGNING_KEY: SigningKeyHandle by lazy {
  loadSigningKey(
    SECRETS_DIR.resolve("aggregator_cs_cert.der"),
    SECRETS_DIR.resolve("aggregator_cs_private.der")
  )
}
private val AGGREGATOR_CERTIFICATE = certificate {
  name = "duchies/aggregator/certificates/abc123"
  x509Der = AGGREGATOR_SIGNING_KEY.certificate.encoded.toByteString()
}
private val AGGREGATOR_ROOT_CERTIFICATE: X509Certificate =
  readCertificate(SECRETS_DIR.resolve("aggregator_root.pem"))

private val INVALID_MEASUREMENT_PUBLIC_KEY_DATA = "Invalid public key".toByteStringUtf8()

// Measurement consumer crypto

private val TRUSTED_MEASUREMENT_CONSUMER_ISSUER: X509Certificate =
  readCertificate(SECRETS_DIR.resolve("mc_root.pem"))
private val MEASUREMENT_CONSUMER_SIGNING_KEY_HANDLE =
  loadSigningKey(SECRETS_DIR.resolve("mc_cs_cert.der"), SECRETS_DIR.resolve("mc_cs_private.der"))
private val MEASUREMENT_CONSUMER_CERTIFICATE = MEASUREMENT_CONSUMER_SIGNING_KEY_HANDLE.certificate
private val MEASUREMENT_CONSUMER_PRIVATE_KEY_HANDLE: PrivateKeyHandle =
  loadPrivateKey(SECRETS_DIR.resolve("mc_enc_private.tink"))
private val MEASUREMENT_CONSUMER_PUBLIC_KEY = encryptionPublicKey {
  format = EncryptionPublicKey.Format.TINK_KEYSET
  data = SECRETS_DIR.resolve("mc_enc_public.tink").readByteString()
}

private val MEASUREMENT_CONSUMERS: Map<MeasurementConsumerKey, MeasurementConsumer> =
  (1L..2L).associate {
    val measurementConsumerKey = MeasurementConsumerKey(ExternalId(it + 110L).apiId.value)
    val certificateKey =
      MeasurementConsumerCertificateKey(
        measurementConsumerKey.measurementConsumerId,
        ExternalId(it + 120L).apiId.value
      )
    measurementConsumerKey to
      measurementConsumer {
        name = measurementConsumerKey.toName()
        certificate = certificateKey.toName()
        certificateDer = MEASUREMENT_CONSUMER_SIGNING_KEY_HANDLE.certificate.encoded.toByteString()
        publicKey =
          signEncryptionPublicKey(
            MEASUREMENT_CONSUMER_PUBLIC_KEY,
            MEASUREMENT_CONSUMER_SIGNING_KEY_HANDLE
          )
      }
  }

private val CONFIG = measurementConsumerConfig {
  apiKey = API_AUTHENTICATION_KEY
  signingCertificateName = MEASUREMENT_CONSUMERS.values.first().certificate
  signingPrivateKeyPath = "mc_cs_private.der"
}

// InMemoryEncryptionKeyPairStore
private val ENCRYPTION_KEY_PAIR_STORE =
  InMemoryEncryptionKeyPairStore(
    MEASUREMENT_CONSUMERS.values.associateBy(
      { it.name },
      {
        listOf(
          EncryptionPublicKey.parseFrom(it.publicKey.data).data to
            MEASUREMENT_CONSUMER_PRIVATE_KEY_HANDLE
        )
      }
    )
  )

// Report IDs and names
private val REPORT_EXTERNAL_IDS = listOf(331L, 332L, 333L, 334L)
private val REPORT_NAMES =
  REPORT_EXTERNAL_IDS.map {
    ReportKey(MEASUREMENT_CONSUMERS.keys.first().measurementConsumerId, externalIdToApiId(it))
      .toName()
  }

// Typo causes invalid name
private const val INVALID_REPORT_NAME = "measurementConsumer/AAAAAAAAAG8/report/AAAAAAAAAU0"

private val DATA_PROVIDER_PUBLIC_KEY = encryptionPublicKey {
  format = EncryptionPublicKey.Format.TINK_KEYSET
  data = SECRETS_DIR.resolve("edp1_enc_public.tink").readByteString()
}
private val DATA_PROVIDER_PRIVATE_KEY_HANDLE =
  loadPrivateKey(SECRETS_DIR.resolve("edp1_enc_private.tink"))
private val DATA_PROVIDER_SIGNING_KEY =
  loadSigningKey(
    SECRETS_DIR.resolve("edp1_cs_cert.der"),
    SECRETS_DIR.resolve("edp1_cs_private.der")
  )
private val DATA_PROVIDER_ROOT_CERTIFICATE = readCertificate(SECRETS_DIR.resolve("edp1_root.pem"))

// Data providers

private val DATA_PROVIDERS =
  (1L..3L).associate {
    val dataProviderKey = DataProviderKey(ExternalId(it + 550L).apiId.value)
    val certificateKey =
      DataProviderCertificateKey(dataProviderKey.dataProviderId, ExternalId(it + 560L).apiId.value)
    dataProviderKey to
      dataProvider {
        name = dataProviderKey.toName()
        certificate = certificateKey.toName()
        publicKey = signEncryptionPublicKey(DATA_PROVIDER_PUBLIC_KEY, DATA_PROVIDER_SIGNING_KEY)
      }
  }
private val DATA_PROVIDERS_LIST = DATA_PROVIDERS.values.toList()

// Event group keys

private val COVERED_EVENT_GROUP_KEYS =
  DATA_PROVIDERS.keys.mapIndexed { index, dataProviderKey ->
    val measurementConsumerKey = MEASUREMENT_CONSUMERS.keys.first()
    EventGroupKey(
      measurementConsumerKey.measurementConsumerId,
      dataProviderKey.dataProviderId,
      ExternalId(index + 660L).apiId.value
    )
  }
private val UNCOVERED_EVENT_GROUP_KEY =
  EventGroupKey(
    MEASUREMENT_CONSUMERS.keys.first().measurementConsumerId,
    DATA_PROVIDERS.keys.last().dataProviderId,
    ExternalId(664L).apiId.value
  )
private val UNCOVERED_EVENT_GROUP_NAME = UNCOVERED_EVENT_GROUP_KEY.toName()
private val UNCOVERED_INTERNAL_EVENT_GROUP_KEY = UNCOVERED_EVENT_GROUP_KEY.toInternal()

// Reporting sets
private const val REPORTING_SET_FILTER = "AGE>18"

private val INTERNAL_REPORTING_SETS =
  COVERED_EVENT_GROUP_KEYS.mapIndexed { index, eventGroupKey ->
    internalReportingSet {
      measurementConsumerReferenceId = MEASUREMENT_CONSUMERS.keys.first().measurementConsumerId
      externalReportingSetId = index + 220L
      eventGroupKeys += eventGroupKey.toInternal()
      filter = REPORTING_SET_FILTER
      displayName = "$measurementConsumerReferenceId-$externalReportingSetId-$filter"
    }
  }
private val UNCOVERED_INTERNAL_REPORTING_SET = internalReportingSet {
  measurementConsumerReferenceId = MEASUREMENT_CONSUMERS.keys.first().measurementConsumerId
  externalReportingSetId = INTERNAL_REPORTING_SETS.last().externalReportingSetId + 1
  eventGroupKeys += UNCOVERED_INTERNAL_EVENT_GROUP_KEY
  filter = REPORTING_SET_FILTER
  displayName = "$measurementConsumerReferenceId-$externalReportingSetId-$filter"
}

// Reporting set IDs and names

private const val REPORTING_SET_EXTERNAL_ID_FOR_MC_2 = 241L

private const val INVALID_REPORTING_SET_NAME = "INVALID_REPORTING_SET_NAME"
private val REPORTING_SET_NAME_FOR_MC_2 =
  ReportingSetKey(
      MEASUREMENT_CONSUMERS.keys.last().measurementConsumerId,
      externalIdToApiId(REPORTING_SET_EXTERNAL_ID_FOR_MC_2)
    )
    .toName()

// Time intervals
private val START_INSTANT = Instant.now()
private val END_INSTANT = START_INSTANT.plus(Duration.ofDays(1))

private val START_TIME = START_INSTANT.toProtoTime()
private val TIME_INTERVAL_INCREMENT = Duration.ofDays(1).toProtoDuration()
private const val INTERVAL_COUNT = 1
private val END_TIME = END_INSTANT.toProtoTime()
private val MEASUREMENT_TIME_INTERVAL = interval {
  startTime = START_TIME
  endTime = END_TIME
}
private val INTERNAL_TIME_INTERVAL = internalTimeInterval {
  startTime = START_TIME
  endTime = END_TIME
}
private val INTERNAL_PERIODIC_TIME_INTERVAL = internalPeriodicTimeInterval {
  startTime = START_TIME
  increment = TIME_INTERVAL_INCREMENT
  intervalCount = INTERVAL_COUNT
}
private val PERIODIC_TIME_INTERVAL = periodicTimeInterval {
  startTime = START_TIME
  increment = TIME_INTERVAL_INCREMENT
  intervalCount = INTERVAL_COUNT
}

// Report idempotency keys
private const val REACH_REPORT_IDEMPOTENCY_KEY = "TEST_REACH_REPORT"
private const val IMPRESSION_REPORT_IDEMPOTENCY_KEY = "TEST_IMPRESSION_REPORT"
private const val WATCH_DURATION_REPORT_IDEMPOTENCY_KEY = "TEST_WATCH_DURATION_REPORT"
private const val FREQUENCY_HISTOGRAM_REPORT_IDEMPOTENCY_KEY = "TEST_FREQUENCY_HISTOGRAM_REPORT"

// Set operation unique names
private const val REACH_SET_OPERATION_UNIQUE_NAME = "Reach Set Operation"
private const val FREQUENCY_HISTOGRAM_SET_OPERATION_UNIQUE_NAME =
  "Frequency Histogram Set Operation"
private const val IMPRESSION_SET_OPERATION_UNIQUE_NAME = "Impression Set Operation"
private const val WATCH_DURATION_SET_OPERATION_UNIQUE_NAME = "Watch Duration Set Operation"

// Measurement IDs and names
private val REACH_MEASUREMENT_CREATE_REQUEST_ID =
  "$REACH_REPORT_IDEMPOTENCY_KEY-Reach-$REACH_SET_OPERATION_UNIQUE_NAME-$START_INSTANT-" +
    "$END_INSTANT-measurement-0"

private val FREQUENCY_HISTOGRAM_MEASUREMENT_CREATE_REQUEST_ID =
  "$FREQUENCY_HISTOGRAM_REPORT_IDEMPOTENCY_KEY-FrequencyHistogram-$FREQUENCY_HISTOGRAM_SET_OPERATION_UNIQUE_NAME-$START_INSTANT-" +
    "$END_INSTANT-measurement-0"

private val IMPRESSION_MEASUREMENT_CREATE_REQUEST_ID =
  "$IMPRESSION_REPORT_IDEMPOTENCY_KEY-ImpressionCount-$IMPRESSION_SET_OPERATION_UNIQUE_NAME-$START_INSTANT-" +
    "$END_INSTANT-measurement-0"

private val WATCH_DURATION_MEASUREMENT_CREATE_REQUEST_ID =
  "$WATCH_DURATION_REPORT_IDEMPOTENCY_KEY-WatchDuration-$WATCH_DURATION_SET_OPERATION_UNIQUE_NAME-$START_INSTANT-" +
    "$END_INSTANT-measurement-0"

private val REACH_MEASUREMENT_KEY =
  MeasurementKey(
    MEASUREMENT_CONSUMERS.keys.first().measurementConsumerId,
    ExternalId(111).apiId.value
  )
private val REACH_MEASUREMENT_KEY_2 =
  MeasurementKey(REACH_MEASUREMENT_KEY.measurementConsumerId, ExternalId(222).apiId.value)
private val FREQUENCY_HISTOGRAM_MEASUREMENT_KEY =
  MeasurementKey(REACH_MEASUREMENT_KEY.measurementConsumerId, ExternalId(333).apiId.value)
private val IMPRESSION_MEASUREMENT_KEY =
  MeasurementKey(REACH_MEASUREMENT_KEY.measurementConsumerId, ExternalId(444).apiId.value)
private val WATCH_DURATION_MEASUREMENT_KEY =
  MeasurementKey(REACH_MEASUREMENT_KEY.measurementConsumerId, ExternalId(555).apiId.value)

// Set operations
private val INTERNAL_SET_OPERATION =
  InternalMetricKt.setOperation {
    type = InternalMetric.SetOperation.Type.UNION
    lhs =
      InternalMetricKt.SetOperationKt.operand {
        reportingSetId = reportingSetKey {
          measurementConsumerReferenceId = MEASUREMENT_CONSUMERS.keys.first().measurementConsumerId
          externalReportingSetId = INTERNAL_REPORTING_SETS[0].externalReportingSetId
        }
      }
    rhs =
      InternalMetricKt.SetOperationKt.operand {
        reportingSetId = reportingSetKey {
          measurementConsumerReferenceId = MEASUREMENT_CONSUMERS.keys.first().measurementConsumerId
          externalReportingSetId = INTERNAL_REPORTING_SETS[1].externalReportingSetId
        }
      }
  }

private val SET_OPERATION = setOperation {
  type = SetOperation.Type.UNION
  lhs = SetOperationKt.operand { reportingSet = INTERNAL_REPORTING_SETS[0].resourceName }
  rhs = SetOperationKt.operand { reportingSet = INTERNAL_REPORTING_SETS[1].resourceName }
}
private val DATA_PROVIDER_KEYS_IN_SET_OPERATION = DATA_PROVIDERS.keys.take(2)

private val SET_OPERATION_WITH_INVALID_REPORTING_SET = setOperation {
  type = SetOperation.Type.UNION
  lhs = SetOperationKt.operand { reportingSet = INVALID_REPORTING_SET_NAME }
  rhs = SetOperationKt.operand { reportingSet = INTERNAL_REPORTING_SETS[1].resourceName }
}

private val SET_OPERATION_WITH_INACCESSIBLE_REPORTING_SET = setOperation {
  type = SetOperation.Type.UNION
  lhs = SetOperationKt.operand { reportingSet = REPORTING_SET_NAME_FOR_MC_2 }
  rhs = SetOperationKt.operand { reportingSet = INTERNAL_REPORTING_SETS[1].resourceName }
}

// Event group filters
private const val EVENT_GROUP_FILTER = "AGE>20"
private val EVENT_GROUP_FILTERS_MAP =
  COVERED_EVENT_GROUP_KEYS.associateBy(EventGroupKey::toName) { EVENT_GROUP_FILTER }

// Event group entries
private val EVENT_GROUP_ENTRIES =
  COVERED_EVENT_GROUP_KEYS.groupBy(
    { DataProviderKey(it.dataProviderReferenceId) },
    {
      eventGroupEntry {
        key = CmmsEventGroupKey(it.dataProviderReferenceId, it.eventGroupReferenceId).toName()
        value =
          EventGroupEntryKt.value {
            collectionInterval = MEASUREMENT_TIME_INTERVAL
            filter = eventFilter {
              expression = "($REPORTING_SET_FILTER) AND ($EVENT_GROUP_FILTER)"
            }
          }
      }
    }
  )

// Requisition specs
private val REQUISITION_SPECS: Map<DataProviderKey, RequisitionSpec> =
  EVENT_GROUP_ENTRIES.mapValues {
    requisitionSpec {
      events = RequisitionSpecKt.events { eventGroups += it.value }
      measurementPublicKey = MEASUREMENT_CONSUMERS.values.first().publicKey.data
      nonce = SECURE_RANDOM_OUTPUT_LONG
    }
  }

// Data provider entries
private val DATA_PROVIDER_ENTRIES =
  REQUISITION_SPECS.mapValues { (dataProviderKey, requisitionSpec) ->
    val dataProvider = DATA_PROVIDERS.getValue(dataProviderKey)
    dataProviderEntry {
      key = dataProvider.name
      value =
        DataProviderEntryKt.value {
          dataProviderCertificate = dataProvider.certificate
          dataProviderPublicKey = dataProvider.publicKey
          encryptedRequisitionSpec =
            encryptRequisitionSpec(
              signRequisitionSpec(requisitionSpec, MEASUREMENT_CONSUMER_SIGNING_KEY_HANDLE),
              EncryptionPublicKey.parseFrom(dataProvider.publicKey.data)
            )
          nonceHash = Hashing.hashSha256(requisitionSpec.nonce)
        }
    }
  }

// Measurements
private val BASE_MEASUREMENT = measurement {
  measurementConsumerCertificate = MEASUREMENT_CONSUMERS.values.first().certificate
}

// Measurement values
private const val REACH_VALUE = 100_000L
private val FREQUENCY_DISTRIBUTION = mapOf(1L to 1.0 / 6, 2L to 2.0 / 6, 3L to 3.0 / 6)
private val IMPRESSION_VALUES = listOf(100L, 150L)
private val TOTAL_IMPRESSION_VALUE = IMPRESSION_VALUES.sum()
private val WATCH_DURATION_SECOND_LIST = listOf(100L, 200L)
private val WATCH_DURATION_LIST = WATCH_DURATION_SECOND_LIST.map { duration { seconds = it } }
private val TOTAL_WATCH_DURATION = duration { seconds = WATCH_DURATION_SECOND_LIST.sum() }

// Reach measurement
private val BASE_REACH_MEASUREMENT = BASE_MEASUREMENT.copy { name = REACH_MEASUREMENT_KEY.toName() }
private val BASE_REACH_MEASUREMENT_2 =
  BASE_MEASUREMENT.copy { name = REACH_MEASUREMENT_KEY_2.toName() }

private val PENDING_REACH_MEASUREMENT =
  BASE_REACH_MEASUREMENT.copy { state = Measurement.State.COMPUTING }

private val REACH_SINGLE_DATA_PROVIDER_MEASUREMENT_SPEC = measurementSpec {
  measurementPublicKey = MEASUREMENT_CONSUMER_PUBLIC_KEY.toByteString()

  nonceHashes.addAll(listOf(Hashing.hashSha256(SECURE_RANDOM_OUTPUT_LONG)))

  reach =
    MeasurementSpecKt.reach {
      privacyParams = differentialPrivacyParams {
        epsilon = MEASUREMENT_SPEC_CONFIG.reachSingleDataProvider.privacyParams.epsilon
        delta = MEASUREMENT_SPEC_CONFIG.reachSingleDataProvider.privacyParams.delta
      }
    }
  vidSamplingInterval = vidSamplingInterval {
    start = 0f
    width = 1f
  }
}

private val REACH_SINGLE_DATA_PROVIDER_MEASUREMENT_REQUEST = createMeasurementRequest {
  parent = MeasurementConsumerKey(REACH_MEASUREMENT_KEY.measurementConsumerId).toName()
  measurement =
    BASE_MEASUREMENT.copy {
      dataProviders += DATA_PROVIDER_ENTRIES.getValue(DataProviderKey(ExternalId(551L).apiId.value))
      measurementSpec =
        signMeasurementSpec(
          REACH_SINGLE_DATA_PROVIDER_MEASUREMENT_SPEC,
          MEASUREMENT_CONSUMER_SIGNING_KEY_HANDLE
        )
    }
  requestId = REACH_MEASUREMENT_CREATE_REQUEST_ID
}

private val REACH_MEASUREMENT_SPEC = measurementSpec {
  measurementPublicKey = MEASUREMENT_CONSUMER_PUBLIC_KEY.toByteString()

  nonceHashes.addAll(
    listOf(
      Hashing.hashSha256(SECURE_RANDOM_OUTPUT_LONG),
      Hashing.hashSha256(SECURE_RANDOM_OUTPUT_LONG)
    )
  )

  reach =
    MeasurementSpecKt.reach {
      privacyParams = differentialPrivacyParams {
        epsilon = MEASUREMENT_SPEC_CONFIG.reach.privacyParams.epsilon
        delta = MEASUREMENT_SPEC_CONFIG.reach.privacyParams.delta
      }
<<<<<<< HEAD
=======
      maximumFrequency = 1
>>>>>>> 1c98b2cc
    }
  vidSamplingInterval = vidSamplingInterval {
    start = SECURE_RANDOM_OUTPUT_INT.toFloat() / NUMBER_VID_BUCKETS
    width = WIDTH.toFloat() / NUMBER_VID_BUCKETS
  }
}

private val REACH_MEASUREMENT_REQUEST = createMeasurementRequest {
  parent = MeasurementConsumerKey(REACH_MEASUREMENT_KEY.measurementConsumerId).toName()
  measurement =
    BASE_MEASUREMENT.copy {
      dataProviders +=
        DATA_PROVIDER_KEYS_IN_SET_OPERATION.map { DATA_PROVIDER_ENTRIES.getValue(it) }
      measurementSpec =
        signMeasurementSpec(
          REACH_MEASUREMENT_SPEC,
          MEASUREMENT_CONSUMER_SIGNING_KEY_HANDLE
        )
    }
  requestId = REACH_MEASUREMENT_CREATE_REQUEST_ID
}

private val SUCCEEDED_REACH_MEASUREMENT =
  BASE_REACH_MEASUREMENT.copy {
    dataProviders += DATA_PROVIDER_KEYS_IN_SET_OPERATION.map { DATA_PROVIDER_ENTRIES.getValue(it) }

    measurementSpec =
      signMeasurementSpec(REACH_MEASUREMENT_SPEC, MEASUREMENT_CONSUMER_SIGNING_KEY_HANDLE)

    state = Measurement.State.SUCCEEDED

    results += resultPair {
      val result =
        MeasurementKt.result {
          reach = MeasurementKt.ResultKt.reach { value = REACH_VALUE }
          frequency =
            MeasurementKt.ResultKt.frequency {
              relativeFrequencyDistribution.putAll(FREQUENCY_DISTRIBUTION)
            }
        }
      encryptedResult =
        encryptResult(signResult(result, AGGREGATOR_SIGNING_KEY), MEASUREMENT_CONSUMER_PUBLIC_KEY)
      certificate = AGGREGATOR_CERTIFICATE.name
    }
  }

private val INTERNAL_PENDING_REACH_MEASUREMENT = internalMeasurement {
  measurementConsumerReferenceId = REACH_MEASUREMENT_KEY.measurementConsumerId
  measurementReferenceId = REACH_MEASUREMENT_KEY.measurementId
  state = InternalMeasurement.State.PENDING
}
private val INTERNAL_SUCCEEDED_REACH_MEASUREMENT =
  INTERNAL_PENDING_REACH_MEASUREMENT.copy {
    state = InternalMeasurement.State.SUCCEEDED
    result =
      InternalMeasurementKt.result {
        reach = InternalMeasurementResultKt.reach { value = REACH_VALUE }
        frequency =
          InternalMeasurementResultKt.frequency {
            relativeFrequencyDistribution.putAll(FREQUENCY_DISTRIBUTION)
          }
      }
  }

// Frequency histogram measurement
private val BASE_REACH_FREQUENCY_HISTOGRAM_MEASUREMENT =
  BASE_MEASUREMENT.copy { name = FREQUENCY_HISTOGRAM_MEASUREMENT_KEY.toName() }

private val REACH_FREQUENCY_SINGLE_DATA_PROVIDER_MEASUREMENT_SPEC = measurementSpec {
  measurementPublicKey = MEASUREMENT_CONSUMER_PUBLIC_KEY.toByteString()

  nonceHashes.addAll(listOf(Hashing.hashSha256(SECURE_RANDOM_OUTPUT_LONG)))

  reachAndFrequency =
    MeasurementSpecKt.reachAndFrequency {
      reachPrivacyParams = differentialPrivacyParams {
        epsilon = MEASUREMENT_SPEC_CONFIG.reachAndFrequencySingleDataProvider.reachPrivacyParams.epsilon
        delta = MEASUREMENT_SPEC_CONFIG.reachAndFrequencySingleDataProvider.reachPrivacyParams.delta
      }
      frequencyPrivacyParams = differentialPrivacyParams {
        epsilon = MEASUREMENT_SPEC_CONFIG.reachAndFrequencySingleDataProvider.frequencyPrivacyParams.epsilon
        delta = MEASUREMENT_SPEC_CONFIG.reachAndFrequencySingleDataProvider.frequencyPrivacyParams.delta
      }
      maximumFrequencyPerUser = MAXIMUM_FREQUENCY_PER_USER
    }
  vidSamplingInterval = vidSamplingInterval {
    start = 0f
    width = 1f
  }
}

private val REACH_FREQUENCY_SINGLE_DATA_PROVIDER_MEASUREMENT_REQUEST = createMeasurementRequest {
  parent = MeasurementConsumerKey(REACH_MEASUREMENT_KEY.measurementConsumerId).toName()
  measurement =
    BASE_MEASUREMENT.copy {
      dataProviders += DATA_PROVIDER_ENTRIES.getValue(DataProviderKey(ExternalId(551L).apiId.value))
      measurementSpec =
        signMeasurementSpec(
          REACH_FREQUENCY_SINGLE_DATA_PROVIDER_MEASUREMENT_SPEC,
          MEASUREMENT_CONSUMER_SIGNING_KEY_HANDLE
        )
    }
  requestId = FREQUENCY_HISTOGRAM_MEASUREMENT_CREATE_REQUEST_ID
}

private val REACH_FREQUENCY_MEASUREMENT_SPEC = measurementSpec {
  measurementPublicKey = MEASUREMENT_CONSUMER_PUBLIC_KEY.toByteString()

  nonceHashes.addAll(
    listOf(
      Hashing.hashSha256(SECURE_RANDOM_OUTPUT_LONG),
      Hashing.hashSha256(SECURE_RANDOM_OUTPUT_LONG)
    )
  )

  reachAndFrequency =
    MeasurementSpecKt.reachAndFrequency {
      reachPrivacyParams = differentialPrivacyParams {
        epsilon = MEASUREMENT_SPEC_CONFIG.reachAndFrequency.reachPrivacyParams.epsilon
        delta = MEASUREMENT_SPEC_CONFIG.reachAndFrequency.reachPrivacyParams.delta
      }
      frequencyPrivacyParams = differentialPrivacyParams {
        epsilon = MEASUREMENT_SPEC_CONFIG.reachAndFrequency.frequencyPrivacyParams.epsilon
        delta = MEASUREMENT_SPEC_CONFIG.reachAndFrequency.frequencyPrivacyParams.delta
      }
      maximumFrequency = MAXIMUM_FREQUENCY
    }
  vidSamplingInterval = vidSamplingInterval {
    start = SECURE_RANDOM_OUTPUT_INT.toFloat() / NUMBER_VID_BUCKETS
    width = WIDTH.toFloat() / NUMBER_VID_BUCKETS
  }
}

private val REACH_FREQUENCY_MEASUREMENT_REQUEST = createMeasurementRequest {
  parent = MeasurementConsumerKey(REACH_MEASUREMENT_KEY.measurementConsumerId).toName()
  measurement =
    BASE_MEASUREMENT.copy {
      dataProviders +=
        DATA_PROVIDER_KEYS_IN_SET_OPERATION.map { DATA_PROVIDER_ENTRIES.getValue(it) }
      measurementSpec =
        signMeasurementSpec(
          REACH_FREQUENCY_MEASUREMENT_SPEC,
          MEASUREMENT_CONSUMER_SIGNING_KEY_HANDLE
        )
    }
  requestId = FREQUENCY_HISTOGRAM_MEASUREMENT_CREATE_REQUEST_ID
}

private val SUCCEEDED_FREQUENCY_HISTOGRAM_MEASUREMENT =
  BASE_REACH_FREQUENCY_HISTOGRAM_MEASUREMENT.copy {
    dataProviders += DATA_PROVIDER_KEYS_IN_SET_OPERATION.map { DATA_PROVIDER_ENTRIES.getValue(it) }

    measurementSpec =
      signMeasurementSpec(
        REACH_FREQUENCY_MEASUREMENT_SPEC,
        MEASUREMENT_CONSUMER_SIGNING_KEY_HANDLE
      )

    state = Measurement.State.SUCCEEDED
    results += resultPair {
      val result =
        MeasurementKt.result {
          reach = MeasurementKt.ResultKt.reach { value = REACH_VALUE }
          frequency =
            MeasurementKt.ResultKt.frequency {
              relativeFrequencyDistribution.putAll(FREQUENCY_DISTRIBUTION)
            }
        }
      encryptedResult =
        encryptResult(signResult(result, AGGREGATOR_SIGNING_KEY), MEASUREMENT_CONSUMER_PUBLIC_KEY)
      certificate = AGGREGATOR_CERTIFICATE.name
    }
  }

private val INTERNAL_PENDING_FREQUENCY_HISTOGRAM_MEASUREMENT = internalMeasurement {
  measurementConsumerReferenceId = FREQUENCY_HISTOGRAM_MEASUREMENT_KEY.measurementConsumerId
  measurementReferenceId = FREQUENCY_HISTOGRAM_MEASUREMENT_KEY.measurementId
  state = InternalMeasurement.State.PENDING
}

private val INTERNAL_SUCCEEDED_FREQUENCY_HISTOGRAM_MEASUREMENT =
  INTERNAL_PENDING_FREQUENCY_HISTOGRAM_MEASUREMENT.copy {
    state = InternalMeasurement.State.SUCCEEDED
    result =
      InternalMeasurementKt.result {
        reach = InternalMeasurementResultKt.reach { value = REACH_VALUE }
        frequency =
          InternalMeasurementResultKt.frequency {
            relativeFrequencyDistribution.putAll(FREQUENCY_DISTRIBUTION)
          }
      }
  }

// Impression measurement
private val BASE_IMPRESSION_MEASUREMENT =
  BASE_MEASUREMENT.copy { name = IMPRESSION_MEASUREMENT_KEY.toName() }

private val IMPRESSION_MEASUREMENT_SPEC = measurementSpec {
  measurementPublicKey = MEASUREMENT_CONSUMER_PUBLIC_KEY.toByteString()

  nonceHashes.addAll(
    listOf(
      Hashing.hashSha256(SECURE_RANDOM_OUTPUT_LONG),
      Hashing.hashSha256(SECURE_RANDOM_OUTPUT_LONG)
    )
  )

  impression =
    MeasurementSpecKt.impression {
      privacyParams = differentialPrivacyParams {
        epsilon = MEASUREMENT_SPEC_CONFIG.impression.privacyParams.epsilon
        delta = MEASUREMENT_SPEC_CONFIG.impression.privacyParams.delta
      }
      maximumFrequencyPerUser = MAXIMUM_FREQUENCY_PER_USER
    }
  vidSamplingInterval = vidSamplingInterval {
    start = MEASUREMENT_SPEC_CONFIG.impression.vidSamplingInterval.fixedStart.start
    width = MEASUREMENT_SPEC_CONFIG.impression.vidSamplingInterval.fixedStart.width
  }
}

private val IMPRESSION_MEASUREMENT_REQUEST = createMeasurementRequest {
  parent = MeasurementConsumerKey(REACH_MEASUREMENT_KEY.measurementConsumerId).toName()
  measurement =
    BASE_MEASUREMENT.copy {
      dataProviders +=
        DATA_PROVIDER_KEYS_IN_SET_OPERATION.map { DATA_PROVIDER_ENTRIES.getValue(it) }
      measurementSpec =
        signMeasurementSpec(IMPRESSION_MEASUREMENT_SPEC, MEASUREMENT_CONSUMER_SIGNING_KEY_HANDLE)
    }
  requestId = IMPRESSION_MEASUREMENT_CREATE_REQUEST_ID
}

private val SUCCEEDED_IMPRESSION_MEASUREMENT =
  BASE_IMPRESSION_MEASUREMENT.copy {
    dataProviders += DATA_PROVIDER_KEYS_IN_SET_OPERATION.map { DATA_PROVIDER_ENTRIES.getValue(it) }

    measurementSpec =
      signMeasurementSpec(IMPRESSION_MEASUREMENT_SPEC, MEASUREMENT_CONSUMER_SIGNING_KEY_HANDLE)

    state = Measurement.State.SUCCEEDED

    results +=
      DATA_PROVIDER_KEYS_IN_SET_OPERATION.zip(IMPRESSION_VALUES).map {
        (dataProviderKey, numImpressions) ->
        val dataProvider = DATA_PROVIDERS.getValue(dataProviderKey)
        resultPair {
          val result =
            MeasurementKt.result {
              impression = MeasurementKt.ResultKt.impression { value = numImpressions }
            }
          encryptedResult =
            encryptResult(
              signResult(result, DATA_PROVIDER_SIGNING_KEY),
              MEASUREMENT_CONSUMER_PUBLIC_KEY
            )
          certificate = dataProvider.certificate
        }
      }
  }

private val INTERNAL_PENDING_IMPRESSION_MEASUREMENT = internalMeasurement {
  measurementConsumerReferenceId = IMPRESSION_MEASUREMENT_KEY.measurementConsumerId
  measurementReferenceId = IMPRESSION_MEASUREMENT_KEY.measurementId
  state = InternalMeasurement.State.PENDING
}

private val INTERNAL_SUCCEEDED_IMPRESSION_MEASUREMENT =
  INTERNAL_PENDING_IMPRESSION_MEASUREMENT.copy {
    state = InternalMeasurement.State.SUCCEEDED
    result =
      InternalMeasurementKt.result {
        impression = InternalMeasurementResultKt.impression { value = TOTAL_IMPRESSION_VALUE }
      }
  }

// Watch Duration measurement
private val BASE_WATCH_DURATION_MEASUREMENT =
  BASE_MEASUREMENT.copy { name = WATCH_DURATION_MEASUREMENT_KEY.toName() }

private val PENDING_WATCH_DURATION_MEASUREMENT =
  BASE_WATCH_DURATION_MEASUREMENT.copy { state = Measurement.State.COMPUTING }

private val WATCH_DURATION_MEASUREMENT_SPEC = measurementSpec {
  measurementPublicKey = MEASUREMENT_CONSUMER_PUBLIC_KEY.toByteString()

  nonceHashes.addAll(
    listOf(
      Hashing.hashSha256(SECURE_RANDOM_OUTPUT_LONG),
      Hashing.hashSha256(SECURE_RANDOM_OUTPUT_LONG)
    )
  )

  duration =
    MeasurementSpecKt.duration {
      privacyParams = differentialPrivacyParams {
        epsilon = MEASUREMENT_SPEC_CONFIG.duration.privacyParams.epsilon
        delta = MEASUREMENT_SPEC_CONFIG.duration.privacyParams.delta
      }
      maximumWatchDurationPerUser = MAXIMUM_WATCH_DURATION_PER_USER
    }
  vidSamplingInterval = vidSamplingInterval {
    start = MEASUREMENT_SPEC_CONFIG.duration.vidSamplingInterval.fixedStart.start
    width = MEASUREMENT_SPEC_CONFIG.duration.vidSamplingInterval.fixedStart.width
  }
}

private val WATCH_DURATION_MEASUREMENT_REQUEST = createMeasurementRequest {
  parent = MeasurementConsumerKey(REACH_MEASUREMENT_KEY.measurementConsumerId).toName()
  measurement =
    BASE_MEASUREMENT.copy {
      dataProviders +=
        DATA_PROVIDER_KEYS_IN_SET_OPERATION.map { DATA_PROVIDER_ENTRIES.getValue(it) }
      measurementSpec =
        signMeasurementSpec(
          WATCH_DURATION_MEASUREMENT_SPEC,
          MEASUREMENT_CONSUMER_SIGNING_KEY_HANDLE
        )
    }
  requestId = WATCH_DURATION_MEASUREMENT_CREATE_REQUEST_ID
}

private val SUCCEEDED_WATCH_DURATION_MEASUREMENT =
  BASE_WATCH_DURATION_MEASUREMENT.copy {
    dataProviders += DATA_PROVIDER_KEYS_IN_SET_OPERATION.map { DATA_PROVIDER_ENTRIES.getValue(it) }

    measurementSpec =
      signMeasurementSpec(WATCH_DURATION_MEASUREMENT_SPEC, MEASUREMENT_CONSUMER_SIGNING_KEY_HANDLE)

    state = Measurement.State.SUCCEEDED

    results +=
      DATA_PROVIDER_KEYS_IN_SET_OPERATION.zip(WATCH_DURATION_LIST).map {
        (dataProviderKey, watchDuration) ->
        val dataProvider = DATA_PROVIDERS.getValue(dataProviderKey)
        resultPair {
          val result =
            MeasurementKt.result {
              this.watchDuration = MeasurementKt.ResultKt.watchDuration { value = watchDuration }
            }
          encryptedResult =
            encryptResult(
              signResult(result, DATA_PROVIDER_SIGNING_KEY),
              MEASUREMENT_CONSUMER_PUBLIC_KEY
            )
          certificate = dataProvider.certificate
        }
      }
  }

private val INTERNAL_PENDING_WATCH_DURATION_MEASUREMENT = internalMeasurement {
  measurementConsumerReferenceId = WATCH_DURATION_MEASUREMENT_KEY.measurementConsumerId
  measurementReferenceId = WATCH_DURATION_MEASUREMENT_KEY.measurementId
  state = InternalMeasurement.State.PENDING
}
private val INTERNAL_SUCCEEDED_WATCH_DURATION_MEASUREMENT =
  INTERNAL_PENDING_WATCH_DURATION_MEASUREMENT.copy {
    state = InternalMeasurement.State.SUCCEEDED
    result =
      InternalMeasurementKt.result {
        watchDuration = InternalMeasurementResultKt.watchDuration { value = TOTAL_WATCH_DURATION }
      }
  }

// Weighted measurements
private val WEIGHTED_REACH_MEASUREMENT = weightedMeasurement {
  measurementReferenceId = REACH_MEASUREMENT_KEY.measurementId
  coefficient = 1
}

private val WEIGHTED_FREQUENCY_HISTOGRAM_MEASUREMENT = weightedMeasurement {
  measurementReferenceId = FREQUENCY_HISTOGRAM_MEASUREMENT_KEY.measurementId
  coefficient = 1
}

private val WEIGHTED_IMPRESSION_MEASUREMENT = weightedMeasurement {
  measurementReferenceId = IMPRESSION_MEASUREMENT_KEY.measurementId
  coefficient = 1
}

private val WEIGHTED_WATCH_DURATION_MEASUREMENT = weightedMeasurement {
  measurementReferenceId = WATCH_DURATION_MEASUREMENT_KEY.measurementId
  coefficient = 1
}

// Measurement Calculations
private val REACH_MEASUREMENT_CALCULATION = measurementCalculation {
  timeInterval = INTERNAL_TIME_INTERVAL
  weightedMeasurements.add(WEIGHTED_REACH_MEASUREMENT)
}

private val FREQUENCY_HISTOGRAM_MEASUREMENT_CALCULATION = measurementCalculation {
  timeInterval = INTERNAL_TIME_INTERVAL
  weightedMeasurements.add(WEIGHTED_FREQUENCY_HISTOGRAM_MEASUREMENT)
}

private val IMPRESSION_MEASUREMENT_CALCULATION = measurementCalculation {
  timeInterval = INTERNAL_TIME_INTERVAL
  weightedMeasurements.add(WEIGHTED_IMPRESSION_MEASUREMENT)
}

private val WATCH_DURATION_MEASUREMENT_CALCULATION = measurementCalculation {
  timeInterval = INTERNAL_TIME_INTERVAL
  weightedMeasurements.add(WEIGHTED_WATCH_DURATION_MEASUREMENT)
}

// Named set operations
// Reach set operation
private val INTERNAL_NAMED_REACH_SET_OPERATION =
  InternalMetricKt.namedSetOperation {
    displayName = REACH_SET_OPERATION_UNIQUE_NAME
    setOperation = INTERNAL_SET_OPERATION
    measurementCalculations += REACH_MEASUREMENT_CALCULATION
  }
private val NAMED_REACH_SET_OPERATION = namedSetOperation {
  uniqueName = REACH_SET_OPERATION_UNIQUE_NAME
  setOperation = SET_OPERATION
}

// Frequency histogram set operation
private val INTERNAL_NAMED_FREQUENCY_HISTOGRAM_SET_OPERATION =
  InternalMetricKt.namedSetOperation {
    displayName = FREQUENCY_HISTOGRAM_SET_OPERATION_UNIQUE_NAME
    setOperation = INTERNAL_SET_OPERATION
    measurementCalculations += FREQUENCY_HISTOGRAM_MEASUREMENT_CALCULATION
  }
private val NAMED_FREQUENCY_HISTOGRAM_SET_OPERATION = namedSetOperation {
  uniqueName = FREQUENCY_HISTOGRAM_SET_OPERATION_UNIQUE_NAME
  setOperation = SET_OPERATION
}

// Impression set operation
private val INTERNAL_NAMED_IMPRESSION_SET_OPERATION =
  InternalMetricKt.namedSetOperation {
    displayName = IMPRESSION_SET_OPERATION_UNIQUE_NAME
    setOperation = INTERNAL_SET_OPERATION
    measurementCalculations += IMPRESSION_MEASUREMENT_CALCULATION
  }
private val NAMED_IMPRESSION_SET_OPERATION = namedSetOperation {
  uniqueName = IMPRESSION_SET_OPERATION_UNIQUE_NAME
  setOperation = SET_OPERATION
}

// Watch duration set operation
private val INTERNAL_NAMED_WATCH_DURATION_SET_OPERATION =
  InternalMetricKt.namedSetOperation {
    displayName = WATCH_DURATION_SET_OPERATION_UNIQUE_NAME
    setOperation = INTERNAL_SET_OPERATION
    measurementCalculations += WATCH_DURATION_MEASUREMENT_CALCULATION
  }
private val NAMED_WATCH_DURATION_SET_OPERATION = namedSetOperation {
  uniqueName = WATCH_DURATION_SET_OPERATION_UNIQUE_NAME
  setOperation = SET_OPERATION
}

// Internal metrics
private const val MAXIMUM_FREQUENCY_PER_USER = 10
private const val MAXIMUM_WATCH_DURATION_PER_USER = 300

// Reach metric
private val REACH_METRIC = metric {
  reach = reachParams {}
  cumulative = false
  setOperations.add(NAMED_REACH_SET_OPERATION)
}
private val INTERNAL_REACH_METRIC = internalMetric {
  details =
    InternalMetricKt.details {
      reach = InternalMetricKt.reachParams {}
      cumulative = false
    }
  namedSetOperations.add(INTERNAL_NAMED_REACH_SET_OPERATION)
}

// Frequency histogram metric
private val FREQUENCY_HISTOGRAM_METRIC = metric {
  frequencyHistogram = frequencyHistogramParams {
    maximumFrequencyPerUser = MAXIMUM_FREQUENCY_PER_USER
  }
  cumulative = false
  setOperations.add(NAMED_FREQUENCY_HISTOGRAM_SET_OPERATION)
}
private val INTERNAL_FREQUENCY_HISTOGRAM_METRIC = internalMetric {
  details =
    InternalMetricKt.details {
      frequencyHistogram =
        InternalMetricKt.frequencyHistogramParams { maximumFrequency = MAXIMUM_FREQUENCY_PER_USER }
      cumulative = false
    }
  namedSetOperations.add(INTERNAL_NAMED_FREQUENCY_HISTOGRAM_SET_OPERATION)
}

// Impression metric
private val IMPRESSION_METRIC = metric {
  impressionCount = impressionCountParams { maximumFrequencyPerUser = MAXIMUM_FREQUENCY_PER_USER }
  cumulative = false
  setOperations.add(NAMED_IMPRESSION_SET_OPERATION)
}
private val INTERNAL_IMPRESSION_METRIC = internalMetric {
  details =
    InternalMetricKt.details {
      impressionCount =
        InternalMetricKt.impressionCountParams {
          maximumFrequencyPerUser = MAXIMUM_FREQUENCY_PER_USER
        }
      cumulative = false
    }
  namedSetOperations.add(INTERNAL_NAMED_IMPRESSION_SET_OPERATION)
}

// Watch duration metric
private val WATCH_DURATION_METRIC = metric {
  watchDuration = watchDurationParams {
    maximumWatchDurationPerUser = MAXIMUM_WATCH_DURATION_PER_USER
  }
  cumulative = false
  setOperations.add(NAMED_WATCH_DURATION_SET_OPERATION)
}
private val INTERNAL_WATCH_DURATION_METRIC = internalMetric {
  details =
    InternalMetricKt.details {
      watchDuration =
        InternalMetricKt.watchDurationParams {
          maximumWatchDurationPerUser = MAXIMUM_WATCH_DURATION_PER_USER
        }
      cumulative = false
    }
  namedSetOperations.add(INTERNAL_NAMED_WATCH_DURATION_SET_OPERATION)
}

// Internal reports with running states
// Internal reports of reach
private val INTERNAL_PENDING_REACH_REPORT = internalReport {
  measurementConsumerReferenceId = MEASUREMENT_CONSUMERS.keys.first().measurementConsumerId
  externalReportId = REPORT_EXTERNAL_IDS[0]
  periodicTimeInterval = INTERNAL_PERIODIC_TIME_INTERVAL
  metrics.add(INTERNAL_REACH_METRIC)
  state = InternalReport.State.RUNNING
  measurements.put(REACH_MEASUREMENT_KEY.measurementId, INTERNAL_PENDING_REACH_MEASUREMENT)
  details = InternalReportKt.details { eventGroupFilters.putAll(EVENT_GROUP_FILTERS_MAP) }
  createTime = timestamp { seconds = 1000 }
  reportIdempotencyKey = REACH_REPORT_IDEMPOTENCY_KEY
}
private val INTERNAL_SUCCEEDED_REACH_REPORT =
  INTERNAL_PENDING_REACH_REPORT.copy {
    state = InternalReport.State.SUCCEEDED
    measurements.put(REACH_MEASUREMENT_KEY.measurementId, INTERNAL_SUCCEEDED_REACH_MEASUREMENT)
  }

// Internal reports of impression
private val INTERNAL_PENDING_IMPRESSION_REPORT = internalReport {
  measurementConsumerReferenceId = MEASUREMENT_CONSUMERS.keys.first().measurementConsumerId
  externalReportId = REPORT_EXTERNAL_IDS[1]
  periodicTimeInterval = INTERNAL_PERIODIC_TIME_INTERVAL
  metrics.add(INTERNAL_IMPRESSION_METRIC)
  state = InternalReport.State.RUNNING
  measurements.put(
    IMPRESSION_MEASUREMENT_KEY.measurementId,
    INTERNAL_PENDING_IMPRESSION_MEASUREMENT
  )
  details = InternalReportKt.details { eventGroupFilters.putAll(EVENT_GROUP_FILTERS_MAP) }
  createTime = timestamp { seconds = 2000 }
  reportIdempotencyKey = IMPRESSION_REPORT_IDEMPOTENCY_KEY
}
private val INTERNAL_SUCCEEDED_IMPRESSION_REPORT =
  INTERNAL_PENDING_IMPRESSION_REPORT.copy {
    state = InternalReport.State.SUCCEEDED
    measurements.put(
      IMPRESSION_MEASUREMENT_KEY.measurementId,
      INTERNAL_SUCCEEDED_IMPRESSION_MEASUREMENT
    )
  }

// Internal reports of watch duration
private val INTERNAL_PENDING_WATCH_DURATION_REPORT = internalReport {
  measurementConsumerReferenceId = MEASUREMENT_CONSUMERS.keys.first().measurementConsumerId
  externalReportId = REPORT_EXTERNAL_IDS[2]
  periodicTimeInterval = INTERNAL_PERIODIC_TIME_INTERVAL
  metrics.add(INTERNAL_WATCH_DURATION_METRIC)
  state = InternalReport.State.RUNNING
  measurements.put(
    WATCH_DURATION_MEASUREMENT_KEY.measurementId,
    INTERNAL_PENDING_WATCH_DURATION_MEASUREMENT
  )
  details = InternalReportKt.details { eventGroupFilters.putAll(EVENT_GROUP_FILTERS_MAP) }
  createTime = timestamp { seconds = 3000 }
  reportIdempotencyKey = WATCH_DURATION_REPORT_IDEMPOTENCY_KEY
}
private val INTERNAL_SUCCEEDED_WATCH_DURATION_REPORT =
  INTERNAL_PENDING_WATCH_DURATION_REPORT.copy {
    state = InternalReport.State.SUCCEEDED
    measurements.put(
      WATCH_DURATION_MEASUREMENT_KEY.measurementId,
      INTERNAL_SUCCEEDED_WATCH_DURATION_MEASUREMENT
    )
  }

// Internal reports of frequency histogram
private val INTERNAL_PENDING_FREQUENCY_HISTOGRAM_REPORT = internalReport {
  measurementConsumerReferenceId = MEASUREMENT_CONSUMERS.keys.first().measurementConsumerId
  externalReportId = REPORT_EXTERNAL_IDS[3]
  periodicTimeInterval = INTERNAL_PERIODIC_TIME_INTERVAL
  metrics.add(INTERNAL_FREQUENCY_HISTOGRAM_METRIC)
  state = InternalReport.State.RUNNING
  measurements.put(
    FREQUENCY_HISTOGRAM_MEASUREMENT_KEY.measurementId,
    INTERNAL_PENDING_FREQUENCY_HISTOGRAM_MEASUREMENT
  )
  details = InternalReportKt.details { eventGroupFilters.putAll(EVENT_GROUP_FILTERS_MAP) }
  createTime = timestamp { seconds = 4000 }
  reportIdempotencyKey = FREQUENCY_HISTOGRAM_REPORT_IDEMPOTENCY_KEY
}
private val INTERNAL_SUCCEEDED_FREQUENCY_HISTOGRAM_REPORT =
  INTERNAL_PENDING_FREQUENCY_HISTOGRAM_REPORT.copy {
    state = InternalReport.State.SUCCEEDED
    measurements.put(
      FREQUENCY_HISTOGRAM_MEASUREMENT_KEY.measurementId,
      INTERNAL_SUCCEEDED_FREQUENCY_HISTOGRAM_MEASUREMENT
    )
  }

private val EVENT_GROUP_UNIVERSE = eventGroupUniverse {
  eventGroupEntries +=
    COVERED_EVENT_GROUP_KEYS.map {
      EventGroupUniverseKt.eventGroupEntry {
        key = it.toName()
        value = EVENT_GROUP_FILTER
      }
    }
}

private val EVENT_GROUP_UNIVERSE_WITH_ONE_DATA_PROVIDER = eventGroupUniverse {
  eventGroupEntries +=
    EventGroupUniverseKt.eventGroupEntry {
      key = COVERED_EVENT_GROUP_KEYS[0].toName()
      value = EVENT_GROUP_FILTER
    }
}

// Public reports with running states
// Reports of reach
private val PENDING_REACH_REPORT = report {
  name = REPORT_NAMES[0]
  reportIdempotencyKey = REACH_REPORT_IDEMPOTENCY_KEY
  measurementConsumer = MEASUREMENT_CONSUMERS.values.first().name
  eventGroupUniverse = EVENT_GROUP_UNIVERSE
  periodicTimeInterval = PERIODIC_TIME_INTERVAL
  metrics.add(REACH_METRIC)
  state = Report.State.RUNNING
}
private val SUCCEEDED_REACH_REPORT = PENDING_REACH_REPORT.copy { state = Report.State.SUCCEEDED }

// Reports of impression
private val PENDING_IMPRESSION_REPORT = report {
  name = REPORT_NAMES[1]
  reportIdempotencyKey = IMPRESSION_REPORT_IDEMPOTENCY_KEY
  measurementConsumer = MEASUREMENT_CONSUMERS.values.first().name
  eventGroupUniverse = EVENT_GROUP_UNIVERSE
  periodicTimeInterval = PERIODIC_TIME_INTERVAL
  metrics.add(IMPRESSION_METRIC)
  state = Report.State.RUNNING
}
private val SUCCEEDED_IMPRESSION_REPORT =
  PENDING_IMPRESSION_REPORT.copy { state = Report.State.SUCCEEDED }

// Reports of watch duration
private val PENDING_WATCH_DURATION_REPORT = report {
  name = REPORT_NAMES[2]
  reportIdempotencyKey = WATCH_DURATION_REPORT_IDEMPOTENCY_KEY
  measurementConsumer = MEASUREMENT_CONSUMERS.values.first().name
  eventGroupUniverse = EVENT_GROUP_UNIVERSE
  periodicTimeInterval = PERIODIC_TIME_INTERVAL
  metrics.add(WATCH_DURATION_METRIC)
  state = Report.State.RUNNING
}
private val SUCCEEDED_WATCH_DURATION_REPORT =
  PENDING_WATCH_DURATION_REPORT.copy { state = Report.State.SUCCEEDED }

// Reports of frequency histogram
private val PENDING_FREQUENCY_HISTOGRAM_REPORT = report {
  name = REPORT_NAMES[3]
  reportIdempotencyKey = FREQUENCY_HISTOGRAM_REPORT_IDEMPOTENCY_KEY
  measurementConsumer = MEASUREMENT_CONSUMERS.values.first().name
  eventGroupUniverse = EVENT_GROUP_UNIVERSE
  periodicTimeInterval = PERIODIC_TIME_INTERVAL
  metrics.add(FREQUENCY_HISTOGRAM_METRIC)
  state = Report.State.RUNNING
}
private val SUCCEEDED_FREQUENCY_HISTOGRAM_REPORT =
  PENDING_FREQUENCY_HISTOGRAM_REPORT.copy { state = Report.State.SUCCEEDED }

@RunWith(JUnit4::class)
class ReportsServiceTest {

  private val internalReportsMock: ReportsCoroutineImplBase = mockService {
    onBlocking { createReport(any()) }
      .thenReturn(
        INTERNAL_PENDING_REACH_REPORT,
        INTERNAL_PENDING_IMPRESSION_REPORT,
        INTERNAL_PENDING_WATCH_DURATION_REPORT,
        INTERNAL_PENDING_FREQUENCY_HISTOGRAM_REPORT,
      )
    onBlocking { streamReports(any()) }
      .thenReturn(
        flowOf(
          INTERNAL_PENDING_REACH_REPORT,
          INTERNAL_PENDING_IMPRESSION_REPORT,
          INTERNAL_PENDING_WATCH_DURATION_REPORT,
          INTERNAL_PENDING_FREQUENCY_HISTOGRAM_REPORT,
        )
      )
    onBlocking { getReport(any()) }
      .thenReturn(
        INTERNAL_SUCCEEDED_REACH_REPORT,
        INTERNAL_SUCCEEDED_IMPRESSION_REPORT,
        INTERNAL_SUCCEEDED_WATCH_DURATION_REPORT,
        INTERNAL_SUCCEEDED_FREQUENCY_HISTOGRAM_REPORT,
      )
    onBlocking { getReportByIdempotencyKey(any()) }
      .thenThrow(StatusRuntimeException(Status.NOT_FOUND))
  }

  private val internalReportingSetsMock: InternalReportingSetsCoroutineImplBase = mockService {
    onBlocking { batchGetReportingSet(any()) }
      .thenReturn(
        flowOf(
          INTERNAL_REPORTING_SETS[0],
          INTERNAL_REPORTING_SETS[1],
          INTERNAL_REPORTING_SETS[0],
          INTERNAL_REPORTING_SETS[1]
        )
      )
  }

  private val internalMeasurementsMock: InternalMeasurementsCoroutineImplBase = mockService {
    onBlocking { getMeasurement(any()) }.thenThrow(StatusRuntimeException(Status.NOT_FOUND))
  }

  private val measurementsMock: MeasurementsCoroutineImplBase = mockService {
    onBlocking { getMeasurement(any()) }
      .thenReturn(
        SUCCEEDED_REACH_MEASUREMENT,
        SUCCEEDED_IMPRESSION_MEASUREMENT,
        SUCCEEDED_WATCH_DURATION_MEASUREMENT,
        SUCCEEDED_FREQUENCY_HISTOGRAM_MEASUREMENT,
      )

    onBlocking { createMeasurement(any()) }.thenReturn(BASE_REACH_MEASUREMENT)
  }

  private val measurementConsumersMock: MeasurementConsumersCoroutineImplBase = mockService {
    onBlocking { getMeasurementConsumer(any()) }.thenReturn(MEASUREMENT_CONSUMERS.values.first())
  }

  private val dataProvidersMock: DataProvidersCoroutineImplBase = mockService {
    var stubbing = onBlocking { getDataProvider(any()) }
    for (dataProvider in DATA_PROVIDERS.values) {
      stubbing = stubbing.thenReturn(dataProvider)
    }
  }

  private val certificateMock: CertificatesCoroutineImplBase = mockService {
    onBlocking { getCertificate(eq(getCertificateRequest { name = AGGREGATOR_CERTIFICATE.name })) }
      .thenReturn(AGGREGATOR_CERTIFICATE)
    for (dataProvider in DATA_PROVIDERS.values) {
      onBlocking { getCertificate(eq(getCertificateRequest { name = dataProvider.certificate })) }
        .thenReturn(
          certificate {
            name = dataProvider.certificate
            x509Der = DATA_PROVIDER_SIGNING_KEY.certificate.encoded.toByteString()
          }
        )
    }
    for (measurementConsumer in MEASUREMENT_CONSUMERS.values) {
      onBlocking {
          getCertificate(eq(getCertificateRequest { name = measurementConsumer.certificate }))
        }
        .thenReturn(
          certificate {
            name = measurementConsumer.certificate
            x509Der = measurementConsumer.certificateDer
          }
        )
    }
  }

  private val secureRandomMock: SecureRandom = mock()

  @get:Rule
  val grpcTestServerRule = GrpcTestServerRule {
    addService(internalReportsMock)
    addService(internalReportingSetsMock)
    addService(internalMeasurementsMock)
    addService(measurementsMock)
    addService(measurementConsumersMock)
    addService(dataProvidersMock)
    addService(certificateMock)
  }

  private lateinit var service: ReportsService

  @Before
  fun initService() {
    secureRandomMock.stub {
      on { nextInt(any()) } doReturn SECURE_RANDOM_OUTPUT_INT
      on { nextLong() } doReturn SECURE_RANDOM_OUTPUT_LONG
    }

    service =
      ReportsService(
        InternalReportsCoroutineStub(grpcTestServerRule.channel),
        InternalReportingSetsCoroutineStub(grpcTestServerRule.channel),
        InternalMeasurementsCoroutineStub(grpcTestServerRule.channel),
        DataProvidersCoroutineStub(grpcTestServerRule.channel),
        MeasurementConsumersCoroutineStub(grpcTestServerRule.channel),
        MeasurementsCoroutineStub(grpcTestServerRule.channel),
        CertificatesCoroutineStub(grpcTestServerRule.channel),
        ENCRYPTION_KEY_PAIR_STORE,
        secureRandomMock,
        SECRETS_DIR,
        listOf(AGGREGATOR_ROOT_CERTIFICATE, DATA_PROVIDER_ROOT_CERTIFICATE).associateBy {
          it.subjectKeyIdentifier!!
        },
        MEASUREMENT_SPEC_CONFIG
      )
  }

  @Test
  fun `createReport returns a report of reach with RUNNING state`() {
    val request = createReportRequest {
      parent = MEASUREMENT_CONSUMERS.values.first().name
      report = PENDING_REACH_REPORT.copy { clearState() }
    }

    val result =
      withMeasurementConsumerPrincipal(MEASUREMENT_CONSUMERS.values.first().name, CONFIG) {
        runBlocking { service.createReport(request) }
      }

    val expected = PENDING_REACH_REPORT

    // Verify proto argument of ReportsCoroutineImplBase::getReportByIdempotencyKey
    verifyProtoArgument(internalReportsMock, ReportsCoroutineImplBase::getReportByIdempotencyKey)
      .isEqualTo(
        getReportByIdempotencyKeyRequest {
          measurementConsumerReferenceId = MEASUREMENT_CONSUMERS.keys.first().measurementConsumerId
          reportIdempotencyKey = REACH_REPORT_IDEMPOTENCY_KEY
        }
      )

    // Verify proto argument of InternalReportingSetsCoroutineImplBase::batchGetReportingSet
    verifyProtoArgument(
        internalReportingSetsMock,
        InternalReportingSetsCoroutineImplBase::batchGetReportingSet
      )
      .isEqualTo(
        batchGetReportingSetRequest {
          measurementConsumerReferenceId = MEASUREMENT_CONSUMERS.keys.first().measurementConsumerId
          externalReportingSetIds += INTERNAL_REPORTING_SETS[0].externalReportingSetId
          externalReportingSetIds += INTERNAL_REPORTING_SETS[1].externalReportingSetId
        }
      )

    // Verify proto argument of MeasurementConsumersCoroutineImplBase::getMeasurementConsumer
    verifyProtoArgument(
        measurementConsumersMock,
        MeasurementConsumersCoroutineImplBase::getMeasurementConsumer
      )
      .isEqualTo(getMeasurementConsumerRequest { name = MEASUREMENT_CONSUMERS.values.first().name })

    // Verify proto argument of DataProvidersCoroutineImplBase::getDataProvider
    val dataProvidersCaptor: KArgumentCaptor<GetDataProviderRequest> = argumentCaptor()
    verifyBlocking(dataProvidersMock, times(2)) { getDataProvider(dataProvidersCaptor.capture()) }
    val capturedDataProviderRequests = dataProvidersCaptor.allValues
    assertThat(capturedDataProviderRequests)
      .containsExactly(
        getDataProviderRequest { name = DATA_PROVIDERS_LIST[0].name },
        getDataProviderRequest { name = DATA_PROVIDERS_LIST[1].name }
      )

    // Verify proto argument of MeasurementsCoroutineImplBase::createMeasurement
    val capturedMeasurementRequest =
      captureFirst<CreateMeasurementRequest> {
        runBlocking { verify(measurementsMock).createMeasurement(capture()) }
      }
    assertThat(capturedMeasurementRequest)
      .ignoringRepeatedFieldOrder()
      .ignoringFieldDescriptors(
        MEASUREMENT_SPEC_FIELD_DESCRIPTOR,
        ENCRYPTED_REQUISITION_SPEC_FIELD_DESCRIPTOR,
      )
      .isEqualTo(REACH_MEASUREMENT_REQUEST)

    verifyMeasurementSpec(
      capturedMeasurementRequest.measurement.measurementSpec,
      MEASUREMENT_CONSUMER_CERTIFICATE,
      TRUSTED_MEASUREMENT_CONSUMER_ISSUER
    )
    val measurementSpec =
      MeasurementSpec.parseFrom(capturedMeasurementRequest.measurement.measurementSpec.data)
    assertThat(measurementSpec).isEqualTo(REACH_MEASUREMENT_SPEC)

    val dataProvidersList =
      capturedMeasurementRequest.measurement.dataProvidersList.sortedBy { it.key }

    dataProvidersList.map { dataProviderEntry ->
      val signedRequisitionSpec =
        decryptRequisitionSpec(
          dataProviderEntry.value.encryptedRequisitionSpec,
          DATA_PROVIDER_PRIVATE_KEY_HANDLE
        )
      val requisitionSpec = RequisitionSpec.parseFrom(signedRequisitionSpec.data)
      verifyRequisitionSpec(
        signedRequisitionSpec,
        requisitionSpec,
        measurementSpec,
        MEASUREMENT_CONSUMER_CERTIFICATE,
        TRUSTED_MEASUREMENT_CONSUMER_ISSUER
      )
    }

    // Verify proto argument of InternalMeasurementsCoroutineImplBase::createMeasurement
    verifyProtoArgument(
        internalMeasurementsMock,
        InternalMeasurementsCoroutineImplBase::createMeasurement
      )
      .isEqualTo(INTERNAL_PENDING_REACH_MEASUREMENT)

    // Verify proto argument of InternalReportsCoroutineImplBase::createReport
    verifyProtoArgument(internalReportsMock, ReportsCoroutineImplBase::createReport)
      .ignoringRepeatedFieldOrder()
      .isEqualTo(
        internalCreateReportRequest {
          report =
            INTERNAL_PENDING_REACH_REPORT.copy {
              clearState()
              clearExternalReportId()
              measurements.clear()
              clearCreateTime()
            }
          measurements +=
            InternalCreateReportRequestKt.measurementKey {
              measurementConsumerReferenceId = REACH_MEASUREMENT_KEY.measurementConsumerId
              measurementReferenceId = REACH_MEASUREMENT_KEY.measurementId
            }
        }
      )

    assertThat(result).isEqualTo(expected)
  }

  @Test
  fun `createReport creates reach single data provider measurement when report needs reach`() {
    runBlocking {
      whenever(internalReportingSetsMock.batchGetReportingSet(any()))
        .thenReturn(flowOf(INTERNAL_REPORTING_SETS[0]))
    }

    val request = createReportRequest {
      parent = MEASUREMENT_CONSUMERS.values.first().name
      report =
        PENDING_REACH_REPORT.copy {
          eventGroupUniverse = EVENT_GROUP_UNIVERSE_WITH_ONE_DATA_PROVIDER
          metrics.clear()
          metrics += metric {
            reach = reachParams {}
            setOperations += namedSetOperation {
              uniqueName = REACH_SET_OPERATION_UNIQUE_NAME
              setOperation = setOperation {
                type = SetOperation.Type.UNION
                lhs =
                  SetOperationKt.operand { reportingSet = INTERNAL_REPORTING_SETS[0].resourceName }
              }
            }
          }
          clearState()
        }
    }

    withMeasurementConsumerPrincipal(MEASUREMENT_CONSUMERS.values.first().name, CONFIG) {
      runBlocking { service.createReport(request) }
    }

    // Verify proto argument of MeasurementsCoroutineImplBase::createMeasurement
    val capturedMeasurementRequest =
      captureFirst<CreateMeasurementRequest> {
        runBlocking { verify(measurementsMock).createMeasurement(capture()) }
      }
    assertThat(capturedMeasurementRequest)
      .ignoringRepeatedFieldOrder()
      .ignoringFieldDescriptors(
        MEASUREMENT_SPEC_FIELD_DESCRIPTOR,
        ENCRYPTED_REQUISITION_SPEC_FIELD_DESCRIPTOR,
      )
      .isEqualTo(REACH_SINGLE_DATA_PROVIDER_MEASUREMENT_REQUEST)

    verifyMeasurementSpec(
      capturedMeasurementRequest.measurement.measurementSpec,
      MEASUREMENT_CONSUMER_CERTIFICATE,
      TRUSTED_MEASUREMENT_CONSUMER_ISSUER
    )
    val measurementSpec =
      MeasurementSpec.parseFrom(capturedMeasurementRequest.measurement.measurementSpec.data)
    assertThat(measurementSpec).isEqualTo(REACH_SINGLE_DATA_PROVIDER_MEASUREMENT_SPEC)
  }

  @Test
  fun `createReport creates rf single data provider measurement when report needs rf`() {
    runBlocking {
      whenever(internalReportingSetsMock.batchGetReportingSet(any()))
        .thenReturn(flowOf(INTERNAL_REPORTING_SETS[0]))
    }

    val request = createReportRequest {
      parent = MEASUREMENT_CONSUMERS.values.first().name
      report =
        PENDING_FREQUENCY_HISTOGRAM_REPORT.copy {
          eventGroupUniverse = EVENT_GROUP_UNIVERSE_WITH_ONE_DATA_PROVIDER
          metrics.clear()
          metrics += metric {
            frequencyHistogram = frequencyHistogramParams {
              maximumFrequencyPerUser = MAXIMUM_FREQUENCY_PER_USER
            }
            setOperations += namedSetOperation {
              uniqueName = FREQUENCY_HISTOGRAM_SET_OPERATION_UNIQUE_NAME
              setOperation = setOperation {
                type = SetOperation.Type.UNION
                lhs =
                  SetOperationKt.operand { reportingSet = INTERNAL_REPORTING_SETS[0].resourceName }
              }
            }
          }
          clearState()
        }
    }

    withMeasurementConsumerPrincipal(MEASUREMENT_CONSUMERS.values.first().name, CONFIG) {
      runBlocking { service.createReport(request) }
    }

    // Verify proto argument of MeasurementsCoroutineImplBase::createMeasurement
    val capturedMeasurementRequest =
      captureFirst<CreateMeasurementRequest> {
        runBlocking { verify(measurementsMock).createMeasurement(capture()) }
      }
    assertThat(capturedMeasurementRequest)
      .ignoringRepeatedFieldOrder()
      .ignoringFieldDescriptors(
        MEASUREMENT_SPEC_FIELD_DESCRIPTOR,
        ENCRYPTED_REQUISITION_SPEC_FIELD_DESCRIPTOR,
      )
      .isEqualTo(REACH_FREQUENCY_SINGLE_DATA_PROVIDER_MEASUREMENT_REQUEST)

    verifyMeasurementSpec(
      capturedMeasurementRequest.measurement.measurementSpec,
      MEASUREMENT_CONSUMER_CERTIFICATE,
      TRUSTED_MEASUREMENT_CONSUMER_ISSUER
    )
    val measurementSpec =
      MeasurementSpec.parseFrom(capturedMeasurementRequest.measurement.measurementSpec.data)
    assertThat(measurementSpec).isEqualTo(REACH_FREQUENCY_SINGLE_DATA_PROVIDER_MEASUREMENT_SPEC)
  }

  @Test
  fun `createReport creates reach and requency measurement when report needs frequency`() {
    val request = createReportRequest {
      parent = MEASUREMENT_CONSUMERS.values.first().name
      report = PENDING_FREQUENCY_HISTOGRAM_REPORT.copy { clearState() }
    }

    withMeasurementConsumerPrincipal(MEASUREMENT_CONSUMERS.values.first().name, CONFIG) {
      runBlocking { service.createReport(request) }
    }

    // Verify proto argument of MeasurementsCoroutineImplBase::createMeasurement
    val capturedMeasurementRequest =
      captureFirst<CreateMeasurementRequest> {
        runBlocking { verify(measurementsMock).createMeasurement(capture()) }
      }
    assertThat(capturedMeasurementRequest)
      .ignoringRepeatedFieldOrder()
      .ignoringFieldDescriptors(
        MEASUREMENT_SPEC_FIELD_DESCRIPTOR,
        ENCRYPTED_REQUISITION_SPEC_FIELD_DESCRIPTOR,
      )
      .isEqualTo(REACH_FREQUENCY_MEASUREMENT_REQUEST)

    verifyMeasurementSpec(
      capturedMeasurementRequest.measurement.measurementSpec,
      MEASUREMENT_CONSUMER_CERTIFICATE,
      TRUSTED_MEASUREMENT_CONSUMER_ISSUER
    )
    val measurementSpec =
      MeasurementSpec.parseFrom(capturedMeasurementRequest.measurement.measurementSpec.data)
    assertThat(measurementSpec).isEqualTo(REACH_FREQUENCY_MEASUREMENT_SPEC)
  }

  @Test
  fun `createReport creates impression measurement when report needs impression`() {
    val request = createReportRequest {
      parent = MEASUREMENT_CONSUMERS.values.first().name
      report = PENDING_IMPRESSION_REPORT.copy { clearState() }
    }

    withMeasurementConsumerPrincipal(MEASUREMENT_CONSUMERS.values.first().name, CONFIG) {
      runBlocking { service.createReport(request) }
    }

    // Verify proto argument of MeasurementsCoroutineImplBase::createMeasurement
    val capturedMeasurementRequest =
      captureFirst<CreateMeasurementRequest> {
        runBlocking { verify(measurementsMock).createMeasurement(capture()) }
      }
    assertThat(capturedMeasurementRequest)
      .ignoringRepeatedFieldOrder()
      .ignoringFieldDescriptors(
        MEASUREMENT_SPEC_FIELD_DESCRIPTOR,
        ENCRYPTED_REQUISITION_SPEC_FIELD_DESCRIPTOR,
      )
      .isEqualTo(IMPRESSION_MEASUREMENT_REQUEST)

    verifyMeasurementSpec(
      capturedMeasurementRequest.measurement.measurementSpec,
      MEASUREMENT_CONSUMER_CERTIFICATE,
      TRUSTED_MEASUREMENT_CONSUMER_ISSUER
    )
    val measurementSpec =
      MeasurementSpec.parseFrom(capturedMeasurementRequest.measurement.measurementSpec.data)
    assertThat(measurementSpec).isEqualTo(IMPRESSION_MEASUREMENT_SPEC)
  }

  @Test
  fun `createReport creates duration measurement when report needs duration`() {
    val request = createReportRequest {
      parent = MEASUREMENT_CONSUMERS.values.first().name
      report = PENDING_WATCH_DURATION_REPORT.copy { clearState() }
    }

    withMeasurementConsumerPrincipal(MEASUREMENT_CONSUMERS.values.first().name, CONFIG) {
      runBlocking { service.createReport(request) }
    }

    // Verify proto argument of MeasurementsCoroutineImplBase::createMeasurement
    val capturedMeasurementRequest =
      captureFirst<CreateMeasurementRequest> {
        runBlocking { verify(measurementsMock).createMeasurement(capture()) }
      }
    assertThat(capturedMeasurementRequest)
      .ignoringRepeatedFieldOrder()
      .ignoringFieldDescriptors(
        MEASUREMENT_SPEC_FIELD_DESCRIPTOR,
        ENCRYPTED_REQUISITION_SPEC_FIELD_DESCRIPTOR,
      )
      .isEqualTo(WATCH_DURATION_MEASUREMENT_REQUEST)

    verifyMeasurementSpec(
      capturedMeasurementRequest.measurement.measurementSpec,
      MEASUREMENT_CONSUMER_CERTIFICATE,
      TRUSTED_MEASUREMENT_CONSUMER_ISSUER
    )
    val measurementSpec =
      MeasurementSpec.parseFrom(capturedMeasurementRequest.measurement.measurementSpec.data)
    assertThat(measurementSpec).isEqualTo(WATCH_DURATION_MEASUREMENT_SPEC)
  }

  @Test
  fun `createReport returns a report of reach when no event filter at all`(): Unit = runBlocking {
    val internalReportingSets: List<InternalReportingSet> =
      INTERNAL_REPORTING_SETS.map { internalReportingSet ->
        internalReportingSet.copy {
          clearFilter()
          displayName = "$measurementConsumerReferenceId-$externalReportingSetId-$filter"
        }
      }

    whenever(
        internalReportingSetsMock.batchGetReportingSet(
          eq(
            batchGetReportingSetRequest {
              measurementConsumerReferenceId =
                MEASUREMENT_CONSUMERS.keys.first().measurementConsumerId
              externalReportingSetIds += internalReportingSets[0].externalReportingSetId
              externalReportingSetIds += internalReportingSets[1].externalReportingSetId
            }
          )
        )
      )
      .thenReturn(
        flowOf(
          internalReportingSets[0],
          internalReportingSets[1],
          internalReportingSets[0],
          internalReportingSets[1]
        )
      )

    val requestingReport =
      PENDING_REACH_REPORT.copy {
        clearState()
        eventGroupUniverse =
          EVENT_GROUP_UNIVERSE.copy {
            eventGroupEntries.clear()
            eventGroupEntries +=
              COVERED_EVENT_GROUP_KEYS.map {
                EventGroupUniverseKt.eventGroupEntry { key = it.toName() }
              }
          }
      }
    val request = createReportRequest {
      parent = MEASUREMENT_CONSUMERS.values.first().name
      report = requestingReport
    }

    withMeasurementConsumerPrincipal(MEASUREMENT_CONSUMERS.values.first().name, CONFIG) {
      runBlocking { service.createReport(request) }
    }

    // Verify proto argument of MeasurementsCoroutineImplBase::createMeasurement
    val dataProviderEntries =
      REQUISITION_SPECS.mapValues { (dataProviderKey, requisitionSpec) ->
        val dataProvider = DATA_PROVIDERS.getValue(dataProviderKey)
        dataProviderEntry {
          key = dataProvider.name

          val requisitionSpecWithNoFilter =
            requisitionSpec.copy {
              events =
                RequisitionSpecKt.events {
                  val eventGroupsWithNoFilter =
                    eventGroups.map { eventGroup ->
                      eventGroup.copy {
                        value =
                          EventGroupEntryKt.value {
                            collectionInterval = MEASUREMENT_TIME_INTERVAL
                            filter = eventFilter { expression = "" }
                          }
                      }
                    }
                  eventGroups.clear()
                  eventGroups += eventGroupsWithNoFilter
                }
            }
          value =
            DataProviderEntryKt.value {
              dataProviderCertificate = dataProvider.certificate
              dataProviderPublicKey = dataProvider.publicKey
              encryptedRequisitionSpec =
                encryptRequisitionSpec(
                  signRequisitionSpec(
                    requisitionSpecWithNoFilter,
                    MEASUREMENT_CONSUMER_SIGNING_KEY_HANDLE
                  ),
                  EncryptionPublicKey.parseFrom(dataProvider.publicKey.data)
                )
              nonceHash = Hashing.hashSha256(requisitionSpecWithNoFilter.nonce)
            }
        }
      }

    val reachMeasurementRequest =
      REACH_MEASUREMENT_REQUEST.copy {
        measurement =
          measurement.copy {
            dataProviders.clear()
            dataProviders +=
              DATA_PROVIDER_KEYS_IN_SET_OPERATION.map { dataProviderEntries.getValue(it) }
          }
      }

    val capturedMeasurementRequest =
      captureFirst<CreateMeasurementRequest> {
        runBlocking { verify(measurementsMock).createMeasurement(capture()) }
      }
    assertThat(capturedMeasurementRequest)
      .ignoringRepeatedFieldOrder()
      .ignoringFieldDescriptors(
        MEASUREMENT_SPEC_FIELD_DESCRIPTOR,
        ENCRYPTED_REQUISITION_SPEC_FIELD_DESCRIPTOR,
      )
      .isEqualTo(reachMeasurementRequest)

    verifyMeasurementSpec(
      capturedMeasurementRequest.measurement.measurementSpec,
      MEASUREMENT_CONSUMER_CERTIFICATE,
      TRUSTED_MEASUREMENT_CONSUMER_ISSUER
    )
    val measurementSpec =
      MeasurementSpec.parseFrom(capturedMeasurementRequest.measurement.measurementSpec.data)
    assertThat(measurementSpec).isEqualTo(REACH_MEASUREMENT_SPEC)

    val dataProvidersList =
      capturedMeasurementRequest.measurement.dataProvidersList.sortedBy { it.key }

    val filters =
      dataProvidersList.flatMap { dataProviderEntry ->
        val signedRequisitionSpec =
          decryptRequisitionSpec(
            dataProviderEntry.value.encryptedRequisitionSpec,
            DATA_PROVIDER_PRIVATE_KEY_HANDLE
          )
        val requisitionSpec = RequisitionSpec.parseFrom(signedRequisitionSpec.data)

        verifyRequisitionSpec(
          signedRequisitionSpec,
          requisitionSpec,
          measurementSpec,
          MEASUREMENT_CONSUMER_CERTIFICATE,
          TRUSTED_MEASUREMENT_CONSUMER_ISSUER
        )

        requisitionSpec.events.eventGroupsList.map { eventGroupEntry ->
          eventGroupEntry.value.filter.expression
        }
      }

    for (filter in filters) {
      assertThat(filter).isEqualTo("")
    }
  }

  @Test
  fun `createReport returns a report of reach with RUNNING state when timeIntervals set`() {
    val internalReport =
      INTERNAL_PENDING_REACH_REPORT.copy {
        clearTime()
        timeIntervals = internalTimeIntervals {
          timeIntervals += internalTimeInterval {
            startTime = START_TIME
            endTime = Timestamps.add(START_TIME, TIME_INTERVAL_INCREMENT)
          }
        }
      }
    runBlocking { whenever(internalReportsMock.createReport(any())).thenReturn(internalReport) }

    val request = createReportRequest {
      parent = MEASUREMENT_CONSUMERS.values.first().name
      report =
        PENDING_REACH_REPORT.copy {
          clearState()
          clearTime()
          timeIntervals = timeIntervals {
            timeIntervals += timeInterval {
              startTime = START_TIME
              endTime = Timestamps.add(START_TIME, TIME_INTERVAL_INCREMENT)
            }
          }
        }
    }

    val result =
      withMeasurementConsumerPrincipal(MEASUREMENT_CONSUMERS.values.first().name, CONFIG) {
        runBlocking { service.createReport(request) }
      }

    val expected =
      PENDING_REACH_REPORT.copy {
        clearTime()
        timeIntervals = timeIntervals {
          timeIntervals += timeInterval {
            startTime = START_TIME
            endTime = Timestamps.add(START_TIME, TIME_INTERVAL_INCREMENT)
          }
        }
      }

    // Verify proto argument of ReportsCoroutineImplBase::getReportByIdempotencyKey
    verifyProtoArgument(internalReportsMock, ReportsCoroutineImplBase::getReportByIdempotencyKey)
      .isEqualTo(
        getReportByIdempotencyKeyRequest {
          measurementConsumerReferenceId = MEASUREMENT_CONSUMERS.keys.first().measurementConsumerId
          reportIdempotencyKey = REACH_REPORT_IDEMPOTENCY_KEY
        }
      )

    // Verify proto argument of InternalReportingSetsCoroutineImplBase::batchGetReportingSet
    verifyProtoArgument(
        internalReportingSetsMock,
        InternalReportingSetsCoroutineImplBase::batchGetReportingSet
      )
      .isEqualTo(
        batchGetReportingSetRequest {
          measurementConsumerReferenceId = MEASUREMENT_CONSUMERS.keys.first().measurementConsumerId
          externalReportingSetIds += INTERNAL_REPORTING_SETS[0].externalReportingSetId
          externalReportingSetIds += INTERNAL_REPORTING_SETS[1].externalReportingSetId
        }
      )

    // Verify proto argument of MeasurementConsumersCoroutineImplBase::getMeasurementConsumer
    verifyProtoArgument(
        measurementConsumersMock,
        MeasurementConsumersCoroutineImplBase::getMeasurementConsumer
      )
      .isEqualTo(getMeasurementConsumerRequest { name = MEASUREMENT_CONSUMERS.values.first().name })

    // Verify proto argument of DataProvidersCoroutineImplBase::getDataProvider
    val dataProvidersCaptor: KArgumentCaptor<GetDataProviderRequest> = argumentCaptor()
    verifyBlocking(dataProvidersMock, times(2)) { getDataProvider(dataProvidersCaptor.capture()) }
    val capturedDataProviderRequests = dataProvidersCaptor.allValues
    assertThat(capturedDataProviderRequests)
      .containsExactly(
        getDataProviderRequest { name = DATA_PROVIDERS_LIST[0].name },
        getDataProviderRequest { name = DATA_PROVIDERS_LIST[1].name }
      )

    // Verify proto argument of MeasurementsCoroutineImplBase::createMeasurement
    val capturedMeasurementRequest =
      captureFirst<CreateMeasurementRequest> {
        runBlocking { verify(measurementsMock).createMeasurement(capture()) }
      }

    assertThat(capturedMeasurementRequest)
      .ignoringRepeatedFieldOrder()
      .ignoringFieldDescriptors(
        MEASUREMENT_SPEC_FIELD_DESCRIPTOR,
        ENCRYPTED_REQUISITION_SPEC_FIELD_DESCRIPTOR,
      )
      .isEqualTo(REACH_MEASUREMENT_REQUEST)

    verifyMeasurementSpec(
      capturedMeasurementRequest.measurement.measurementSpec,
      MEASUREMENT_CONSUMER_CERTIFICATE,
      TRUSTED_MEASUREMENT_CONSUMER_ISSUER
    )
    val measurementSpec =
      MeasurementSpec.parseFrom(capturedMeasurementRequest.measurement.measurementSpec.data)
    assertThat(measurementSpec).isEqualTo(REACH_MEASUREMENT_SPEC)

    val dataProvidersList =
      capturedMeasurementRequest.measurement.dataProvidersList.sortedBy { it.key }

    dataProvidersList.map { dataProviderEntry ->
      val signedRequisitionSpec =
        decryptRequisitionSpec(
          dataProviderEntry.value.encryptedRequisitionSpec,
          DATA_PROVIDER_PRIVATE_KEY_HANDLE
        )
      val requisitionSpec = RequisitionSpec.parseFrom(signedRequisitionSpec.data)
      verifyRequisitionSpec(
        signedRequisitionSpec,
        requisitionSpec,
        measurementSpec,
        MEASUREMENT_CONSUMER_CERTIFICATE,
        TRUSTED_MEASUREMENT_CONSUMER_ISSUER
      )
    }

    // Verify proto argument of InternalMeasurementsCoroutineImplBase::createMeasurement
    verifyProtoArgument(
        internalMeasurementsMock,
        InternalMeasurementsCoroutineImplBase::createMeasurement
      )
      .isEqualTo(INTERNAL_PENDING_REACH_MEASUREMENT)

    // Verify proto argument of InternalReportsCoroutineImplBase::createReport
    verifyProtoArgument(internalReportsMock, ReportsCoroutineImplBase::createReport)
      .ignoringRepeatedFieldOrder()
      .isEqualTo(
        internalCreateReportRequest {
          report =
            internalReport.copy {
              clearState()
              clearExternalReportId()
              measurements.clear()
              clearCreateTime()
            }
          measurements +=
            InternalCreateReportRequestKt.measurementKey {
              measurementConsumerReferenceId = REACH_MEASUREMENT_KEY.measurementConsumerId
              measurementReferenceId = REACH_MEASUREMENT_KEY.measurementId
            }
        }
      )

    assertThat(result).isEqualTo(expected)
  }

  @Test
  fun `createReport returns a report with a cumulative metric`() {
    val internalCumulativeReport =
      INTERNAL_PENDING_REACH_REPORT.copy {
        metrics.clear()
        metrics +=
          INTERNAL_PENDING_REACH_REPORT.metricsList[0].copy {
            details =
              INTERNAL_PENDING_REACH_REPORT.metricsList[0].details.copy { cumulative = true }
          }
      }
    runBlocking {
      whenever(internalReportsMock.createReport(any())).thenReturn(internalCumulativeReport)
    }

    val cumulativeReport =
      PENDING_REACH_REPORT.copy {
        metrics.clear()
        metrics += PENDING_REACH_REPORT.metricsList[0].copy { cumulative = true }
      }

    val request = createReportRequest {
      parent = MEASUREMENT_CONSUMERS.values.first().name
      report = cumulativeReport.copy { clearState() }
    }

    val result =
      withMeasurementConsumerPrincipal(MEASUREMENT_CONSUMERS.values.first().name, CONFIG) {
        runBlocking { service.createReport(request) }
      }

    // Verify proto argument of ReportsCoroutineImplBase::getReportByIdempotencyKey
    verifyProtoArgument(internalReportsMock, ReportsCoroutineImplBase::getReportByIdempotencyKey)
      .isEqualTo(
        getReportByIdempotencyKeyRequest {
          measurementConsumerReferenceId = MEASUREMENT_CONSUMERS.keys.first().measurementConsumerId
          reportIdempotencyKey = REACH_REPORT_IDEMPOTENCY_KEY
        }
      )

    // Verify proto argument of InternalReportingSetsCoroutineImplBase::batchGetReportingSet
    verifyProtoArgument(
        internalReportingSetsMock,
        InternalReportingSetsCoroutineImplBase::batchGetReportingSet
      )
      .isEqualTo(
        batchGetReportingSetRequest {
          measurementConsumerReferenceId = MEASUREMENT_CONSUMERS.keys.first().measurementConsumerId
          externalReportingSetIds += INTERNAL_REPORTING_SETS[0].externalReportingSetId
          externalReportingSetIds += INTERNAL_REPORTING_SETS[1].externalReportingSetId
        }
      )

    // Verify proto argument of MeasurementConsumersCoroutineImplBase::getMeasurementConsumer
    verifyProtoArgument(
        measurementConsumersMock,
        MeasurementConsumersCoroutineImplBase::getMeasurementConsumer
      )
      .isEqualTo(getMeasurementConsumerRequest { name = MEASUREMENT_CONSUMERS.values.first().name })

    // Verify proto argument of DataProvidersCoroutineImplBase::getDataProvider
    val dataProvidersCaptor: KArgumentCaptor<GetDataProviderRequest> = argumentCaptor()
    verifyBlocking(dataProvidersMock, times(2)) { getDataProvider(dataProvidersCaptor.capture()) }
    val capturedDataProviderRequests = dataProvidersCaptor.allValues
    assertThat(capturedDataProviderRequests)
      .containsExactly(
        getDataProviderRequest { name = DATA_PROVIDERS_LIST[0].name },
        getDataProviderRequest { name = DATA_PROVIDERS_LIST[1].name }
      )

    // Verify proto argument of MeasurementsCoroutineImplBase::createMeasurement
    val capturedMeasurementRequest =
      captureFirst<CreateMeasurementRequest> {
        runBlocking { verify(measurementsMock).createMeasurement(capture()) }
      }
    assertThat(capturedMeasurementRequest)
      .ignoringRepeatedFieldOrder()
      .ignoringFieldDescriptors(
        MEASUREMENT_SPEC_FIELD_DESCRIPTOR,
        ENCRYPTED_REQUISITION_SPEC_FIELD_DESCRIPTOR,
      )
      .isEqualTo(REACH_MEASUREMENT_REQUEST)

    verifyMeasurementSpec(
      capturedMeasurementRequest.measurement.measurementSpec,
      MEASUREMENT_CONSUMER_CERTIFICATE,
      TRUSTED_MEASUREMENT_CONSUMER_ISSUER
    )
    val measurementSpec =
      MeasurementSpec.parseFrom(capturedMeasurementRequest.measurement.measurementSpec.data)
    assertThat(measurementSpec).isEqualTo(REACH_MEASUREMENT_SPEC)

    val dataProvidersList =
      capturedMeasurementRequest.measurement.dataProvidersList.sortedBy { it.key }

    dataProvidersList.map { dataProviderEntry ->
      val signedRequisitionSpec =
        decryptRequisitionSpec(
          dataProviderEntry.value.encryptedRequisitionSpec,
          DATA_PROVIDER_PRIVATE_KEY_HANDLE
        )
      val requisitionSpec = RequisitionSpec.parseFrom(signedRequisitionSpec.data)
      verifyRequisitionSpec(
        signedRequisitionSpec,
        requisitionSpec,
        measurementSpec,
        MEASUREMENT_CONSUMER_CERTIFICATE,
        TRUSTED_MEASUREMENT_CONSUMER_ISSUER
      )
    }

    // Verify proto argument of InternalMeasurementsCoroutineImplBase::createMeasurement
    verifyProtoArgument(
        internalMeasurementsMock,
        InternalMeasurementsCoroutineImplBase::createMeasurement
      )
      .isEqualTo(INTERNAL_PENDING_REACH_MEASUREMENT)

    // Verify proto argument of InternalReportsCoroutineImplBase::createReport
    verifyProtoArgument(internalReportsMock, ReportsCoroutineImplBase::createReport)
      .ignoringRepeatedFieldOrder()
      .isEqualTo(
        internalCreateReportRequest {
          report =
            internalCumulativeReport.copy {
              clearState()
              clearExternalReportId()
              measurements.clear()
              clearCreateTime()
            }
          measurements +=
            InternalCreateReportRequestKt.measurementKey {
              measurementConsumerReferenceId = REACH_MEASUREMENT_KEY.measurementConsumerId
              measurementReferenceId = REACH_MEASUREMENT_KEY.measurementId
            }
        }
      )

    assertThat(result).isEqualTo(cumulativeReport)
  }

  @Test
  fun `createReport returns a report with set operation type DIFFERENCE`() {
    val internalPendingReachReportWithSetDifference =
      INTERNAL_PENDING_REACH_REPORT.copy {
        val source = this
        measurements.clear()
        clearCreateTime()
        val metric = internalMetric {
          details = InternalMetricKt.details { reach = InternalMetricKt.reachParams {} }
          namedSetOperations +=
            source.metrics[0].namedSetOperationsList[0].copy {
              setOperation =
                setOperation.copy { type = InternalMetric.SetOperation.Type.DIFFERENCE }
              measurementCalculations.clear()
              measurementCalculations +=
                source.metrics[0].namedSetOperationsList[0].measurementCalculationsList[0].copy {
                  weightedMeasurements.clear()
                  weightedMeasurements += weightedMeasurement {
                    measurementReferenceId = REACH_MEASUREMENT_KEY.measurementId
                    coefficient = -1
                  }
                  weightedMeasurements += weightedMeasurement {
                    measurementReferenceId = REACH_MEASUREMENT_KEY_2.measurementId
                    coefficient = 1
                  }
                }
            }
        }
        metrics.clear()
        metrics += metric
      }

    runBlocking {
      whenever(internalReportsMock.createReport(any()))
        .thenReturn(internalPendingReachReportWithSetDifference)
      whenever(measurementsMock.createMeasurement(any()))
        .thenReturn(BASE_REACH_MEASUREMENT, BASE_REACH_MEASUREMENT_2)
    }

    val pendingReachReportWithSetDifference =
      PENDING_REACH_REPORT.copy {
        metrics.clear()
        metrics += metric {
          reach = reachParams {}
          cumulative = false
          setOperations += namedSetOperation {
            uniqueName = REACH_SET_OPERATION_UNIQUE_NAME
            setOperation = setOperation {
              type = SetOperation.Type.DIFFERENCE
              lhs =
                SetOperationKt.operand { reportingSet = INTERNAL_REPORTING_SETS[0].resourceName }
              rhs =
                SetOperationKt.operand { reportingSet = INTERNAL_REPORTING_SETS[1].resourceName }
            }
          }
        }
      }

    val request = createReportRequest {
      parent = MEASUREMENT_CONSUMERS.values.first().name
      report = pendingReachReportWithSetDifference
    }

    val result =
      withMeasurementConsumerPrincipal(MEASUREMENT_CONSUMERS.values.first().name, CONFIG) {
        runBlocking { service.createReport(request) }
      }

    // Verify proto argument of ReportsCoroutineImplBase::getReportByIdempotencyKey
    verifyProtoArgument(internalReportsMock, ReportsCoroutineImplBase::getReportByIdempotencyKey)
      .isEqualTo(
        getReportByIdempotencyKeyRequest {
          measurementConsumerReferenceId = MEASUREMENT_CONSUMERS.keys.first().measurementConsumerId
          reportIdempotencyKey = REACH_REPORT_IDEMPOTENCY_KEY
        }
      )

    // Verify proto argument of InternalReportingSetsCoroutineImplBase::batchGetReportingSet
    verifyProtoArgument(
        internalReportingSetsMock,
        InternalReportingSetsCoroutineImplBase::batchGetReportingSet
      )
      .ignoringRepeatedFieldOrder()
      .isEqualTo(
        batchGetReportingSetRequest {
          measurementConsumerReferenceId = MEASUREMENT_CONSUMERS.keys.first().measurementConsumerId
          externalReportingSetIds += INTERNAL_REPORTING_SETS[0].externalReportingSetId
          externalReportingSetIds += INTERNAL_REPORTING_SETS[1].externalReportingSetId
        }
      )

    // Verify proto argument of MeasurementConsumersCoroutineImplBase::getMeasurementConsumer
    verifyProtoArgument(
        measurementConsumersMock,
        MeasurementConsumersCoroutineImplBase::getMeasurementConsumer
      )
      .isEqualTo(getMeasurementConsumerRequest { name = MEASUREMENT_CONSUMERS.values.first().name })

    // Verify proto argument of DataProvidersCoroutineImplBase::getDataProvider
    val dataProvidersCaptor: KArgumentCaptor<GetDataProviderRequest> = argumentCaptor()
    verifyBlocking(dataProvidersMock, times(3)) { getDataProvider(dataProvidersCaptor.capture()) }
    val capturedDataProviderRequests = dataProvidersCaptor.allValues
    assertThat(capturedDataProviderRequests)
      .containsExactly(
        getDataProviderRequest { name = DATA_PROVIDERS_LIST[1].name },
        getDataProviderRequest { name = DATA_PROVIDERS_LIST[0].name },
        getDataProviderRequest { name = DATA_PROVIDERS_LIST[1].name }
      )

    // Verify proto argument of MeasurementsCoroutineImplBase::createMeasurement
    val measurementCaptor: KArgumentCaptor<CreateMeasurementRequest> = argumentCaptor()
    verifyBlocking(measurementsMock, times(2)) { createMeasurement(measurementCaptor.capture()) }
    assertThat(measurementCaptor.allValues.map { it.measurement }).containsNoDuplicates()

    // Verify proto argument of InternalMeasurementsCoroutineImplBase::createMeasurement
    val internalMeasurementCaptor: KArgumentCaptor<InternalMeasurement> = argumentCaptor()
    verifyBlocking(internalMeasurementsMock, times(2)) {
      createMeasurement(internalMeasurementCaptor.capture())
    }

    // Verify proto argument of InternalReportsCoroutineImplBase::createReport
    verifyProtoArgument(internalReportsMock, ReportsCoroutineImplBase::createReport)
      .ignoringRepeatedFieldOrder()
      .isEqualTo(
        internalCreateReportRequest {
          report =
            internalPendingReachReportWithSetDifference.copy {
              clearState()
              clearExternalReportId()
            }
          measurements +=
            InternalCreateReportRequestKt.measurementKey {
              measurementConsumerReferenceId = REACH_MEASUREMENT_KEY.measurementConsumerId
              measurementReferenceId = REACH_MEASUREMENT_KEY.measurementId
            }
          measurements +=
            InternalCreateReportRequestKt.measurementKey {
              measurementConsumerReferenceId = REACH_MEASUREMENT_KEY_2.measurementConsumerId
              measurementReferenceId = REACH_MEASUREMENT_KEY_2.measurementId
            }
        }
      )

    assertThat(result).isEqualTo(pendingReachReportWithSetDifference)
  }

  @Test
  fun `createReport succeeds when the internal createMeasurement throws ALREADY_EXISTS`() =
    runBlocking {
      whenever(internalMeasurementsMock.createMeasurement(any()))
        .thenThrow(StatusRuntimeException(Status.ALREADY_EXISTS))

      val request = createReportRequest {
        parent = MEASUREMENT_CONSUMERS.values.first().name
        report = PENDING_REACH_REPORT.copy { clearState() }
      }

      val report =
        withMeasurementConsumerPrincipal(MEASUREMENT_CONSUMERS.values.first().name, CONFIG) {
          runBlocking { service.createReport(request) }
        }
      assertThat(report.state).isEqualTo(Report.State.RUNNING)
    }

  @Test
  fun `createReport throws UNAUTHENTICATED when no principal is found`() {
    val request = createReportRequest {
      parent = MEASUREMENT_CONSUMERS.values.first().name
      report = PENDING_REACH_REPORT.copy { clearState() }
    }
    val exception =
      assertFailsWith<StatusRuntimeException> { runBlocking { service.createReport(request) } }
    assertThat(exception.status.code).isEqualTo(Status.Code.UNAUTHENTICATED)
  }

  @Test
  fun `createReport throws PERMISSION_DENIED when MeasurementConsumer caller doesn't match`() {
    val request = createReportRequest {
      parent = MEASUREMENT_CONSUMERS.values.first().name
      report = PENDING_REACH_REPORT.copy { clearState() }
    }
    val exception =
      assertFailsWith<StatusRuntimeException> {
        withMeasurementConsumerPrincipal(MEASUREMENT_CONSUMERS.values.last().name, CONFIG) {
          runBlocking { service.createReport(request) }
        }
      }
    assertThat(exception.status.code).isEqualTo(Status.Code.PERMISSION_DENIED)
    assertThat(exception.status.description)
      .isEqualTo("Cannot create a Report for another MeasurementConsumer.")
  }

  @Test
  fun `createReport throws PERMISSION_DENIED when report doesn't belong to caller`() {
    val request = createReportRequest {
      parent = MEASUREMENT_CONSUMERS.values.last().name
      report = PENDING_REACH_REPORT.copy { clearState() }
    }
    val exception =
      assertFailsWith<StatusRuntimeException> {
        withMeasurementConsumerPrincipal(MEASUREMENT_CONSUMERS.values.first().name, CONFIG) {
          runBlocking { service.createReport(request) }
        }
      }
    assertThat(exception.status.code).isEqualTo(Status.Code.PERMISSION_DENIED)
    assertThat(exception.status.description)
      .isEqualTo("Cannot create a Report for another MeasurementConsumer.")
  }

  @Test
  fun `createReport throws UNAUTHENTICATED when the caller is not MeasurementConsumer`() {
    val request = createReportRequest {
      parent = MEASUREMENT_CONSUMERS.values.first().name
      report = PENDING_REACH_REPORT.copy { clearState() }
    }
    val exception =
      assertFailsWith<StatusRuntimeException> {
        withDataProviderPrincipal(DATA_PROVIDERS_LIST[0].name) {
          runBlocking { service.createReport(request) }
        }
      }
    assertThat(exception.status.code).isEqualTo(Status.Code.UNAUTHENTICATED)
    assertThat(exception.status.description).isEqualTo("No ReportingPrincipal found")
  }

  @Test
  fun `createReport throws INVALID_ARGUMENT when parent is unspecified`() {
    val request = createReportRequest { report = PENDING_REACH_REPORT.copy { clearState() } }

    val exception =
      assertFailsWith<StatusRuntimeException> {
        withMeasurementConsumerPrincipal(MEASUREMENT_CONSUMERS.values.first().name, CONFIG) {
          runBlocking { service.createReport(request) }
        }
      }
    assertThat(exception.status.code).isEqualTo(Status.Code.INVALID_ARGUMENT)
    assertThat(exception.status.description).isEqualTo("Parent is either unspecified or invalid.")
  }

  @Test
  fun `createReport throws INVALID_ARGUMENT when report is unspecified`() {
    val request = createReportRequest { parent = MEASUREMENT_CONSUMERS.values.first().name }

    val exception =
      assertFailsWith<StatusRuntimeException> {
        withMeasurementConsumerPrincipal(MEASUREMENT_CONSUMERS.values.first().name, CONFIG) {
          runBlocking { service.createReport(request) }
        }
      }
    assertThat(exception.status.code).isEqualTo(Status.Code.INVALID_ARGUMENT)
    assertThat(exception.status.description).isEqualTo("Report is not specified.")
  }

  @Test
  fun `createReport throws INVALID_ARGUMENT when reportIdempotencyKey is unspecified`() {
    val request = createReportRequest {
      parent = MEASUREMENT_CONSUMERS.values.first().name
      report =
        PENDING_REACH_REPORT.copy {
          clearState()
          clearReportIdempotencyKey()
        }
    }

    val exception =
      assertFailsWith<StatusRuntimeException> {
        withMeasurementConsumerPrincipal(MEASUREMENT_CONSUMERS.values.first().name, CONFIG) {
          runBlocking { service.createReport(request) }
        }
      }
    assertThat(exception.status.code).isEqualTo(Status.Code.INVALID_ARGUMENT)
    assertThat(exception.status.description).isEqualTo("ReportIdempotencyKey is not specified.")
  }

  @Test
  fun `createReport throws INVALID_ARGUMENT when eventGroupUniverse in Report is unspecified`() {
    val request = createReportRequest {
      parent = MEASUREMENT_CONSUMERS.values.first().name
      report =
        PENDING_REACH_REPORT.copy {
          clearState()
          clearEventGroupUniverse()
        }
    }

    val exception =
      assertFailsWith<StatusRuntimeException> {
        withMeasurementConsumerPrincipal(MEASUREMENT_CONSUMERS.values.first().name, CONFIG) {
          runBlocking { service.createReport(request) }
        }
      }
    assertThat(exception.status.code).isEqualTo(Status.Code.INVALID_ARGUMENT)
    assertThat(exception.status.description).isEqualTo("EventGroupUniverse is not specified.")
  }

  @Test
  fun `createReport throws INVALID_ARGUMENT when eventGroupUniverse entries list is empty`() {
    val request = createReportRequest {
      parent = MEASUREMENT_CONSUMERS.values.first().name
      report =
        PENDING_REACH_REPORT.copy {
          clearState()
          eventGroupUniverse = eventGroupUniverse { eventGroupEntries.clear() }
        }
    }

    val exception =
      assertFailsWith<StatusRuntimeException> {
        withMeasurementConsumerPrincipal(MEASUREMENT_CONSUMERS.values.first().name, CONFIG) {
          runBlocking { service.createReport(request) }
        }
      }
    assertThat(exception.status.code).isEqualTo(Status.Code.INVALID_ARGUMENT)
  }

  @Test
  fun `createReport throws INVALID_ARGUMENT when eventGroupUniverse entry is missing key`() {
    val request = createReportRequest {
      parent = MEASUREMENT_CONSUMERS.values.first().name
      report =
        PENDING_REACH_REPORT.copy {
          clearState()
          eventGroupUniverse = eventGroupUniverse {
            eventGroupEntries += EventGroupUniverseKt.eventGroupEntry {}
          }
        }
    }

    val exception =
      assertFailsWith<StatusRuntimeException> {
        withMeasurementConsumerPrincipal(MEASUREMENT_CONSUMERS.values.first().name, CONFIG) {
          runBlocking { service.createReport(request) }
        }
      }
    assertThat(exception.status.code).isEqualTo(Status.Code.INVALID_ARGUMENT)
  }

  @Test
  fun `createReport throws INVALID_ARGUMENT when setOperationName duplicate for same metricType`() {
    val request = createReportRequest {
      parent = MEASUREMENT_CONSUMERS.values.first().name
      report =
        PENDING_REACH_REPORT.copy {
          clearState()
          metrics.add(REACH_METRIC)
        }
    }

    val exception =
      assertFailsWith<StatusRuntimeException> {
        withMeasurementConsumerPrincipal(MEASUREMENT_CONSUMERS.values.first().name, CONFIG) {
          runBlocking { service.createReport(request) }
        }
      }
    assertThat(exception.status.code).isEqualTo(Status.Code.INVALID_ARGUMENT)
    assertThat(exception.status.description)
      .isEqualTo("The names of the set operations within the same metric type should be unique.")
  }

  @Test
  fun `createReport throws INVALID_ARGUMENT when time in Report is unspecified`() {
    val request = createReportRequest {
      parent = MEASUREMENT_CONSUMERS.values.first().name
      report =
        PENDING_REACH_REPORT.copy {
          clearState()
          clearTime()
        }
    }

    val exception =
      assertFailsWith<StatusRuntimeException> {
        withMeasurementConsumerPrincipal(MEASUREMENT_CONSUMERS.values.first().name, CONFIG) {
          runBlocking { service.createReport(request) }
        }
      }
    assertThat(exception.status.code).isEqualTo(Status.Code.INVALID_ARGUMENT)
    assertThat(exception.status.description).isEqualTo("The time in Report is not specified.")
  }

  @Test
  fun `createReport throws INVALID_ARGUMENT when TimeIntervals is set and cumulative is true`() {
    val request = createReportRequest {
      parent = MEASUREMENT_CONSUMERS.values.first().name
      report =
        PENDING_REACH_REPORT.copy {
          clearState()
          clearTime()
          timeIntervals = timeIntervals {
            timeIntervals += timeInterval {
              startTime = timestamp { seconds = 1 }
              endTime = timestamp { seconds = 5 }
            }
          }
          metrics.clear()
          metrics += PENDING_REACH_REPORT.metricsList[0].copy { cumulative = true }
        }
    }

    val exception =
      assertFailsWith<StatusRuntimeException> {
        withMeasurementConsumerPrincipal(MEASUREMENT_CONSUMERS.values.first().name, CONFIG) {
          runBlocking { service.createReport(request) }
        }
      }
    assertThat(exception.status.code).isEqualTo(Status.Code.INVALID_ARGUMENT)
  }

  @Test
  fun `createReport throws INVALID_ARGUMENT when TimeIntervals timeIntervalsList is empty`() {
    val request = createReportRequest {
      parent = MEASUREMENT_CONSUMERS.values.first().name
      report =
        PENDING_REACH_REPORT.copy {
          clearState()
          clearTime()
          timeIntervals = timeIntervals {}
        }
    }

    val exception =
      assertFailsWith<StatusRuntimeException> {
        withMeasurementConsumerPrincipal(MEASUREMENT_CONSUMERS.values.first().name, CONFIG) {
          runBlocking { service.createReport(request) }
        }
      }
    assertThat(exception.status.code).isEqualTo(Status.Code.INVALID_ARGUMENT)
  }

  @Test
  fun `createReport throws INVALID_ARGUMENT when TimeInterval startTime is unspecified`() {
    val request = createReportRequest {
      parent = MEASUREMENT_CONSUMERS.values.first().name
      report =
        PENDING_REACH_REPORT.copy {
          clearState()
          clearTime()
          timeIntervals = timeIntervals {
            timeIntervals += timeInterval { endTime = timestamp { seconds = 5 } }
          }
        }
    }

    val exception =
      assertFailsWith<StatusRuntimeException> {
        withMeasurementConsumerPrincipal(MEASUREMENT_CONSUMERS.values.first().name, CONFIG) {
          runBlocking { service.createReport(request) }
        }
      }
    assertThat(exception.status.code).isEqualTo(Status.Code.INVALID_ARGUMENT)
  }

  @Test
  fun `createReport throws INVALID_ARGUMENT when TimeInterval endTime is unspecified`() {
    val request = createReportRequest {
      parent = MEASUREMENT_CONSUMERS.values.first().name
      report =
        PENDING_REACH_REPORT.copy {
          clearState()
          clearTime()
          timeIntervals = timeIntervals {
            timeIntervals += timeInterval { startTime = timestamp { seconds = 5 } }
          }
        }
    }

    val exception =
      assertFailsWith<StatusRuntimeException> {
        withMeasurementConsumerPrincipal(MEASUREMENT_CONSUMERS.values.first().name, CONFIG) {
          runBlocking { service.createReport(request) }
        }
      }
    assertThat(exception.status.code).isEqualTo(Status.Code.INVALID_ARGUMENT)
  }

  @Test
  fun `createReport throws INVALID_ARGUMENT when TimeInterval endTime is before startTime`() {
    val request = createReportRequest {
      parent = MEASUREMENT_CONSUMERS.values.first().name
      report =
        PENDING_REACH_REPORT.copy {
          clearState()
          clearTime()
          timeIntervals = timeIntervals {
            timeIntervals += timeInterval {
              startTime = timestamp {
                seconds = 5
                nanos = 5
              }
              endTime = timestamp {
                seconds = 5
                nanos = 1
              }
            }
          }
        }
    }

    val exception =
      assertFailsWith<StatusRuntimeException> {
        withMeasurementConsumerPrincipal(MEASUREMENT_CONSUMERS.values.first().name, CONFIG) {
          runBlocking { service.createReport(request) }
        }
      }
    assertThat(exception.status.code).isEqualTo(Status.Code.INVALID_ARGUMENT)
  }

  @Test
  fun `createReport throws INVALID_ARGUMENT when PeriodicTimeInterval startTime is unspecified`() {
    val request = createReportRequest {
      parent = MEASUREMENT_CONSUMERS.values.first().name
      report =
        PENDING_REACH_REPORT.copy {
          clearState()
          clearTime()
          periodicTimeInterval = periodicTimeInterval {
            increment = duration { seconds = 5 }
            intervalCount = 3
          }
        }
    }

    val exception =
      assertFailsWith<StatusRuntimeException> {
        withMeasurementConsumerPrincipal(MEASUREMENT_CONSUMERS.values.first().name, CONFIG) {
          runBlocking { service.createReport(request) }
        }
      }
    assertThat(exception.status.code).isEqualTo(Status.Code.INVALID_ARGUMENT)
  }

  @Test
  fun `createReport throws INVALID_ARGUMENT when PeriodicTimeInterval increment is unspecified`() {
    val request = createReportRequest {
      parent = MEASUREMENT_CONSUMERS.values.first().name
      report =
        PENDING_REACH_REPORT.copy {
          clearState()
          clearTime()
          periodicTimeInterval = periodicTimeInterval {
            startTime = timestamp {
              seconds = 5
              nanos = 5
            }
            intervalCount = 3
          }
        }
    }

    val exception =
      assertFailsWith<StatusRuntimeException> {
        withMeasurementConsumerPrincipal(MEASUREMENT_CONSUMERS.values.first().name, CONFIG) {
          runBlocking { service.createReport(request) }
        }
      }
    assertThat(exception.status.code).isEqualTo(Status.Code.INVALID_ARGUMENT)
  }

  @Test
  fun `createReport throws INVALID_ARGUMENT when PeriodicTimeInterval intervalCount is 0`() {
    val request = createReportRequest {
      parent = MEASUREMENT_CONSUMERS.values.first().name
      report =
        PENDING_REACH_REPORT.copy {
          clearState()
          clearTime()
          periodicTimeInterval = periodicTimeInterval {
            startTime = timestamp {
              seconds = 5
              nanos = 5
            }
            increment = duration { seconds = 5 }
          }
        }
    }

    val exception =
      assertFailsWith<StatusRuntimeException> {
        withMeasurementConsumerPrincipal(MEASUREMENT_CONSUMERS.values.first().name, CONFIG) {
          runBlocking { service.createReport(request) }
        }
      }
    assertThat(exception.status.code).isEqualTo(Status.Code.INVALID_ARGUMENT)
  }

  @Test
  fun `createReport throws INVALID_ARGUMENT when any metric type in Report is unspecified`() {
    val request = createReportRequest {
      parent = MEASUREMENT_CONSUMERS.values.first().name
      report =
        PENDING_REACH_REPORT.copy {
          clearState()
          metrics.clear()
          metrics.add(REACH_METRIC.copy { clearReach() })
        }
    }

    val exception =
      assertFailsWith<StatusRuntimeException> {
        withMeasurementConsumerPrincipal(MEASUREMENT_CONSUMERS.values.first().name, CONFIG) {
          runBlocking { service.createReport(request) }
        }
      }
    assertThat(exception.status.code).isEqualTo(Status.Code.INVALID_ARGUMENT)
    assertThat(exception.status.description)
      .isEqualTo("The metric type in Report is not specified.")
  }

  @Test
  fun `createReport throws INVALID_ARGUMENT when metrics list is empty`() {
    val request = createReportRequest {
      parent = MEASUREMENT_CONSUMERS.values.first().name
      report =
        PENDING_REACH_REPORT.copy {
          clearState()
          metrics.clear()
        }
    }

    val exception =
      assertFailsWith<StatusRuntimeException> {
        withMeasurementConsumerPrincipal(MEASUREMENT_CONSUMERS.values.first().name, CONFIG) {
          runBlocking { service.createReport(request) }
        }
      }
    assertThat(exception.status.code).isEqualTo(Status.Code.INVALID_ARGUMENT)
  }

  @Test
  fun `createReport throws INVALID_ARGUMENT when namedSetOperation uniqueName is unspecified`() {
    val request = createReportRequest {
      parent = MEASUREMENT_CONSUMERS.values.first().name
      report =
        PENDING_REACH_REPORT.copy {
          clearState()
          metrics.clear()
          metrics += metric {
            reach = reachParams {}
            setOperations += namedSetOperation {
              setOperation = setOperation {
                type = SetOperation.Type.UNION
                lhs =
                  SetOperationKt.operand { reportingSet = INTERNAL_REPORTING_SETS[0].resourceName }
              }
            }
          }
        }
    }

    val exception =
      assertFailsWith<StatusRuntimeException> {
        withMeasurementConsumerPrincipal(MEASUREMENT_CONSUMERS.values.first().name, CONFIG) {
          runBlocking { service.createReport(request) }
        }
      }
    assertThat(exception.status.code).isEqualTo(Status.Code.INVALID_ARGUMENT)
  }

  @Test
  fun `createReport throws INVALID_ARGUMENT when setOperation type is unspecified`() {
    val request = createReportRequest {
      parent = MEASUREMENT_CONSUMERS.values.first().name
      report =
        PENDING_REACH_REPORT.copy {
          clearState()
          metrics.clear()
          metrics += metric {
            reach = reachParams {}
            setOperations += namedSetOperation {
              uniqueName = "name"
              setOperation = setOperation {
                lhs =
                  SetOperationKt.operand { reportingSet = INTERNAL_REPORTING_SETS[0].resourceName }
              }
            }
          }
        }
    }

    val exception =
      assertFailsWith<StatusRuntimeException> {
        withMeasurementConsumerPrincipal(MEASUREMENT_CONSUMERS.values.first().name, CONFIG) {
          runBlocking { service.createReport(request) }
        }
      }
    assertThat(exception.status.code).isEqualTo(Status.Code.INVALID_ARGUMENT)
  }

  @Test
  fun `createReport throws INVALID_ARGUMENT when setOperation lhs is unspecified`() {
    val request = createReportRequest {
      parent = MEASUREMENT_CONSUMERS.values.first().name
      report =
        PENDING_REACH_REPORT.copy {
          clearState()
          metrics.clear()
          metrics += metric {
            reach = reachParams {}
            setOperations += namedSetOperation {
              uniqueName = "name"
              setOperation = setOperation { type = SetOperation.Type.UNION }
            }
          }
        }
    }

    val exception =
      assertFailsWith<StatusRuntimeException> {
        withMeasurementConsumerPrincipal(MEASUREMENT_CONSUMERS.values.first().name, CONFIG) {
          runBlocking { service.createReport(request) }
        }
      }
    assertThat(exception.status.code).isEqualTo(Status.Code.INVALID_ARGUMENT)
  }

  @Test
  fun `createReport throws INVALID_ARGUMENT when provided reporting set name is invalid`() {
    val invalidMetric = metric {
      reach = reachParams {}
      cumulative = false
      setOperations.add(
        NAMED_REACH_SET_OPERATION.copy { setOperation = SET_OPERATION_WITH_INVALID_REPORTING_SET }
      )
    }

    val request = createReportRequest {
      parent = MEASUREMENT_CONSUMERS.values.first().name
      report =
        PENDING_REACH_REPORT.copy {
          clearState()
          metrics.clear()
          metrics.add(invalidMetric)
        }
    }

    val exception =
      assertFailsWith<StatusRuntimeException> {
        withMeasurementConsumerPrincipal(MEASUREMENT_CONSUMERS.values.first().name, CONFIG) {
          runBlocking { service.createReport(request) }
        }
      }
    assertThat(exception.status.code).isEqualTo(Status.Code.INVALID_ARGUMENT)
    assertThat(exception.status.description)
      .isEqualTo("Invalid reporting set name $INVALID_REPORTING_SET_NAME.")
  }

  @Test
  fun `createReport throws INVALID_ARGUMENT when any reporting set is not accessible to caller`() {
    val invalidMetric = metric {
      reach = reachParams {}
      cumulative = false
      setOperations.add(
        NAMED_REACH_SET_OPERATION.copy {
          setOperation = SET_OPERATION_WITH_INACCESSIBLE_REPORTING_SET
        }
      )
    }

    val request = createReportRequest {
      parent = MEASUREMENT_CONSUMERS.values.first().name
      report =
        PENDING_REACH_REPORT.copy {
          clearState()
          metrics.clear()
          metrics.add(invalidMetric)
        }
    }

    val exception =
      assertFailsWith<StatusRuntimeException> {
        withMeasurementConsumerPrincipal(MEASUREMENT_CONSUMERS.values.first().name, CONFIG) {
          runBlocking { service.createReport(request) }
        }
      }
    assertThat(exception.status.code).isEqualTo(Status.Code.INVALID_ARGUMENT)
    assertThat(exception.status.description)
      .isEqualTo("No access to the reporting set [$REPORTING_SET_NAME_FOR_MC_2].")
  }

  @Test
  fun `createReport throws INVALID_ARGUMENT when eventGroup isn't covered by eventGroupUniverse`() =
    runBlocking {
      whenever(internalReportingSetsMock.batchGetReportingSet(any()))
        .thenReturn(flowOf(INTERNAL_REPORTING_SETS[0], UNCOVERED_INTERNAL_REPORTING_SET))
      val request = createReportRequest {
        parent = MEASUREMENT_CONSUMERS.values.first().name
        report = PENDING_REACH_REPORT.copy { clearState() }
      }

      val exception =
        assertFailsWith<StatusRuntimeException> {
          withMeasurementConsumerPrincipal(MEASUREMENT_CONSUMERS.values.first().name, CONFIG) {
            runBlocking { service.createReport(request) }
          }
        }
      val expectedExceptionDescription =
        "The event group [$UNCOVERED_EVENT_GROUP_NAME] in the reporting set" +
          " [${UNCOVERED_INTERNAL_REPORTING_SET.displayName}] is not included in the event group " +
          "universe."
      assertThat(exception.status.code).isEqualTo(Status.Code.INVALID_ARGUMENT)
      assertThat(exception.status.description).isEqualTo(expectedExceptionDescription)
    }

  @Test
  fun `createReport throws NOT_FOUND when reporting set is not found`() = runBlocking {
    whenever(internalReportingSetsMock.batchGetReportingSet(any()))
      .thenReturn(flowOf(INTERNAL_REPORTING_SETS[0]))
    val request = createReportRequest {
      parent = MEASUREMENT_CONSUMERS.values.first().name
      report = PENDING_REACH_REPORT.copy { clearState() }
    }

    val exception =
      assertFailsWith<StatusRuntimeException> {
        withMeasurementConsumerPrincipal(MEASUREMENT_CONSUMERS.values.first().name, CONFIG) {
          runBlocking { service.createReport(request) }
        }
      }
    assertThat(exception.status.code).isEqualTo(Status.Code.NOT_FOUND)
  }

  @Test
  fun `createReport throws FAILED_PRECONDITION when EDP cert is revoked`() = runBlocking {
    val dataProvider = DATA_PROVIDERS.values.first()
    whenever(
        certificateMock.getCertificate(
          eq(getCertificateRequest { name = dataProvider.certificate })
        )
      )
      .thenReturn(
        certificate {
          name = dataProvider.certificate
          x509Der = DATA_PROVIDER_SIGNING_KEY.certificate.encoded.toByteString()
          revocationState = Certificate.RevocationState.REVOKED
        }
      )
    val request = createReportRequest {
      parent = MEASUREMENT_CONSUMERS.values.first().name
      report = PENDING_REACH_REPORT.copy { clearState() }
    }

    val exception =
      assertFailsWith<StatusRuntimeException> {
        withMeasurementConsumerPrincipal(MEASUREMENT_CONSUMERS.values.first().name, CONFIG) {
          runBlocking { service.createReport(request) }
        }
      }

    assertThat(exception).hasMessageThat().ignoringCase().contains("revoked")
  }

  @Test
  fun `createReport throws FAILED_PRECONDITION when EDP public key signature is invalid`() =
    runBlocking {
      val dataProvider = DATA_PROVIDERS.values.first()
      whenever(
          dataProvidersMock.getDataProvider(eq(getDataProviderRequest { name = dataProvider.name }))
        )
        .thenReturn(
          dataProvider.copy {
            publicKey = publicKey.copy { signature = "invalid sig".toByteStringUtf8() }
          }
        )
      val request = createReportRequest {
        parent = MEASUREMENT_CONSUMERS.values.first().name
        report = PENDING_REACH_REPORT.copy { clearState() }
      }

      val exception =
        assertFailsWith<StatusRuntimeException> {
          withMeasurementConsumerPrincipal(MEASUREMENT_CONSUMERS.values.first().name, CONFIG) {
            runBlocking { service.createReport(request) }
          }
        }

      assertThat(exception).hasMessageThat().ignoringCase().contains("signature")
    }

  @Test
  fun `createReport throws exception from getReportByIdempotencyKey when status isn't NOT_FOUND`() =
    runBlocking {
      whenever(internalReportsMock.getReportByIdempotencyKey(any()))
        .thenThrow(StatusRuntimeException(Status.INVALID_ARGUMENT))

      val request = createReportRequest {
        parent = MEASUREMENT_CONSUMERS.values.first().name
        report = PENDING_REACH_REPORT.copy { clearState() }
      }

      val exception =
        assertFailsWith(Exception::class) {
          withMeasurementConsumerPrincipal(MEASUREMENT_CONSUMERS.values.first().name, CONFIG) {
            runBlocking { service.createReport(request) }
          }
        }
      val expectedExceptionDescription =
        "Unable to retrieve a report from the reporting database using the provided " +
          "reportIdempotencyKey [${PENDING_REACH_REPORT.reportIdempotencyKey}]."
      assertThat(exception.message).isEqualTo(expectedExceptionDescription)
    }

  @Test
  fun `createReport throws exception when internal createReport throws exception`() = runBlocking {
    val status = Status.INVALID_ARGUMENT.withDescription("Bad CreateReport request")
    whenever(internalReportsMock.createReport(any())).thenThrow(StatusRuntimeException(status))

    val request = createReportRequest {
      parent = MEASUREMENT_CONSUMERS.values.first().name
      report = PENDING_REACH_REPORT.copy { clearState() }
    }

    val exception =
      assertFailsWith<Exception> {
        withMeasurementConsumerPrincipal(MEASUREMENT_CONSUMERS.values.first().name, CONFIG) {
          runBlocking { service.createReport(request) }
        }
      }
    assertThat(exception.cause).isInstanceOf(StatusException::class.java)
    val actualStatus = (exception.cause as StatusException).status
    assertThat(actualStatus.code).isEqualTo(status.code)
    assertThat(actualStatus.description).isEqualTo(status.description)
  }

  @Test
  fun `createReport throws exception when the CMM createMeasurement throws exception`() =
    runBlocking {
      whenever(measurementsMock.createMeasurement(any()))
        .thenThrow(StatusRuntimeException(Status.INVALID_ARGUMENT))

      val request = createReportRequest {
        parent = MEASUREMENT_CONSUMERS.values.first().name
        report = PENDING_REACH_REPORT.copy { clearState() }
      }

      val exception =
        assertFailsWith(Exception::class) {
          withMeasurementConsumerPrincipal(MEASUREMENT_CONSUMERS.values.first().name, CONFIG) {
            runBlocking { service.createReport(request) }
          }
        }
      assertThat(exception.message).contains(REACH_MEASUREMENT_CREATE_REQUEST_ID)
    }

  @Test
  fun `createReport throws exception when the internal createMeasurement throws exception`() =
    runBlocking {
      whenever(internalMeasurementsMock.createMeasurement(any()))
        .thenThrow(StatusRuntimeException(Status.INVALID_ARGUMENT))

      val request = createReportRequest {
        parent = MEASUREMENT_CONSUMERS.values.first().name
        report = PENDING_REACH_REPORT.copy { clearState() }
      }

      val exception =
        assertFailsWith(Exception::class) {
          withMeasurementConsumerPrincipal(MEASUREMENT_CONSUMERS.values.first().name, CONFIG) {
            runBlocking { service.createReport(request) }
          }
        }
      val expectedExceptionDescription =
        "Unable to create the measurement [${REACH_MEASUREMENT_KEY.toName()}] in the reporting database."
      assertThat(exception.message).isEqualTo(expectedExceptionDescription)
    }

  @Test
  fun `createReport throws exception when getMeasurementConsumer throws exception`() = runBlocking {
    whenever(measurementConsumersMock.getMeasurementConsumer(any()))
      .thenThrow(StatusRuntimeException(Status.INVALID_ARGUMENT))

    val request = createReportRequest {
      parent = MEASUREMENT_CONSUMERS.values.first().name
      report = PENDING_REACH_REPORT.copy { clearState() }
    }

    val exception =
      assertFailsWith(Exception::class) {
        withMeasurementConsumerPrincipal(MEASUREMENT_CONSUMERS.values.first().name, CONFIG) {
          runBlocking { service.createReport(request) }
        }
      }
    val expectedExceptionDescription =
      "Unable to retrieve the measurement consumer [${MEASUREMENT_CONSUMERS.values.first().name}]."
    assertThat(exception.message).isEqualTo(expectedExceptionDescription)
  }

  @Test
  fun `createReport throws exception when the internal batchGetReportingSet throws exception`():
    Unit = runBlocking {
    whenever(internalReportingSetsMock.batchGetReportingSet(any()))
      .thenThrow(StatusRuntimeException(Status.UNKNOWN))

    val request = createReportRequest {
      parent = MEASUREMENT_CONSUMERS.values.first().name
      report = PENDING_REACH_REPORT.copy { clearState() }
    }

    assertFails {
      withMeasurementConsumerPrincipal(MEASUREMENT_CONSUMERS.values.first().name, CONFIG) {
        runBlocking { service.createReport(request) }
      }
    }
  }

  @Test
  fun `createReport throws exception when getDataProvider throws exception`() = runBlocking {
    whenever(dataProvidersMock.getDataProvider(any()))
      .thenThrow(StatusRuntimeException(Status.INVALID_ARGUMENT))

    val request = createReportRequest {
      parent = MEASUREMENT_CONSUMERS.values.first().name
      report = PENDING_REACH_REPORT.copy { clearState() }
    }

    val exception =
      assertFailsWith(Exception::class) {
        withMeasurementConsumerPrincipal(MEASUREMENT_CONSUMERS.values.first().name, CONFIG) {
          runBlocking { service.createReport(request) }
        }
      }
    assertThat(exception).hasMessageThat().contains("dataProviders/")
  }

  @Test
  fun `listReports returns without a next page token when there is no previous page token`() {
    val request = listReportsRequest { parent = MEASUREMENT_CONSUMERS.values.first().name }

    val result =
      withMeasurementConsumerPrincipal(MEASUREMENT_CONSUMERS.values.first().name, CONFIG) {
        runBlocking { service.listReports(request) }
      }

    val expected = listReportsResponse {
      reports.add(SUCCEEDED_REACH_REPORT)
      reports.add(SUCCEEDED_IMPRESSION_REPORT)
      reports.add(SUCCEEDED_WATCH_DURATION_REPORT)
      reports.add(SUCCEEDED_FREQUENCY_HISTOGRAM_REPORT)
    }

    verifyProtoArgument(internalReportsMock, ReportsCoroutineImplBase::streamReports)
      .isEqualTo(
        streamReportsRequest {
          limit = DEFAULT_PAGE_SIZE + 1
          this.filter = filter {
            measurementConsumerReferenceId =
              MEASUREMENT_CONSUMERS.keys.first().measurementConsumerId
          }
        }
      )

    assertThat(result).ignoringRepeatedFieldOrder().isEqualTo(expected)
  }

  @Test
  fun `listReports returns with a next page token when there is no previous page token`() {
    val request = listReportsRequest {
      parent = MEASUREMENT_CONSUMERS.values.first().name
      pageSize = PAGE_SIZE
    }

    val result =
      withMeasurementConsumerPrincipal(MEASUREMENT_CONSUMERS.values.first().name, CONFIG) {
        runBlocking { service.listReports(request) }
      }

    val expected = listReportsResponse {
      reports.add(SUCCEEDED_REACH_REPORT)
      reports.add(SUCCEEDED_IMPRESSION_REPORT)
      reports.add(SUCCEEDED_WATCH_DURATION_REPORT)

      nextPageToken =
        listReportsPageToken {
            pageSize = PAGE_SIZE
            measurementConsumerReferenceId =
              MEASUREMENT_CONSUMERS.keys.first().measurementConsumerId
            lastReport = previousPageEnd {
              measurementConsumerReferenceId =
                MEASUREMENT_CONSUMERS.keys.first().measurementConsumerId
              externalReportId = REPORT_EXTERNAL_IDS[2]
            }
          }
          .toByteString()
          .base64UrlEncode()
    }

    verifyProtoArgument(internalReportsMock, ReportsCoroutineImplBase::streamReports)
      .isEqualTo(
        streamReportsRequest {
          limit = PAGE_SIZE + 1
          this.filter = filter {
            measurementConsumerReferenceId =
              MEASUREMENT_CONSUMERS.keys.first().measurementConsumerId
          }
        }
      )

    assertThat(result).ignoringRepeatedFieldOrder().isEqualTo(expected)
  }

  @Test
  fun `listReports returns with a next page token when there is a previous page token`() {
    val request = listReportsRequest {
      parent = MEASUREMENT_CONSUMERS.values.first().name
      pageSize = PAGE_SIZE
      pageToken =
        listReportsPageToken {
            pageSize = PAGE_SIZE
            measurementConsumerReferenceId =
              MEASUREMENT_CONSUMERS.keys.first().measurementConsumerId
            lastReport = previousPageEnd {
              measurementConsumerReferenceId =
                MEASUREMENT_CONSUMERS.keys.first().measurementConsumerId
              externalReportId = REPORT_EXTERNAL_IDS[0]
            }
          }
          .toByteString()
          .base64UrlEncode()
    }

    val result =
      withMeasurementConsumerPrincipal(MEASUREMENT_CONSUMERS.values.first().name, CONFIG) {
        runBlocking { service.listReports(request) }
      }

    val expected = listReportsResponse {
      reports.add(SUCCEEDED_REACH_REPORT)
      reports.add(SUCCEEDED_IMPRESSION_REPORT)
      reports.add(SUCCEEDED_WATCH_DURATION_REPORT)

      nextPageToken =
        listReportsPageToken {
            pageSize = PAGE_SIZE
            measurementConsumerReferenceId =
              MEASUREMENT_CONSUMERS.keys.first().measurementConsumerId
            lastReport = previousPageEnd {
              measurementConsumerReferenceId =
                MEASUREMENT_CONSUMERS.keys.first().measurementConsumerId
              externalReportId = REPORT_EXTERNAL_IDS[2]
            }
          }
          .toByteString()
          .base64UrlEncode()
    }

    verifyProtoArgument(internalReportsMock, ReportsCoroutineImplBase::streamReports)
      .isEqualTo(
        streamReportsRequest {
          limit = PAGE_SIZE + 1
          this.filter = filter {
            measurementConsumerReferenceId =
              MEASUREMENT_CONSUMERS.keys.first().measurementConsumerId
            externalReportIdAfter = REPORT_EXTERNAL_IDS[0]
          }
        }
      )

    assertThat(result).ignoringRepeatedFieldOrder().isEqualTo(expected)
  }

  @Test
  fun `listReports with page size replaced with a valid value and no previous page token`() {
    val invalidPageSize = MAX_PAGE_SIZE * 2
    val request = listReportsRequest {
      parent = MEASUREMENT_CONSUMERS.values.first().name
      pageSize = invalidPageSize
    }

    val result =
      withMeasurementConsumerPrincipal(MEASUREMENT_CONSUMERS.values.first().name, CONFIG) {
        runBlocking { service.listReports(request) }
      }

    val expected = listReportsResponse {
      reports.add(SUCCEEDED_REACH_REPORT)
      reports.add(SUCCEEDED_IMPRESSION_REPORT)
      reports.add(SUCCEEDED_WATCH_DURATION_REPORT)
      reports.add(SUCCEEDED_FREQUENCY_HISTOGRAM_REPORT)
    }

    verifyProtoArgument(internalReportsMock, ReportsCoroutineImplBase::streamReports)
      .isEqualTo(
        streamReportsRequest {
          limit = MAX_PAGE_SIZE + 1
          this.filter = filter {
            measurementConsumerReferenceId =
              MEASUREMENT_CONSUMERS.keys.first().measurementConsumerId
          }
        }
      )

    assertThat(result).ignoringRepeatedFieldOrder().isEqualTo(expected)
  }

  @Test
  fun `listReports with invalid page size replaced with the one in previous page token`() {
    val invalidPageSize = MAX_PAGE_SIZE * 2
    val previousPageSize = PAGE_SIZE
    val request = listReportsRequest {
      parent = MEASUREMENT_CONSUMERS.values.first().name
      pageSize = invalidPageSize
      pageToken =
        listReportsPageToken {
            pageSize = previousPageSize
            measurementConsumerReferenceId =
              MEASUREMENT_CONSUMERS.keys.first().measurementConsumerId
            lastReport = previousPageEnd {
              measurementConsumerReferenceId =
                MEASUREMENT_CONSUMERS.keys.first().measurementConsumerId
              externalReportId = REPORT_EXTERNAL_IDS[0]
            }
          }
          .toByteString()
          .base64UrlEncode()
    }

    val result =
      withMeasurementConsumerPrincipal(MEASUREMENT_CONSUMERS.values.first().name, CONFIG) {
        runBlocking { service.listReports(request) }
      }

    val expected = listReportsResponse {
      reports.add(SUCCEEDED_REACH_REPORT)
      reports.add(SUCCEEDED_IMPRESSION_REPORT)
      reports.add(SUCCEEDED_WATCH_DURATION_REPORT)

      nextPageToken =
        listReportsPageToken {
            pageSize = previousPageSize
            measurementConsumerReferenceId =
              MEASUREMENT_CONSUMERS.keys.first().measurementConsumerId
            lastReport = previousPageEnd {
              measurementConsumerReferenceId =
                MEASUREMENT_CONSUMERS.keys.first().measurementConsumerId
              externalReportId = REPORT_EXTERNAL_IDS[2]
            }
          }
          .toByteString()
          .base64UrlEncode()
    }

    verifyProtoArgument(internalReportsMock, ReportsCoroutineImplBase::streamReports)
      .isEqualTo(
        streamReportsRequest {
          limit = previousPageSize + 1
          this.filter = filter {
            measurementConsumerReferenceId =
              MEASUREMENT_CONSUMERS.keys.first().measurementConsumerId
            externalReportIdAfter = REPORT_EXTERNAL_IDS[0]
          }
        }
      )

    assertThat(result).ignoringRepeatedFieldOrder().isEqualTo(expected)
  }

  @Test
  fun `listReports with page size replacing the one in previous page token`() {
    val newPageSize = PAGE_SIZE
    val previousPageSize = 1
    val request = listReportsRequest {
      parent = MEASUREMENT_CONSUMERS.values.first().name
      pageSize = newPageSize
      pageToken =
        listReportsPageToken {
            pageSize = previousPageSize
            measurementConsumerReferenceId =
              MEASUREMENT_CONSUMERS.keys.first().measurementConsumerId
            lastReport = previousPageEnd {
              measurementConsumerReferenceId =
                MEASUREMENT_CONSUMERS.keys.first().measurementConsumerId
              externalReportId = REPORT_EXTERNAL_IDS[0]
            }
          }
          .toByteString()
          .base64UrlEncode()
    }

    val result =
      withMeasurementConsumerPrincipal(MEASUREMENT_CONSUMERS.values.first().name, CONFIG) {
        runBlocking { service.listReports(request) }
      }

    val expected = listReportsResponse {
      reports.add(SUCCEEDED_REACH_REPORT)
      reports.add(SUCCEEDED_IMPRESSION_REPORT)
      reports.add(SUCCEEDED_WATCH_DURATION_REPORT)

      nextPageToken =
        listReportsPageToken {
            pageSize = newPageSize
            measurementConsumerReferenceId =
              MEASUREMENT_CONSUMERS.keys.first().measurementConsumerId
            lastReport = previousPageEnd {
              measurementConsumerReferenceId =
                MEASUREMENT_CONSUMERS.keys.first().measurementConsumerId
              externalReportId = REPORT_EXTERNAL_IDS[2]
            }
          }
          .toByteString()
          .base64UrlEncode()
    }

    verifyProtoArgument(internalReportsMock, ReportsCoroutineImplBase::streamReports)
      .isEqualTo(
        streamReportsRequest {
          limit = newPageSize + 1
          this.filter = filter {
            measurementConsumerReferenceId =
              MEASUREMENT_CONSUMERS.keys.first().measurementConsumerId
            externalReportIdAfter = REPORT_EXTERNAL_IDS[0]
          }
        }
      )

    assertThat(result).ignoringRepeatedFieldOrder().isEqualTo(expected)
  }

  @Test
  fun `listReports throws UNAUTHENTICATED when no principal is found`() {
    val request = listReportsRequest { parent = MEASUREMENT_CONSUMERS.values.first().name }
    val exception =
      assertFailsWith<StatusRuntimeException> { runBlocking { service.listReports(request) } }
    assertThat(exception.status.code).isEqualTo(Status.Code.UNAUTHENTICATED)
  }

  @Test
  fun `listReports throws PERMISSION_DENIED when MeasurementConsumer caller doesn't match`() {
    val request = listReportsRequest { parent = MEASUREMENT_CONSUMERS.values.first().name }
    val exception =
      assertFailsWith<StatusRuntimeException> {
        withMeasurementConsumerPrincipal(MEASUREMENT_CONSUMERS.values.last().name, CONFIG) {
          runBlocking { service.listReports(request) }
        }
      }
    assertThat(exception.status.code).isEqualTo(Status.Code.PERMISSION_DENIED)
    assertThat(exception.status.description)
      .isEqualTo("Cannot list Reports belonging to other MeasurementConsumers.")
  }

  @Test
  fun `listReports throws UNAUTHENTICATED when the caller is not MeasurementConsumer`() {
    val request = listReportsRequest { parent = MEASUREMENT_CONSUMERS.values.first().name }
    val exception =
      assertFailsWith<StatusRuntimeException> {
        withDataProviderPrincipal(DATA_PROVIDERS.values.first().name) {
          runBlocking { service.listReports(request) }
        }
      }
    assertThat(exception.status.code).isEqualTo(Status.Code.UNAUTHENTICATED)
    assertThat(exception.status.description).isEqualTo("No ReportingPrincipal found")
  }

  @Test
  fun `listReports throws INVALID_ARGUMENT when page size is less than 0`() {
    val request = listReportsRequest {
      parent = MEASUREMENT_CONSUMERS.values.first().name
      pageSize = -1
    }
    val exception =
      assertFailsWith<StatusRuntimeException> {
        withMeasurementConsumerPrincipal(MEASUREMENT_CONSUMERS.values.first().name, CONFIG) {
          runBlocking { service.listReports(request) }
        }
      }
    assertThat(exception.status.code).isEqualTo(Status.Code.INVALID_ARGUMENT)
    assertThat(exception.status.description).isEqualTo("Page size cannot be less than 0")
  }

  @Test
  fun `listReports throws INVALID_ARGUMENT when parent is unspecified`() {
    val exception =
      assertFailsWith<StatusRuntimeException> {
        withMeasurementConsumerPrincipal(MEASUREMENT_CONSUMERS.values.first().name, CONFIG) {
          runBlocking { service.listReports(ListReportsRequest.getDefaultInstance()) }
        }
      }
    assertThat(exception.status.code).isEqualTo(Status.Code.INVALID_ARGUMENT)
  }

  @Test
  fun `listReports throws INVALID_ARGUMENT when mc id doesn't match one in page token`() {
    val measurementConsumerReferenceId = MEASUREMENT_CONSUMERS.keys.last().measurementConsumerId
    val request = listReportsRequest {
      parent = MEASUREMENT_CONSUMERS.values.first().name
      pageToken =
        listReportsPageToken {
            this.measurementConsumerReferenceId = measurementConsumerReferenceId
            lastReport = previousPageEnd {
              this.measurementConsumerReferenceId = measurementConsumerReferenceId
              externalReportId = REPORT_EXTERNAL_IDS[0]
            }
          }
          .toByteString()
          .base64UrlEncode()
    }

    val exception =
      assertFailsWith<StatusRuntimeException> {
        withMeasurementConsumerPrincipal(MEASUREMENT_CONSUMERS.values.first().name, CONFIG) {
          runBlocking { service.listReports(request) }
        }
      }
    assertThat(exception.status.code).isEqualTo(Status.Code.INVALID_ARGUMENT)
  }

  @Test
  fun `listReports throws Exception when the internal streamReports throws Exception`() =
    runBlocking {
      whenever(internalReportsMock.streamReports(any()))
        .thenThrow(StatusRuntimeException(Status.INVALID_ARGUMENT))

      val request = listReportsRequest { parent = MEASUREMENT_CONSUMERS.values.first().name }

      val exception =
        assertFailsWith(Exception::class) {
          withMeasurementConsumerPrincipal(MEASUREMENT_CONSUMERS.values.first().name, CONFIG) {
            runBlocking { service.listReports(request) }
          }
        }
      val expectedExceptionDescription = "Unable to list reports from the reporting database."
      assertThat(exception.message).isEqualTo(expectedExceptionDescription)
    }

  @Test
  fun `listReports throws Exception when the internal getReport throws Exception`() = runBlocking {
    whenever(internalReportsMock.getReport(any()))
      .thenThrow(StatusRuntimeException(Status.INVALID_ARGUMENT))

    val request = listReportsRequest { parent = MEASUREMENT_CONSUMERS.values.first().name }

    val exception =
      assertFailsWith(Exception::class) {
        withMeasurementConsumerPrincipal(MEASUREMENT_CONSUMERS.values.first().name, CONFIG) {
          runBlocking { service.listReports(request) }
        }
      }
    val expectedExceptionDescription =
      "Unable to get the report [${REPORT_NAMES[0]}] from the reporting database."
    assertThat(exception.message).isEqualTo(expectedExceptionDescription)
  }

  @Test
  fun `listReports throws Exception when the CMM getMeasurement throws Exception`() = runBlocking {
    whenever(measurementsMock.getMeasurement(any()))
      .thenThrow(StatusRuntimeException(Status.INVALID_ARGUMENT))

    val request = listReportsRequest { parent = MEASUREMENT_CONSUMERS.values.first().name }

    val exception =
      assertFailsWith(Exception::class) {
        withMeasurementConsumerPrincipal(MEASUREMENT_CONSUMERS.values.first().name, CONFIG) {
          runBlocking { service.listReports(request) }
        }
      }
    val expectedExceptionDescription =
      "Unable to retrieve the measurement [${REACH_MEASUREMENT_KEY.toName()}]."
    assertThat(exception.message).isEqualTo(expectedExceptionDescription)
  }

  @Test
  fun `listReports throws Exception when the internal setMeasurementResult throws Exception`() =
    runBlocking {
      whenever(internalMeasurementsMock.setMeasurementResult(any()))
        .thenThrow(StatusRuntimeException(Status.INVALID_ARGUMENT))

      val request = listReportsRequest { parent = MEASUREMENT_CONSUMERS.values.first().name }

      val exception =
        assertFailsWith(Exception::class) {
          withMeasurementConsumerPrincipal(MEASUREMENT_CONSUMERS.values.first().name, CONFIG) {
            runBlocking { service.listReports(request) }
          }
        }
      val expectedExceptionDescription =
        "Unable to update the measurement [${REACH_MEASUREMENT_KEY.toName()}] in the reporting database."
      assertThat(exception.message).isEqualTo(expectedExceptionDescription)
    }

  @Test
  fun `listReports throws Exception when the internal setMeasurementFailure throws Exception`() =
    runBlocking {
      whenever(internalMeasurementsMock.setMeasurementFailure(any()))
        .thenThrow(StatusRuntimeException(Status.INVALID_ARGUMENT))

      whenever(internalReportsMock.streamReports(any()))
        .thenReturn(flowOf(INTERNAL_PENDING_REACH_REPORT))
      whenever(measurementsMock.getMeasurement(any()))
        .thenReturn(
          PENDING_REACH_MEASUREMENT.copy {
            state = Measurement.State.FAILED
            failure = failure {
              reason = Measurement.Failure.Reason.REQUISITION_REFUSED
              message = "Privacy budget exceeded."
            }
          }
        )
      whenever(internalReportsMock.getReport(any()))
        .thenReturn(
          INTERNAL_PENDING_REACH_REPORT.copy { state = InternalReport.State.FAILED },
        )

      val request = listReportsRequest { parent = MEASUREMENT_CONSUMERS.values.first().name }

      val exception =
        assertFailsWith(Exception::class) {
          withMeasurementConsumerPrincipal(MEASUREMENT_CONSUMERS.values.first().name, CONFIG) {
            runBlocking { service.listReports(request) }
          }
        }
      val expectedExceptionDescription =
        "Unable to update the measurement [${REACH_MEASUREMENT_KEY.toName()}] in the reporting database."
      assertThat(exception.message).isEqualTo(expectedExceptionDescription)
    }

  @Test
  fun `listReports throws Exception when the getCertificate throws Exception`() = runBlocking {
    whenever(certificateMock.getCertificate(any()))
      .thenThrow(StatusRuntimeException(Status.INVALID_ARGUMENT))

    val request = listReportsRequest { parent = MEASUREMENT_CONSUMERS.values.first().name }

    val exception =
      assertFailsWith(Exception::class) {
        withMeasurementConsumerPrincipal(MEASUREMENT_CONSUMERS.values.first().name, CONFIG) {
          runBlocking { service.listReports(request) }
        }
      }

    assertThat(exception).hasMessageThat().contains(AGGREGATOR_CERTIFICATE.name)
  }

  @Test
  fun `listReports returns reports with SUCCEEDED states when reports are already succeeded`() {
    whenever(internalReportsMock.streamReports(any()))
      .thenReturn(
        flowOf(
          INTERNAL_SUCCEEDED_REACH_REPORT,
          INTERNAL_SUCCEEDED_IMPRESSION_REPORT,
          INTERNAL_SUCCEEDED_WATCH_DURATION_REPORT,
          INTERNAL_SUCCEEDED_FREQUENCY_HISTOGRAM_REPORT,
        )
      )

    val request = listReportsRequest { parent = MEASUREMENT_CONSUMERS.values.first().name }

    val result =
      withMeasurementConsumerPrincipal(MEASUREMENT_CONSUMERS.values.first().name, CONFIG) {
        runBlocking { service.listReports(request) }
      }

    val expected = listReportsResponse {
      reports.add(SUCCEEDED_REACH_REPORT)
      reports.add(SUCCEEDED_IMPRESSION_REPORT)
      reports.add(SUCCEEDED_WATCH_DURATION_REPORT)
      reports.add(SUCCEEDED_FREQUENCY_HISTOGRAM_REPORT)
    }

    verifyProtoArgument(internalReportsMock, ReportsCoroutineImplBase::streamReports)
      .isEqualTo(
        streamReportsRequest {
          limit = DEFAULT_PAGE_SIZE + 1
          this.filter = filter {
            measurementConsumerReferenceId =
              MEASUREMENT_CONSUMERS.keys.first().measurementConsumerId
          }
        }
      )

    assertThat(result).ignoringRepeatedFieldOrder().isEqualTo(expected)
  }

  @Test
  fun `listReports returns reports with FAILED states when reports are already failed`() {
    whenever(internalReportsMock.streamReports(any()))
      .thenReturn(
        flowOf(
          INTERNAL_PENDING_REACH_REPORT.copy { state = InternalReport.State.FAILED },
          INTERNAL_PENDING_IMPRESSION_REPORT.copy { state = InternalReport.State.FAILED },
          INTERNAL_PENDING_WATCH_DURATION_REPORT.copy { state = InternalReport.State.FAILED },
          INTERNAL_PENDING_FREQUENCY_HISTOGRAM_REPORT.copy { state = InternalReport.State.FAILED },
        )
      )

    val request = listReportsRequest { parent = MEASUREMENT_CONSUMERS.values.first().name }

    val result =
      withMeasurementConsumerPrincipal(MEASUREMENT_CONSUMERS.values.first().name, CONFIG) {
        runBlocking { service.listReports(request) }
      }

    val expected = listReportsResponse {
      reports.add(PENDING_REACH_REPORT.copy { state = Report.State.FAILED })
      reports.add(PENDING_IMPRESSION_REPORT.copy { state = Report.State.FAILED })
      reports.add(PENDING_WATCH_DURATION_REPORT.copy { state = Report.State.FAILED })
      reports.add(PENDING_FREQUENCY_HISTOGRAM_REPORT.copy { state = Report.State.FAILED })
    }

    verifyProtoArgument(internalReportsMock, ReportsCoroutineImplBase::streamReports)
      .isEqualTo(
        streamReportsRequest {
          limit = DEFAULT_PAGE_SIZE + 1
          this.filter = filter {
            measurementConsumerReferenceId =
              MEASUREMENT_CONSUMERS.keys.first().measurementConsumerId
          }
        }
      )

    assertThat(result).ignoringRepeatedFieldOrder().isEqualTo(expected)
  }

  @Test
  fun `listReports returns reports with RUNNING states when measurements are PENDING`() =
    runBlocking {
      whenever(internalReportsMock.streamReports(any()))
        .thenReturn(flowOf(INTERNAL_PENDING_REACH_REPORT))
      whenever(measurementsMock.getMeasurement(any()))
        .thenReturn(
          PENDING_REACH_MEASUREMENT.copy {
            state = Measurement.State.COMPUTING
            results.clear()
          }
        )
      whenever(internalReportsMock.getReport(any())).thenReturn(INTERNAL_PENDING_REACH_REPORT)

      val request = listReportsRequest { parent = MEASUREMENT_CONSUMERS.values.first().name }

      val result =
        withMeasurementConsumerPrincipal(MEASUREMENT_CONSUMERS.values.first().name, CONFIG) {
          runBlocking { service.listReports(request) }
        }

      val expected = listReportsResponse { reports.add(PENDING_REACH_REPORT) }

      verifyProtoArgument(internalReportsMock, ReportsCoroutineImplBase::streamReports)
        .isEqualTo(
          streamReportsRequest {
            limit = DEFAULT_PAGE_SIZE + 1
            this.filter = filter {
              measurementConsumerReferenceId =
                MEASUREMENT_CONSUMERS.keys.first().measurementConsumerId
            }
          }
        )
      verifyProtoArgument(measurementsMock, MeasurementsCoroutineImplBase::getMeasurement)
        .isEqualTo(getMeasurementRequest { name = REACH_MEASUREMENT_KEY.toName() })
      verifyProtoArgument(internalReportsMock, ReportsCoroutineImplBase::getReport)
        .isEqualTo(
          getInternalReportRequest {
            measurementConsumerReferenceId =
              MEASUREMENT_CONSUMERS.keys.first().measurementConsumerId
            externalReportId = REPORT_EXTERNAL_IDS[0]
          }
        )

      assertThat(result).ignoringRepeatedFieldOrder().isEqualTo(expected)
    }

  @Test
  fun `listReports returns reports with FAILED states when measurements are FAILED`() =
    runBlocking {
      whenever(internalReportsMock.streamReports(any()))
        .thenReturn(flowOf(INTERNAL_PENDING_REACH_REPORT))
      whenever(measurementsMock.getMeasurement(any()))
        .thenReturn(
          PENDING_REACH_MEASUREMENT.copy {
            state = Measurement.State.FAILED
            failure = failure {
              reason = Measurement.Failure.Reason.REQUISITION_REFUSED
              message = "Privacy budget exceeded."
            }
          }
        )
      whenever(internalReportsMock.getReport(any()))
        .thenReturn(
          INTERNAL_PENDING_REACH_REPORT.copy { state = InternalReport.State.FAILED },
        )

      val request = listReportsRequest { parent = MEASUREMENT_CONSUMERS.values.first().name }

      val result =
        withMeasurementConsumerPrincipal(MEASUREMENT_CONSUMERS.values.first().name, CONFIG) {
          runBlocking { service.listReports(request) }
        }

      val expected = listReportsResponse {
        reports.add(PENDING_REACH_REPORT.copy { state = Report.State.FAILED })
      }

      verifyProtoArgument(internalReportsMock, ReportsCoroutineImplBase::streamReports)
        .isEqualTo(
          streamReportsRequest {
            limit = DEFAULT_PAGE_SIZE + 1
            this.filter = filter {
              measurementConsumerReferenceId =
                MEASUREMENT_CONSUMERS.keys.first().measurementConsumerId
            }
          }
        )
      verifyProtoArgument(measurementsMock, MeasurementsCoroutineImplBase::getMeasurement)
        .isEqualTo(getMeasurementRequest { name = REACH_MEASUREMENT_KEY.toName() })
      verifyProtoArgument(
          internalMeasurementsMock,
          InternalMeasurementsCoroutineImplBase::setMeasurementFailure
        )
        .isEqualTo(
          setMeasurementFailureRequest {
            measurementConsumerReferenceId = REACH_MEASUREMENT_KEY.measurementConsumerId
            measurementReferenceId = REACH_MEASUREMENT_KEY.measurementId
            failure =
              InternalMeasurementKt.failure {
                reason = InternalMeasurement.Failure.Reason.REQUISITION_REFUSED
                message = "Privacy budget exceeded."
              }
          }
        )
      verifyProtoArgument(internalReportsMock, ReportsCoroutineImplBase::getReport)
        .isEqualTo(
          getInternalReportRequest {
            measurementConsumerReferenceId =
              MEASUREMENT_CONSUMERS.keys.first().measurementConsumerId
            externalReportId = REPORT_EXTERNAL_IDS[0]
          }
        )

      assertThat(result).ignoringRepeatedFieldOrder().isEqualTo(expected)
    }

  @Test
  fun `listReports returns reports with SUCCEEDED states when measurements are SUCCEEDED`() =
    runBlocking {
      whenever(internalReportsMock.streamReports(any()))
        .thenReturn(flowOf(INTERNAL_PENDING_REACH_REPORT))
      whenever(measurementsMock.getMeasurement(any())).thenReturn(SUCCEEDED_REACH_MEASUREMENT)
      whenever(internalReportsMock.getReport(any())).thenReturn(INTERNAL_SUCCEEDED_REACH_REPORT)

      val request = listReportsRequest { parent = MEASUREMENT_CONSUMERS.values.first().name }

      val result =
        withMeasurementConsumerPrincipal(MEASUREMENT_CONSUMERS.values.first().name, CONFIG) {
          runBlocking { service.listReports(request) }
        }

      val expected = listReportsResponse { reports.add(SUCCEEDED_REACH_REPORT) }

      verifyProtoArgument(internalReportsMock, ReportsCoroutineImplBase::streamReports)
        .isEqualTo(
          streamReportsRequest {
            limit = DEFAULT_PAGE_SIZE + 1
            this.filter = filter {
              measurementConsumerReferenceId =
                MEASUREMENT_CONSUMERS.keys.first().measurementConsumerId
            }
          }
        )
      verifyProtoArgument(measurementsMock, MeasurementsCoroutineImplBase::getMeasurement)
        .isEqualTo(getMeasurementRequest { name = REACH_MEASUREMENT_KEY.toName() })
      verifyProtoArgument(
          internalMeasurementsMock,
          InternalMeasurementsCoroutineImplBase::setMeasurementResult
        )
        .usingDoubleTolerance(1e-12)
        .isEqualTo(
          setMeasurementResultRequest {
            measurementConsumerReferenceId = REACH_MEASUREMENT_KEY.measurementConsumerId
            measurementReferenceId = REACH_MEASUREMENT_KEY.measurementId
            this.result =
              InternalMeasurementKt.result {
                reach = InternalMeasurementResultKt.reach { value = REACH_VALUE }
                frequency =
                  InternalMeasurementResultKt.frequency {
                    relativeFrequencyDistribution.putAll(FREQUENCY_DISTRIBUTION)
                  }
              }
          }
        )
      verifyProtoArgument(internalReportsMock, ReportsCoroutineImplBase::getReport)
        .isEqualTo(
          getInternalReportRequest {
            measurementConsumerReferenceId =
              MEASUREMENT_CONSUMERS.keys.first().measurementConsumerId
            externalReportId = REPORT_EXTERNAL_IDS[0]
          }
        )

      assertThat(result).ignoringRepeatedFieldOrder().isEqualTo(expected)
    }

  @Test
  fun `listReports returns an impression report with aggregated results`() = runBlocking {
    whenever(internalReportsMock.streamReports(any()))
      .thenReturn(flowOf(INTERNAL_PENDING_IMPRESSION_REPORT))
    whenever(measurementsMock.getMeasurement(any())).thenReturn(SUCCEEDED_IMPRESSION_MEASUREMENT)
    whenever(internalReportsMock.getReport(any())).thenReturn(INTERNAL_SUCCEEDED_IMPRESSION_REPORT)

    val request = listReportsRequest { parent = MEASUREMENT_CONSUMERS.values.first().name }

    val result =
      withMeasurementConsumerPrincipal(MEASUREMENT_CONSUMERS.values.first().name, CONFIG) {
        runBlocking { service.listReports(request) }
      }

    val expected = listReportsResponse { reports.add(SUCCEEDED_IMPRESSION_REPORT) }

    verifyProtoArgument(internalReportsMock, ReportsCoroutineImplBase::streamReports)
      .isEqualTo(
        streamReportsRequest {
          limit = DEFAULT_PAGE_SIZE + 1
          this.filter = filter {
            measurementConsumerReferenceId =
              MEASUREMENT_CONSUMERS.keys.first().measurementConsumerId
          }
        }
      )
    verifyProtoArgument(measurementsMock, MeasurementsCoroutineImplBase::getMeasurement)
      .isEqualTo(getMeasurementRequest { name = IMPRESSION_MEASUREMENT_KEY.toName() })
    verifyProtoArgument(
        internalMeasurementsMock,
        InternalMeasurementsCoroutineImplBase::setMeasurementResult
      )
      .isEqualTo(
        setMeasurementResultRequest {
          measurementConsumerReferenceId = IMPRESSION_MEASUREMENT_KEY.measurementConsumerId
          measurementReferenceId = IMPRESSION_MEASUREMENT_KEY.measurementId
          this.result =
            InternalMeasurementKt.result {
              impression = InternalMeasurementResultKt.impression { value = TOTAL_IMPRESSION_VALUE }
            }
        }
      )
    verifyProtoArgument(internalReportsMock, ReportsCoroutineImplBase::getReport)
      .isEqualTo(
        getInternalReportRequest {
          measurementConsumerReferenceId = MEASUREMENT_CONSUMERS.keys.first().measurementConsumerId
          externalReportId = REPORT_EXTERNAL_IDS[1]
        }
      )

    assertThat(result).ignoringRepeatedFieldOrder().isEqualTo(expected)
  }

  @Test
  fun `listReports returns a watch duration report with aggregated results`() = runBlocking {
    whenever(internalReportsMock.streamReports(any()))
      .thenReturn(flowOf(INTERNAL_PENDING_WATCH_DURATION_REPORT))
    whenever(measurementsMock.getMeasurement(any()))
      .thenReturn(SUCCEEDED_WATCH_DURATION_MEASUREMENT)
    whenever(internalReportsMock.getReport(any()))
      .thenReturn(INTERNAL_SUCCEEDED_WATCH_DURATION_REPORT)

    val request = listReportsRequest { parent = MEASUREMENT_CONSUMERS.values.first().name }

    val result =
      withMeasurementConsumerPrincipal(MEASUREMENT_CONSUMERS.values.first().name, CONFIG) {
        runBlocking { service.listReports(request) }
      }

    val expected = listReportsResponse { reports.add(SUCCEEDED_WATCH_DURATION_REPORT) }

    verifyProtoArgument(internalReportsMock, ReportsCoroutineImplBase::streamReports)
      .isEqualTo(
        streamReportsRequest {
          limit = DEFAULT_PAGE_SIZE + 1
          this.filter = filter {
            measurementConsumerReferenceId =
              MEASUREMENT_CONSUMERS.keys.first().measurementConsumerId
          }
        }
      )
    verifyProtoArgument(measurementsMock, MeasurementsCoroutineImplBase::getMeasurement)
      .isEqualTo(getMeasurementRequest { name = WATCH_DURATION_MEASUREMENT_KEY.toName() })
    verifyProtoArgument(
        internalMeasurementsMock,
        InternalMeasurementsCoroutineImplBase::setMeasurementResult
      )
      .isEqualTo(
        setMeasurementResultRequest {
          measurementConsumerReferenceId = WATCH_DURATION_MEASUREMENT_KEY.measurementConsumerId
          measurementReferenceId = WATCH_DURATION_MEASUREMENT_KEY.measurementId
          this.result =
            InternalMeasurementKt.result {
              watchDuration =
                InternalMeasurementResultKt.watchDuration { value = TOTAL_WATCH_DURATION }
            }
        }
      )
    verifyProtoArgument(internalReportsMock, ReportsCoroutineImplBase::getReport)
      .isEqualTo(
        getInternalReportRequest {
          measurementConsumerReferenceId = MEASUREMENT_CONSUMERS.keys.first().measurementConsumerId
          externalReportId = REPORT_EXTERNAL_IDS[2]
        }
      )

    assertThat(result).ignoringRepeatedFieldOrder().isEqualTo(expected)
  }

  @Test
  fun `getReport returns the report with SUCCEEDED when the report is already succeeded`() =
    runBlocking {
      whenever(internalReportsMock.getReport(any()))
        .thenReturn(INTERNAL_SUCCEEDED_WATCH_DURATION_REPORT)

      val request = getReportRequest { name = REPORT_NAMES[2] }

      val report =
        withMeasurementConsumerPrincipal(MEASUREMENT_CONSUMERS.values.first().name, CONFIG) {
          runBlocking { service.getReport(request) }
        }

      assertThat(report).isEqualTo(SUCCEEDED_WATCH_DURATION_REPORT)

      verifyProtoArgument(internalReportsMock, ReportsCoroutineImplBase::getReport)
        .isEqualTo(
          getInternalReportRequest {
            measurementConsumerReferenceId =
              MEASUREMENT_CONSUMERS.keys.first().measurementConsumerId
            externalReportId = REPORT_EXTERNAL_IDS[2]
          }
        )
    }

  @Test
  fun `getReport returns the report with FAILED when the report is already failed`() = runBlocking {
    whenever(internalReportsMock.getReport(any()))
      .thenReturn(
        INTERNAL_PENDING_WATCH_DURATION_REPORT.copy { state = InternalReport.State.FAILED }
      )

    val request = getReportRequest { name = REPORT_NAMES[2] }

    val report =
      withMeasurementConsumerPrincipal(MEASUREMENT_CONSUMERS.values.first().name, CONFIG) {
        runBlocking { service.getReport(request) }
      }

    assertThat(report).isEqualTo(PENDING_WATCH_DURATION_REPORT.copy { state = Report.State.FAILED })

    verifyProtoArgument(internalReportsMock, ReportsCoroutineImplBase::getReport)
      .isEqualTo(
        getInternalReportRequest {
          measurementConsumerReferenceId = MEASUREMENT_CONSUMERS.keys.first().measurementConsumerId
          externalReportId = REPORT_EXTERNAL_IDS[2]
        }
      )
  }

  @Test
  fun `getReport returns the report with RUNNING when measurements are pending`(): Unit =
    runBlocking {
      whenever(internalReportsMock.getReport(any()))
        .thenReturn(INTERNAL_PENDING_WATCH_DURATION_REPORT)
      whenever(measurementsMock.getMeasurement(any()))
        .thenReturn(PENDING_WATCH_DURATION_MEASUREMENT)

      val request = getReportRequest { name = REPORT_NAMES[2] }

      val report =
        withMeasurementConsumerPrincipal(MEASUREMENT_CONSUMERS.values.first().name, CONFIG) {
          runBlocking { service.getReport(request) }
        }

      assertThat(report).isEqualTo(PENDING_WATCH_DURATION_REPORT)

      verifyProtoArgument(measurementsMock, MeasurementsCoroutineImplBase::getMeasurement)
        .comparingExpectedFieldsOnly()
        .isEqualTo(getMeasurementRequest { name = WATCH_DURATION_MEASUREMENT_KEY.toName() })

      val internalReportCaptor: KArgumentCaptor<GetInternalReportRequest> = argumentCaptor()
      verifyBlocking(internalReportsMock, times(2)) { getReport(internalReportCaptor.capture()) }
      assertThat(internalReportCaptor.allValues)
        .containsExactly(
          getInternalReportRequest {
            measurementConsumerReferenceId =
              MEASUREMENT_CONSUMERS.keys.first().measurementConsumerId
            externalReportId = REPORT_EXTERNAL_IDS[2]
          },
          getInternalReportRequest {
            measurementConsumerReferenceId =
              MEASUREMENT_CONSUMERS.keys.first().measurementConsumerId
            externalReportId = REPORT_EXTERNAL_IDS[2]
          }
        )
    }

  @Test
  fun `getReport syncs and returns an SUCCEEDED report with aggregated results`(): Unit =
    runBlocking {
      whenever(measurementsMock.getMeasurement(any())).thenReturn(SUCCEEDED_IMPRESSION_MEASUREMENT)
      whenever(internalReportsMock.getReport(any()))
        .thenReturn(INTERNAL_PENDING_IMPRESSION_REPORT, INTERNAL_SUCCEEDED_IMPRESSION_REPORT)

      val request = getReportRequest { name = REPORT_NAMES[1] }

      val report =
        withMeasurementConsumerPrincipal(MEASUREMENT_CONSUMERS.values.first().name, CONFIG) {
          runBlocking { service.getReport(request) }
        }

      assertThat(report).isEqualTo(SUCCEEDED_IMPRESSION_REPORT)

      verifyProtoArgument(measurementsMock, MeasurementsCoroutineImplBase::getMeasurement)
        .isEqualTo(getMeasurementRequest { name = IMPRESSION_MEASUREMENT_KEY.toName() })
      verifyProtoArgument(
          internalMeasurementsMock,
          InternalMeasurementsCoroutineImplBase::setMeasurementResult
        )
        .isEqualTo(
          setMeasurementResultRequest {
            measurementConsumerReferenceId = IMPRESSION_MEASUREMENT_KEY.measurementConsumerId
            measurementReferenceId = IMPRESSION_MEASUREMENT_KEY.measurementId
            this.result =
              InternalMeasurementKt.result {
                impression =
                  InternalMeasurementResultKt.impression { value = TOTAL_IMPRESSION_VALUE }
              }
          }
        )

      val internalReportCaptor: KArgumentCaptor<GetInternalReportRequest> = argumentCaptor()
      verifyBlocking(internalReportsMock, times(2)) { getReport(internalReportCaptor.capture()) }
      assertThat(internalReportCaptor.allValues)
        .containsExactly(
          getInternalReportRequest {
            measurementConsumerReferenceId =
              MEASUREMENT_CONSUMERS.keys.first().measurementConsumerId
            externalReportId = REPORT_EXTERNAL_IDS[1]
          },
          getInternalReportRequest {
            measurementConsumerReferenceId =
              MEASUREMENT_CONSUMERS.keys.first().measurementConsumerId
            externalReportId = REPORT_EXTERNAL_IDS[1]
          }
        )
    }

  @Test
  fun `getReport syncs and returns an FAILED report when measurements failed`(): Unit =
    runBlocking {
      whenever(measurementsMock.getMeasurement(any()))
        .thenReturn(
          BASE_IMPRESSION_MEASUREMENT.copy {
            state = Measurement.State.FAILED
            failure = failure {
              reason = Measurement.Failure.Reason.REQUISITION_REFUSED
              message = "Privacy budget exceeded."
            }
          }
        )
      whenever(internalReportsMock.getReport(any()))
        .thenReturn(
          INTERNAL_PENDING_IMPRESSION_REPORT,
          INTERNAL_PENDING_IMPRESSION_REPORT.copy { state = InternalReport.State.FAILED }
        )

      val request = getReportRequest { name = REPORT_NAMES[1] }

      val report =
        withMeasurementConsumerPrincipal(MEASUREMENT_CONSUMERS.values.first().name, CONFIG) {
          runBlocking { service.getReport(request) }
        }

      assertThat(report).isEqualTo(PENDING_IMPRESSION_REPORT.copy { state = Report.State.FAILED })

      verifyProtoArgument(measurementsMock, MeasurementsCoroutineImplBase::getMeasurement)
        .isEqualTo(getMeasurementRequest { name = IMPRESSION_MEASUREMENT_KEY.toName() })
      verifyProtoArgument(
          internalMeasurementsMock,
          InternalMeasurementsCoroutineImplBase::setMeasurementFailure
        )
        .isEqualTo(
          setMeasurementFailureRequest {
            measurementConsumerReferenceId = IMPRESSION_MEASUREMENT_KEY.measurementConsumerId
            measurementReferenceId = IMPRESSION_MEASUREMENT_KEY.measurementId
            failure =
              InternalMeasurementKt.failure {
                reason = InternalMeasurement.Failure.Reason.REQUISITION_REFUSED
                message = "Privacy budget exceeded."
              }
          }
        )

      val internalReportCaptor: KArgumentCaptor<GetInternalReportRequest> = argumentCaptor()
      verifyBlocking(internalReportsMock, times(2)) { getReport(internalReportCaptor.capture()) }
      assertThat(internalReportCaptor.allValues)
        .containsExactly(
          getInternalReportRequest {
            measurementConsumerReferenceId =
              MEASUREMENT_CONSUMERS.keys.first().measurementConsumerId
            externalReportId = REPORT_EXTERNAL_IDS[1]
          },
          getInternalReportRequest {
            measurementConsumerReferenceId =
              MEASUREMENT_CONSUMERS.keys.first().measurementConsumerId
            externalReportId = REPORT_EXTERNAL_IDS[1]
          }
        )
    }

  @Test
  fun `getReport throws INVALID_ARGUMENT when Report name is invalid`() {
    val request = getReportRequest { name = INVALID_REPORT_NAME }

    val exception =
      assertFailsWith<StatusRuntimeException> {
        withMeasurementConsumerPrincipal(MEASUREMENT_CONSUMERS.values.first().name, CONFIG) {
          runBlocking { service.getReport(request) }
        }
      }

    assertThat(exception.status.code).isEqualTo(Status.Code.INVALID_ARGUMENT)
  }

  @Test
  fun `getReport throws PERMISSION_DENIED when MeasurementConsumer's identity does not match`() {
    val request = getReportRequest { name = REPORT_NAMES[0] }

    val exception =
      assertFailsWith<StatusRuntimeException> {
        withMeasurementConsumerPrincipal(MEASUREMENT_CONSUMERS.values.last().name, CONFIG) {
          runBlocking { service.getReport(request) }
        }
      }

    assertThat(exception.status.code).isEqualTo(Status.Code.PERMISSION_DENIED)
  }

  @Test
  fun `getReport throws UNAUTHENTICATED when the caller is not a MeasurementConsumer`() {
    val request = getReportRequest { name = REPORT_NAMES[0] }

    val exception =
      assertFailsWith<StatusRuntimeException> {
        withDataProviderPrincipal(DATA_PROVIDERS.values.first().name) {
          runBlocking { service.getReport(request) }
        }
      }

    assertThat(exception.status.code).isEqualTo(Status.Code.UNAUTHENTICATED)
  }

  @Test
  fun `getReport throws PERMISSION_DENIED when encryption private key not found`() = runBlocking {
    whenever(internalReportsMock.getReport(any()))
      .thenReturn(INTERNAL_PENDING_WATCH_DURATION_REPORT)

    whenever(measurementsMock.getMeasurement(any()))
      .thenReturn(
        SUCCEEDED_WATCH_DURATION_MEASUREMENT.copy {
          val measurementSpec = measurementSpec {
            measurementPublicKey =
              MEASUREMENT_CONSUMER_PUBLIC_KEY.copy { data = INVALID_MEASUREMENT_PUBLIC_KEY_DATA }
                .toByteString()
          }
          this.measurementSpec =
            signMeasurementSpec(measurementSpec, MEASUREMENT_CONSUMER_SIGNING_KEY_HANDLE)
        }
      )

    val request = getReportRequest { name = REPORT_NAMES[2] }

    val exception =
      assertFailsWith<StatusRuntimeException> {
        withMeasurementConsumerPrincipal(MEASUREMENT_CONSUMERS.values.first().name, CONFIG) {
          runBlocking { service.getReport(request) }
        }
      }

    assertThat(exception.status.code).isEqualTo(Status.Code.PERMISSION_DENIED)
    assertThat(exception.status.description).contains("private key")
  }

  @Test
  fun `getReport throws Exception when the internal GetReport throws Exception`() = runBlocking {
    whenever(internalReportsMock.getReport(any()))
      .thenThrow(StatusRuntimeException(Status.INVALID_ARGUMENT))

    val request = getReportRequest { name = REPORT_NAMES[2] }

    val exception =
      assertFailsWith(Exception::class) {
        withMeasurementConsumerPrincipal(MEASUREMENT_CONSUMERS.values.first().name, CONFIG) {
          runBlocking { service.getReport(request) }
        }
      }
    val expectedExceptionDescription = "Unable to get the report from the reporting database."
    assertThat(exception.message).isEqualTo(expectedExceptionDescription)
  }

  @Test
  fun `toResult converts internal result to external result with the same content`() = runBlocking {
    val internalResult =
      InternalReportDetailsKt.result {
        scalarTable =
          InternalReportResultKt.scalarTable {
            rowHeaders += listOf("row1", "row2", "row3")
            columns +=
              InternalReportResultKt.column {
                columnHeader = "column1"
                setOperations += listOf(1.0, 2.0, 3.0)
              }
          }
        histogramTables +=
          InternalReportResultKt.histogramTable {
            rows +=
              InternalReportResultKt.HistogramTableKt.row {
                rowHeader = "row4"
                frequency = 100
              }
            rows +=
              InternalReportResultKt.HistogramTableKt.row {
                rowHeader = "row5"
                frequency = 101
              }
            columns +=
              InternalReportResultKt.column {
                columnHeader = "column1"
                setOperations += listOf(10.0, 11.0, 12.0)
              }
            columns +=
              InternalReportResultKt.column {
                columnHeader = "column2"
                setOperations += listOf(20.0, 21.0, 22.0)
              }
          }
      }

    whenever(internalReportsMock.getReport(any()))
      .thenReturn(
        INTERNAL_SUCCEEDED_WATCH_DURATION_REPORT.copy {
          details = InternalReportKt.details { result = internalResult }
        }
      )

    val request = getReportRequest { name = REPORT_NAMES[2] }

    val report =
      withMeasurementConsumerPrincipal(MEASUREMENT_CONSUMERS.values.first().name, CONFIG) {
        runBlocking { service.getReport(request) }
      }

    assertThat(report.result)
      .isEqualTo(
        ReportKt.result {
          scalarTable = scalarTable {
            rowHeaders += listOf("row1", "row2", "row3")
            columns += column {
              columnHeader = "column1"
              setOperations += listOf(1.0, 2.0, 3.0)
            }
          }
          histogramTables += histogramTable {
            rows += row {
              rowHeader = "row4"
              frequency = 100
            }
            rows += row {
              rowHeader = "row5"
              frequency = 101
            }
            columns += column {
              columnHeader = "column1"
              setOperations += listOf(10.0, 11.0, 12.0)
            }
            columns += column {
              columnHeader = "column2"
              setOperations += listOf(20.0, 21.0, 22.0)
            }
          }
        }
      )
  }

  companion object {
    private val MEASUREMENT_SPEC_FIELD_DESCRIPTOR =
      Measurement.getDescriptor().findFieldByNumber(Measurement.MEASUREMENT_SPEC_FIELD_NUMBER)
    private val ENCRYPTED_REQUISITION_SPEC_FIELD_DESCRIPTOR =
      Measurement.DataProviderEntry.Value.getDescriptor()
        .findFieldByNumber(ENCRYPTED_REQUISITION_SPEC_FIELD_NUMBER)
  }
}

private fun EventGroupKey.toInternal(): InternalReportingSet.EventGroupKey {
  val source = this
  return InternalReportingSetKt.eventGroupKey {
    measurementConsumerReferenceId = source.measurementConsumerReferenceId
    dataProviderReferenceId = source.dataProviderReferenceId
    eventGroupReferenceId = source.eventGroupReferenceId
  }
}

private val InternalReportingSet.resourceKey: ReportingSetKey
  get() =
    ReportingSetKey(measurementConsumerReferenceId, ExternalId(externalReportingSetId).apiId.value)
private val InternalReportingSet.resourceName: String
  get() = resourceKey.toName()<|MERGE_RESOLUTION|>--- conflicted
+++ resolved
@@ -206,7 +206,6 @@
 private const val PAGE_SIZE = 3
 
 private const val NUMBER_VID_BUCKETS = 300
-<<<<<<< HEAD
 private const val WIDTH = 256
 private const val DELTA = 1e-15
 
@@ -318,48 +317,6 @@
         }
     }
 }
-=======
-private const val REACH_ONLY_VID_SAMPLING_WIDTH = 3.0f / NUMBER_VID_BUCKETS
-private const val NUMBER_REACH_ONLY_BUCKETS = 16
-private val REACH_ONLY_VID_SAMPLING_START_LIST =
-  (0 until NUMBER_REACH_ONLY_BUCKETS).map { it * REACH_ONLY_VID_SAMPLING_WIDTH }
-private const val REACH_ONLY_REACH_EPSILON = 0.0041
-private const val REACH_ONLY_FREQUENCY_EPSILON = 0.0001
-
-private const val REACH_FREQUENCY_VID_SAMPLING_WIDTH = 5.0f / NUMBER_VID_BUCKETS
-private const val NUMBER_REACH_FREQUENCY_BUCKETS = 19
-private val REACH_FREQUENCY_VID_SAMPLING_START_LIST =
-  (0 until NUMBER_REACH_FREQUENCY_BUCKETS).map {
-    REACH_ONLY_VID_SAMPLING_START_LIST.last() +
-      REACH_ONLY_VID_SAMPLING_WIDTH +
-      it * REACH_FREQUENCY_VID_SAMPLING_WIDTH
-  }
-private const val REACH_FREQUENCY_REACH_EPSILON = 0.0033
-private const val REACH_FREQUENCY_FREQUENCY_EPSILON = 0.115
-private const val MAXIMUM_FREQUENCY = 10
-
-private const val IMPRESSION_VID_SAMPLING_WIDTH = 62.0f / NUMBER_VID_BUCKETS
-private const val NUMBER_IMPRESSION_BUCKETS = 1
-private val IMPRESSION_VID_SAMPLING_START_LIST =
-  (0 until NUMBER_IMPRESSION_BUCKETS).map {
-    REACH_FREQUENCY_VID_SAMPLING_START_LIST.last() +
-      REACH_FREQUENCY_VID_SAMPLING_WIDTH +
-      it * IMPRESSION_VID_SAMPLING_WIDTH
-  }
-private const val IMPRESSION_EPSILON = 0.0011
-
-private const val WATCH_DURATION_VID_SAMPLING_WIDTH = 95.0f / NUMBER_VID_BUCKETS
-private const val NUMBER_WATCH_DURATION_BUCKETS = 1
-private val WATCH_DURATION_VID_SAMPLING_START_LIST =
-  (0 until NUMBER_WATCH_DURATION_BUCKETS).map {
-    IMPRESSION_VID_SAMPLING_START_LIST.last() +
-      IMPRESSION_VID_SAMPLING_WIDTH +
-      it * WATCH_DURATION_VID_SAMPLING_WIDTH
-  }
-private const val WATCH_DURATION_EPSILON = 0.001
-
-private const val DIFFERENTIAL_PRIVACY_DELTA = 1e-12
->>>>>>> 1c98b2cc
 
 private const val SECURE_RANDOM_OUTPUT_INT = 0
 private const val SECURE_RANDOM_OUTPUT_LONG = 0L
@@ -778,10 +735,6 @@
         epsilon = MEASUREMENT_SPEC_CONFIG.reach.privacyParams.epsilon
         delta = MEASUREMENT_SPEC_CONFIG.reach.privacyParams.delta
       }
-<<<<<<< HEAD
-=======
-      maximumFrequency = 1
->>>>>>> 1c98b2cc
     }
   vidSamplingInterval = vidSamplingInterval {
     start = SECURE_RANDOM_OUTPUT_INT.toFloat() / NUMBER_VID_BUCKETS
