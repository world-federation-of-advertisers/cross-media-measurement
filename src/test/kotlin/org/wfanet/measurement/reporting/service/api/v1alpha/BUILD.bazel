--- conflicted
+++ resolved
@@ -21,7 +21,6 @@
 )
 
 kt_jvm_test(
-<<<<<<< HEAD
     name = "SetOperationCompilerTest",
     srcs = ["SetOperationCompilerTest.kt"],
     associates = [
@@ -38,7 +37,10 @@
         "@wfa_common_jvm//imports/kotlin/kotlinx/coroutines:core",
         "@wfa_common_jvm//src/main/kotlin/org/wfanet/measurement/common/identity",
         "@wfa_common_jvm//src/main/kotlin/org/wfanet/measurement/common/testing",
-=======
+    ],
+)
+
+kt_jvm_test(
     name = "EventGroupsServiceTest",
     srcs = ["EventGroupsServiceTest.kt"],
     data = [
@@ -62,7 +64,6 @@
         "@wfa_common_jvm//src/main/kotlin/org/wfanet/measurement/common/grpc/testing",
         "@wfa_common_jvm//src/main/kotlin/org/wfanet/measurement/common/testing",
         "@wfa_consent_signaling_client//src/main/kotlin/org/wfanet/measurement/consent/client/dataprovider",
->>>>>>> 75085a2b
     ],
 )
 
