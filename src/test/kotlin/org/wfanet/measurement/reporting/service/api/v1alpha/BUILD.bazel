load("@io_bazel_rules_kotlin//kotlin:jvm.bzl", "kt_jvm_test")

kt_jvm_test(
    name = "ReportingSetsServiceTest",
    srcs = ["ReportingSetsServiceTest.kt"],
    associates = [
        "//src/main/kotlin/org/wfanet/measurement/reporting/service/api.v1alpha:reporting_sets_service",
    ],
    test_class = "org.wfanet.measurement.reporting.service.api.v1alpha.ReportingSetsServiceTest",
    deps = [
        "//src/main/kotlin/org/wfanet/measurement/api/v2alpha/testing",
        "@wfa_common_jvm//imports/java/com/google/common/truth",
        "@wfa_common_jvm//imports/java/com/google/common/truth/extensions/proto",
        "@wfa_common_jvm//imports/java/com/google/protobuf",
        "@wfa_common_jvm//imports/kotlin/kotlin/test",
        "@wfa_common_jvm//imports/kotlin/kotlinx/coroutines:core",
        "@wfa_common_jvm//imports/kotlin/org/mockito/kotlin",
        "@wfa_common_jvm//src/main/kotlin/org/wfanet/measurement/common/grpc/testing",
        "@wfa_common_jvm//src/main/kotlin/org/wfanet/measurement/common/testing",
    ],
)

kt_jvm_test(
<<<<<<< HEAD
    name = "ReportRequestCompilerTest",
    srcs = ["ReportRequestCompilerTest.kt"],
    associates = [
        "//src/main/kotlin/org/wfanet/measurement/reporting/service/api.v1alpha:report_request_compiler",
    ],
    test_class = "org.wfanet.measurement.reporting.service.api.v1alpha.ReportRequestCompilerTest",
    deps = [
=======
    name = "SetOperationCompilerTest",
    srcs = ["SetOperationCompilerTest.kt"],
    associates = [
        "//src/main/kotlin/org/wfanet/measurement/reporting/service/api.v1alpha:set_operation_compiler",
    ],
    test_class = "org.wfanet.measurement.reporting.service.api.v1alpha.SetOperationCompilerTest",
    deps = [
        "//src/main/kotlin/org/wfanet/measurement/api/v2alpha/testing",
        "//src/main/kotlin/org/wfanet/measurement/reporting/service/api.v1alpha:resource_key",
>>>>>>> f7b5142d
        "@wfa_common_jvm//imports/java/com/google/common/truth",
        "@wfa_common_jvm//imports/java/com/google/common/truth/extensions/proto",
        "@wfa_common_jvm//imports/java/com/google/protobuf",
        "@wfa_common_jvm//imports/kotlin/kotlin/test",
        "@wfa_common_jvm//imports/kotlin/kotlinx/coroutines:core",
<<<<<<< HEAD
        "@wfa_common_jvm//imports/kotlin/org/mockito/kotlin",
        "@wfa_common_jvm//src/main/kotlin/org/wfanet/measurement/common/grpc",
        "@wfa_common_jvm//src/main/kotlin/org/wfanet/measurement/common/grpc/testing",
=======
        "@wfa_common_jvm//src/main/kotlin/org/wfanet/measurement/common/identity",
>>>>>>> f7b5142d
        "@wfa_common_jvm//src/main/kotlin/org/wfanet/measurement/common/testing",
    ],
)

kt_jvm_test(
    name = "ReportsServiceTest",
    srcs = ["ReportsServiceTest.kt"],
    associates = [
        "//src/main/kotlin/org/wfanet/measurement/reporting/service/api.v1alpha:reports_service",
    ],
    data = [
        "//src/main/k8s/testing/secretfiles:root_certs",
        "//src/main/k8s/testing/secretfiles:secret_files",
    ],
    test_class = "org.wfanet.measurement.reporting.service.api.v1alpha.ReportsServiceTest",
    deps = [
        "//src/main/kotlin/org/wfanet/measurement/api/v2alpha/testing",
        "//src/main/proto/wfa/measurement/api/v2alpha:certificate_kt_jvm_proto",
        "//src/main/proto/wfa/measurement/api/v2alpha:certificates_service_kt_jvm_grpc_proto",
        "@wfa_common_jvm//imports/java/com/google/common/truth",
        "@wfa_common_jvm//imports/java/com/google/common/truth/extensions/proto",
        "@wfa_common_jvm//imports/java/com/google/protobuf",
        "@wfa_common_jvm//imports/kotlin/kotlin/test",
        "@wfa_common_jvm//imports/kotlin/kotlinx/coroutines:core",
        "@wfa_common_jvm//imports/kotlin/org/mockito/kotlin",
        "@wfa_common_jvm//src/main/kotlin/org/wfanet/measurement/common/crypto/testing",
        "@wfa_common_jvm//src/main/kotlin/org/wfanet/measurement/common/crypto/tink/testing",
        "@wfa_common_jvm//src/main/kotlin/org/wfanet/measurement/common/grpc",
        "@wfa_common_jvm//src/main/kotlin/org/wfanet/measurement/common/grpc/testing",
        "@wfa_common_jvm//src/main/kotlin/org/wfanet/measurement/common/testing",
        "@wfa_consent_signaling_client//src/main/kotlin/org/wfanet/measurement/consent/client/common:key_handles",
        "@wfa_consent_signaling_client//src/main/kotlin/org/wfanet/measurement/consent/client/duchy",
    ],
)

kt_jvm_test(
    name = "EncryptionKeyPairStoreTest",
    srcs = ["EncryptionKeyPairStoreTest.kt"],
    associates = [
        "//src/main/kotlin/org/wfanet/measurement/reporting/service/api.v1alpha:encryption_key_pair_store",
    ],
    data = [
        "//src/main/k8s/testing/secretfiles:secret_files",
    ],
    deps = [
        "//src/main/kotlin/org/wfanet/measurement/api/v2alpha/testing",
        "@wfa_common_jvm//src/main/kotlin/org/wfanet/measurement/common/crypto/testing",
        "@wfa_common_jvm//src/main/kotlin/org/wfanet/measurement/common/crypto/tink/testing",
    ],
)<|MERGE_RESOLUTION|>--- conflicted
+++ resolved
@@ -21,15 +21,6 @@
 )
 
 kt_jvm_test(
-<<<<<<< HEAD
-    name = "ReportRequestCompilerTest",
-    srcs = ["ReportRequestCompilerTest.kt"],
-    associates = [
-        "//src/main/kotlin/org/wfanet/measurement/reporting/service/api.v1alpha:report_request_compiler",
-    ],
-    test_class = "org.wfanet.measurement.reporting.service.api.v1alpha.ReportRequestCompilerTest",
-    deps = [
-=======
     name = "SetOperationCompilerTest",
     srcs = ["SetOperationCompilerTest.kt"],
     associates = [
@@ -39,19 +30,12 @@
     deps = [
         "//src/main/kotlin/org/wfanet/measurement/api/v2alpha/testing",
         "//src/main/kotlin/org/wfanet/measurement/reporting/service/api.v1alpha:resource_key",
->>>>>>> f7b5142d
         "@wfa_common_jvm//imports/java/com/google/common/truth",
         "@wfa_common_jvm//imports/java/com/google/common/truth/extensions/proto",
         "@wfa_common_jvm//imports/java/com/google/protobuf",
         "@wfa_common_jvm//imports/kotlin/kotlin/test",
         "@wfa_common_jvm//imports/kotlin/kotlinx/coroutines:core",
-<<<<<<< HEAD
-        "@wfa_common_jvm//imports/kotlin/org/mockito/kotlin",
-        "@wfa_common_jvm//src/main/kotlin/org/wfanet/measurement/common/grpc",
-        "@wfa_common_jvm//src/main/kotlin/org/wfanet/measurement/common/grpc/testing",
-=======
         "@wfa_common_jvm//src/main/kotlin/org/wfanet/measurement/common/identity",
->>>>>>> f7b5142d
         "@wfa_common_jvm//src/main/kotlin/org/wfanet/measurement/common/testing",
     ],
 )
