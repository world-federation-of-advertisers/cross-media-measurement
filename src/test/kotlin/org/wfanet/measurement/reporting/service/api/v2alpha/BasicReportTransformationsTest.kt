/*
 * Copyright 2025 The Cross-Media Measurement Authors
 *
 * Licensed under the Apache License, Version 2.0 (the "License");
 * you may not use this file except in compliance with the License.
 * You may obtain a copy of the License at
 *
 *     http://www.apache.org/licenses/LICENSE-2.0
 *
 * Unless required by applicable law or agreed to in writing, software
 * distributed under the License is distributed on an "AS IS" BASIS,
 * WITHOUT WARRANTIES OR CONDITIONS OF ANY KIND, either express or implied.
 * See the License for the specific language governing permissions and
 * limitations under the License.
 */

package org.wfanet.measurement.reporting.service.api.v2alpha

import com.google.common.truth.Truth.assertThat
import com.google.type.DayOfWeek
import kotlin.test.assertFailsWith
import org.junit.Test
import org.wfanet.measurement.api.v2alpha.event_templates.testing.TestEvent
import org.wfanet.measurement.internal.reporting.v2.MetricCalculationSpec
import org.wfanet.measurement.internal.reporting.v2.MetricCalculationSpecKt
import org.wfanet.measurement.internal.reporting.v2.MetricSpecKt
import org.wfanet.measurement.internal.reporting.v2.metricCalculationSpec
import org.wfanet.measurement.internal.reporting.v2.metricSpec
import org.wfanet.measurement.reporting.v2alpha.DimensionSpecKt
import org.wfanet.measurement.reporting.v2alpha.EventTemplateFieldKt
import org.wfanet.measurement.reporting.v2alpha.ReportingSet
import org.wfanet.measurement.reporting.v2alpha.ReportingSetKt
import org.wfanet.measurement.reporting.v2alpha.ResultGroupMetricSpecKt
import org.wfanet.measurement.reporting.v2alpha.dimensionSpec
import org.wfanet.measurement.reporting.v2alpha.eventFilter
import org.wfanet.measurement.reporting.v2alpha.eventTemplateField
import org.wfanet.measurement.reporting.v2alpha.impressionQualificationFilterSpec
import org.wfanet.measurement.reporting.v2alpha.metricFrequencySpec
import org.wfanet.measurement.reporting.v2alpha.reportingSet
import org.wfanet.measurement.reporting.v2alpha.reportingUnit
import org.wfanet.measurement.reporting.v2alpha.resultGroupMetricSpec
import org.wfanet.measurement.reporting.v2alpha.resultGroupSpec

class BasicReportTransformationsTest {
  @Test
  fun `weekly resultGroupSpec with reportingUnitMetricSetSpec transforms into correct map`() {
    val dataProviderPrimitiveReportingSetMap = buildMap {
      put(DATA_PROVIDER_NAME_1, PRIMITIVE_REPORTING_SET_1)
      put(DATA_PROVIDER_NAME_2, PRIMITIVE_REPORTING_SET_2)
    }
    val resultGroupSpecs =
      listOf(
        resultGroupSpec {
          reportingUnit = reportingUnit {
            components += DATA_PROVIDER_NAME_1
            components += DATA_PROVIDER_NAME_2
          }
          metricFrequency = metricFrequencySpec { weekly = DayOfWeek.WEDNESDAY }
          dimensionSpec = dimensionSpec {
            filters += eventFilter {
              terms += eventTemplateField {
                path = "person.age_group"
                value = EventTemplateFieldKt.fieldValue { enumValue = "YEARS_18_TO_34" }
              }
            }
            filters += eventFilter {
              terms += eventTemplateField {
                path = "person.gender"
                value = EventTemplateFieldKt.fieldValue { enumValue = "MALE" }
              }
            }
          }
          resultGroupMetricSpec = resultGroupMetricSpec {
            reportingUnit =
              ResultGroupMetricSpecKt.reportingUnitMetricSetSpec {
                nonCumulative =
                  ResultGroupMetricSpecKt.basicMetricSetSpec {
                    averageFrequency = true
                    impressions = true
                  }
                cumulative =
                  ResultGroupMetricSpecKt.basicMetricSetSpec {
                    averageFrequency = true
                    impressions = true
                  }
              }
          }
        }
      )

    val reportingSetMetricCalculationSpecDetailsMap =
      buildReportingSetMetricCalculationSpecDetailsMap(
        campaignGroupName = CAMPAIGN_GROUP_NAME,
        impressionQualificationFilterSpecsLists = IMPRESSION_QUALIFICATION_FILTER_SPECS_LISTS,
        dataProviderPrimitiveReportingSetMap = dataProviderPrimitiveReportingSetMap,
        resultGroupSpecs = resultGroupSpecs,
        eventTemplateFieldsMap = TEST_EVENT_DESCRIPTOR.eventTemplateFieldsMap,
      )

    assertThat(reportingSetMetricCalculationSpecDetailsMap).hasSize(1)

    assertThat(reportingSetMetricCalculationSpecDetailsMap)
      .containsEntry(
        reportingSet {
          campaignGroup = CAMPAIGN_GROUP_NAME
          composite =
            ReportingSetKt.composite {
              expression =
                ReportingSetKt.setExpression {
                  operation = ReportingSet.SetExpression.Operation.UNION
                  lhs =
                    ReportingSetKt.SetExpressionKt.operand {
                      reportingSet = PRIMITIVE_REPORTING_SET_NAME_2
                    }
                  rhs =
                    ReportingSetKt.SetExpressionKt.operand {
                      expression =
                        ReportingSetKt.setExpression {
                          operation = ReportingSet.SetExpression.Operation.UNION
                          lhs =
                            ReportingSetKt.SetExpressionKt.operand {
                              reportingSet = PRIMITIVE_REPORTING_SET_NAME_1
                            }
                        }
                    }
                }
            }
        },
        buildList {
          add(
            metricCalculationSpec {
              cmmsMeasurementConsumerId = MEASUREMENT_CONSUMER_ID
              details =
                MetricCalculationSpecKt.details {
                  filter =
                    "(banner_ad.viewable == true && video_ad.viewed_fraction == 1.0) && (person.age_group == 1 && person.gender == 1)"
                  metricFrequencySpec =
                    MetricCalculationSpecKt.metricFrequencySpec {
                      weekly =
                        MetricCalculationSpecKt.MetricFrequencySpecKt.weekly {
                          dayOfWeek = DayOfWeek.WEDNESDAY
                        }
                    }
                  trailingWindow =
                    MetricCalculationSpecKt.trailingWindow {
                      count = 1
                      increment = MetricCalculationSpec.TrailingWindow.Increment.WEEK
                    }
                  metricSpecs += metricSpec {
                    reachAndFrequency = MetricSpecKt.reachAndFrequencyParams {}
                  }
                  metricSpecs += metricSpec {
                    impressionCount = MetricSpecKt.impressionCountParams {}
                  }
                }
            }
          )

          add(
            metricCalculationSpec {
              cmmsMeasurementConsumerId = MEASUREMENT_CONSUMER_ID
              details =
                MetricCalculationSpecKt.details {
                  filter =
                    "(banner_ad.viewable == true && video_ad.viewed_fraction == 1.0) && (person.age_group == 1 && person.gender == 1)"
                  metricFrequencySpec =
                    MetricCalculationSpecKt.metricFrequencySpec {
                      weekly =
                        MetricCalculationSpecKt.MetricFrequencySpecKt.weekly {
                          dayOfWeek = DayOfWeek.WEDNESDAY
                        }
                    }
                  metricSpecs += metricSpec {
                    reachAndFrequency = MetricSpecKt.reachAndFrequencyParams {}
                  }
                  metricSpecs += metricSpec {
                    impressionCount = MetricSpecKt.impressionCountParams {}
                  }
                }
            }
          )
        },
      )
  }

  @Test
  fun `total resultGroupSpec with reportingUnitMetricSetSpec transforms into correct map`() {
    val dataProviderPrimitiveReportingSetMap = buildMap {
      put(DATA_PROVIDER_NAME_1, PRIMITIVE_REPORTING_SET_1)
      put(DATA_PROVIDER_NAME_2, PRIMITIVE_REPORTING_SET_2)
    }
    val resultGroupSpecs =
      listOf(
        resultGroupSpec {
          reportingUnit = reportingUnit {
            components += DATA_PROVIDER_NAME_1
            components += DATA_PROVIDER_NAME_2
          }
          metricFrequency = metricFrequencySpec { total = true }
          dimensionSpec = dimensionSpec {
            filters += eventFilter {
              terms += eventTemplateField {
                path = "person.age_group"
                value = EventTemplateFieldKt.fieldValue { enumValue = "YEARS_18_TO_34" }
              }
            }
            filters += eventFilter {
              terms += eventTemplateField {
                path = "person.gender"
                value = EventTemplateFieldKt.fieldValue { enumValue = "MALE" }
              }
            }
          }
          resultGroupMetricSpec = resultGroupMetricSpec {
            reportingUnit =
              ResultGroupMetricSpecKt.reportingUnitMetricSetSpec {
                cumulative =
                  ResultGroupMetricSpecKt.basicMetricSetSpec {
                    averageFrequency = true
                    impressions = true
                  }
                stackedIncrementalReach = true
              }
          }
        }
      )

    val reportingSetMetricCalculationSpecDetailsMap =
      buildReportingSetMetricCalculationSpecDetailsMap(
        campaignGroupName = CAMPAIGN_GROUP_NAME,
        impressionQualificationFilterSpecsLists = IMPRESSION_QUALIFICATION_FILTER_SPECS_LISTS,
        dataProviderPrimitiveReportingSetMap = dataProviderPrimitiveReportingSetMap,
        resultGroupSpecs = resultGroupSpecs,
        eventTemplateFieldsMap = TEST_EVENT_DESCRIPTOR.eventTemplateFieldsMap,
      )

    assertThat(reportingSetMetricCalculationSpecDetailsMap).hasSize(2)
    assertThat(reportingSetMetricCalculationSpecDetailsMap)
      .containsEntry(
        PRIMITIVE_REPORTING_SET_1,
        buildList {
          add(
            metricCalculationSpec {
              cmmsMeasurementConsumerId = MEASUREMENT_CONSUMER_ID
              details =
                MetricCalculationSpecKt.details {
                  filter =
                    "(banner_ad.viewable == true && video_ad.viewed_fraction == 1.0) && (person.age_group == 1 && person.gender == 1)"
                  metricSpecs += metricSpec { reach = MetricSpecKt.reachParams {} }
                }
            }
          )
        },
      )

    assertThat(reportingSetMetricCalculationSpecDetailsMap)
      .containsEntry(
        reportingSet {
          campaignGroup = CAMPAIGN_GROUP_NAME
          composite =
            ReportingSetKt.composite {
              expression =
                ReportingSetKt.setExpression {
                  operation = ReportingSet.SetExpression.Operation.UNION
                  lhs =
                    ReportingSetKt.SetExpressionKt.operand {
                      reportingSet = PRIMITIVE_REPORTING_SET_NAME_2
                    }
                  rhs =
                    ReportingSetKt.SetExpressionKt.operand {
                      expression =
                        ReportingSetKt.setExpression {
                          operation = ReportingSet.SetExpression.Operation.UNION
                          lhs =
                            ReportingSetKt.SetExpressionKt.operand {
                              reportingSet = PRIMITIVE_REPORTING_SET_NAME_1
                            }
                        }
                    }
                }
            }
        },
        buildList {
          add(
            metricCalculationSpec {
              cmmsMeasurementConsumerId = MEASUREMENT_CONSUMER_ID
              details =
                MetricCalculationSpecKt.details {
                  filter =
                    "(banner_ad.viewable == true && video_ad.viewed_fraction == 1.0) && (person.age_group == 1 && person.gender == 1)"
                  metricSpecs += metricSpec {
                    reachAndFrequency = MetricSpecKt.reachAndFrequencyParams {}
                  }
                  metricSpecs += metricSpec {
                    impressionCount = MetricSpecKt.impressionCountParams {}
                  }
                }
            }
          )
        },
      )
  }

  @Test
  fun `weekly resultGroupSpec with componentMetricSetSpec transforms into correct map`() {
    val dataProviderPrimitiveReportingSetMap = buildMap {
      put(DATA_PROVIDER_NAME_1, PRIMITIVE_REPORTING_SET_1)
      put(DATA_PROVIDER_NAME_2, PRIMITIVE_REPORTING_SET_2)
    }
    val resultGroupSpecs =
      listOf(
        resultGroupSpec {
          reportingUnit = reportingUnit {
            components += DATA_PROVIDER_NAME_1
            components += DATA_PROVIDER_NAME_2
          }
          metricFrequency = metricFrequencySpec { weekly = DayOfWeek.WEDNESDAY }
          dimensionSpec = dimensionSpec {
            filters += eventFilter {
              terms += eventTemplateField {
                path = "person.age_group"
                value = EventTemplateFieldKt.fieldValue { enumValue = "YEARS_18_TO_34" }
              }
            }
            filters += eventFilter {
              terms += eventTemplateField {
                path = "person.gender"
                value = EventTemplateFieldKt.fieldValue { enumValue = "MALE" }
              }
            }
          }
          resultGroupMetricSpec = resultGroupMetricSpec {
            component =
              ResultGroupMetricSpecKt.componentMetricSetSpec {
                nonCumulative =
                  ResultGroupMetricSpecKt.basicMetricSetSpec {
                    averageFrequency = true
                    impressions = true
                  }
                cumulative =
                  ResultGroupMetricSpecKt.basicMetricSetSpec {
                    averageFrequency = true
                    impressions = true
                  }
                nonCumulativeUnique = ResultGroupMetricSpecKt.uniqueMetricSetSpec { reach = true }
                cumulativeUnique = ResultGroupMetricSpecKt.uniqueMetricSetSpec { reach = true }
              }
          }
        }
      )

    val reportingSetMetricCalculationSpecDetailsMap =
      buildReportingSetMetricCalculationSpecDetailsMap(
        campaignGroupName = CAMPAIGN_GROUP_NAME,
        impressionQualificationFilterSpecsLists = IMPRESSION_QUALIFICATION_FILTER_SPECS_LISTS,
        dataProviderPrimitiveReportingSetMap = dataProviderPrimitiveReportingSetMap,
        resultGroupSpecs = resultGroupSpecs,
        eventTemplateFieldsMap = TEST_EVENT_DESCRIPTOR.eventTemplateFieldsMap,
      )

    assertThat(reportingSetMetricCalculationSpecDetailsMap).hasSize(3)
    assertThat(reportingSetMetricCalculationSpecDetailsMap)
      .containsEntry(
        PRIMITIVE_REPORTING_SET_1,
        buildList {
          add(
            metricCalculationSpec {
              cmmsMeasurementConsumerId = MEASUREMENT_CONSUMER_ID
              details =
                MetricCalculationSpecKt.details {
                  filter =
                    "(banner_ad.viewable == true && video_ad.viewed_fraction == 1.0) && (person.age_group == 1 && person.gender == 1)"
                  metricFrequencySpec =
                    MetricCalculationSpecKt.metricFrequencySpec {
                      weekly =
                        MetricCalculationSpecKt.MetricFrequencySpecKt.weekly {
                          dayOfWeek = DayOfWeek.WEDNESDAY
                        }
                    }
                  trailingWindow =
                    MetricCalculationSpecKt.trailingWindow {
                      count = 1
                      increment = MetricCalculationSpec.TrailingWindow.Increment.WEEK
                    }
                  metricSpecs += metricSpec {
                    reachAndFrequency = MetricSpecKt.reachAndFrequencyParams {}
                  }
                  metricSpecs += metricSpec {
                    impressionCount = MetricSpecKt.impressionCountParams {}
                  }
                }
            }
          )

          add(
            metricCalculationSpec {
              cmmsMeasurementConsumerId = MEASUREMENT_CONSUMER_ID
              details =
                MetricCalculationSpecKt.details {
                  filter =
                    "(banner_ad.viewable == true && video_ad.viewed_fraction == 1.0) && (person.age_group == 1 && person.gender == 1)"
                  metricFrequencySpec =
                    MetricCalculationSpecKt.metricFrequencySpec {
                      weekly =
                        MetricCalculationSpecKt.MetricFrequencySpecKt.weekly {
                          dayOfWeek = DayOfWeek.WEDNESDAY
                        }
                    }
                  metricSpecs += metricSpec {
                    reachAndFrequency = MetricSpecKt.reachAndFrequencyParams {}
                  }
                  metricSpecs += metricSpec {
                    impressionCount = MetricSpecKt.impressionCountParams {}
                  }
                }
            }
          )
        },
      )

    assertThat(reportingSetMetricCalculationSpecDetailsMap)
      .containsEntry(
        PRIMITIVE_REPORTING_SET_2,
        buildList {
          add(
            metricCalculationSpec {
              cmmsMeasurementConsumerId = MEASUREMENT_CONSUMER_ID
              details =
                MetricCalculationSpecKt.details {
                  filter =
                    "(banner_ad.viewable == true && video_ad.viewed_fraction == 1.0) && (person.age_group == 1 && person.gender == 1)"
                  metricFrequencySpec =
                    MetricCalculationSpecKt.metricFrequencySpec {
                      weekly =
                        MetricCalculationSpecKt.MetricFrequencySpecKt.weekly {
                          dayOfWeek = DayOfWeek.WEDNESDAY
                        }
                    }
                  trailingWindow =
                    MetricCalculationSpecKt.trailingWindow {
                      count = 1
                      increment = MetricCalculationSpec.TrailingWindow.Increment.WEEK
                    }
                  metricSpecs += metricSpec {
                    reachAndFrequency = MetricSpecKt.reachAndFrequencyParams {}
                  }
                  metricSpecs += metricSpec {
                    impressionCount = MetricSpecKt.impressionCountParams {}
                  }
                }
            }
          )

          add(
            metricCalculationSpec {
              cmmsMeasurementConsumerId = MEASUREMENT_CONSUMER_ID
              details =
                MetricCalculationSpecKt.details {
                  filter =
                    "(banner_ad.viewable == true && video_ad.viewed_fraction == 1.0) && (person.age_group == 1 && person.gender == 1)"
                  metricFrequencySpec =
                    MetricCalculationSpecKt.metricFrequencySpec {
                      weekly =
                        MetricCalculationSpecKt.MetricFrequencySpecKt.weekly {
                          dayOfWeek = DayOfWeek.WEDNESDAY
                        }
                    }
                  metricSpecs += metricSpec {
                    reachAndFrequency = MetricSpecKt.reachAndFrequencyParams {}
                  }
                  metricSpecs += metricSpec {
                    impressionCount = MetricSpecKt.impressionCountParams {}
                  }
                }
            }
          )
        },
      )

    assertThat(reportingSetMetricCalculationSpecDetailsMap)
      .containsEntry(
        reportingSet {
          campaignGroup = CAMPAIGN_GROUP_NAME
          composite =
            ReportingSetKt.composite {
              expression =
                ReportingSetKt.setExpression {
                  operation = ReportingSet.SetExpression.Operation.UNION
                  lhs =
                    ReportingSetKt.SetExpressionKt.operand {
                      reportingSet = PRIMITIVE_REPORTING_SET_NAME_2
                    }
                  rhs =
                    ReportingSetKt.SetExpressionKt.operand {
                      expression =
                        ReportingSetKt.setExpression {
                          operation = ReportingSet.SetExpression.Operation.UNION
                          lhs =
                            ReportingSetKt.SetExpressionKt.operand {
                              reportingSet = PRIMITIVE_REPORTING_SET_NAME_1
                            }
                        }
                    }
                }
            }
        },
        buildList {
          add(
            metricCalculationSpec {
              cmmsMeasurementConsumerId = MEASUREMENT_CONSUMER_ID
              details =
                MetricCalculationSpecKt.details {
                  filter =
                    "(banner_ad.viewable == true && video_ad.viewed_fraction == 1.0) && (person.age_group == 1 && person.gender == 1)"
                  metricFrequencySpec =
                    MetricCalculationSpecKt.metricFrequencySpec {
                      weekly =
                        MetricCalculationSpecKt.MetricFrequencySpecKt.weekly {
                          dayOfWeek = DayOfWeek.WEDNESDAY
                        }
                    }
                  trailingWindow =
                    MetricCalculationSpecKt.trailingWindow {
                      count = 1
                      increment = MetricCalculationSpec.TrailingWindow.Increment.WEEK
                    }
                  metricSpecs += metricSpec { reach = MetricSpecKt.reachParams {} }
                }
            }
          )

          add(
            metricCalculationSpec {
              cmmsMeasurementConsumerId = MEASUREMENT_CONSUMER_ID
              details =
                MetricCalculationSpecKt.details {
                  filter =
                    "(banner_ad.viewable == true && video_ad.viewed_fraction == 1.0) && (person.age_group == 1 && person.gender == 1)"
                  metricFrequencySpec =
                    MetricCalculationSpecKt.metricFrequencySpec {
                      weekly =
                        MetricCalculationSpecKt.MetricFrequencySpecKt.weekly {
                          dayOfWeek = DayOfWeek.WEDNESDAY
                        }
                    }
                  metricSpecs += metricSpec { reach = MetricSpecKt.reachParams {} }
                }
            }
          )
        },
      )
  }

  @Test
  fun `total resultGroupSpec with componentMetricSetSpec transforms into correct map`() {
    val dataProviderPrimitiveReportingSetMap = buildMap {
      put(DATA_PROVIDER_NAME_1, PRIMITIVE_REPORTING_SET_1)
      put(DATA_PROVIDER_NAME_2, PRIMITIVE_REPORTING_SET_2)
    }
    val resultGroupSpecs =
      listOf(
        resultGroupSpec {
          reportingUnit = reportingUnit {
            components += DATA_PROVIDER_NAME_1
            components += DATA_PROVIDER_NAME_2
          }
          metricFrequency = metricFrequencySpec { total = true }
          dimensionSpec = dimensionSpec {
            filters += eventFilter {
              terms += eventTemplateField {
                path = "person.age_group"
                value = EventTemplateFieldKt.fieldValue { enumValue = "YEARS_18_TO_34" }
              }
            }
            filters += eventFilter {
              terms += eventTemplateField {
                path = "person.gender"
                value = EventTemplateFieldKt.fieldValue { enumValue = "MALE" }
              }
            }
          }
          resultGroupMetricSpec = resultGroupMetricSpec {
            component =
              ResultGroupMetricSpecKt.componentMetricSetSpec {
                cumulative =
                  ResultGroupMetricSpecKt.basicMetricSetSpec {
                    averageFrequency = true
                    impressions = true
                  }
                cumulativeUnique = ResultGroupMetricSpecKt.uniqueMetricSetSpec { reach = true }
              }
          }
        }
      )

    val reportingSetMetricCalculationSpecDetailsMap =
      buildReportingSetMetricCalculationSpecDetailsMap(
        campaignGroupName = CAMPAIGN_GROUP_NAME,
        impressionQualificationFilterSpecsLists = IMPRESSION_QUALIFICATION_FILTER_SPECS_LISTS,
        dataProviderPrimitiveReportingSetMap = dataProviderPrimitiveReportingSetMap,
        resultGroupSpecs = resultGroupSpecs,
        eventTemplateFieldsMap = TEST_EVENT_DESCRIPTOR.eventTemplateFieldsMap,
      )

    assertThat(reportingSetMetricCalculationSpecDetailsMap).hasSize(3)
    assertThat(reportingSetMetricCalculationSpecDetailsMap)
      .containsEntry(
        PRIMITIVE_REPORTING_SET_1,
        buildList {
          add(
            metricCalculationSpec {
              cmmsMeasurementConsumerId = MEASUREMENT_CONSUMER_ID
              details =
                MetricCalculationSpecKt.details {
                  filter =
                    "(banner_ad.viewable == true && video_ad.viewed_fraction == 1.0) && (person.age_group == 1 && person.gender == 1)"
                  metricSpecs += metricSpec {
                    reachAndFrequency = MetricSpecKt.reachAndFrequencyParams {}
                  }
                  metricSpecs += metricSpec {
                    impressionCount = MetricSpecKt.impressionCountParams {}
                  }
                }
            }
          )
        },
      )

    assertThat(reportingSetMetricCalculationSpecDetailsMap)
      .containsEntry(
        PRIMITIVE_REPORTING_SET_2,
        buildList {
          add(
            metricCalculationSpec {
              cmmsMeasurementConsumerId = MEASUREMENT_CONSUMER_ID
              details =
                MetricCalculationSpecKt.details {
                  filter =
                    "(banner_ad.viewable == true && video_ad.viewed_fraction == 1.0) && (person.age_group == 1 && person.gender == 1)"
                  metricSpecs += metricSpec {
                    reachAndFrequency = MetricSpecKt.reachAndFrequencyParams {}
                  }
                  metricSpecs += metricSpec {
                    impressionCount = MetricSpecKt.impressionCountParams {}
                  }
                }
            }
          )
        },
      )

    assertThat(reportingSetMetricCalculationSpecDetailsMap)
      .containsEntry(
        reportingSet {
          campaignGroup = CAMPAIGN_GROUP_NAME
          composite =
            ReportingSetKt.composite {
              expression =
                ReportingSetKt.setExpression {
                  operation = ReportingSet.SetExpression.Operation.UNION
                  lhs =
                    ReportingSetKt.SetExpressionKt.operand {
                      reportingSet = PRIMITIVE_REPORTING_SET_NAME_2
                    }
                  rhs =
                    ReportingSetKt.SetExpressionKt.operand {
                      expression =
                        ReportingSetKt.setExpression {
                          operation = ReportingSet.SetExpression.Operation.UNION
                          lhs =
                            ReportingSetKt.SetExpressionKt.operand {
                              reportingSet = PRIMITIVE_REPORTING_SET_NAME_1
                            }
                        }
                    }
                }
            }
        },
        buildList {
          add(
            metricCalculationSpec {
              cmmsMeasurementConsumerId = MEASUREMENT_CONSUMER_ID
              details =
                MetricCalculationSpecKt.details {
                  filter =
                    "(banner_ad.viewable == true && video_ad.viewed_fraction == 1.0) && (person.age_group == 1 && person.gender == 1)"
                  metricSpecs += metricSpec { reach = MetricSpecKt.reachParams {} }
                }
            }
          )
        },
      )
  }

  @Test
  fun `componentMetricSetSpec without uniqueMetricSetSpec transforms into correct map`() {
    val dataProviderPrimitiveReportingSetMap = buildMap {
      put(DATA_PROVIDER_NAME_1, PRIMITIVE_REPORTING_SET_1)
      put(DATA_PROVIDER_NAME_2, PRIMITIVE_REPORTING_SET_2)
    }
    val resultGroupSpecs =
      listOf(
        resultGroupSpec {
          reportingUnit = reportingUnit {
            components += DATA_PROVIDER_NAME_1
            components += DATA_PROVIDER_NAME_2
          }
          metricFrequency = metricFrequencySpec { total = true }
          dimensionSpec = dimensionSpec {
            filters += eventFilter {
              terms += eventTemplateField {
                path = "person.age_group"
                value = EventTemplateFieldKt.fieldValue { enumValue = "YEARS_18_TO_34" }
              }
            }
            filters += eventFilter {
              terms += eventTemplateField {
                path = "person.gender"
                value = EventTemplateFieldKt.fieldValue { enumValue = "MALE" }
              }
            }
          }
          resultGroupMetricSpec = resultGroupMetricSpec {
            component =
              ResultGroupMetricSpecKt.componentMetricSetSpec {
                cumulative =
                  ResultGroupMetricSpecKt.basicMetricSetSpec {
                    averageFrequency = true
                    impressions = true
                  }
              }
          }
        }
      )

    val reportingSetMetricCalculationSpecDetailsMap =
      buildReportingSetMetricCalculationSpecDetailsMap(
        campaignGroupName = CAMPAIGN_GROUP_NAME,
        impressionQualificationFilterSpecsLists = IMPRESSION_QUALIFICATION_FILTER_SPECS_LISTS,
        dataProviderPrimitiveReportingSetMap = dataProviderPrimitiveReportingSetMap,
        resultGroupSpecs = resultGroupSpecs,
        eventTemplateFieldsMap = TEST_EVENT_DESCRIPTOR.eventTemplateFieldsMap,
      )

    assertThat(reportingSetMetricCalculationSpecDetailsMap).hasSize(2)
    assertThat(reportingSetMetricCalculationSpecDetailsMap)
      .containsEntry(
        PRIMITIVE_REPORTING_SET_1,
        buildList {
          add(
            metricCalculationSpec {
              cmmsMeasurementConsumerId = MEASUREMENT_CONSUMER_ID
              details =
                MetricCalculationSpecKt.details {
                  filter =
                    "(banner_ad.viewable == true && video_ad.viewed_fraction == 1.0) && (person.age_group == 1 && person.gender == 1)"
                  metricSpecs += metricSpec {
                    reachAndFrequency = MetricSpecKt.reachAndFrequencyParams {}
                  }
                  metricSpecs += metricSpec {
                    impressionCount = MetricSpecKt.impressionCountParams {}
                  }
                }
            }
          )
        },
      )

    assertThat(reportingSetMetricCalculationSpecDetailsMap)
      .containsEntry(
        PRIMITIVE_REPORTING_SET_2,
        buildList {
          add(
            metricCalculationSpec {
              cmmsMeasurementConsumerId = MEASUREMENT_CONSUMER_ID
              details =
                MetricCalculationSpecKt.details {
                  filter =
                    "(banner_ad.viewable == true && video_ad.viewed_fraction == 1.0) && (person.age_group == 1 && person.gender == 1)"
                  metricSpecs += metricSpec {
                    reachAndFrequency = MetricSpecKt.reachAndFrequencyParams {}
                  }
                  metricSpecs += metricSpec {
                    impressionCount = MetricSpecKt.impressionCountParams {}
                  }
                }
            }
          )
        },
      )
  }

  @Test
  fun `noncumulative uniqueMetricSetSpec only transforms into correct map`() {
    val dataProviderPrimitiveReportingSetMap = buildMap {
      put(DATA_PROVIDER_NAME_1, PRIMITIVE_REPORTING_SET_1)
      put(DATA_PROVIDER_NAME_2, PRIMITIVE_REPORTING_SET_2)
    }
    val resultGroupSpecs =
      listOf(
        resultGroupSpec {
          reportingUnit = reportingUnit {
            components += DATA_PROVIDER_NAME_1
            components += DATA_PROVIDER_NAME_2
          }
          metricFrequency = metricFrequencySpec { weekly = DayOfWeek.WEDNESDAY }
          dimensionSpec = dimensionSpec {
            filters += eventFilter {
              terms += eventTemplateField {
                path = "person.age_group"
                value = EventTemplateFieldKt.fieldValue { enumValue = "YEARS_18_TO_34" }
              }
            }
            filters += eventFilter {
              terms += eventTemplateField {
                path = "person.gender"
                value = EventTemplateFieldKt.fieldValue { enumValue = "MALE" }
              }
            }
          }
          resultGroupMetricSpec = resultGroupMetricSpec {
            component =
              ResultGroupMetricSpecKt.componentMetricSetSpec {
                nonCumulativeUnique = ResultGroupMetricSpecKt.uniqueMetricSetSpec { reach = true }
              }
          }
        }
      )

    val reportingSetMetricCalculationSpecDetailsMap =
      buildReportingSetMetricCalculationSpecDetailsMap(
        campaignGroupName = CAMPAIGN_GROUP_NAME,
        impressionQualificationFilterSpecsLists = IMPRESSION_QUALIFICATION_FILTER_SPECS_LISTS,
        dataProviderPrimitiveReportingSetMap = dataProviderPrimitiveReportingSetMap,
        resultGroupSpecs = resultGroupSpecs,
        eventTemplateFieldsMap = TEST_EVENT_DESCRIPTOR.eventTemplateFieldsMap,
      )

    assertThat(reportingSetMetricCalculationSpecDetailsMap).hasSize(3)
    assertThat(reportingSetMetricCalculationSpecDetailsMap)
      .containsEntry(
        PRIMITIVE_REPORTING_SET_1,
        buildList {
          add(
            metricCalculationSpec {
              cmmsMeasurementConsumerId = MEASUREMENT_CONSUMER_ID
              details =
                MetricCalculationSpecKt.details {
                  filter =
                    "(banner_ad.viewable == true && video_ad.viewed_fraction == 1.0) && (person.age_group == 1 && person.gender == 1)"
                  metricFrequencySpec =
                    MetricCalculationSpecKt.metricFrequencySpec {
                      weekly =
                        MetricCalculationSpecKt.MetricFrequencySpecKt.weekly {
                          dayOfWeek = DayOfWeek.WEDNESDAY
                        }
                    }
                  trailingWindow =
                    MetricCalculationSpecKt.trailingWindow {
                      count = 1
                      increment = MetricCalculationSpec.TrailingWindow.Increment.WEEK
                    }
                  metricSpecs += metricSpec { reach = MetricSpecKt.reachParams {} }
                }
            }
          )
        },
      )

    assertThat(reportingSetMetricCalculationSpecDetailsMap)
      .containsEntry(
        PRIMITIVE_REPORTING_SET_2,
        buildList {
          add(
            metricCalculationSpec {
              cmmsMeasurementConsumerId = MEASUREMENT_CONSUMER_ID
              details =
                MetricCalculationSpecKt.details {
                  filter =
                    "(banner_ad.viewable == true && video_ad.viewed_fraction == 1.0) && (person.age_group == 1 && person.gender == 1)"
                  metricFrequencySpec =
                    MetricCalculationSpecKt.metricFrequencySpec {
                      weekly =
                        MetricCalculationSpecKt.MetricFrequencySpecKt.weekly {
                          dayOfWeek = DayOfWeek.WEDNESDAY
                        }
                    }
                  trailingWindow =
                    MetricCalculationSpecKt.trailingWindow {
                      count = 1
                      increment = MetricCalculationSpec.TrailingWindow.Increment.WEEK
                    }
                  metricSpecs += metricSpec { reach = MetricSpecKt.reachParams {} }
                }
            }
          )
        },
      )

    assertThat(reportingSetMetricCalculationSpecDetailsMap)
      .containsEntry(
        reportingSet {
          campaignGroup = CAMPAIGN_GROUP_NAME
          composite =
            ReportingSetKt.composite {
              expression =
                ReportingSetKt.setExpression {
                  operation = ReportingSet.SetExpression.Operation.UNION
                  lhs =
                    ReportingSetKt.SetExpressionKt.operand {
                      reportingSet = PRIMITIVE_REPORTING_SET_NAME_2
                    }
                  rhs =
                    ReportingSetKt.SetExpressionKt.operand {
                      expression =
                        ReportingSetKt.setExpression {
                          operation = ReportingSet.SetExpression.Operation.UNION
                          lhs =
                            ReportingSetKt.SetExpressionKt.operand {
                              reportingSet = PRIMITIVE_REPORTING_SET_NAME_1
                            }
                        }
                    }
                }
            }
        },
        buildList {
          add(
            metricCalculationSpec {
              cmmsMeasurementConsumerId = MEASUREMENT_CONSUMER_ID
              details =
                MetricCalculationSpecKt.details {
                  filter =
                    "(banner_ad.viewable == true && video_ad.viewed_fraction == 1.0) && (person.age_group == 1 && person.gender == 1)"
                  metricFrequencySpec =
                    MetricCalculationSpecKt.metricFrequencySpec {
                      weekly =
                        MetricCalculationSpecKt.MetricFrequencySpecKt.weekly {
                          dayOfWeek = DayOfWeek.WEDNESDAY
                        }
                    }
                  trailingWindow =
                    MetricCalculationSpecKt.trailingWindow {
                      count = 1
                      increment = MetricCalculationSpec.TrailingWindow.Increment.WEEK
                    }
                  metricSpecs += metricSpec { reach = MetricSpecKt.reachParams {} }
                }
            }
          )
        },
      )
  }

  @Test
  fun `uniqueMetricSetSpec with 1 component transforms into empty map`() {
    val dataProviderPrimitiveReportingSetMap = buildMap {
      put(DATA_PROVIDER_NAME_1, PRIMITIVE_REPORTING_SET_1)
      put(DATA_PROVIDER_NAME_2, PRIMITIVE_REPORTING_SET_2)
    }
    val resultGroupSpecs =
      listOf(
        resultGroupSpec {
          reportingUnit = reportingUnit { components += DATA_PROVIDER_NAME_1 }
          metricFrequency = metricFrequencySpec { weekly = DayOfWeek.WEDNESDAY }
          dimensionSpec = dimensionSpec {
            filters += eventFilter {
              terms += eventTemplateField {
                path = "person.age_group"
                value = EventTemplateFieldKt.fieldValue { enumValue = "YEARS_18_TO_34" }
              }
            }
            filters += eventFilter {
              terms += eventTemplateField {
                path = "person.gender"
                value = EventTemplateFieldKt.fieldValue { enumValue = "MALE" }
              }
            }
          }
          resultGroupMetricSpec = resultGroupMetricSpec {
            component =
              ResultGroupMetricSpecKt.componentMetricSetSpec {
                nonCumulativeUnique = ResultGroupMetricSpecKt.uniqueMetricSetSpec { reach = true }
              }
          }
        }
      )

    val reportingSetMetricCalculationSpecDetailsMap =
      buildReportingSetMetricCalculationSpecDetailsMap(
        campaignGroupName = CAMPAIGN_GROUP_NAME,
        impressionQualificationFilterSpecsLists = IMPRESSION_QUALIFICATION_FILTER_SPECS_LISTS,
        dataProviderPrimitiveReportingSetMap = dataProviderPrimitiveReportingSetMap,
        resultGroupSpecs = resultGroupSpecs,
        eventTemplateFieldsMap = TEST_EVENT_DESCRIPTOR.eventTemplateFieldsMap,
      )

    assertThat(reportingSetMetricCalculationSpecDetailsMap).isEmpty()
  }

  @Test
  fun `noncumulative uniqueMetricSetSpec with 3 components transforms into correct map`() {
    val dataProviderPrimitiveReportingSetMap = buildMap {
      put(DATA_PROVIDER_NAME_1, PRIMITIVE_REPORTING_SET_1)
      put(DATA_PROVIDER_NAME_2, PRIMITIVE_REPORTING_SET_2)
      put(DATA_PROVIDER_NAME_3, PRIMITIVE_REPORTING_SET_3)
    }
    val resultGroupSpecs =
      listOf(
        resultGroupSpec {
          reportingUnit = reportingUnit {
            components += DATA_PROVIDER_NAME_1
            components += DATA_PROVIDER_NAME_2
            components += DATA_PROVIDER_NAME_3
          }
          metricFrequency = metricFrequencySpec { weekly = DayOfWeek.WEDNESDAY }
          dimensionSpec = dimensionSpec {
            filters += eventFilter {
              terms += eventTemplateField {
                path = "person.age_group"
                value = EventTemplateFieldKt.fieldValue { enumValue = "YEARS_18_TO_34" }
              }
            }
            filters += eventFilter {
              terms += eventTemplateField {
                path = "person.gender"
                value = EventTemplateFieldKt.fieldValue { enumValue = "MALE" }
              }
            }
          }
          resultGroupMetricSpec = resultGroupMetricSpec {
            component =
              ResultGroupMetricSpecKt.componentMetricSetSpec {
                nonCumulativeUnique = ResultGroupMetricSpecKt.uniqueMetricSetSpec { reach = true }
              }
          }
        }
      )

    val reportingSetMetricCalculationSpecDetailsMap =
      buildReportingSetMetricCalculationSpecDetailsMap(
        campaignGroupName = CAMPAIGN_GROUP_NAME,
        impressionQualificationFilterSpecsLists = IMPRESSION_QUALIFICATION_FILTER_SPECS_LISTS,
        dataProviderPrimitiveReportingSetMap = dataProviderPrimitiveReportingSetMap,
        resultGroupSpecs = resultGroupSpecs,
        eventTemplateFieldsMap = TEST_EVENT_DESCRIPTOR.eventTemplateFieldsMap,
      )

    assertThat(reportingSetMetricCalculationSpecDetailsMap).hasSize(4)
    assertThat(reportingSetMetricCalculationSpecDetailsMap)
      .containsEntry(
        reportingSet {
          campaignGroup = CAMPAIGN_GROUP_NAME
          composite =
            ReportingSetKt.composite {
              expression =
                ReportingSetKt.setExpression {
                  operation = ReportingSet.SetExpression.Operation.UNION
                  lhs =
                    ReportingSetKt.SetExpressionKt.operand {
                      reportingSet = PRIMITIVE_REPORTING_SET_NAME_2
                    }
                  rhs =
                    ReportingSetKt.SetExpressionKt.operand {
                      expression =
                        ReportingSetKt.setExpression {
                          operation = ReportingSet.SetExpression.Operation.UNION
                          lhs =
                            ReportingSetKt.SetExpressionKt.operand {
                              reportingSet = PRIMITIVE_REPORTING_SET_NAME_1
                            }
                        }
                    }
                }
            }
        },
        buildList {
          add(
            metricCalculationSpec {
              cmmsMeasurementConsumerId = MEASUREMENT_CONSUMER_ID
              details =
                MetricCalculationSpecKt.details {
                  metricFrequencySpec =
                    MetricCalculationSpecKt.metricFrequencySpec {
                      weekly =
                        MetricCalculationSpecKt.MetricFrequencySpecKt.weekly {
                          dayOfWeek = DayOfWeek.WEDNESDAY
                        }
                    }
                  trailingWindow =
                    MetricCalculationSpecKt.trailingWindow {
                      count = 1
                      increment = MetricCalculationSpec.TrailingWindow.Increment.WEEK
                    }
                  filter =
                    "(banner_ad.viewable == true && video_ad.viewed_fraction == 1.0) && (person.age_group == 1 && person.gender == 1)"
                  metricSpecs += metricSpec { reach = MetricSpecKt.reachParams {} }
                }
            }
          )
        },
      )

    assertThat(reportingSetMetricCalculationSpecDetailsMap)
      .containsEntry(
        reportingSet {
          campaignGroup = CAMPAIGN_GROUP_NAME
          composite =
            ReportingSetKt.composite {
              expression =
                ReportingSetKt.setExpression {
                  operation = ReportingSet.SetExpression.Operation.UNION
                  lhs =
                    ReportingSetKt.SetExpressionKt.operand {
                      reportingSet = PRIMITIVE_REPORTING_SET_NAME_3
                    }
                  rhs =
                    ReportingSetKt.SetExpressionKt.operand {
                      expression =
                        ReportingSetKt.setExpression {
                          operation = ReportingSet.SetExpression.Operation.UNION
                          lhs =
                            ReportingSetKt.SetExpressionKt.operand {
                              reportingSet = PRIMITIVE_REPORTING_SET_NAME_1
                            }
                        }
                    }
                }
            }
        },
        buildList {
          add(
            metricCalculationSpec {
              cmmsMeasurementConsumerId = MEASUREMENT_CONSUMER_ID
              details =
                MetricCalculationSpecKt.details {
                  metricFrequencySpec =
                    MetricCalculationSpecKt.metricFrequencySpec {
                      weekly =
                        MetricCalculationSpecKt.MetricFrequencySpecKt.weekly {
                          dayOfWeek = DayOfWeek.WEDNESDAY
                        }
                    }
                  trailingWindow =
                    MetricCalculationSpecKt.trailingWindow {
                      count = 1
                      increment = MetricCalculationSpec.TrailingWindow.Increment.WEEK
                    }
                  filter =
                    "(banner_ad.viewable == true && video_ad.viewed_fraction == 1.0) && (person.age_group == 1 && person.gender == 1)"
                  metricSpecs += metricSpec { reach = MetricSpecKt.reachParams {} }
                }
            }
          )
        },
      )

    assertThat(reportingSetMetricCalculationSpecDetailsMap)
      .containsEntry(
        reportingSet {
          campaignGroup = CAMPAIGN_GROUP_NAME
          composite =
            ReportingSetKt.composite {
              expression =
                ReportingSetKt.setExpression {
                  operation = ReportingSet.SetExpression.Operation.UNION
                  lhs =
                    ReportingSetKt.SetExpressionKt.operand {
                      reportingSet = PRIMITIVE_REPORTING_SET_NAME_3
                    }
                  rhs =
                    ReportingSetKt.SetExpressionKt.operand {
                      expression =
                        ReportingSetKt.setExpression {
                          operation = ReportingSet.SetExpression.Operation.UNION
                          lhs =
                            ReportingSetKt.SetExpressionKt.operand {
                              reportingSet = PRIMITIVE_REPORTING_SET_NAME_2
                            }
                        }
                    }
                }
            }
        },
        buildList {
          add(
            metricCalculationSpec {
              cmmsMeasurementConsumerId = MEASUREMENT_CONSUMER_ID
              details =
                MetricCalculationSpecKt.details {
                  metricFrequencySpec =
                    MetricCalculationSpecKt.metricFrequencySpec {
                      weekly =
                        MetricCalculationSpecKt.MetricFrequencySpecKt.weekly {
                          dayOfWeek = DayOfWeek.WEDNESDAY
                        }
                    }
                  trailingWindow =
                    MetricCalculationSpecKt.trailingWindow {
                      count = 1
                      increment = MetricCalculationSpec.TrailingWindow.Increment.WEEK
                    }
                  filter =
                    "(banner_ad.viewable == true && video_ad.viewed_fraction == 1.0) && (person.age_group == 1 && person.gender == 1)"
                  metricSpecs += metricSpec { reach = MetricSpecKt.reachParams {} }
                }
            }
          )
        },
      )

    assertThat(reportingSetMetricCalculationSpecDetailsMap)
      .containsEntry(
        reportingSet {
          campaignGroup = CAMPAIGN_GROUP_NAME
          composite =
            ReportingSetKt.composite {
              expression =
                ReportingSetKt.setExpression {
                  operation = ReportingSet.SetExpression.Operation.UNION
                  lhs =
                    ReportingSetKt.SetExpressionKt.operand {
                      reportingSet = PRIMITIVE_REPORTING_SET_NAME_3
                    }
                  rhs =
                    ReportingSetKt.SetExpressionKt.operand {
                      expression =
                        ReportingSetKt.setExpression {
                          operation = ReportingSet.SetExpression.Operation.UNION
                          lhs =
                            ReportingSetKt.SetExpressionKt.operand {
                              reportingSet = PRIMITIVE_REPORTING_SET_NAME_2
                            }
                          rhs =
                            ReportingSetKt.SetExpressionKt.operand {
                              expression =
                                ReportingSetKt.setExpression {
                                  operation = ReportingSet.SetExpression.Operation.UNION
                                  lhs =
                                    ReportingSetKt.SetExpressionKt.operand {
                                      reportingSet = PRIMITIVE_REPORTING_SET_NAME_1
                                    }
                                }
                            }
                        }
                    }
                }
            }
        },
        buildList {
          add(
            metricCalculationSpec {
              cmmsMeasurementConsumerId = MEASUREMENT_CONSUMER_ID
              details =
                MetricCalculationSpecKt.details {
                  metricFrequencySpec =
                    MetricCalculationSpecKt.metricFrequencySpec {
                      weekly =
                        MetricCalculationSpecKt.MetricFrequencySpecKt.weekly {
                          dayOfWeek = DayOfWeek.WEDNESDAY
                        }
                    }
                  trailingWindow =
                    MetricCalculationSpecKt.trailingWindow {
                      count = 1
                      increment = MetricCalculationSpec.TrailingWindow.Increment.WEEK
                    }
                  filter =
                    "(banner_ad.viewable == true && video_ad.viewed_fraction == 1.0) && (person.age_group == 1 && person.gender == 1)"
                  metricSpecs += metricSpec { reach = MetricSpecKt.reachParams {} }
                }
            }
          )
        },
      )
  }

  @Test
  fun `cumulative uniqueMetricSetSpec with 3 components transforms into correct map`() {
    val dataProviderPrimitiveReportingSetMap = buildMap {
      put(DATA_PROVIDER_NAME_1, PRIMITIVE_REPORTING_SET_1)
      put(DATA_PROVIDER_NAME_2, PRIMITIVE_REPORTING_SET_2)
      put(DATA_PROVIDER_NAME_3, PRIMITIVE_REPORTING_SET_3)
    }
    val resultGroupSpecs =
      listOf(
        resultGroupSpec {
          reportingUnit = reportingUnit {
            components += DATA_PROVIDER_NAME_1
            components += DATA_PROVIDER_NAME_2
            components += DATA_PROVIDER_NAME_3
          }
          metricFrequency = metricFrequencySpec { total = true }
          dimensionSpec = dimensionSpec {
            filters += eventFilter {
              terms += eventTemplateField {
                path = "person.age_group"
                value = EventTemplateFieldKt.fieldValue { enumValue = "YEARS_18_TO_34" }
              }
            }
            filters += eventFilter {
              terms += eventTemplateField {
                path = "person.gender"
                value = EventTemplateFieldKt.fieldValue { enumValue = "MALE" }
              }
            }
          }
          resultGroupMetricSpec = resultGroupMetricSpec {
            component =
              ResultGroupMetricSpecKt.componentMetricSetSpec {
                cumulativeUnique = ResultGroupMetricSpecKt.uniqueMetricSetSpec { reach = true }
              }
          }
        }
      )

    val reportingSetMetricCalculationSpecDetailsMap =
      buildReportingSetMetricCalculationSpecDetailsMap(
        campaignGroupName = CAMPAIGN_GROUP_NAME,
        impressionQualificationFilterSpecsLists = IMPRESSION_QUALIFICATION_FILTER_SPECS_LISTS,
        dataProviderPrimitiveReportingSetMap = dataProviderPrimitiveReportingSetMap,
        resultGroupSpecs = resultGroupSpecs,
        eventTemplateFieldsMap = TEST_EVENT_DESCRIPTOR.eventTemplateFieldsMap,
      )

    assertThat(reportingSetMetricCalculationSpecDetailsMap).hasSize(4)
    assertThat(reportingSetMetricCalculationSpecDetailsMap)
      .containsEntry(
        reportingSet {
          campaignGroup = CAMPAIGN_GROUP_NAME
          composite =
            ReportingSetKt.composite {
              expression =
                ReportingSetKt.setExpression {
                  operation = ReportingSet.SetExpression.Operation.UNION
                  lhs =
                    ReportingSetKt.SetExpressionKt.operand {
                      reportingSet = PRIMITIVE_REPORTING_SET_NAME_2
                    }
                  rhs =
                    ReportingSetKt.SetExpressionKt.operand {
                      expression =
                        ReportingSetKt.setExpression {
                          operation = ReportingSet.SetExpression.Operation.UNION
                          lhs =
                            ReportingSetKt.SetExpressionKt.operand {
                              reportingSet = PRIMITIVE_REPORTING_SET_NAME_1
                            }
                        }
                    }
                }
            }
        },
        buildList {
          add(
            metricCalculationSpec {
              cmmsMeasurementConsumerId = MEASUREMENT_CONSUMER_ID
              details =
                MetricCalculationSpecKt.details {
                  filter =
                    "(banner_ad.viewable == true && video_ad.viewed_fraction == 1.0) && (person.age_group == 1 && person.gender == 1)"
                  metricSpecs += metricSpec { reach = MetricSpecKt.reachParams {} }
                }
            }
          )
        },
      )

    assertThat(reportingSetMetricCalculationSpecDetailsMap)
      .containsEntry(
        reportingSet {
          campaignGroup = CAMPAIGN_GROUP_NAME
          composite =
            ReportingSetKt.composite {
              expression =
                ReportingSetKt.setExpression {
                  operation = ReportingSet.SetExpression.Operation.UNION
                  lhs =
                    ReportingSetKt.SetExpressionKt.operand {
                      reportingSet = PRIMITIVE_REPORTING_SET_NAME_3
                    }
                  rhs =
                    ReportingSetKt.SetExpressionKt.operand {
                      expression =
                        ReportingSetKt.setExpression {
                          operation = ReportingSet.SetExpression.Operation.UNION
                          lhs =
                            ReportingSetKt.SetExpressionKt.operand {
                              reportingSet = PRIMITIVE_REPORTING_SET_NAME_1
                            }
                        }
                    }
                }
            }
        },
        buildList {
          add(
            metricCalculationSpec {
              cmmsMeasurementConsumerId = MEASUREMENT_CONSUMER_ID
              details =
                MetricCalculationSpecKt.details {
                  filter =
                    "(banner_ad.viewable == true && video_ad.viewed_fraction == 1.0) && (person.age_group == 1 && person.gender == 1)"
                  metricSpecs += metricSpec { reach = MetricSpecKt.reachParams {} }
                }
            }
          )
        },
      )

    assertThat(reportingSetMetricCalculationSpecDetailsMap)
      .containsEntry(
        reportingSet {
          campaignGroup = CAMPAIGN_GROUP_NAME
          composite =
            ReportingSetKt.composite {
              expression =
                ReportingSetKt.setExpression {
                  operation = ReportingSet.SetExpression.Operation.UNION
                  lhs =
                    ReportingSetKt.SetExpressionKt.operand {
                      reportingSet = PRIMITIVE_REPORTING_SET_NAME_3
                    }
                  rhs =
                    ReportingSetKt.SetExpressionKt.operand {
                      expression =
                        ReportingSetKt.setExpression {
                          operation = ReportingSet.SetExpression.Operation.UNION
                          lhs =
                            ReportingSetKt.SetExpressionKt.operand {
                              reportingSet = PRIMITIVE_REPORTING_SET_NAME_2
                            }
                        }
                    }
                }
            }
        },
        buildList {
          add(
            metricCalculationSpec {
              cmmsMeasurementConsumerId = MEASUREMENT_CONSUMER_ID
              details =
                MetricCalculationSpecKt.details {
                  filter =
                    "(banner_ad.viewable == true && video_ad.viewed_fraction == 1.0) && (person.age_group == 1 && person.gender == 1)"
                  metricSpecs += metricSpec { reach = MetricSpecKt.reachParams {} }
                }
            }
          )
        },
      )

    assertThat(reportingSetMetricCalculationSpecDetailsMap)
      .containsEntry(
        reportingSet {
          campaignGroup = CAMPAIGN_GROUP_NAME
          composite =
            ReportingSetKt.composite {
              expression =
                ReportingSetKt.setExpression {
                  operation = ReportingSet.SetExpression.Operation.UNION
                  lhs =
                    ReportingSetKt.SetExpressionKt.operand {
                      reportingSet = PRIMITIVE_REPORTING_SET_NAME_3
                    }
                  rhs =
                    ReportingSetKt.SetExpressionKt.operand {
                      expression =
                        ReportingSetKt.setExpression {
                          operation = ReportingSet.SetExpression.Operation.UNION
                          lhs =
                            ReportingSetKt.SetExpressionKt.operand {
                              reportingSet = PRIMITIVE_REPORTING_SET_NAME_2
                            }
                          rhs =
                            ReportingSetKt.SetExpressionKt.operand {
                              expression =
                                ReportingSetKt.setExpression {
                                  operation = ReportingSet.SetExpression.Operation.UNION
                                  lhs =
                                    ReportingSetKt.SetExpressionKt.operand {
                                      reportingSet = PRIMITIVE_REPORTING_SET_NAME_1
                                    }
                                }
                            }
                        }
                    }
                }
            }
        },
        buildList {
          add(
            metricCalculationSpec {
              cmmsMeasurementConsumerId = MEASUREMENT_CONSUMER_ID
              details =
                MetricCalculationSpecKt.details {
                  filter =
                    "(banner_ad.viewable == true && video_ad.viewed_fraction == 1.0) && (person.age_group == 1 && person.gender == 1)"
                  metricSpecs += metricSpec { reach = MetricSpecKt.reachParams {} }
                }
            }
          )
        },
      )
  }

  @Test
  fun `reportingUnitMetricSpec with just cumulative and 1 reportingUnit component no composite`() {
    val dataProviderPrimitiveReportingSetMap = buildMap {
      put(DATA_PROVIDER_NAME_1, PRIMITIVE_REPORTING_SET_1)
      put(DATA_PROVIDER_NAME_2, PRIMITIVE_REPORTING_SET_2)
    }
    val resultGroupSpecs =
      listOf(
        resultGroupSpec {
          reportingUnit = reportingUnit { components += DATA_PROVIDER_NAME_1 }
          metricFrequency = metricFrequencySpec { total = true }
          dimensionSpec = dimensionSpec {
            filters += eventFilter {
              terms += eventTemplateField {
                path = "person.age_group"
                value = EventTemplateFieldKt.fieldValue { enumValue = "YEARS_18_TO_34" }
              }
            }
            filters += eventFilter {
              terms += eventTemplateField {
                path = "person.gender"
                value = EventTemplateFieldKt.fieldValue { enumValue = "MALE" }
              }
            }
          }
          resultGroupMetricSpec = resultGroupMetricSpec {
            reportingUnit =
              ResultGroupMetricSpecKt.reportingUnitMetricSetSpec {
                cumulative = ResultGroupMetricSpecKt.basicMetricSetSpec { averageFrequency = true }
              }
          }
        }
      )

    val reportingSetMetricCalculationSpecDetailsMap =
      buildReportingSetMetricCalculationSpecDetailsMap(
        campaignGroupName = CAMPAIGN_GROUP_NAME,
        impressionQualificationFilterSpecsLists = IMPRESSION_QUALIFICATION_FILTER_SPECS_LISTS,
        dataProviderPrimitiveReportingSetMap = dataProviderPrimitiveReportingSetMap,
        resultGroupSpecs = resultGroupSpecs,
        eventTemplateFieldsMap = TEST_EVENT_DESCRIPTOR.eventTemplateFieldsMap,
      )

    assertThat(reportingSetMetricCalculationSpecDetailsMap).hasSize(1)
    assertThat(reportingSetMetricCalculationSpecDetailsMap)
      .containsEntry(
        PRIMITIVE_REPORTING_SET_1,
        buildList {
          add(
            metricCalculationSpec {
              cmmsMeasurementConsumerId = MEASUREMENT_CONSUMER_ID
              details =
                MetricCalculationSpecKt.details {
                  filter =
                    "(banner_ad.viewable == true && video_ad.viewed_fraction == 1.0) && (person.age_group == 1 && person.gender == 1)"
                  metricSpecs += metricSpec {
                    reachAndFrequency = MetricSpecKt.reachAndFrequencyParams {}
                  }
                }
            }
          )
        },
      )
  }

  @Test
  fun `stackedIncrementalReach with just 1 reportingUnit component has no composite`() {
    val dataProviderPrimitiveReportingSetMap = buildMap {
      put(DATA_PROVIDER_NAME_1, PRIMITIVE_REPORTING_SET_1)
      put(DATA_PROVIDER_NAME_2, PRIMITIVE_REPORTING_SET_2)
    }
    val resultGroupSpecs =
      listOf(
        resultGroupSpec {
          reportingUnit = reportingUnit { components += DATA_PROVIDER_NAME_1 }
          metricFrequency = metricFrequencySpec { total = true }
          dimensionSpec = dimensionSpec {
            filters += eventFilter {
              terms += eventTemplateField {
                path = "person.age_group"
                value = EventTemplateFieldKt.fieldValue { enumValue = "YEARS_18_TO_34" }
              }
            }
            filters += eventFilter {
              terms += eventTemplateField {
                path = "person.gender"
                value = EventTemplateFieldKt.fieldValue { enumValue = "MALE" }
              }
            }
          }
          resultGroupMetricSpec = resultGroupMetricSpec {
            reportingUnit =
              ResultGroupMetricSpecKt.reportingUnitMetricSetSpec { stackedIncrementalReach = true }
          }
        }
      )

    val reportingSetMetricCalculationSpecDetailsMap =
      buildReportingSetMetricCalculationSpecDetailsMap(
        campaignGroupName = CAMPAIGN_GROUP_NAME,
        impressionQualificationFilterSpecsLists = IMPRESSION_QUALIFICATION_FILTER_SPECS_LISTS,
        dataProviderPrimitiveReportingSetMap = dataProviderPrimitiveReportingSetMap,
        resultGroupSpecs = resultGroupSpecs,
        eventTemplateFieldsMap = TEST_EVENT_DESCRIPTOR.eventTemplateFieldsMap,
      )

    assertThat(reportingSetMetricCalculationSpecDetailsMap).hasSize(1)
    assertThat(reportingSetMetricCalculationSpecDetailsMap)
      .containsEntry(
        PRIMITIVE_REPORTING_SET_1,
        buildList {
          add(
            metricCalculationSpec {
              cmmsMeasurementConsumerId = MEASUREMENT_CONSUMER_ID
              details =
                MetricCalculationSpecKt.details {
                  filter =
                    "(banner_ad.viewable == true && video_ad.viewed_fraction == 1.0) && (person.age_group == 1 && person.gender == 1)"
                  metricSpecs += metricSpec { reach = MetricSpecKt.reachParams {} }
                }
            }
          )
        },
      )
  }

  @Test
  fun `stackedIncrementalReach with 3 reportingUnit components transforms into correct map`() {
    val dataProviderPrimitiveReportingSetMap = buildMap {
      put(DATA_PROVIDER_NAME_1, PRIMITIVE_REPORTING_SET_1)
      put(DATA_PROVIDER_NAME_2, PRIMITIVE_REPORTING_SET_2)
      put(DATA_PROVIDER_NAME_3, PRIMITIVE_REPORTING_SET_3)
    }
    val resultGroupSpecs =
      listOf(
        resultGroupSpec {
          reportingUnit = reportingUnit {
            components += DATA_PROVIDER_NAME_1
            components += DATA_PROVIDER_NAME_2
            components += DATA_PROVIDER_NAME_3
          }
          metricFrequency = metricFrequencySpec { total = true }
          dimensionSpec = dimensionSpec {
            filters += eventFilter {
              terms += eventTemplateField {
                path = "person.age_group"
                value = EventTemplateFieldKt.fieldValue { enumValue = "YEARS_18_TO_34" }
              }
            }
            filters += eventFilter {
              terms += eventTemplateField {
                path = "person.gender"
                value = EventTemplateFieldKt.fieldValue { enumValue = "MALE" }
              }
            }
          }
          resultGroupMetricSpec = resultGroupMetricSpec {
            reportingUnit =
              ResultGroupMetricSpecKt.reportingUnitMetricSetSpec { stackedIncrementalReach = true }
          }
        }
      )

    val reportingSetMetricCalculationSpecDetailsMap =
      buildReportingSetMetricCalculationSpecDetailsMap(
        campaignGroupName = CAMPAIGN_GROUP_NAME,
        impressionQualificationFilterSpecsLists = IMPRESSION_QUALIFICATION_FILTER_SPECS_LISTS,
        dataProviderPrimitiveReportingSetMap = dataProviderPrimitiveReportingSetMap,
        resultGroupSpecs = resultGroupSpecs,
        eventTemplateFieldsMap = TEST_EVENT_DESCRIPTOR.eventTemplateFieldsMap,
      )

    assertThat(reportingSetMetricCalculationSpecDetailsMap).hasSize(3)
    assertThat(reportingSetMetricCalculationSpecDetailsMap)
      .containsEntry(
        PRIMITIVE_REPORTING_SET_1,
        buildList {
          add(
            metricCalculationSpec {
              cmmsMeasurementConsumerId = MEASUREMENT_CONSUMER_ID
              details =
                MetricCalculationSpecKt.details {
                  filter =
                    "(banner_ad.viewable == true && video_ad.viewed_fraction == 1.0) && (person.age_group == 1 && person.gender == 1)"
                  metricSpecs += metricSpec { reach = MetricSpecKt.reachParams {} }
                }
            }
          )
        },
      )

    assertThat(reportingSetMetricCalculationSpecDetailsMap)
      .containsEntry(
        reportingSet {
          campaignGroup = CAMPAIGN_GROUP_NAME
          composite =
            ReportingSetKt.composite {
              expression =
                ReportingSetKt.setExpression {
                  operation = ReportingSet.SetExpression.Operation.UNION
                  lhs =
                    ReportingSetKt.SetExpressionKt.operand {
                      reportingSet = PRIMITIVE_REPORTING_SET_NAME_2
                    }
                  rhs =
                    ReportingSetKt.SetExpressionKt.operand {
                      expression =
                        ReportingSetKt.setExpression {
                          operation = ReportingSet.SetExpression.Operation.UNION
                          lhs =
                            ReportingSetKt.SetExpressionKt.operand {
                              reportingSet = PRIMITIVE_REPORTING_SET_NAME_1
                            }
                        }
                    }
                }
            }
        },
        buildList {
          add(
            metricCalculationSpec {
              cmmsMeasurementConsumerId = MEASUREMENT_CONSUMER_ID
              details =
                MetricCalculationSpecKt.details {
                  filter =
                    "(banner_ad.viewable == true && video_ad.viewed_fraction == 1.0) && (person.age_group == 1 && person.gender == 1)"
                  metricSpecs += metricSpec { reach = MetricSpecKt.reachParams {} }
                }
            }
          )
        },
      )

    assertThat(reportingSetMetricCalculationSpecDetailsMap)
      .containsEntry(
        reportingSet {
          campaignGroup = CAMPAIGN_GROUP_NAME
          composite =
            ReportingSetKt.composite {
              expression =
                ReportingSetKt.setExpression {
                  operation = ReportingSet.SetExpression.Operation.UNION
                  lhs =
                    ReportingSetKt.SetExpressionKt.operand {
                      reportingSet = PRIMITIVE_REPORTING_SET_NAME_3
                    }
                  rhs =
                    ReportingSetKt.SetExpressionKt.operand {
                      expression =
                        ReportingSetKt.setExpression {
                          operation = ReportingSet.SetExpression.Operation.UNION
                          lhs =
                            ReportingSetKt.SetExpressionKt.operand {
                              reportingSet = PRIMITIVE_REPORTING_SET_NAME_2
                            }
                          rhs =
                            ReportingSetKt.SetExpressionKt.operand {
                              expression =
                                ReportingSetKt.setExpression {
                                  operation = ReportingSet.SetExpression.Operation.UNION
                                  lhs =
                                    ReportingSetKt.SetExpressionKt.operand {
                                      reportingSet = PRIMITIVE_REPORTING_SET_NAME_1
                                    }
                                }
                            }
                        }
                    }
                }
            }
        },
        buildList {
          add(
            metricCalculationSpec {
              cmmsMeasurementConsumerId = MEASUREMENT_CONSUMER_ID
              details =
                MetricCalculationSpecKt.details {
                  filter =
                    "(banner_ad.viewable == true && video_ad.viewed_fraction == 1.0) && (person.age_group == 1 && person.gender == 1)"
                  metricSpecs += metricSpec { reach = MetricSpecKt.reachParams {} }
                }
            }
          )
        },
      )
  }

  @Test
  fun `differnt values in dimensionSpec filter can be processed and sorted`() {
    val dataProviderPrimitiveReportingSetMap = buildMap {
      put(DATA_PROVIDER_NAME_1, PRIMITIVE_REPORTING_SET_1)
      put(DATA_PROVIDER_NAME_2, PRIMITIVE_REPORTING_SET_2)
    }
    val resultGroupSpecs =
      listOf(
        resultGroupSpec {
          reportingUnit = reportingUnit { components += DATA_PROVIDER_NAME_1 }
          metricFrequency = metricFrequencySpec { total = true }
          dimensionSpec = dimensionSpec {
            filters += eventFilter {
              terms += eventTemplateField {
                path = "person.age_group"
                value = EventTemplateFieldKt.fieldValue { enumValue = "YEARS_18_TO_34" }
              }
            }
            filters += eventFilter {
              terms += eventTemplateField {
                path = "banner_ad.viewable"
                value = EventTemplateFieldKt.fieldValue { boolValue = true }
              }
            }
            filters += eventFilter {
              terms += eventTemplateField {
                path = "video_ad.viewed_fraction"
                value = EventTemplateFieldKt.fieldValue { floatValue = 0.5f }
              }
            }
          }
          resultGroupMetricSpec = resultGroupMetricSpec {
            reportingUnit =
              ResultGroupMetricSpecKt.reportingUnitMetricSetSpec { stackedIncrementalReach = true }
          }
        }
      )

    val reportingSetMetricCalculationSpecDetailsMap =
      buildReportingSetMetricCalculationSpecDetailsMap(
        campaignGroupName = CAMPAIGN_GROUP_NAME,
        impressionQualificationFilterSpecsLists = IMPRESSION_QUALIFICATION_FILTER_SPECS_LISTS,
        dataProviderPrimitiveReportingSetMap = dataProviderPrimitiveReportingSetMap,
        resultGroupSpecs = resultGroupSpecs,
        eventTemplateFieldsMap = TEST_EVENT_DESCRIPTOR.eventTemplateFieldsMap,
      )

    assertThat(reportingSetMetricCalculationSpecDetailsMap).hasSize(1)
    assertThat(reportingSetMetricCalculationSpecDetailsMap)
      .containsEntry(
        PRIMITIVE_REPORTING_SET_1,
        buildList {
          add(
            metricCalculationSpec {
              cmmsMeasurementConsumerId = MEASUREMENT_CONSUMER_ID
              details =
                MetricCalculationSpecKt.details {
                  filter =
                    "(banner_ad.viewable == true && video_ad.viewed_fraction == 1.0) && (banner_ad.viewable == true && person.age_group == 1 && video_ad.viewed_fraction == 0.5)"
                  metricSpecs += metricSpec { reach = MetricSpecKt.reachParams {} }
                }
            }
          )
        },
      )
  }

  @Test
  fun `dimensionSpec filter missing value throws IllegalArgumentException`() {
    val dataProviderPrimitiveReportingSetMap = buildMap {
      put(DATA_PROVIDER_NAME_1, PRIMITIVE_REPORTING_SET_1)
      put(DATA_PROVIDER_NAME_2, PRIMITIVE_REPORTING_SET_2)
    }
    val resultGroupSpecs =
      listOf(
        resultGroupSpec {
          reportingUnit = reportingUnit { components += DATA_PROVIDER_NAME_1 }
          metricFrequency = metricFrequencySpec { total = true }
          dimensionSpec = dimensionSpec {
            filters += eventFilter { terms += eventTemplateField { path = "person.age_group" } }
          }
          resultGroupMetricSpec = resultGroupMetricSpec {
            reportingUnit =
              ResultGroupMetricSpecKt.reportingUnitMetricSetSpec { stackedIncrementalReach = true }
          }
        }
      )

    assertFailsWith<IllegalArgumentException> {
      buildReportingSetMetricCalculationSpecDetailsMap(
        campaignGroupName = CAMPAIGN_GROUP_NAME,
        impressionQualificationFilterSpecsLists = IMPRESSION_QUALIFICATION_FILTER_SPECS_LISTS,
        dataProviderPrimitiveReportingSetMap = dataProviderPrimitiveReportingSetMap,
        resultGroupSpecs = resultGroupSpecs,
        eventTemplateFieldsMap = TEST_EVENT_DESCRIPTOR.eventTemplateFieldsMap,
      )
    }
  }

  @Test
  fun `duplicate resultGroupSpecs does not duplicate the entries in the map`() {
    val dataProviderPrimitiveReportingSetMap = buildMap {
      put(DATA_PROVIDER_NAME_1, PRIMITIVE_REPORTING_SET_1)
      put(DATA_PROVIDER_NAME_2, PRIMITIVE_REPORTING_SET_2)
    }
    val resultGroupSpecs =
      listOf(
        resultGroupSpec {
          reportingUnit = reportingUnit {
            components += DATA_PROVIDER_NAME_1
            components += DATA_PROVIDER_NAME_2
          }
          metricFrequency = metricFrequencySpec { weekly = DayOfWeek.WEDNESDAY }
          dimensionSpec = dimensionSpec {
            filters += eventFilter {
              terms += eventTemplateField {
                path = "person.age_group"
                value = EventTemplateFieldKt.fieldValue { enumValue = "YEARS_18_TO_34" }
              }
            }
            filters += eventFilter {
              terms += eventTemplateField {
                path = "person.gender"
                value = EventTemplateFieldKt.fieldValue { enumValue = "MALE" }
              }
            }
          }
          resultGroupMetricSpec = resultGroupMetricSpec {
            reportingUnit =
              ResultGroupMetricSpecKt.reportingUnitMetricSetSpec {
                nonCumulative =
                  ResultGroupMetricSpecKt.basicMetricSetSpec {
                    averageFrequency = true
                    impressions = true
                  }
                cumulative =
                  ResultGroupMetricSpecKt.basicMetricSetSpec {
                    averageFrequency = true
                    impressions = true
                  }
              }
          }
        }
      )

    val reportingSetMetricCalculationSpecDetailsMap =
      buildReportingSetMetricCalculationSpecDetailsMap(
        campaignGroupName = CAMPAIGN_GROUP_NAME,
        impressionQualificationFilterSpecsLists = IMPRESSION_QUALIFICATION_FILTER_SPECS_LISTS,
        dataProviderPrimitiveReportingSetMap = dataProviderPrimitiveReportingSetMap,
        resultGroupSpecs = resultGroupSpecs,
        eventTemplateFieldsMap = TEST_EVENT_DESCRIPTOR.eventTemplateFieldsMap,
      )

    val resultGroupSpecsWithDuplicates = resultGroupSpecs + resultGroupSpecs
    val secondReportingSetMetricCalculationSpecDetailsMap =
      buildReportingSetMetricCalculationSpecDetailsMap(
        campaignGroupName = CAMPAIGN_GROUP_NAME,
        impressionQualificationFilterSpecsLists = IMPRESSION_QUALIFICATION_FILTER_SPECS_LISTS,
        dataProviderPrimitiveReportingSetMap = dataProviderPrimitiveReportingSetMap,
        resultGroupSpecs = resultGroupSpecsWithDuplicates,
        eventTemplateFieldsMap = TEST_EVENT_DESCRIPTOR.eventTemplateFieldsMap,
      )

    assertThat(reportingSetMetricCalculationSpecDetailsMap)
      .isEqualTo(secondReportingSetMetricCalculationSpecDetailsMap)
  }

  @Test
  fun `reach with pooulation_size transforms into reach MetricSpec and population MetricSpec`() {
    val dataProviderPrimitiveReportingSetMap = buildMap {
      put(DATA_PROVIDER_NAME_1, PRIMITIVE_REPORTING_SET_1)
      put(DATA_PROVIDER_NAME_2, PRIMITIVE_REPORTING_SET_2)
    }
    val resultGroupSpecs =
      listOf(
        resultGroupSpec {
          reportingUnit = reportingUnit { components += DATA_PROVIDER_NAME_1 }
          metricFrequency = metricFrequencySpec { total = true }
          dimensionSpec = dimensionSpec {
            filters += eventFilter {
              terms += eventTemplateField {
                path = "person.age_group"
                value = EventTemplateFieldKt.fieldValue { enumValue = "YEARS_18_TO_34" }
              }
            }
            filters += eventFilter {
              terms += eventTemplateField {
                path = "person.gender"
                value = EventTemplateFieldKt.fieldValue { enumValue = "MALE" }
              }
            }
          }
          resultGroupMetricSpec = resultGroupMetricSpec {
            populationSize = true
            reportingUnit =
              ResultGroupMetricSpecKt.reportingUnitMetricSetSpec {
                cumulative = ResultGroupMetricSpecKt.basicMetricSetSpec { reach = true }
              }
          }
        }
      )

    val reportingSetMetricCalculationSpecDetailsMap =
      buildReportingSetMetricCalculationSpecDetailsMap(
        campaignGroupName = CAMPAIGN_GROUP_NAME,
        impressionQualificationFilterSpecsLists = IMPRESSION_QUALIFICATION_FILTER_SPECS_LISTS,
        dataProviderPrimitiveReportingSetMap = dataProviderPrimitiveReportingSetMap,
        resultGroupSpecs = resultGroupSpecs,
        eventTemplateFieldsMap = TEST_EVENT_DESCRIPTOR.eventTemplateFieldsMap,
      )

    assertThat(reportingSetMetricCalculationSpecDetailsMap).hasSize(1)
    assertThat(reportingSetMetricCalculationSpecDetailsMap)
      .containsEntry(
        PRIMITIVE_REPORTING_SET_1,
        buildList {
          add(
            metricCalculationSpec {
              cmmsMeasurementConsumerId = MEASUREMENT_CONSUMER_ID
              details =
                MetricCalculationSpecKt.details {
                  filter =
                    "(banner_ad.viewable == true && video_ad.viewed_fraction == 1.0) && (person.age_group == 1 && person.gender == 1)"
                  metricSpecs += metricSpec { reach = MetricSpecKt.reachParams {} }
                  metricSpecs += metricSpec {
                    populationCount = MetricSpecKt.populationCountParams {}
                  }
                }
            }
          )
        },
      )
  }

  @Test
  fun `reach transforms into reach MetricSpec`() {
    val dataProviderPrimitiveReportingSetMap = buildMap {
      put(DATA_PROVIDER_NAME_1, PRIMITIVE_REPORTING_SET_1)
      put(DATA_PROVIDER_NAME_2, PRIMITIVE_REPORTING_SET_2)
    }
    val resultGroupSpecs =
      listOf(
        resultGroupSpec {
          reportingUnit = reportingUnit { components += DATA_PROVIDER_NAME_1 }
          metricFrequency = metricFrequencySpec { total = true }
          dimensionSpec = dimensionSpec {
            filters += eventFilter {
              terms += eventTemplateField {
                path = "person.age_group"
                value = EventTemplateFieldKt.fieldValue { enumValue = "YEARS_18_TO_34" }
              }
            }
            filters += eventFilter {
              terms += eventTemplateField {
                path = "person.gender"
                value = EventTemplateFieldKt.fieldValue { enumValue = "MALE" }
              }
            }
          }
          resultGroupMetricSpec = resultGroupMetricSpec {
            reportingUnit =
              ResultGroupMetricSpecKt.reportingUnitMetricSetSpec {
                cumulative = ResultGroupMetricSpecKt.basicMetricSetSpec { reach = true }
              }
          }
        }
      )

    val reportingSetMetricCalculationSpecDetailsMap =
      buildReportingSetMetricCalculationSpecDetailsMap(
        campaignGroupName = CAMPAIGN_GROUP_NAME,
        impressionQualificationFilterSpecsLists = IMPRESSION_QUALIFICATION_FILTER_SPECS_LISTS,
        dataProviderPrimitiveReportingSetMap = dataProviderPrimitiveReportingSetMap,
        resultGroupSpecs = resultGroupSpecs,
        eventTemplateFieldsMap = TEST_EVENT_DESCRIPTOR.eventTemplateFieldsMap,
      )

    assertThat(reportingSetMetricCalculationSpecDetailsMap).hasSize(1)
    assertThat(reportingSetMetricCalculationSpecDetailsMap)
      .containsEntry(
        PRIMITIVE_REPORTING_SET_1,
        buildList {
          add(
            metricCalculationSpec {
              cmmsMeasurementConsumerId = MEASUREMENT_CONSUMER_ID
              details =
                MetricCalculationSpecKt.details {
                  filter =
                    "(banner_ad.viewable == true && video_ad.viewed_fraction == 1.0) && (person.age_group == 1 && person.gender == 1)"
                  metricSpecs += metricSpec { reach = MetricSpecKt.reachParams {} }
                }
            }
          )
        },
      )
  }

  @Test
  fun `percent_reach transforms into reach MetricSpec and population MetricSpec`() {
    val dataProviderPrimitiveReportingSetMap = buildMap {
      put(DATA_PROVIDER_NAME_1, PRIMITIVE_REPORTING_SET_1)
      put(DATA_PROVIDER_NAME_2, PRIMITIVE_REPORTING_SET_2)
    }
    val resultGroupSpecs =
      listOf(
        resultGroupSpec {
          reportingUnit = reportingUnit { components += DATA_PROVIDER_NAME_1 }
          metricFrequency = metricFrequencySpec { total = true }
          dimensionSpec = dimensionSpec {
            filters += eventFilter {
              terms += eventTemplateField {
                path = "person.age_group"
                value = EventTemplateFieldKt.fieldValue { enumValue = "YEARS_18_TO_34" }
              }
            }
            filters += eventFilter {
              terms += eventTemplateField {
                path = "person.gender"
                value = EventTemplateFieldKt.fieldValue { enumValue = "MALE" }
              }
            }
          }
          resultGroupMetricSpec = resultGroupMetricSpec {
            reportingUnit =
              ResultGroupMetricSpecKt.reportingUnitMetricSetSpec {
                cumulative = ResultGroupMetricSpecKt.basicMetricSetSpec { percentReach = true }
              }
          }
        }
      )

    val reportingSetMetricCalculationSpecDetailsMap =
      buildReportingSetMetricCalculationSpecDetailsMap(
        campaignGroupName = CAMPAIGN_GROUP_NAME,
        impressionQualificationFilterSpecsLists = IMPRESSION_QUALIFICATION_FILTER_SPECS_LISTS,
        dataProviderPrimitiveReportingSetMap = dataProviderPrimitiveReportingSetMap,
        resultGroupSpecs = resultGroupSpecs,
        eventTemplateFieldsMap = TEST_EVENT_DESCRIPTOR.eventTemplateFieldsMap,
      )

    assertThat(reportingSetMetricCalculationSpecDetailsMap).hasSize(1)
    assertThat(reportingSetMetricCalculationSpecDetailsMap)
      .containsEntry(
        PRIMITIVE_REPORTING_SET_1,
        buildList {
          add(
            metricCalculationSpec {
              cmmsMeasurementConsumerId = MEASUREMENT_CONSUMER_ID
              details =
                MetricCalculationSpecKt.details {
                  filter =
                    "(banner_ad.viewable == true && video_ad.viewed_fraction == 1.0) && (person.age_group == 1 && person.gender == 1)"
                  metricSpecs += metricSpec { reach = MetricSpecKt.reachParams {} }
                  metricSpecs += metricSpec {
                    populationCount = MetricSpecKt.populationCountParams {}
                  }
                }
            }
          )
        },
      )
  }

  @Test
  fun `k_plus_reach transforms into reachAndFrequency MetricSpec`() {
    val dataProviderPrimitiveReportingSetMap = buildMap {
      put(DATA_PROVIDER_NAME_1, PRIMITIVE_REPORTING_SET_1)
      put(DATA_PROVIDER_NAME_2, PRIMITIVE_REPORTING_SET_2)
    }
    val resultGroupSpecs =
      listOf(
        resultGroupSpec {
          reportingUnit = reportingUnit { components += DATA_PROVIDER_NAME_1 }
          metricFrequency = metricFrequencySpec { total = true }
          dimensionSpec = dimensionSpec {
            filters += eventFilter {
              terms += eventTemplateField {
                path = "person.age_group"
                value = EventTemplateFieldKt.fieldValue { enumValue = "YEARS_18_TO_34" }
              }
            }
            filters += eventFilter {
              terms += eventTemplateField {
                path = "person.gender"
                value = EventTemplateFieldKt.fieldValue { enumValue = "MALE" }
              }
            }
          }
          resultGroupMetricSpec = resultGroupMetricSpec {
            reportingUnit =
              ResultGroupMetricSpecKt.reportingUnitMetricSetSpec {
                cumulative = ResultGroupMetricSpecKt.basicMetricSetSpec { kPlusReach = 3 }
              }
          }
        }
      )

    val reportingSetMetricCalculationSpecDetailsMap =
      buildReportingSetMetricCalculationSpecDetailsMap(
        campaignGroupName = CAMPAIGN_GROUP_NAME,
        impressionQualificationFilterSpecsLists = IMPRESSION_QUALIFICATION_FILTER_SPECS_LISTS,
        dataProviderPrimitiveReportingSetMap = dataProviderPrimitiveReportingSetMap,
        resultGroupSpecs = resultGroupSpecs,
        eventTemplateFieldsMap = TEST_EVENT_DESCRIPTOR.eventTemplateFieldsMap,
      )

    assertThat(reportingSetMetricCalculationSpecDetailsMap).hasSize(1)
    assertThat(reportingSetMetricCalculationSpecDetailsMap)
      .containsEntry(
        PRIMITIVE_REPORTING_SET_1,
        buildList {
          add(
            metricCalculationSpec {
              cmmsMeasurementConsumerId = MEASUREMENT_CONSUMER_ID
              details =
                MetricCalculationSpecKt.details {
                  filter =
                    "(banner_ad.viewable == true && video_ad.viewed_fraction == 1.0) && (person.age_group == 1 && person.gender == 1)"
                  metricSpecs += metricSpec {
                    reachAndFrequency = MetricSpecKt.reachAndFrequencyParams {}
                  }
                }
            }
          )
        },
      )
  }

  @Test
  fun `percent_k_plus_reach transforms into rf MetricSpec and population MetricSpec`() {
    val dataProviderPrimitiveReportingSetMap = buildMap {
      put(DATA_PROVIDER_NAME_1, PRIMITIVE_REPORTING_SET_1)
      put(DATA_PROVIDER_NAME_2, PRIMITIVE_REPORTING_SET_2)
    }
    val resultGroupSpecs =
      listOf(
        resultGroupSpec {
          reportingUnit = reportingUnit { components += DATA_PROVIDER_NAME_1 }
          metricFrequency = metricFrequencySpec { total = true }
          dimensionSpec = dimensionSpec {
            filters += eventFilter {
              terms += eventTemplateField {
                path = "person.age_group"
                value = EventTemplateFieldKt.fieldValue { enumValue = "YEARS_18_TO_34" }
              }
            }
            filters += eventFilter {
              terms += eventTemplateField {
                path = "person.gender"
                value = EventTemplateFieldKt.fieldValue { enumValue = "MALE" }
              }
            }
          }
          resultGroupMetricSpec = resultGroupMetricSpec {
            reportingUnit =
              ResultGroupMetricSpecKt.reportingUnitMetricSetSpec {
                cumulative = ResultGroupMetricSpecKt.basicMetricSetSpec { percentKPlusReach = true }
              }
          }
        }
      )

    val reportingSetMetricCalculationSpecDetailsMap =
      buildReportingSetMetricCalculationSpecDetailsMap(
        campaignGroupName = CAMPAIGN_GROUP_NAME,
        impressionQualificationFilterSpecsLists = IMPRESSION_QUALIFICATION_FILTER_SPECS_LISTS,
        dataProviderPrimitiveReportingSetMap = dataProviderPrimitiveReportingSetMap,
        resultGroupSpecs = resultGroupSpecs,
        eventTemplateFieldsMap = TEST_EVENT_DESCRIPTOR.eventTemplateFieldsMap,
      )

    assertThat(reportingSetMetricCalculationSpecDetailsMap).hasSize(1)
    assertThat(reportingSetMetricCalculationSpecDetailsMap)
      .containsEntry(
        PRIMITIVE_REPORTING_SET_1,
        buildList {
          add(
            metricCalculationSpec {
              cmmsMeasurementConsumerId = MEASUREMENT_CONSUMER_ID
              details =
                MetricCalculationSpecKt.details {
                  filter =
                    "(banner_ad.viewable == true && video_ad.viewed_fraction == 1.0) && (person.age_group == 1 && person.gender == 1)"
                  metricSpecs += metricSpec {
                    reachAndFrequency = MetricSpecKt.reachAndFrequencyParams {}
                  }
                  metricSpecs += metricSpec {
                    populationCount = MetricSpecKt.populationCountParams {}
                  }
                }
            }
          )
        },
      )
  }

  @Test
  fun `averageFrequency transforms into reachAndFrequency MetricSpec`() {
    val dataProviderPrimitiveReportingSetMap = buildMap {
      put(DATA_PROVIDER_NAME_1, PRIMITIVE_REPORTING_SET_1)
      put(DATA_PROVIDER_NAME_2, PRIMITIVE_REPORTING_SET_2)
    }
    val resultGroupSpecs =
      listOf(
        resultGroupSpec {
          reportingUnit = reportingUnit { components += DATA_PROVIDER_NAME_1 }
          metricFrequency = metricFrequencySpec { total = true }
          dimensionSpec = dimensionSpec {
            filters += eventFilter {
              terms += eventTemplateField {
                path = "person.age_group"
                value = EventTemplateFieldKt.fieldValue { enumValue = "YEARS_18_TO_34" }
              }
            }
            filters += eventFilter {
              terms += eventTemplateField {
                path = "person.gender"
                value = EventTemplateFieldKt.fieldValue { enumValue = "MALE" }
              }
            }
          }
          resultGroupMetricSpec = resultGroupMetricSpec {
            reportingUnit =
              ResultGroupMetricSpecKt.reportingUnitMetricSetSpec {
                cumulative = ResultGroupMetricSpecKt.basicMetricSetSpec { averageFrequency = true }
              }
          }
        }
      )

    val reportingSetMetricCalculationSpecDetailsMap =
      buildReportingSetMetricCalculationSpecDetailsMap(
        campaignGroupName = CAMPAIGN_GROUP_NAME,
        impressionQualificationFilterSpecsLists = IMPRESSION_QUALIFICATION_FILTER_SPECS_LISTS,
        dataProviderPrimitiveReportingSetMap = dataProviderPrimitiveReportingSetMap,
        resultGroupSpecs = resultGroupSpecs,
        eventTemplateFieldsMap = TEST_EVENT_DESCRIPTOR.eventTemplateFieldsMap,
      )

    assertThat(reportingSetMetricCalculationSpecDetailsMap).hasSize(1)
    assertThat(reportingSetMetricCalculationSpecDetailsMap)
      .containsEntry(
        PRIMITIVE_REPORTING_SET_1,
        buildList {
          add(
            metricCalculationSpec {
              cmmsMeasurementConsumerId = MEASUREMENT_CONSUMER_ID
              details =
                MetricCalculationSpecKt.details {
                  filter =
                    "(banner_ad.viewable == true && video_ad.viewed_fraction == 1.0) && (person.age_group == 1 && person.gender == 1)"
                  metricSpecs += metricSpec {
                    reachAndFrequency = MetricSpecKt.reachAndFrequencyParams {}
                  }
                }
            }
          )
        },
      )
  }

  @Test
  fun `impressions transforms into impression MetricSpec`() {
    val dataProviderPrimitiveReportingSetMap = buildMap {
      put(DATA_PROVIDER_NAME_1, PRIMITIVE_REPORTING_SET_1)
      put(DATA_PROVIDER_NAME_2, PRIMITIVE_REPORTING_SET_2)
    }
    val resultGroupSpecs =
      listOf(
        resultGroupSpec {
          reportingUnit = reportingUnit { components += DATA_PROVIDER_NAME_1 }
          metricFrequency = metricFrequencySpec { total = true }
          dimensionSpec = dimensionSpec {
            filters += eventFilter {
              terms += eventTemplateField {
                path = "person.age_group"
                value = EventTemplateFieldKt.fieldValue { enumValue = "YEARS_18_TO_34" }
              }
            }
            filters += eventFilter {
              terms += eventTemplateField {
                path = "person.gender"
                value = EventTemplateFieldKt.fieldValue { enumValue = "MALE" }
              }
            }
          }
          resultGroupMetricSpec = resultGroupMetricSpec {
            reportingUnit =
              ResultGroupMetricSpecKt.reportingUnitMetricSetSpec {
                cumulative = ResultGroupMetricSpecKt.basicMetricSetSpec { impressions = true }
              }
          }
        }
      )

    val reportingSetMetricCalculationSpecDetailsMap =
      buildReportingSetMetricCalculationSpecDetailsMap(
        campaignGroupName = CAMPAIGN_GROUP_NAME,
        impressionQualificationFilterSpecsLists = IMPRESSION_QUALIFICATION_FILTER_SPECS_LISTS,
        dataProviderPrimitiveReportingSetMap = dataProviderPrimitiveReportingSetMap,
        resultGroupSpecs = resultGroupSpecs,
        eventTemplateFieldsMap = TEST_EVENT_DESCRIPTOR.eventTemplateFieldsMap,
      )

    assertThat(reportingSetMetricCalculationSpecDetailsMap).hasSize(1)
    assertThat(reportingSetMetricCalculationSpecDetailsMap)
      .containsEntry(
        PRIMITIVE_REPORTING_SET_1,
        buildList {
          add(
            metricCalculationSpec {
              cmmsMeasurementConsumerId = MEASUREMENT_CONSUMER_ID
              details =
                MetricCalculationSpecKt.details {
                  filter =
                    "(banner_ad.viewable == true && video_ad.viewed_fraction == 1.0) && (person.age_group == 1 && person.gender == 1)"
                  metricSpecs += metricSpec {
                    impressionCount = MetricSpecKt.impressionCountParams {}
                  }
                }
            }
          )
        },
      )
  }

  @Test
  fun `grps transforms into reachAndFrequency MetricSpec and population MetricSpec`() {
    val dataProviderPrimitiveReportingSetMap = buildMap {
      put(DATA_PROVIDER_NAME_1, PRIMITIVE_REPORTING_SET_1)
      put(DATA_PROVIDER_NAME_2, PRIMITIVE_REPORTING_SET_2)
    }
    val resultGroupSpecs =
      listOf(
        resultGroupSpec {
          reportingUnit = reportingUnit { components += DATA_PROVIDER_NAME_1 }
          metricFrequency = metricFrequencySpec { total = true }
          dimensionSpec = dimensionSpec {
            filters += eventFilter {
              terms += eventTemplateField {
                path = "person.age_group"
                value = EventTemplateFieldKt.fieldValue { enumValue = "YEARS_18_TO_34" }
              }
            }
            filters += eventFilter {
              terms += eventTemplateField {
                path = "person.gender"
                value = EventTemplateFieldKt.fieldValue { enumValue = "MALE" }
              }
            }
          }
          resultGroupMetricSpec = resultGroupMetricSpec {
            reportingUnit =
              ResultGroupMetricSpecKt.reportingUnitMetricSetSpec {
                cumulative = ResultGroupMetricSpecKt.basicMetricSetSpec { grps = true }
              }
          }
        }
      )

    val reportingSetMetricCalculationSpecDetailsMap =
      buildReportingSetMetricCalculationSpecDetailsMap(
        campaignGroupName = CAMPAIGN_GROUP_NAME,
        impressionQualificationFilterSpecsLists = IMPRESSION_QUALIFICATION_FILTER_SPECS_LISTS,
        dataProviderPrimitiveReportingSetMap = dataProviderPrimitiveReportingSetMap,
        resultGroupSpecs = resultGroupSpecs,
        eventTemplateFieldsMap = TEST_EVENT_DESCRIPTOR.eventTemplateFieldsMap,
      )

    assertThat(reportingSetMetricCalculationSpecDetailsMap).hasSize(1)
    assertThat(reportingSetMetricCalculationSpecDetailsMap)
      .containsEntry(
        PRIMITIVE_REPORTING_SET_1,
        buildList {
          add(
            metricCalculationSpec {
              cmmsMeasurementConsumerId = MEASUREMENT_CONSUMER_ID
              details =
                MetricCalculationSpecKt.details {
                  filter =
                    "(banner_ad.viewable == true && video_ad.viewed_fraction == 1.0) && (person.age_group == 1 && person.gender == 1)"
                  metricSpecs += metricSpec {
                    reachAndFrequency = MetricSpecKt.reachAndFrequencyParams {}
                  }
                  metricSpecs += metricSpec {
                    populationCount = MetricSpecKt.populationCountParams {}
                  }
                }
            }
          )
        },
      )
  }

  @Test
<<<<<<< HEAD
  fun `resultGroupSpec with no IQFs transforms into correct map`() {
    val dataProviderPrimitiveReportingSetMap = buildMap {
      put(DATA_PROVIDER_NAME_1, PRIMITIVE_REPORTING_SET_1)
=======
  fun `dimensionSpec Grouping with single field results in groupings with single element lists`() {
    val impressionQualificationSpecsFilters = listOf("filter")
    val dataProviderPrimitiveReportingSetMap = buildMap {
      put(DATA_PROVIDER_NAME_1, PRIMITIVE_REPORTING_SET_1)
      put(DATA_PROVIDER_NAME_2, PRIMITIVE_REPORTING_SET_2)
>>>>>>> 796d3049
    }
    val resultGroupSpecs =
      listOf(
        resultGroupSpec {
          reportingUnit = reportingUnit { components += DATA_PROVIDER_NAME_1 }
          metricFrequency = metricFrequencySpec { total = true }
          dimensionSpec = dimensionSpec {
            grouping = DimensionSpecKt.grouping { eventTemplateFields += "person.gender" }
            filters += eventFilter {
              terms += eventTemplateField {
                path = "person.age_group"
                value = EventTemplateFieldKt.fieldValue { enumValue = "YEARS_18_TO_34" }
              }
            }
<<<<<<< HEAD
            filters += eventFilter {
              terms += eventTemplateField {
                path = "person.gender"
                value = EventTemplateFieldKt.fieldValue { enumValue = "MALE" }
              }
            }
=======
>>>>>>> 796d3049
          }
          resultGroupMetricSpec = resultGroupMetricSpec {
            reportingUnit =
              ResultGroupMetricSpecKt.reportingUnitMetricSetSpec {
<<<<<<< HEAD
                cumulative = ResultGroupMetricSpecKt.basicMetricSetSpec { reach = true }
=======
                cumulative = ResultGroupMetricSpecKt.basicMetricSetSpec { grps = true }
>>>>>>> 796d3049
              }
          }
        }
      )

    val reportingSetMetricCalculationSpecDetailsMap =
      buildReportingSetMetricCalculationSpecDetailsMap(
        campaignGroupName = CAMPAIGN_GROUP_NAME,
<<<<<<< HEAD
        impressionQualificationFilterSpecsLists = emptyList(),
=======
        impressionQualificationFilterSpecsFilters = impressionQualificationSpecsFilters,
>>>>>>> 796d3049
        dataProviderPrimitiveReportingSetMap = dataProviderPrimitiveReportingSetMap,
        resultGroupSpecs = resultGroupSpecs,
        eventTemplateFieldsMap = TEST_EVENT_DESCRIPTOR.eventTemplateFieldsMap,
      )

    assertThat(reportingSetMetricCalculationSpecDetailsMap).hasSize(1)
    assertThat(reportingSetMetricCalculationSpecDetailsMap)
      .containsEntry(
        PRIMITIVE_REPORTING_SET_1,
        buildList {
          add(
            metricCalculationSpec {
              cmmsMeasurementConsumerId = MEASUREMENT_CONSUMER_ID
              details =
                MetricCalculationSpecKt.details {
<<<<<<< HEAD
                  filter = "(person.age_group == 1 && person.gender == 1)"
                  metricSpecs += metricSpec { reach = MetricSpecKt.reachParams {} }
=======
                  groupings +=
                    MetricCalculationSpecKt.grouping { predicates += "person.gender == 0" }
                  groupings +=
                    MetricCalculationSpecKt.grouping { predicates += "person.gender == 1" }
                  groupings +=
                    MetricCalculationSpecKt.grouping { predicates += "person.gender == 2" }
                  filter = "filter && (person.age_group == 1)"
                  metricSpecs += metricSpec {
                    reachAndFrequency = MetricSpecKt.reachAndFrequencyParams {}
                  }
                  metricSpecs += metricSpec {
                    populationCount = MetricSpecKt.populationCountParams {}
                  }
>>>>>>> 796d3049
                }
            }
          )
        },
      )
  }

  @Test
<<<<<<< HEAD
  fun `resultGroupSpec with 2 IQFs transforms into correct map`() {
    val dataProviderPrimitiveReportingSetMap = buildMap {
      put(DATA_PROVIDER_NAME_1, PRIMITIVE_REPORTING_SET_1)
=======
  fun `dimensionSpec Grouping with 2 fields results in cross product lists`() {
    val impressionQualificationSpecsFilters = listOf("filter")
    val dataProviderPrimitiveReportingSetMap = buildMap {
      put(DATA_PROVIDER_NAME_1, PRIMITIVE_REPORTING_SET_1)
      put(DATA_PROVIDER_NAME_2, PRIMITIVE_REPORTING_SET_2)
>>>>>>> 796d3049
    }
    val resultGroupSpecs =
      listOf(
        resultGroupSpec {
          reportingUnit = reportingUnit { components += DATA_PROVIDER_NAME_1 }
          metricFrequency = metricFrequencySpec { total = true }
          dimensionSpec = dimensionSpec {
<<<<<<< HEAD
            grouping = DimensionSpecKt.grouping { eventTemplateFields += "person.gender" }
=======
            grouping =
              DimensionSpecKt.grouping {
                eventTemplateFields += "person.gender"
                eventTemplateFields += "person.age_group"
              }
>>>>>>> 796d3049
            filters += eventFilter {
              terms += eventTemplateField {
                path = "person.age_group"
                value = EventTemplateFieldKt.fieldValue { enumValue = "YEARS_18_TO_34" }
              }
            }
<<<<<<< HEAD
            filters += eventFilter {
              terms += eventTemplateField {
                path = "person.gender"
                value = EventTemplateFieldKt.fieldValue { enumValue = "MALE" }
              }
            }
          }
          resultGroupMetricSpec = resultGroupMetricSpec {
            reportingUnit =
              ResultGroupMetricSpecKt.reportingUnitMetricSetSpec {
                cumulative = ResultGroupMetricSpecKt.basicMetricSetSpec { reach = true }
              }
          }
        }
      )

    val impressionQualificationFilterSpecList = buildList {
      add(
        listOf(
          impressionQualificationFilterSpec {
            filters += eventFilter {
              terms += eventTemplateField {
                path = "video_ad.viewed_fraction"
                value = EventTemplateFieldKt.fieldValue { floatValue = 1.0f }
              }
            }
          }
        )
      )
      add(
        listOf(
          impressionQualificationFilterSpec {
            filters += eventFilter {
              terms += eventTemplateField {
                path = "banner_ad.viewable"
                value = EventTemplateFieldKt.fieldValue { boolValue = true }
              }
            }
          }
        )
      )
    }

    val reportingSetMetricCalculationSpecDetailsMap =
      buildReportingSetMetricCalculationSpecDetailsMap(
        campaignGroupName = CAMPAIGN_GROUP_NAME,
        impressionQualificationFilterSpecsLists = impressionQualificationFilterSpecList,
        dataProviderPrimitiveReportingSetMap = dataProviderPrimitiveReportingSetMap,
        resultGroupSpecs = resultGroupSpecs,
        eventTemplateFieldsMap = TEST_EVENT_DESCRIPTOR.eventTemplateFieldsMap,
      )

    assertThat(reportingSetMetricCalculationSpecDetailsMap).hasSize(1)
    assertThat(reportingSetMetricCalculationSpecDetailsMap)
      .containsEntry(
        PRIMITIVE_REPORTING_SET_1,
        buildList {
          add(
            metricCalculationSpec {
              cmmsMeasurementConsumerId = MEASUREMENT_CONSUMER_ID
              details =
                MetricCalculationSpecKt.details {
                  filter =
                    "(video_ad.viewed_fraction == 1.0) && (person.age_group == 1 && person.gender == 1)"
                  metricSpecs += metricSpec { reach = MetricSpecKt.reachParams {} }
                }
            }
          )
          add(
            metricCalculationSpec {
              cmmsMeasurementConsumerId = MEASUREMENT_CONSUMER_ID
              details =
                MetricCalculationSpecKt.details {
                  filter =
                    "(banner_ad.viewable == true) && (person.age_group == 1 && person.gender == 1)"
                  metricSpecs += metricSpec { reach = MetricSpecKt.reachParams {} }
                }
            }
          )
        },
      )
  }

  @Test
  fun `resultGroupSpec with IQF and no dimensionSpec transforms into correct map`() {
    val dataProviderPrimitiveReportingSetMap = buildMap {
      put(DATA_PROVIDER_NAME_1, PRIMITIVE_REPORTING_SET_1)
    }
    val resultGroupSpecs =
      listOf(
        resultGroupSpec {
          reportingUnit = reportingUnit { components += DATA_PROVIDER_NAME_1 }
          metricFrequency = metricFrequencySpec { total = true }
          resultGroupMetricSpec = resultGroupMetricSpec {
            reportingUnit =
              ResultGroupMetricSpecKt.reportingUnitMetricSetSpec {
                cumulative = ResultGroupMetricSpecKt.basicMetricSetSpec { reach = true }
              }
          }
        }
      )

    val reportingSetMetricCalculationSpecDetailsMap =
      buildReportingSetMetricCalculationSpecDetailsMap(
        campaignGroupName = CAMPAIGN_GROUP_NAME,
        impressionQualificationFilterSpecsLists = IMPRESSION_QUALIFICATION_FILTER_SPECS_LISTS,
        dataProviderPrimitiveReportingSetMap = dataProviderPrimitiveReportingSetMap,
        resultGroupSpecs = resultGroupSpecs,
        eventTemplateFieldsMap = TEST_EVENT_DESCRIPTOR.eventTemplateFieldsMap,
      )

    assertThat(reportingSetMetricCalculationSpecDetailsMap).hasSize(1)
    assertThat(reportingSetMetricCalculationSpecDetailsMap)
      .containsEntry(
        PRIMITIVE_REPORTING_SET_1,
        buildList {
          add(
            metricCalculationSpec {
              cmmsMeasurementConsumerId = MEASUREMENT_CONSUMER_ID
              details =
                MetricCalculationSpecKt.details {
                  filter = "(banner_ad.viewable == true && video_ad.viewed_fraction == 1.0)"
                  metricSpecs += metricSpec { reach = MetricSpecKt.reachParams {} }
                }
            }
          )
        },
      )
  }

  @Test
  fun `resultGroupSpec with no IQF and no dimensionSpec transforms into correct map`() {
    val dataProviderPrimitiveReportingSetMap = buildMap {
      put(DATA_PROVIDER_NAME_1, PRIMITIVE_REPORTING_SET_1)
    }
    val resultGroupSpecs =
      listOf(
        resultGroupSpec {
          reportingUnit = reportingUnit { components += DATA_PROVIDER_NAME_1 }
          metricFrequency = metricFrequencySpec { total = true }
          resultGroupMetricSpec = resultGroupMetricSpec {
            reportingUnit =
              ResultGroupMetricSpecKt.reportingUnitMetricSetSpec {
                cumulative = ResultGroupMetricSpecKt.basicMetricSetSpec { reach = true }
=======
          }
          resultGroupMetricSpec = resultGroupMetricSpec {
            reportingUnit =
              ResultGroupMetricSpecKt.reportingUnitMetricSetSpec {
                cumulative = ResultGroupMetricSpecKt.basicMetricSetSpec { grps = true }
>>>>>>> 796d3049
              }
          }
        }
      )

    val reportingSetMetricCalculationSpecDetailsMap =
      buildReportingSetMetricCalculationSpecDetailsMap(
        campaignGroupName = CAMPAIGN_GROUP_NAME,
<<<<<<< HEAD
        impressionQualificationFilterSpecsLists = emptyList(),
=======
        impressionQualificationFilterSpecsFilters = impressionQualificationSpecsFilters,
>>>>>>> 796d3049
        dataProviderPrimitiveReportingSetMap = dataProviderPrimitiveReportingSetMap,
        resultGroupSpecs = resultGroupSpecs,
        eventTemplateFieldsMap = TEST_EVENT_DESCRIPTOR.eventTemplateFieldsMap,
      )

    assertThat(reportingSetMetricCalculationSpecDetailsMap).hasSize(1)
    assertThat(reportingSetMetricCalculationSpecDetailsMap)
      .containsEntry(
        PRIMITIVE_REPORTING_SET_1,
        buildList {
          add(
            metricCalculationSpec {
              cmmsMeasurementConsumerId = MEASUREMENT_CONSUMER_ID
              details =
                MetricCalculationSpecKt.details {
<<<<<<< HEAD
                  metricSpecs += metricSpec { reach = MetricSpecKt.reachParams {} }
=======
                  groupings +=
                    MetricCalculationSpecKt.grouping {
                      predicates += "person.gender == 0"
                      predicates += "person.age_group == 0"
                    }
                  groupings +=
                    MetricCalculationSpecKt.grouping {
                      predicates += "person.gender == 0"
                      predicates += "person.age_group == 1"
                    }
                  groupings +=
                    MetricCalculationSpecKt.grouping {
                      predicates += "person.gender == 0"
                      predicates += "person.age_group == 2"
                    }
                  groupings +=
                    MetricCalculationSpecKt.grouping {
                      predicates += "person.gender == 0"
                      predicates += "person.age_group == 3"
                    }
                  groupings +=
                    MetricCalculationSpecKt.grouping {
                      predicates += "person.gender == 1"
                      predicates += "person.age_group == 0"
                    }
                  groupings +=
                    MetricCalculationSpecKt.grouping {
                      predicates += "person.gender == 1"
                      predicates += "person.age_group == 1"
                    }
                  groupings +=
                    MetricCalculationSpecKt.grouping {
                      predicates += "person.gender == 1"
                      predicates += "person.age_group == 2"
                    }
                  groupings +=
                    MetricCalculationSpecKt.grouping {
                      predicates += "person.gender == 1"
                      predicates += "person.age_group == 3"
                    }
                  groupings +=
                    MetricCalculationSpecKt.grouping {
                      predicates += "person.gender == 2"
                      predicates += "person.age_group == 0"
                    }
                  groupings +=
                    MetricCalculationSpecKt.grouping {
                      predicates += "person.gender == 2"
                      predicates += "person.age_group == 1"
                    }
                  groupings +=
                    MetricCalculationSpecKt.grouping {
                      predicates += "person.gender == 2"
                      predicates += "person.age_group == 2"
                    }
                  groupings +=
                    MetricCalculationSpecKt.grouping {
                      predicates += "person.gender == 2"
                      predicates += "person.age_group == 3"
                    }
                  filter = "filter && (person.age_group == 1)"
                  metricSpecs += metricSpec {
                    reachAndFrequency = MetricSpecKt.reachAndFrequencyParams {}
                  }
                  metricSpecs += metricSpec {
                    populationCount = MetricSpecKt.populationCountParams {}
                  }
>>>>>>> 796d3049
                }
            }
          )
        },
      )
  }

  companion object {
    private const val MEASUREMENT_CONSUMER_ID = "AAAAAAAAAHs"
    private const val MEASUREMENT_CONSUMER_NAME = "measurementConsumers/$MEASUREMENT_CONSUMER_ID"
    private const val CAMPAIGN_GROUP_NAME =
      "$MEASUREMENT_CONSUMER_NAME/reportingSets/campaign-group-1"
    private const val DATA_PROVIDER_NAME_1 = "$MEASUREMENT_CONSUMER_NAME/dataProviders/AAAAAAAAAHs"
    private const val DATA_PROVIDER_NAME_2 = "$MEASUREMENT_CONSUMER_NAME/dataProviders/BBBBBBBBBHs"
    private const val DATA_PROVIDER_NAME_3 = "$MEASUREMENT_CONSUMER_NAME/dataProviders/CCCCCCCCCHs"

    private const val PRIMITIVE_REPORTING_SET_NAME_1 =
      "$MEASUREMENT_CONSUMER_NAME/reportingSets/primitive-reporting-set-1"
    private const val PRIMITIVE_REPORTING_SET_NAME_2 =
      "$MEASUREMENT_CONSUMER_NAME/reportingSets/primitive-reporting-set-2"
    private const val PRIMITIVE_REPORTING_SET_NAME_3 =
      "$MEASUREMENT_CONSUMER_NAME/reportingSets/primitive-reporting-set-3"
    private val PRIMITIVE_REPORTING_SET_1 = reportingSet { name = PRIMITIVE_REPORTING_SET_NAME_1 }
    private val PRIMITIVE_REPORTING_SET_2 = reportingSet { name = PRIMITIVE_REPORTING_SET_NAME_2 }
    private val PRIMITIVE_REPORTING_SET_3 = reportingSet { name = PRIMITIVE_REPORTING_SET_NAME_3 }

<<<<<<< HEAD
    private val IMPRESSION_QUALIFICATION_FILTER_SPECS_LISTS = buildList {
      add(
        listOf(
          impressionQualificationFilterSpec {
            filters += eventFilter {
              terms += eventTemplateField {
                path = "video_ad.viewed_fraction"
                value = EventTemplateFieldKt.fieldValue { floatValue = 1.0f }
              }
            }
          },
          impressionQualificationFilterSpec {
            filters += eventFilter {
              terms += eventTemplateField {
                path = "banner_ad.viewable"
                value = EventTemplateFieldKt.fieldValue { boolValue = true }
              }
            }
          },
        )
      )
    }

=======
>>>>>>> 796d3049
    private val TEST_EVENT_DESCRIPTOR = EventDescriptor(TestEvent.getDescriptor())
  }
}<|MERGE_RESOLUTION|>--- conflicted
+++ resolved
@@ -2485,19 +2485,13 @@
         },
       )
   }
-
+  
   @Test
-<<<<<<< HEAD
-  fun `resultGroupSpec with no IQFs transforms into correct map`() {
-    val dataProviderPrimitiveReportingSetMap = buildMap {
-      put(DATA_PROVIDER_NAME_1, PRIMITIVE_REPORTING_SET_1)
-=======
   fun `dimensionSpec Grouping with single field results in groupings with single element lists`() {
     val impressionQualificationSpecsFilters = listOf("filter")
     val dataProviderPrimitiveReportingSetMap = buildMap {
       put(DATA_PROVIDER_NAME_1, PRIMITIVE_REPORTING_SET_1)
       put(DATA_PROVIDER_NAME_2, PRIMITIVE_REPORTING_SET_2)
->>>>>>> 796d3049
     }
     val resultGroupSpecs =
       listOf(
@@ -2512,24 +2506,11 @@
                 value = EventTemplateFieldKt.fieldValue { enumValue = "YEARS_18_TO_34" }
               }
             }
-<<<<<<< HEAD
-            filters += eventFilter {
-              terms += eventTemplateField {
-                path = "person.gender"
-                value = EventTemplateFieldKt.fieldValue { enumValue = "MALE" }
-              }
-            }
-=======
->>>>>>> 796d3049
           }
           resultGroupMetricSpec = resultGroupMetricSpec {
             reportingUnit =
               ResultGroupMetricSpecKt.reportingUnitMetricSetSpec {
-<<<<<<< HEAD
-                cumulative = ResultGroupMetricSpecKt.basicMetricSetSpec { reach = true }
-=======
                 cumulative = ResultGroupMetricSpecKt.basicMetricSetSpec { grps = true }
->>>>>>> 796d3049
               }
           }
         }
@@ -2538,11 +2519,7 @@
     val reportingSetMetricCalculationSpecDetailsMap =
       buildReportingSetMetricCalculationSpecDetailsMap(
         campaignGroupName = CAMPAIGN_GROUP_NAME,
-<<<<<<< HEAD
-        impressionQualificationFilterSpecsLists = emptyList(),
-=======
         impressionQualificationFilterSpecsFilters = impressionQualificationSpecsFilters,
->>>>>>> 796d3049
         dataProviderPrimitiveReportingSetMap = dataProviderPrimitiveReportingSetMap,
         resultGroupSpecs = resultGroupSpecs,
         eventTemplateFieldsMap = TEST_EVENT_DESCRIPTOR.eventTemplateFieldsMap,
@@ -2558,10 +2535,6 @@
               cmmsMeasurementConsumerId = MEASUREMENT_CONSUMER_ID
               details =
                 MetricCalculationSpecKt.details {
-<<<<<<< HEAD
-                  filter = "(person.age_group == 1 && person.gender == 1)"
-                  metricSpecs += metricSpec { reach = MetricSpecKt.reachParams {} }
-=======
                   groupings +=
                     MetricCalculationSpecKt.grouping { predicates += "person.gender == 0" }
                   groupings +=
@@ -2575,26 +2548,19 @@
                   metricSpecs += metricSpec {
                     populationCount = MetricSpecKt.populationCountParams {}
                   }
->>>>>>> 796d3049
                 }
             }
           )
         },
       )
   }
-
+  
   @Test
-<<<<<<< HEAD
-  fun `resultGroupSpec with 2 IQFs transforms into correct map`() {
-    val dataProviderPrimitiveReportingSetMap = buildMap {
-      put(DATA_PROVIDER_NAME_1, PRIMITIVE_REPORTING_SET_1)
-=======
   fun `dimensionSpec Grouping with 2 fields results in cross product lists`() {
     val impressionQualificationSpecsFilters = listOf("filter")
     val dataProviderPrimitiveReportingSetMap = buildMap {
       put(DATA_PROVIDER_NAME_1, PRIMITIVE_REPORTING_SET_1)
       put(DATA_PROVIDER_NAME_2, PRIMITIVE_REPORTING_SET_2)
->>>>>>> 796d3049
     }
     val resultGroupSpecs =
       listOf(
@@ -2602,22 +2568,200 @@
           reportingUnit = reportingUnit { components += DATA_PROVIDER_NAME_1 }
           metricFrequency = metricFrequencySpec { total = true }
           dimensionSpec = dimensionSpec {
-<<<<<<< HEAD
-            grouping = DimensionSpecKt.grouping { eventTemplateFields += "person.gender" }
-=======
             grouping =
               DimensionSpecKt.grouping {
                 eventTemplateFields += "person.gender"
                 eventTemplateFields += "person.age_group"
               }
->>>>>>> 796d3049
             filters += eventFilter {
               terms += eventTemplateField {
                 path = "person.age_group"
                 value = EventTemplateFieldKt.fieldValue { enumValue = "YEARS_18_TO_34" }
               }
             }
-<<<<<<< HEAD
+          }
+          resultGroupMetricSpec = resultGroupMetricSpec {
+            reportingUnit =
+              ResultGroupMetricSpecKt.reportingUnitMetricSetSpec {
+                cumulative = ResultGroupMetricSpecKt.basicMetricSetSpec { grps = true }
+              }
+          }
+        }
+      )
+
+    val reportingSetMetricCalculationSpecDetailsMap =
+      buildReportingSetMetricCalculationSpecDetailsMap(
+        campaignGroupName = CAMPAIGN_GROUP_NAME,
+        impressionQualificationFilterSpecsFilters = impressionQualificationSpecsFilters,
+        dataProviderPrimitiveReportingSetMap = dataProviderPrimitiveReportingSetMap,
+        resultGroupSpecs = resultGroupSpecs,
+        eventTemplateFieldsMap = TEST_EVENT_DESCRIPTOR.eventTemplateFieldsMap,
+      )
+
+    assertThat(reportingSetMetricCalculationSpecDetailsMap).hasSize(1)
+    assertThat(reportingSetMetricCalculationSpecDetailsMap)
+      .containsEntry(
+        PRIMITIVE_REPORTING_SET_1,
+        buildList {
+          add(
+            metricCalculationSpec {
+              cmmsMeasurementConsumerId = MEASUREMENT_CONSUMER_ID
+              details =
+                MetricCalculationSpecKt.details {
+                  groupings +=
+                    MetricCalculationSpecKt.grouping {
+                      predicates += "person.gender == 0"
+                      predicates += "person.age_group == 0"
+                    }
+                  groupings +=
+                    MetricCalculationSpecKt.grouping {
+                      predicates += "person.gender == 0"
+                      predicates += "person.age_group == 1"
+                    }
+                  groupings +=
+                    MetricCalculationSpecKt.grouping {
+                      predicates += "person.gender == 0"
+                      predicates += "person.age_group == 2"
+                    }
+                  groupings +=
+                    MetricCalculationSpecKt.grouping {
+                      predicates += "person.gender == 0"
+                      predicates += "person.age_group == 3"
+                    }
+                  groupings +=
+                    MetricCalculationSpecKt.grouping {
+                      predicates += "person.gender == 1"
+                      predicates += "person.age_group == 0"
+                    }
+                  groupings +=
+                    MetricCalculationSpecKt.grouping {
+                      predicates += "person.gender == 1"
+                      predicates += "person.age_group == 1"
+                    }
+                  groupings +=
+                    MetricCalculationSpecKt.grouping {
+                      predicates += "person.gender == 1"
+                      predicates += "person.age_group == 2"
+                    }
+                  groupings +=
+                    MetricCalculationSpecKt.grouping {
+                      predicates += "person.gender == 1"
+                      predicates += "person.age_group == 3"
+                    }
+                  groupings +=
+                    MetricCalculationSpecKt.grouping {
+                      predicates += "person.gender == 2"
+                      predicates += "person.age_group == 0"
+                    }
+                  groupings +=
+                    MetricCalculationSpecKt.grouping {
+                      predicates += "person.gender == 2"
+                      predicates += "person.age_group == 1"
+                    }
+                  groupings +=
+                    MetricCalculationSpecKt.grouping {
+                      predicates += "person.gender == 2"
+                      predicates += "person.age_group == 2"
+                    }
+                  groupings +=
+                    MetricCalculationSpecKt.grouping {
+                      predicates += "person.gender == 2"
+                      predicates += "person.age_group == 3"
+                    }
+                  filter = "filter && (person.age_group == 1)"
+                  metricSpecs += metricSpec {
+                    reachAndFrequency = MetricSpecKt.reachAndFrequencyParams {}
+                  }
+                  metricSpecs += metricSpec {
+                    populationCount = MetricSpecKt.populationCountParams {}
+                  }
+                }
+            }
+          )
+        },
+      )
+  }
+
+  @Test
+  fun `resultGroupSpec with no IQFs transforms into correct map`() {
+    val dataProviderPrimitiveReportingSetMap = buildMap {
+      put(DATA_PROVIDER_NAME_1, PRIMITIVE_REPORTING_SET_1)
+    }
+    val resultGroupSpecs =
+      listOf(
+        resultGroupSpec {
+          reportingUnit = reportingUnit { components += DATA_PROVIDER_NAME_1 }
+          metricFrequency = metricFrequencySpec { total = true }
+          dimensionSpec = dimensionSpec {
+            grouping = DimensionSpecKt.grouping { eventTemplateFields += "person.gender" }
+            filters += eventFilter {
+              terms += eventTemplateField {
+                path = "person.age_group"
+                value = EventTemplateFieldKt.fieldValue { enumValue = "YEARS_18_TO_34" }
+              }
+            }
+            filters += eventFilter {
+              terms += eventTemplateField {
+                path = "person.gender"
+                value = EventTemplateFieldKt.fieldValue { enumValue = "MALE" }
+              }
+            }
+          }
+          resultGroupMetricSpec = resultGroupMetricSpec {
+            reportingUnit =
+              ResultGroupMetricSpecKt.reportingUnitMetricSetSpec {
+                cumulative = ResultGroupMetricSpecKt.basicMetricSetSpec { reach = true }
+              }
+          }
+        }
+      )
+
+    val reportingSetMetricCalculationSpecDetailsMap =
+      buildReportingSetMetricCalculationSpecDetailsMap(
+        campaignGroupName = CAMPAIGN_GROUP_NAME,
+        impressionQualificationFilterSpecsLists = emptyList(),
+        dataProviderPrimitiveReportingSetMap = dataProviderPrimitiveReportingSetMap,
+        resultGroupSpecs = resultGroupSpecs,
+        eventTemplateFieldsMap = TEST_EVENT_DESCRIPTOR.eventTemplateFieldsMap,
+      )
+
+    assertThat(reportingSetMetricCalculationSpecDetailsMap).hasSize(1)
+    assertThat(reportingSetMetricCalculationSpecDetailsMap)
+      .containsEntry(
+        PRIMITIVE_REPORTING_SET_1,
+        buildList {
+          add(
+            metricCalculationSpec {
+              cmmsMeasurementConsumerId = MEASUREMENT_CONSUMER_ID
+              details =
+                MetricCalculationSpecKt.details {
+                  filter = "(person.age_group == 1 && person.gender == 1)"
+                  metricSpecs += metricSpec { reach = MetricSpecKt.reachParams {} }
+                }
+            }
+          )
+        },
+      )
+  }
+
+  @Test
+  fun `resultGroupSpec with 2 IQFs transforms into correct map`() {
+    val dataProviderPrimitiveReportingSetMap = buildMap {
+      put(DATA_PROVIDER_NAME_1, PRIMITIVE_REPORTING_SET_1)
+    }
+    val resultGroupSpecs =
+      listOf(
+        resultGroupSpec {
+          reportingUnit = reportingUnit { components += DATA_PROVIDER_NAME_1 }
+          metricFrequency = metricFrequencySpec { total = true }
+          dimensionSpec = dimensionSpec {
+            grouping = DimensionSpecKt.grouping { eventTemplateFields += "person.gender" }
+            filters += eventFilter {
+              terms += eventTemplateField {
+                path = "person.age_group"
+                value = EventTemplateFieldKt.fieldValue { enumValue = "YEARS_18_TO_34" }
+              }
+            }
             filters += eventFilter {
               terms += eventTemplateField {
                 path = "person.gender"
@@ -2762,13 +2906,6 @@
             reportingUnit =
               ResultGroupMetricSpecKt.reportingUnitMetricSetSpec {
                 cumulative = ResultGroupMetricSpecKt.basicMetricSetSpec { reach = true }
-=======
-          }
-          resultGroupMetricSpec = resultGroupMetricSpec {
-            reportingUnit =
-              ResultGroupMetricSpecKt.reportingUnitMetricSetSpec {
-                cumulative = ResultGroupMetricSpecKt.basicMetricSetSpec { grps = true }
->>>>>>> 796d3049
               }
           }
         }
@@ -2777,11 +2914,7 @@
     val reportingSetMetricCalculationSpecDetailsMap =
       buildReportingSetMetricCalculationSpecDetailsMap(
         campaignGroupName = CAMPAIGN_GROUP_NAME,
-<<<<<<< HEAD
         impressionQualificationFilterSpecsLists = emptyList(),
-=======
-        impressionQualificationFilterSpecsFilters = impressionQualificationSpecsFilters,
->>>>>>> 796d3049
         dataProviderPrimitiveReportingSetMap = dataProviderPrimitiveReportingSetMap,
         resultGroupSpecs = resultGroupSpecs,
         eventTemplateFieldsMap = TEST_EVENT_DESCRIPTOR.eventTemplateFieldsMap,
@@ -2797,77 +2930,7 @@
               cmmsMeasurementConsumerId = MEASUREMENT_CONSUMER_ID
               details =
                 MetricCalculationSpecKt.details {
-<<<<<<< HEAD
                   metricSpecs += metricSpec { reach = MetricSpecKt.reachParams {} }
-=======
-                  groupings +=
-                    MetricCalculationSpecKt.grouping {
-                      predicates += "person.gender == 0"
-                      predicates += "person.age_group == 0"
-                    }
-                  groupings +=
-                    MetricCalculationSpecKt.grouping {
-                      predicates += "person.gender == 0"
-                      predicates += "person.age_group == 1"
-                    }
-                  groupings +=
-                    MetricCalculationSpecKt.grouping {
-                      predicates += "person.gender == 0"
-                      predicates += "person.age_group == 2"
-                    }
-                  groupings +=
-                    MetricCalculationSpecKt.grouping {
-                      predicates += "person.gender == 0"
-                      predicates += "person.age_group == 3"
-                    }
-                  groupings +=
-                    MetricCalculationSpecKt.grouping {
-                      predicates += "person.gender == 1"
-                      predicates += "person.age_group == 0"
-                    }
-                  groupings +=
-                    MetricCalculationSpecKt.grouping {
-                      predicates += "person.gender == 1"
-                      predicates += "person.age_group == 1"
-                    }
-                  groupings +=
-                    MetricCalculationSpecKt.grouping {
-                      predicates += "person.gender == 1"
-                      predicates += "person.age_group == 2"
-                    }
-                  groupings +=
-                    MetricCalculationSpecKt.grouping {
-                      predicates += "person.gender == 1"
-                      predicates += "person.age_group == 3"
-                    }
-                  groupings +=
-                    MetricCalculationSpecKt.grouping {
-                      predicates += "person.gender == 2"
-                      predicates += "person.age_group == 0"
-                    }
-                  groupings +=
-                    MetricCalculationSpecKt.grouping {
-                      predicates += "person.gender == 2"
-                      predicates += "person.age_group == 1"
-                    }
-                  groupings +=
-                    MetricCalculationSpecKt.grouping {
-                      predicates += "person.gender == 2"
-                      predicates += "person.age_group == 2"
-                    }
-                  groupings +=
-                    MetricCalculationSpecKt.grouping {
-                      predicates += "person.gender == 2"
-                      predicates += "person.age_group == 3"
-                    }
-                  filter = "filter && (person.age_group == 1)"
-                  metricSpecs += metricSpec {
-                    reachAndFrequency = MetricSpecKt.reachAndFrequencyParams {}
-                  }
-                  metricSpecs += metricSpec {
-                    populationCount = MetricSpecKt.populationCountParams {}
-                  }
->>>>>>> 796d3049
                 }
             }
           )
@@ -2894,7 +2957,6 @@
     private val PRIMITIVE_REPORTING_SET_2 = reportingSet { name = PRIMITIVE_REPORTING_SET_NAME_2 }
     private val PRIMITIVE_REPORTING_SET_3 = reportingSet { name = PRIMITIVE_REPORTING_SET_NAME_3 }
 
-<<<<<<< HEAD
     private val IMPRESSION_QUALIFICATION_FILTER_SPECS_LISTS = buildList {
       add(
         listOf(
@@ -2918,8 +2980,6 @@
       )
     }
 
-=======
->>>>>>> 796d3049
     private val TEST_EVENT_DESCRIPTOR = EventDescriptor(TestEvent.getDescriptor())
   }
 }