load("@rules_java//java:defs.bzl", "java_test")
load("@wfa_rules_kotlin_jvm//kotlin:defs.bzl", "kt_jvm_library", "kt_jvm_test")

package(default_testonly = True)

kt_jvm_library(
    name = "edp_simulator_test",
    srcs = ["EdpSimulatorTest.kt"],
    data = [
        "//src/main/k8s/testing/secretfiles:all_configs",
        "//src/main/k8s/testing/secretfiles:all_der_files",
        "//src/main/k8s/testing/secretfiles:all_tink_keysets",
        "//src/main/k8s/testing/secretfiles:edp_trusted_certs.pem",
    ],
    deps = [
        "//src/main/kotlin/org/wfanet/measurement/api/v2alpha/testing",
        "//src/main/kotlin/org/wfanet/measurement/eventdataprovider/eventfiltration:event_filters",
        "//src/main/kotlin/org/wfanet/measurement/eventdataprovider/privacybudgetmanagement:privacy_budget_manager",
        "//src/main/kotlin/org/wfanet/measurement/eventdataprovider/privacybudgetmanagement/testing",
        "//src/main/kotlin/org/wfanet/measurement/integration/common:configs",
        "//src/main/kotlin/org/wfanet/measurement/integration/common:synthetic_generation_specs",
        "//src/main/kotlin/org/wfanet/measurement/loadtest/common:sample_vids",
        "//src/main/kotlin/org/wfanet/measurement/loadtest/config:event_group_metadata",
        "//src/main/kotlin/org/wfanet/measurement/loadtest/config:test_identifiers",
        "//src/main/kotlin/org/wfanet/measurement/loadtest/dataprovider:edp_simulator",
        "//src/main/kotlin/org/wfanet/measurement/loadtest/dataprovider:in_memory_event_query",
        "//src/main/kotlin/org/wfanet/measurement/loadtest/dataprovider:measurement_results",
        "//src/main/kotlin/org/wfanet/measurement/loadtest/dataprovider:synthetic_generator_event_query",
        "//src/main/proto/wfa/measurement/api/v2alpha:protocol_config_kt_jvm_proto",
        "//src/main/proto/wfa/measurement/api/v2alpha/event_templates/testing:test_event_kt_jvm_proto",
        "@wfa_common_jvm//imports/java/com/google/common/truth",
        "@wfa_common_jvm//imports/java/com/google/common/truth/extensions/proto",
        "@wfa_common_jvm//imports/java/org/junit",
        "@wfa_common_jvm//src/main/kotlin/org/wfanet/measurement/common/crypto/testing",
        "@wfa_common_jvm//src/main/kotlin/org/wfanet/measurement/common/crypto/tink",
        "@wfa_common_jvm//src/main/kotlin/org/wfanet/measurement/common/grpc/testing",
        "@wfa_common_jvm//src/main/kotlin/org/wfanet/measurement/common/testing",
        "@wfa_consent_signaling_client//src/main/kotlin/org/wfanet/measurement/consent/client/duchy",
        "@wfa_consent_signaling_client//src/main/kotlin/org/wfanet/measurement/consent/client/measurementconsumer",
    ],
)

# TODO(bazelbuild/rules_kotlin#1088): Use kt_jvm_test when fixed.
java_test(
    name = "EdpSimulatorTest",
    test_class = "org.wfanet.measurement.loadtest.dataprovider.EdpSimulatorTest",
    runtime_deps = [":edp_simulator_test"],
)

kt_jvm_test(
    name = "CsvEventQueryTest",
    srcs = ["CsvEventQueryTest.kt"],
    data = ["CsvEventQueryTestEvents.csv"],
    test_class = "org.wfanet.measurement.loadtest.dataprovider.CsvEventQueryTest",
    deps = [
        "//src/main/kotlin/org/wfanet/measurement/eventdataprovider/eventfiltration:event_filters",
        "//src/main/kotlin/org/wfanet/measurement/loadtest/dataprovider:csv_event_query",
        "//src/main/proto/wfa/measurement/api/v2alpha:protocol_config_kt_jvm_proto",
        "//src/main/proto/wfa/measurement/api/v2alpha/event_templates/testing:test_event_kt_jvm_proto",
        "@wfa_common_jvm//imports/java/com/google/common/truth",
        "@wfa_common_jvm//imports/java/com/google/common/truth/extensions/proto",
        "@wfa_common_jvm//imports/java/org/junit",
        "@wfa_common_jvm//src/main/kotlin/org/wfanet/measurement/storage/filesystem:client",
    ],
)

kt_jvm_test(
    name = "SyntheticDataGenerationTest",
    srcs = ["SyntheticDataGenerationTest.kt"],
    test_class = "org.wfanet.measurement.loadtest.dataprovider.SyntheticDataGenerationTest",
    deps = [
        "//src/main/kotlin/org/wfanet/measurement/loadtest/dataprovider:synthetic_data_generation",
        "//src/main/proto/wfa/measurement/api/v2alpha/event_group_metadata/testing:simulator_synthetic_data_spec_kt_jvm_proto",
        "//src/main/proto/wfa/measurement/api/v2alpha/event_templates/testing:test_event_kt_jvm_proto",
        "@wfa_common_jvm//imports/java/com/google/common/truth",
        "@wfa_common_jvm//imports/java/com/google/common/truth/extensions/proto",
        "@wfa_common_jvm//imports/java/org/junit",
        "@wfa_common_jvm//imports/kotlin/kotlin/test",
    ],
)

<<<<<<< HEAD
kt_jvm_library(
    name = "pdp_simulator_test",
    srcs = ["PdpSimulatorTest.kt"],
    data = [
        "//src/main/k8s/testing/secretfiles:all_configs",
        "//src/main/k8s/testing/secretfiles:all_der_files",
        "//src/main/k8s/testing/secretfiles:all_tink_keysets",
        "//src/main/k8s/testing/secretfiles:edp_trusted_certs.pem",
    ],
    deps = [
        "//src/main/kotlin/org/wfanet/measurement/api/v2alpha/testing",
        "//src/main/kotlin/org/wfanet/measurement/eventdataprovider/eventfiltration:event_filters",
        "//src/main/kotlin/org/wfanet/measurement/eventdataprovider/privacybudgetmanagement:privacy_budget_manager",
        "//src/main/kotlin/org/wfanet/measurement/eventdataprovider/privacybudgetmanagement/testing",
        "//src/main/kotlin/org/wfanet/measurement/integration/common:configs",
        "//src/main/kotlin/org/wfanet/measurement/integration/common:synthetic_generation_specs",
        "//src/main/kotlin/org/wfanet/measurement/loadtest/common:sample_vids",
        "//src/main/kotlin/org/wfanet/measurement/loadtest/config:event_group_metadata",
        "//src/main/kotlin/org/wfanet/measurement/loadtest/config:test_identifiers",
        "//src/main/kotlin/org/wfanet/measurement/loadtest/dataprovider:in_memory_event_query",
        "//src/main/kotlin/org/wfanet/measurement/loadtest/dataprovider:measurement_results",
        "//src/main/kotlin/org/wfanet/measurement/loadtest/dataprovider:pdp_simulator",
        "//src/main/kotlin/org/wfanet/measurement/loadtest/dataprovider:synthetic_generator_event_query",
        "//src/main/proto/wfa/measurement/api/v2alpha:protocol_config_kt_jvm_proto",
        "//src/main/proto/wfa/measurement/api/v2alpha/event_templates/testing:test_event_kt_jvm_proto",
        "@wfa_common_jvm//imports/java/com/google/common/truth",
        "@wfa_common_jvm//imports/java/com/google/common/truth/extensions/proto",
        "@wfa_common_jvm//imports/java/org/junit",
        "@wfa_common_jvm//src/main/kotlin/org/wfanet/measurement/common/crypto/testing",
        "@wfa_common_jvm//src/main/kotlin/org/wfanet/measurement/common/crypto/tink",
        "@wfa_common_jvm//src/main/kotlin/org/wfanet/measurement/common/grpc/testing",
        "@wfa_common_jvm//src/main/kotlin/org/wfanet/measurement/common/testing",
        "@wfa_consent_signaling_client//src/main/kotlin/org/wfanet/measurement/consent/client/duchy",
        "@wfa_consent_signaling_client//src/main/kotlin/org/wfanet/measurement/consent/client/measurementconsumer",
    ],
)

# TODO(bazelbuild/rules_kotlin#1088): Use kt_jvm_test when fixed.
java_test(
    name = "PdpSimulatorTest",
    test_class = "org.wfanet.measurement.loadtest.dataprovider.PdpSimulatorTest",
    runtime_deps = [":pdp_simulator_test"],
=======
kt_jvm_test(
    name = "VidToIndexMapGeneratorTest",
    srcs = ["VidToIndexMapGeneratorTest.kt"],
    test_class = "org.wfanet.measurement.loadtest.dataprovider.VidToIndexMapGeneratorTest",
    deps = [
        "//src/main/kotlin/org/wfanet/measurement/loadtest/dataprovider:vid_to_index_map_generator",
        "@wfa_common_jvm//imports/java/com/google/common/truth",
        "@wfa_common_jvm//imports/java/org/junit",
        "@wfa_common_jvm//imports/kotlin/kotlin/test",
    ],
)

kt_jvm_test(
    name = "ShareShuffleSketchGeneratorTest",
    srcs = ["ShareShuffleSketchGeneratorTest.kt"],
    test_class = "org.wfanet.measurement.loadtest.dataprovider.ShareShuffleSketchGeneratorTest",
    deps = [
        "//src/main/kotlin/org/wfanet/measurement/integration/common:configs",
        "//src/main/kotlin/org/wfanet/measurement/loadtest/dataprovider:in_memory_event_query",
        "//src/main/kotlin/org/wfanet/measurement/loadtest/dataprovider:share_shuffle_sketch_generator",
        "//src/main/proto/wfa/measurement/api/v2alpha:data_providers_service_kt_jvm_grpc_proto",
        "@wfa_common_jvm//imports/java/com/google/common/truth",
        "@wfa_common_jvm//imports/java/org/junit",
        "@wfa_common_jvm//imports/kotlin/kotlin/test",
    ],
>>>>>>> baaf158c
)<|MERGE_RESOLUTION|>--- conflicted
+++ resolved
@@ -79,7 +79,6 @@
     ],
 )
 
-<<<<<<< HEAD
 kt_jvm_library(
     name = "pdp_simulator_test",
     srcs = ["PdpSimulatorTest.kt"],
@@ -122,7 +121,8 @@
     name = "PdpSimulatorTest",
     test_class = "org.wfanet.measurement.loadtest.dataprovider.PdpSimulatorTest",
     runtime_deps = [":pdp_simulator_test"],
-=======
+)
+
 kt_jvm_test(
     name = "VidToIndexMapGeneratorTest",
     srcs = ["VidToIndexMapGeneratorTest.kt"],
@@ -148,5 +148,4 @@
         "@wfa_common_jvm//imports/java/org/junit",
         "@wfa_common_jvm//imports/kotlin/kotlin/test",
     ],
->>>>>>> baaf158c
 )