--- conflicted
+++ resolved
@@ -240,11 +240,8 @@
       .thenReturn(MEASUREMENT_CONSUMER_CERTIFICATE)
     onBlocking { getCertificate(eq(getCertificateRequest { name = DUCHY_ONE_CERTIFICATE.name })) }
       .thenReturn(DUCHY_ONE_CERTIFICATE)
-<<<<<<< HEAD
     onBlocking { getCertificate(eq(getCertificateRequest { name = DUCHY_TWO_CERTIFICATE.name })) }
       .thenReturn(DUCHY_ONE_CERTIFICATE)
-=======
->>>>>>> 86c7bd73
     onBlocking {
         getCertificate(eq(getCertificateRequest { name = DATA_PROVIDER_CERTIFICATE.name }))
       }
@@ -338,17 +335,11 @@
     RequisitionFulfillmentCoroutineStub(grpcTestServerRule.channel)
   }
 
-<<<<<<< HEAD
   private val requisitionFulfillmentStubMap =
     mapOf(
-      DuchyKey("worker1").toName() to requisitionFulfillmentStub,
-      DuchyKey("worker2").toName() to requisitionFulfillmentStub
+      DuchyKey(DUCHY_ONE_ID).toName() to requisitionFulfillmentStub,
+      DuchyKey(DUCHY_TWO_ID).toName() to requisitionFulfillmentStub,
     )
-=======
-  // TODO(@ple13): Create two requisitionFulfillmentStubs for HMSS test.
-  private val requisitionFulfillmentStubMap =
-    mapOf(DUCHY_ONE_ID to requisitionFulfillmentStub, DUCHY_TWO_ID to requisitionFulfillmentStub)
->>>>>>> 86c7bd73
 
   private val backingStore = TestInMemoryBackingStore()
   private val privacyBudgetManager =
@@ -666,6 +657,109 @@
 
     assertThat(fakeRequisitionFulfillmentService.fullfillRequisitionInvocations).isEmpty()
     verifyBlocking(requisitionsServiceMock, never()) { fulfillDirectRequisition(any()) }
+  }
+
+  @Test
+  fun `refuses Hmss requisition due to invaild number of duchy entries`() {
+    val requisition =
+      HMSS_REQUISITION.copy {
+        duchies.clear()
+        duchies += duchyEntryOne
+      }
+    requisitionsServiceMock.stub {
+      onBlocking { listRequisitions(any()) }
+        .thenReturn(listRequisitionsResponse { requisitions += requisition })
+    }
+
+    val edpSimulator =
+      EdpSimulator(
+        EDP_DATA,
+        MC_NAME,
+        measurementConsumersStub,
+        certificatesStub,
+        dataProvidersStub,
+        eventGroupsStub,
+        eventGroupMetadataDescriptorsStub,
+        requisitionsStub,
+        requisitionFulfillmentStubMap,
+        InMemoryEventQuery(emptyList()),
+        dummyThrottler,
+        privacyBudgetManager,
+        TRUSTED_CERTIFICATES,
+        inputVidToIndexMap,
+      )
+    runBlocking { edpSimulator.executeRequisitionFulfillingWorkflow() }
+
+    val refuseRequest: RefuseRequisitionRequest =
+      verifyAndCapture(requisitionsServiceMock, RequisitionsCoroutineImplBase::refuseRequisition)
+    assertThat(refuseRequest)
+      .ignoringFieldScope(
+        FieldScopes.allowingFieldDescriptors(
+          Refusal.getDescriptor().findFieldByNumber(Refusal.MESSAGE_FIELD_NUMBER)
+        )
+      )
+      .isEqualTo(
+        refuseRequisitionRequest {
+          name = REQUISITION.name
+          refusal = refusal { justification = Refusal.Justification.UNFULFILLABLE }
+        }
+      )
+    assertThat(refuseRequest.refusal.message).contains("Two duchy entries are expected")
+    assertThat(fakeRequisitionFulfillmentService.fullfillRequisitionInvocations).isEmpty()
+  }
+
+  @Test
+  fun `refuses Hmss requisition due to invaild number of encryption public key`() {
+    val requisition =
+      HMSS_REQUISITION.copy {
+        duchies.clear()
+        duchies +=
+          duchyEntryOne.copy {
+            key = DUCHY_ONE_NAME
+            value = value { duchyCertificate = DUCHY_ONE_CERTIFICATE.name }
+          }
+        duchies += duchyEntryTwo
+      }
+    requisitionsServiceMock.stub {
+      onBlocking { listRequisitions(any()) }
+        .thenReturn(listRequisitionsResponse { requisitions += requisition })
+    }
+
+    val edpSimulator =
+      EdpSimulator(
+        EDP_DATA,
+        MC_NAME,
+        measurementConsumersStub,
+        certificatesStub,
+        dataProvidersStub,
+        eventGroupsStub,
+        eventGroupMetadataDescriptorsStub,
+        requisitionsStub,
+        requisitionFulfillmentStubMap,
+        InMemoryEventQuery(emptyList()),
+        dummyThrottler,
+        privacyBudgetManager,
+        TRUSTED_CERTIFICATES,
+        inputVidToIndexMap,
+      )
+    runBlocking { edpSimulator.executeRequisitionFulfillingWorkflow() }
+
+    val refuseRequest: RefuseRequisitionRequest =
+      verifyAndCapture(requisitionsServiceMock, RequisitionsCoroutineImplBase::refuseRequisition)
+    assertThat(refuseRequest)
+      .ignoringFieldScope(
+        FieldScopes.allowingFieldDescriptors(
+          Refusal.getDescriptor().findFieldByNumber(Refusal.MESSAGE_FIELD_NUMBER)
+        )
+      )
+      .isEqualTo(
+        refuseRequisitionRequest {
+          name = REQUISITION.name
+          refusal = refusal { justification = Refusal.Justification.UNFULFILLABLE }
+        }
+      )
+    assertThat(refuseRequest.refusal.message).contains("encryption public key")
+    assertThat(fakeRequisitionFulfillmentService.fullfillRequisitionInvocations).isEmpty()
   }
 
   @Test
@@ -1364,11 +1458,7 @@
         eventGroupMetadataDescriptorsStub,
         requisitionsStub,
         requisitionFulfillmentStubMap,
-<<<<<<< HEAD
         InMemoryEventQuery(emptyList()),
-=======
-        eventQueryMock,
->>>>>>> 86c7bd73
         dummyThrottler,
         privacyBudgetManager,
         TRUSTED_CERTIFICATES,
@@ -1428,11 +1518,7 @@
         eventGroupMetadataDescriptorsStub,
         requisitionsStub,
         requisitionFulfillmentStubMap,
-<<<<<<< HEAD
         InMemoryEventQuery(emptyList()),
-=======
-        eventQueryMock,
->>>>>>> 86c7bd73
         dummyThrottler,
         privacyBudgetManager,
         TRUSTED_CERTIFICATES,
@@ -1503,11 +1589,7 @@
         eventGroupMetadataDescriptorsStub,
         requisitionsStub,
         requisitionFulfillmentStubMap,
-<<<<<<< HEAD
         InMemoryEventQuery(emptyList()),
-=======
-        eventQueryMock,
->>>>>>> 86c7bd73
         dummyThrottler,
         privacyBudgetManager,
         TRUSTED_CERTIFICATES,
@@ -1575,11 +1657,7 @@
         eventGroupMetadataDescriptorsStub,
         requisitionsStub,
         requisitionFulfillmentStubMap,
-<<<<<<< HEAD
         InMemoryEventQuery(emptyList()),
-=======
-        eventQueryMock,
->>>>>>> 86c7bd73
         dummyThrottler,
         privacyBudgetManager,
         TRUSTED_CERTIFICATES,
@@ -1647,11 +1725,7 @@
         eventGroupMetadataDescriptorsStub,
         requisitionsStub,
         requisitionFulfillmentStubMap,
-<<<<<<< HEAD
         InMemoryEventQuery(emptyList()),
-=======
-        eventQueryMock,
->>>>>>> 86c7bd73
         dummyThrottler,
         privacyBudgetManager,
         TRUSTED_CERTIFICATES,
@@ -1717,11 +1791,7 @@
         eventGroupMetadataDescriptorsStub,
         requisitionsStub,
         requisitionFulfillmentStubMap,
-<<<<<<< HEAD
         InMemoryEventQuery(emptyList()),
-=======
-        eventQueryMock,
->>>>>>> 86c7bd73
         dummyThrottler,
         privacyBudgetManager,
         TRUSTED_CERTIFICATES,
@@ -1787,11 +1857,7 @@
         eventGroupMetadataDescriptorsStub,
         requisitionsStub,
         requisitionFulfillmentStubMap,
-<<<<<<< HEAD
         InMemoryEventQuery(emptyList()),
-=======
-        eventQueryMock,
->>>>>>> 86c7bd73
         dummyThrottler,
         privacyBudgetManager,
         TRUSTED_CERTIFICATES,
@@ -1857,11 +1923,7 @@
         eventGroupMetadataDescriptorsStub,
         requisitionsStub,
         requisitionFulfillmentStubMap,
-<<<<<<< HEAD
         InMemoryEventQuery(emptyList()),
-=======
-        eventQueryMock,
->>>>>>> 86c7bd73
         dummyThrottler,
         privacyBudgetManager,
         TRUSTED_CERTIFICATES,
@@ -1927,11 +1989,7 @@
         eventGroupMetadataDescriptorsStub,
         requisitionsStub,
         requisitionFulfillmentStubMap,
-<<<<<<< HEAD
         InMemoryEventQuery(emptyList()),
-=======
-        eventQueryMock,
->>>>>>> 86c7bd73
         dummyThrottler,
         privacyBudgetManager,
         TRUSTED_CERTIFICATES,
@@ -2916,10 +2974,6 @@
       "dataProviders/foo/eventGroupMetadataDescriptors/bar"
 
     private val MC_SIGNING_KEY = loadSigningKey("${MC_ID}_cs_cert.der", "${MC_ID}_cs_private.der")
-<<<<<<< HEAD
-
-=======
->>>>>>> 86c7bd73
     private val DUCHY_ONE_SIGNING_KEY =
       loadSigningKey("${DUCHY_ONE_ID}_cs_cert.der", "${DUCHY_ONE_ID}_cs_private.der")
     private val DUCHY_TWO_SIGNING_KEY =
@@ -2927,10 +2981,6 @@
 
     private val DUCHY_ONE_NAME = DuchyKey(DUCHY_ONE_ID).toName()
     private val DUCHY_TWO_NAME = DuchyKey(DUCHY_TWO_ID).toName()
-<<<<<<< HEAD
-
-=======
->>>>>>> 86c7bd73
     private val DUCHY_ONE_CERTIFICATE = certificate {
       name = DuchyCertificateKey(DUCHY_ONE_ID, externalIdToApiId(6L)).toName()
       x509Der = DUCHY_ONE_SIGNING_KEY.certificate.encoded.toByteString()
@@ -3091,10 +3141,24 @@
           liquidLegionsV2 = liquidLegionsV2 {
             elGamalPublicKey =
               signElgamalPublicKey(CONSENT_SIGNALING_ELGAMAL_PUBLIC_KEY, DUCHY_ONE_SIGNING_KEY)
-<<<<<<< HEAD
           }
         }
       }
+    }
+
+    private val duchyEntryOne = duchyEntry {
+      key = DUCHY_ONE_NAME
+      value = value {
+        duchyCertificate = DUCHY_ONE_CERTIFICATE.name
+        honestMajorityShareShuffle = honestMajorityShareShuffle {
+          publicKey = signEncryptionPublicKey(DUCHY1_ENCRYPTION_PUBLIC_KEY, DUCHY_ONE_SIGNING_KEY)
+        }
+      }
+    }
+
+    private val duchyEntryTwo = duchyEntry {
+      key = DUCHY_TWO_NAME
+      value = value { duchyCertificate = DUCHY_TWO_CERTIFICATE.name }
     }
 
     private val HMSS_REQUISITION = requisition {
@@ -3116,21 +3180,8 @@
       }
       dataProviderCertificate = DATA_PROVIDER_CERTIFICATE.name
       dataProviderPublicKey = DATA_PROVIDER_PUBLIC_KEY.pack()
-      duchies += duchyEntry {
-        key = DUCHY_ONE_NAME
-        value = value {
-          duchyCertificate = DUCHY_ONE_CERTIFICATE.name
-          honestMajorityShareShuffle = honestMajorityShareShuffle {
-            publicKey = signEncryptionPublicKey(DUCHY1_ENCRYPTION_PUBLIC_KEY, DUCHY_ONE_SIGNING_KEY)
-=======
->>>>>>> 86c7bd73
-          }
-        }
-      }
-      duchies += duchyEntry {
-        key = DUCHY_TWO_NAME
-        value = value { duchyCertificate = DUCHY_TWO_CERTIFICATE.name }
-      }
+      duchies += duchyEntryOne
+      duchies += duchyEntryTwo
     }
 
     private val TRUSTED_CERTIFICATES: Map<ByteString, X509Certificate> =
@@ -3209,6 +3260,7 @@
 
     private val inputVidToIndexMap =
       VidToIndexMapGenerator.generateMapping(ByteString.EMPTY, (0L..10000L).toList())
+
     private fun loadEncryptionPrivateKey(fileName: String): TinkPrivateKeyHandle {
       return loadPrivateKey(SECRET_FILES_PATH.resolve(fileName).toFile())
     }
