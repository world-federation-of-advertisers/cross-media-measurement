--- conflicted
+++ resolved
@@ -663,12 +663,7 @@
                   MEASUREMENT.copy {
                     measurementSpec = signedData {
                       data =
-<<<<<<< HEAD
-                        MEASUREMENT_SPEC
-                          .copy {
-=======
                         MEASUREMENT_SPEC.copy {
->>>>>>> fa0f0051
                             clearReachAndFrequency()
                             clearVidSamplingInterval()
                             reachAndFrequency = reachAndFrequency {
