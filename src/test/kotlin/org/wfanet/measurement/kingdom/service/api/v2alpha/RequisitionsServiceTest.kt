--- conflicted
+++ resolved
@@ -735,13 +735,9 @@
             nonce = NONCE
             directParams = directRequisitionParams {
               externalDataProviderId = EXTERNAL_DATA_PROVIDER_ID
-<<<<<<< HEAD
-              encryptedData = REQUISITION_ENCRYPTED_DATA
+              encryptedData = ENCRYPTED_RESULT.ciphertext
               externalCertificateId = EXTERNAL_DATA_PROVIDER_CERTIFICATE_ID
-=======
-              encryptedData = ENCRYPTED_RESULT.ciphertext
               apiVersion = Version.V2_ALPHA.string
->>>>>>> d2bcef3a
             }
           }
         )
@@ -792,13 +788,9 @@
             nonce = NONCE
             directParams = directRequisitionParams {
               externalDataProviderId = EXTERNAL_DATA_PROVIDER_ID
-<<<<<<< HEAD
-              encryptedData = REQUISITION_ENCRYPTED_DATA
+              encryptedData = ENCRYPTED_RESULT.ciphertext
               externalCertificateId = EXTERNAL_DATA_PROVIDER_CERTIFICATE_ID
-=======
-              encryptedData = ENCRYPTED_RESULT.ciphertext
               apiVersion = Version.V2_ALPHA.string
->>>>>>> d2bcef3a
             }
           }
         )
@@ -862,12 +854,8 @@
   fun `fulfillDirectRequisition throw INVALID_ARGUMENT when nonce is missing`() = runBlocking {
     val request = fulfillDirectRequisitionRequest {
       name = REQUISITION_NAME
-<<<<<<< HEAD
-      encryptedData = REQUISITION_ENCRYPTED_DATA
+      encryptedResult = ENCRYPTED_RESULT
       certificate = DATA_PROVIDER_CERTIFICATE_NAME
-=======
-      encryptedResult = ENCRYPTED_RESULT
->>>>>>> d2bcef3a
     }
     val exception =
       assertFailsWith<StatusRuntimeException> {
