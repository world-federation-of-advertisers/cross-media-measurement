--- conflicted
+++ resolved
@@ -123,13 +123,8 @@
     MeasurementConsumerKey.fromName(MEASUREMENT_CONSUMER_NAME)!!.measurementConsumerId
   )
 
-<<<<<<< HEAD
-private val REQUISITION_ENCRYPTED_DATA = ByteString.copyFromUtf8("foo")
-private val REQUISITION_FINGERPRINT = ByteString.copyFromUtf8("bar")
-=======
 private val REQUISITION_ENCRYPTED_DATA = "foo".toByteStringUtf8()
 private val REQUISITION_FINGERPRINT = "bar".toByteStringUtf8()
->>>>>>> 12311c63
 private const val NONCE = -7452112597811743614 // Hex: 9894C7134537B482
 
 private val VISIBLE_REQUISITION_STATES: Set<InternalRequisition.State> =
@@ -705,10 +700,7 @@
   @Test
   fun `fulfillDirectRequisition throw INVALID_ARGUMENT when name is unspecified`() = runBlocking {
     val request = fulfillDirectRequisitionRequest {
-<<<<<<< HEAD
-=======
       // No name
->>>>>>> 12311c63
       encryptedData = REQUISITION_ENCRYPTED_DATA
       requisitionFingerprint = REQUISITION_FINGERPRINT
       nonce = NONCE
@@ -726,12 +718,8 @@
   fun `fulfillDirectRequisition throw INVALID_ARGUMENT when encrypted_data is empty`() =
     runBlocking {
       val request = fulfillDirectRequisitionRequest {
-<<<<<<< HEAD
-        name = INVALID_REQUISITION_NAME
-=======
         name = REQUISITION_NAME
         // No encrypted_data
->>>>>>> 12311c63
         requisitionFingerprint = REQUISITION_FINGERPRINT
         nonce = NONCE
       }
@@ -745,11 +733,7 @@
     }
 
   @Test
-<<<<<<< HEAD
-  fun `fulfillDirectRequisition throw INVALID_ARGUMENT when id is invalid`() = runBlocking {
-=======
   fun `fulfillDirectRequisition throw INVALID_ARGUMENT when name is invalid`() = runBlocking {
->>>>>>> 12311c63
     val request = fulfillDirectRequisitionRequest {
       name = INVALID_REQUISITION_NAME
       encryptedData = REQUISITION_ENCRYPTED_DATA
