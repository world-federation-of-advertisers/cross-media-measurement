--- conflicted
+++ resolved
@@ -376,41 +376,53 @@
 )
 
 kt_jvm_test(
-<<<<<<< HEAD
+    name = "ModelOutagesServiceTest",
+    srcs = ["ModelOutagesServiceTest.kt"],
+    associates = [
+        "//src/main/kotlin/org/wfanet/measurement/kingdom/service/api/v2alpha:model_outages_service",
+    ],
+    test_class = "org.wfanet.measurement.kingdom.service.api.v2alpha.ModelOutagesServiceTest",
+    deps = [
+        "//src/main/kotlin/org/wfanet/measurement/api/v2alpha/testing",
+        "@wfa_common_jvm//imports/java/com/google/common/truth",
+        "@wfa_common_jvm//imports/java/com/google/common/truth/extensions/proto",
+        "@wfa_common_jvm//imports/java/com/google/protobuf",
+        "@wfa_common_jvm//imports/kotlin/kotlin/test",
+        "@wfa_common_jvm//imports/kotlin/kotlinx/coroutines:core",
+        "@wfa_common_jvm//imports/kotlin/org/mockito/kotlin",
+        "@wfa_common_jvm//src/main/kotlin/org/wfanet/measurement/common/grpc/testing",
+        "@wfa_common_jvm//src/main/kotlin/org/wfanet/measurement/common/testing",
+    ],
+)
+
+kt_jvm_test(
+    name = "ModelRolloutsServiceTest",
+    srcs = ["ModelRolloutsServiceTest.kt"],
+    associates = [
+        "//src/main/kotlin/org/wfanet/measurement/kingdom/service/api/v2alpha:model_rollouts_service",
+    ],
+    test_class = "org.wfanet.measurement.kingdom.service.api.v2alpha.ModelRolloutsServiceTest",
+    deps = [
+        "//src/main/kotlin/org/wfanet/measurement/api/v2alpha/testing",
+        "@wfa_common_jvm//imports/java/com/google/common/truth",
+        "@wfa_common_jvm//imports/java/com/google/common/truth/extensions/proto",
+        "@wfa_common_jvm//imports/java/com/google/protobuf",
+        "@wfa_common_jvm//imports/kotlin/kotlin/test",
+        "@wfa_common_jvm//imports/kotlin/kotlinx/coroutines:core",
+        "@wfa_common_jvm//imports/kotlin/org/mockito/kotlin",
+        "@wfa_common_jvm//src/main/kotlin/org/wfanet/measurement/common/grpc/testing",
+        "@wfa_common_jvm//src/main/kotlin/org/wfanet/measurement/common/testing",
+    ],
+)
+
+
+kt_jvm_test(
     name = "ModelShardsServiceTest",
     srcs = ["ModelShardsServiceTest.kt"],
     associates = [
         "//src/main/kotlin/org/wfanet/measurement/kingdom/service/api/v2alpha:model_shards_service",
     ],
     test_class = "org.wfanet.measurement.kingdom.service.api.v2alpha.ModelShardsServiceTest",
-=======
-    name = "ModelOutagesServiceTest",
-    srcs = ["ModelOutagesServiceTest.kt"],
-    associates = [
-        "//src/main/kotlin/org/wfanet/measurement/kingdom/service/api/v2alpha:model_outages_service",
-    ],
-    test_class = "org.wfanet.measurement.kingdom.service.api.v2alpha.ModelOutagesServiceTest",
-    deps = [
-        "//src/main/kotlin/org/wfanet/measurement/api/v2alpha/testing",
-        "@wfa_common_jvm//imports/java/com/google/common/truth",
-        "@wfa_common_jvm//imports/java/com/google/common/truth/extensions/proto",
-        "@wfa_common_jvm//imports/java/com/google/protobuf",
-        "@wfa_common_jvm//imports/kotlin/kotlin/test",
-        "@wfa_common_jvm//imports/kotlin/kotlinx/coroutines:core",
-        "@wfa_common_jvm//imports/kotlin/org/mockito/kotlin",
-        "@wfa_common_jvm//src/main/kotlin/org/wfanet/measurement/common/grpc/testing",
-        "@wfa_common_jvm//src/main/kotlin/org/wfanet/measurement/common/testing",
-    ],
-)
-
-kt_jvm_test(
-    name = "ModelRolloutsServiceTest",
-    srcs = ["ModelRolloutsServiceTest.kt"],
-    associates = [
-        "//src/main/kotlin/org/wfanet/measurement/kingdom/service/api/v2alpha:model_rollouts_service",
-    ],
-    test_class = "org.wfanet.measurement.kingdom.service.api.v2alpha.ModelRolloutsServiceTest",
->>>>>>> 12be55be
     deps = [
         "//src/main/kotlin/org/wfanet/measurement/api/v2alpha/testing",
         "@wfa_common_jvm//imports/java/com/google/common/truth",
