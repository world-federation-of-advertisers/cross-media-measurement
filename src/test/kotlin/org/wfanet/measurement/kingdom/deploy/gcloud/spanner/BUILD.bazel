--- conflicted
+++ resolved
@@ -65,15 +65,21 @@
 )
 
 spanner_emulator_test(
-<<<<<<< HEAD
     name = "SpannerCertificatesServiceTest",
     srcs = ["SpannerCertificatesServiceTest.kt"],
     test_class = "org.wfanet.measurement.kingdom.deploy.gcloud.spanner.SpannerCertificatesServiceTest",
-=======
+    deps = [
+        "//src/main/kotlin/org/wfanet/measurement/kingdom/deploy/gcloud/spanner:services",
+        "//src/main/kotlin/org/wfanet/measurement/kingdom/deploy/gcloud/spanner/testing",
+        "//src/main/kotlin/org/wfanet/measurement/kingdom/deploy/gcloud/spanner/testing:kingdom_data_services",
+        "//src/main/kotlin/org/wfanet/measurement/kingdom/service/internal/testing",
+      ],
+  )
+
+spanner_emulator_test(
     name = "SpannerEventGroupsServiceTest",
     srcs = ["SpannerEventGroupsServiceTest.kt"],
     test_class = "org.wfanet.measurement.kingdom.deploy.gcloud.spanner.SpannerEventGroupsServiceTest",
->>>>>>> fbfcad83
     deps = [
         "//src/main/kotlin/org/wfanet/measurement/kingdom/deploy/gcloud/spanner:services",
         "//src/main/kotlin/org/wfanet/measurement/kingdom/deploy/gcloud/spanner/testing",
