load("@wfa_common_jvm//src/main/kotlin/org/wfanet/measurement/gcloud/spanner/testing:macros.bzl", "spanner_emulator_test")

spanner_emulator_test(
    name = "KingdomLegacySchemaTest",
    srcs = ["KingdomLegacySchemaTest.kt"],
    test_class = "org.wfanet.measurement.kingdom.deploy.gcloud.spanner.KingdomLegacySchemaTest",
    deps = [
        "//src/main/kotlin/org/wfanet/measurement/kingdom/deploy/gcloud/spanner/testing",
        "@wfa_common_jvm//imports/java/com/google/cloud/spanner",
        "@wfa_common_jvm//imports/java/org/junit",
        "@wfa_common_jvm//src/main/kotlin/org/wfanet/measurement/gcloud/spanner/testing",
    ],
)

spanner_emulator_test(
    name = "KingdomSchemaTest",
    srcs = ["KingdomSchemaTest.kt"],
    test_class = "org.wfanet.measurement.kingdom.deploy.gcloud.spanner.KingdomSchemaTest",
    deps = [
        "//src/main/kotlin/org/wfanet/measurement/kingdom/deploy/gcloud/spanner/testing",
        "@wfa_common_jvm//imports/java/com/google/cloud/spanner",
        "@wfa_common_jvm//imports/java/org/junit",
        "@wfa_common_jvm//src/main/kotlin/org/wfanet/measurement/gcloud/spanner/testing",
    ],
)

spanner_emulator_test(
    name = "SpannerDatabasesTest",
    srcs = ["SpannerDatabasesTest.kt"],
    test_class = "org.wfanet.measurement.kingdom.deploy.gcloud.spanner.SpannerDatabasesTest",
    deps = [
        "//src/main/kotlin/org/wfanet/measurement/common/identity",
        "//src/main/kotlin/org/wfanet/measurement/kingdom/db",
        "//src/main/kotlin/org/wfanet/measurement/kingdom/db/testing",
        "//src/main/kotlin/org/wfanet/measurement/kingdom/deploy/gcloud/spanner",
        "//src/main/kotlin/org/wfanet/measurement/kingdom/deploy/gcloud/spanner/testing",
        "//src/main/kotlin/org/wfanet/measurement/kingdom/deploy/gcloud/spanner/testing:testing_nontestonly",
        "@wfa_common_jvm//imports/java/org/junit",
        "@wfa_common_jvm//src/main/kotlin/org/wfanet/measurement/common/identity",
    ],
)

spanner_emulator_test(
    name = "SpannerMeasurementConsumersServiceTest",
    srcs = ["SpannerMeasurementConsumersServiceTest.kt"],
    test_class = "org.wfanet.measurement.kingdom.deploy.gcloud.spanner.SpannerMeasurementConsumersServiceTest",
    deps = [
        "//src/main/kotlin/org/wfanet/measurement/kingdom/deploy/gcloud/spanner:services",
        "//src/main/kotlin/org/wfanet/measurement/kingdom/deploy/gcloud/spanner/testing",
        "//src/main/kotlin/org/wfanet/measurement/kingdom/deploy/gcloud/spanner/testing:kingdom_data_services",
        "//src/main/kotlin/org/wfanet/measurement/kingdom/service/internal/testing",
    ],
)

spanner_emulator_test(
    name = "SpannerDataProvidersServiceTest",
    srcs = ["SpannerDataProvidersServiceTest.kt"],
    test_class = "org.wfanet.measurement.kingdom.deploy.gcloud.spanner.SpannerDataProvidersServiceTest",
    deps = [
        "//src/main/kotlin/org/wfanet/measurement/kingdom/deploy/gcloud/spanner:services",
        "//src/main/kotlin/org/wfanet/measurement/kingdom/deploy/gcloud/spanner/testing",
<<<<<<< HEAD
        "//src/main/kotlin/org/wfanet/measurement/kingdom/deploy/gcloud/spanner/testing:kingdom_data_services",
        "//src/main/kotlin/org/wfanet/measurement/kingdom/service/internal/testing",
    ],
)

spanner_emulator_test(
    name = "SpannerCertificatesServiceTest",
    srcs = ["SpannerCertificatesServiceTest.kt"],
    test_class = "org.wfanet.measurement.kingdom.deploy.gcloud.spanner.SpannerCertificatesServiceTest",
    deps = [
        "//src/main/kotlin/org/wfanet/measurement/kingdom/deploy/gcloud/spanner:services",
        "//src/main/kotlin/org/wfanet/measurement/kingdom/deploy/gcloud/spanner/testing",
=======
>>>>>>> a93e0882
        "//src/main/kotlin/org/wfanet/measurement/kingdom/deploy/gcloud/spanner/testing:kingdom_data_services",
        "//src/main/kotlin/org/wfanet/measurement/kingdom/service/internal/testing",
    ],
)<|MERGE_RESOLUTION|>--- conflicted
+++ resolved
@@ -59,7 +59,6 @@
     deps = [
         "//src/main/kotlin/org/wfanet/measurement/kingdom/deploy/gcloud/spanner:services",
         "//src/main/kotlin/org/wfanet/measurement/kingdom/deploy/gcloud/spanner/testing",
-<<<<<<< HEAD
         "//src/main/kotlin/org/wfanet/measurement/kingdom/deploy/gcloud/spanner/testing:kingdom_data_services",
         "//src/main/kotlin/org/wfanet/measurement/kingdom/service/internal/testing",
     ],
@@ -72,8 +71,6 @@
     deps = [
         "//src/main/kotlin/org/wfanet/measurement/kingdom/deploy/gcloud/spanner:services",
         "//src/main/kotlin/org/wfanet/measurement/kingdom/deploy/gcloud/spanner/testing",
-=======
->>>>>>> a93e0882
         "//src/main/kotlin/org/wfanet/measurement/kingdom/deploy/gcloud/spanner/testing:kingdom_data_services",
         "//src/main/kotlin/org/wfanet/measurement/kingdom/service/internal/testing",
     ],
