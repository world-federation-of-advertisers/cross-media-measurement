/*
 * Copyright 2022 The Cross-Media Measurement Authors
 *
 * Licensed under the Apache License, Version 2.0 (the "License");
 * you may not use this file except in compliance with the License.
 * You may obtain a copy of the License at
 *
 *      http://www.apache.org/licenses/LICENSE-2.0
 *
 * Unless required by applicable law or agreed to in writing, software
 * distributed under the License is distributed on an "AS IS" BASIS,
 * WITHOUT WARRANTIES OR CONDITIONS OF ANY KIND, either express or implied.
 * See the License for the specific language governing permissions and
 * limitations under the License.
 */

package org.wfanet.measurement.api.v2alpha.tools

import com.google.common.truth.Truth.assertThat
import com.google.common.truth.extensions.proto.ProtoTruth.assertThat
import com.google.protobuf.ByteString
import com.google.protobuf.Descriptors
import com.google.protobuf.duration
import com.google.protobuf.timestamp
<<<<<<< HEAD
=======
import com.google.protobuf.value
>>>>>>> 54cfdb45
import io.grpc.Server
import io.grpc.ServerInterceptors
import io.grpc.ServerServiceDefinition
import io.grpc.netty.NettyServerBuilder
import java.io.File
import java.nio.file.Paths
import java.security.cert.X509Certificate
import java.time.Instant
import kotlinx.coroutines.runBlocking
import org.junit.After
import org.junit.Before
import org.junit.Test
import org.junit.runner.RunWith
import org.junit.runners.JUnit4
import org.mockito.kotlin.any
import org.mockito.kotlin.stub
import org.mockito.kotlin.verify
import org.wfanet.measurement.api.AccountConstants
import org.wfanet.measurement.api.ApiKeyConstants
import org.wfanet.measurement.api.v2alpha.Account
import org.wfanet.measurement.api.v2alpha.AccountKt
import org.wfanet.measurement.api.v2alpha.AccountsGrpcKt
import org.wfanet.measurement.api.v2alpha.AccountsGrpcKt.AccountsCoroutineImplBase
import org.wfanet.measurement.api.v2alpha.ApiKey
import org.wfanet.measurement.api.v2alpha.ApiKeysGrpcKt
import org.wfanet.measurement.api.v2alpha.Certificate
import org.wfanet.measurement.api.v2alpha.CertificatesGrpcKt
import org.wfanet.measurement.api.v2alpha.CreateMeasurementRequest
<<<<<<< HEAD
import org.wfanet.measurement.api.v2alpha.CreateModelLineRequest
import org.wfanet.measurement.api.v2alpha.CreateModelReleaseRequest
import org.wfanet.measurement.api.v2alpha.DataProvider
=======
import org.wfanet.measurement.api.v2alpha.CreateModelSuiteRequest
>>>>>>> 54cfdb45
import org.wfanet.measurement.api.v2alpha.DataProvidersGrpcKt
import org.wfanet.measurement.api.v2alpha.DuchyKey
import org.wfanet.measurement.api.v2alpha.EncryptionPublicKey
import org.wfanet.measurement.api.v2alpha.GetMeasurementRequest
<<<<<<< HEAD
import org.wfanet.measurement.api.v2alpha.GetModelReleaseRequest
import org.wfanet.measurement.api.v2alpha.ListMeasurementsRequest
import org.wfanet.measurement.api.v2alpha.ListModelLinesRequest
import org.wfanet.measurement.api.v2alpha.ListModelLinesRequestKt.filter
import org.wfanet.measurement.api.v2alpha.ListModelReleasesRequest
=======
import org.wfanet.measurement.api.v2alpha.GetModelSuiteRequest
import org.wfanet.measurement.api.v2alpha.ListMeasurementsRequest
import org.wfanet.measurement.api.v2alpha.ListModelSuitesRequest
>>>>>>> 54cfdb45
import org.wfanet.measurement.api.v2alpha.Measurement
import org.wfanet.measurement.api.v2alpha.MeasurementConsumer
import org.wfanet.measurement.api.v2alpha.MeasurementConsumersGrpcKt
import org.wfanet.measurement.api.v2alpha.MeasurementConsumersGrpcKt.MeasurementConsumersCoroutineImplBase
import org.wfanet.measurement.api.v2alpha.MeasurementKt
import org.wfanet.measurement.api.v2alpha.MeasurementKt.ResultKt.frequency
import org.wfanet.measurement.api.v2alpha.MeasurementKt.ResultKt.impression
import org.wfanet.measurement.api.v2alpha.MeasurementKt.ResultKt.reach
import org.wfanet.measurement.api.v2alpha.MeasurementKt.ResultKt.watchDuration
import org.wfanet.measurement.api.v2alpha.MeasurementKt.dataProviderEntry
import org.wfanet.measurement.api.v2alpha.MeasurementKt.failure
import org.wfanet.measurement.api.v2alpha.MeasurementKt.result
import org.wfanet.measurement.api.v2alpha.MeasurementKt.resultPair
import org.wfanet.measurement.api.v2alpha.MeasurementSpec
import org.wfanet.measurement.api.v2alpha.MeasurementSpecKt
import org.wfanet.measurement.api.v2alpha.MeasurementsGrpcKt
<<<<<<< HEAD
import org.wfanet.measurement.api.v2alpha.ModelLine
import org.wfanet.measurement.api.v2alpha.ModelLinesGrpcKt.ModelLinesCoroutineImplBase
import org.wfanet.measurement.api.v2alpha.ModelRelease
import org.wfanet.measurement.api.v2alpha.ModelReleasesGrpcKt.ModelReleasesCoroutineImplBase
=======
import org.wfanet.measurement.api.v2alpha.ModelSuite
import org.wfanet.measurement.api.v2alpha.ModelSuitesGrpcKt.ModelSuitesCoroutineImplBase
>>>>>>> 54cfdb45
import org.wfanet.measurement.api.v2alpha.PublicKey
import org.wfanet.measurement.api.v2alpha.PublicKeysGrpcKt
import org.wfanet.measurement.api.v2alpha.ReplaceDataProviderRequiredDuchiesRequest
import org.wfanet.measurement.api.v2alpha.RequisitionSpec
import org.wfanet.measurement.api.v2alpha.RequisitionSpecKt
import org.wfanet.measurement.api.v2alpha.SetActiveEndTimeRequest
import org.wfanet.measurement.api.v2alpha.SetModelLineHoldbackModelLineRequest
import org.wfanet.measurement.api.v2alpha.account
import org.wfanet.measurement.api.v2alpha.activateAccountRequest
import org.wfanet.measurement.api.v2alpha.apiKey
import org.wfanet.measurement.api.v2alpha.authenticateRequest
import org.wfanet.measurement.api.v2alpha.authenticateResponse
import org.wfanet.measurement.api.v2alpha.certificate
import org.wfanet.measurement.api.v2alpha.copy
import org.wfanet.measurement.api.v2alpha.createApiKeyRequest
import org.wfanet.measurement.api.v2alpha.createCertificateRequest
import org.wfanet.measurement.api.v2alpha.createMeasurementConsumerRequest
import org.wfanet.measurement.api.v2alpha.createMeasurementRequest
import org.wfanet.measurement.api.v2alpha.dataProvider
import org.wfanet.measurement.api.v2alpha.differentialPrivacyParams
import org.wfanet.measurement.api.v2alpha.getMeasurementRequest
<<<<<<< HEAD
import org.wfanet.measurement.api.v2alpha.getModelReleaseRequest
import org.wfanet.measurement.api.v2alpha.listMeasurementsRequest
import org.wfanet.measurement.api.v2alpha.listMeasurementsResponse
import org.wfanet.measurement.api.v2alpha.listModelLinesRequest
import org.wfanet.measurement.api.v2alpha.listModelLinesResponse
import org.wfanet.measurement.api.v2alpha.listModelReleasesRequest
import org.wfanet.measurement.api.v2alpha.listModelReleasesResponse
import org.wfanet.measurement.api.v2alpha.measurement
import org.wfanet.measurement.api.v2alpha.measurementConsumer
import org.wfanet.measurement.api.v2alpha.measurementSpec
import org.wfanet.measurement.api.v2alpha.modelLine
import org.wfanet.measurement.api.v2alpha.modelRelease
=======
import org.wfanet.measurement.api.v2alpha.getModelSuiteRequest
import org.wfanet.measurement.api.v2alpha.listMeasurementsRequest
import org.wfanet.measurement.api.v2alpha.listMeasurementsResponse
import org.wfanet.measurement.api.v2alpha.listModelSuitesRequest
import org.wfanet.measurement.api.v2alpha.listModelSuitesResponse
import org.wfanet.measurement.api.v2alpha.measurement
import org.wfanet.measurement.api.v2alpha.measurementConsumer
import org.wfanet.measurement.api.v2alpha.measurementSpec
import org.wfanet.measurement.api.v2alpha.modelSuite
>>>>>>> 54cfdb45
import org.wfanet.measurement.api.v2alpha.publicKey
import org.wfanet.measurement.api.v2alpha.replaceDataProviderRequiredDuchiesRequest
import org.wfanet.measurement.api.v2alpha.requisitionSpec
import org.wfanet.measurement.api.v2alpha.revokeCertificateRequest
import org.wfanet.measurement.api.v2alpha.setActiveEndTimeRequest
import org.wfanet.measurement.api.v2alpha.setModelLineHoldbackModelLineRequest
import org.wfanet.measurement.api.v2alpha.signedData
import org.wfanet.measurement.api.v2alpha.timeInterval
import org.wfanet.measurement.api.v2alpha.updatePublicKeyRequest
import org.wfanet.measurement.common.crypto.SigningCerts
import org.wfanet.measurement.common.crypto.SigningKeyHandle
import org.wfanet.measurement.common.crypto.readCertificate
import org.wfanet.measurement.common.crypto.readPrivateKey
import org.wfanet.measurement.common.crypto.tink.loadPrivateKey
import org.wfanet.measurement.common.crypto.tink.loadPublicKey
import org.wfanet.measurement.common.getRuntimePath
import org.wfanet.measurement.common.grpc.testing.mockService
import org.wfanet.measurement.common.grpc.toServerTlsContext
import org.wfanet.measurement.common.openid.createRequestUri
import org.wfanet.measurement.common.parseTextProto
import org.wfanet.measurement.common.readByteString
import org.wfanet.measurement.common.testing.CommandLineTesting.assertExitsWith
import org.wfanet.measurement.common.testing.CommandLineTesting.capturingSystemOut
import org.wfanet.measurement.common.testing.HeaderCapturingInterceptor
import org.wfanet.measurement.common.testing.captureFirst
import org.wfanet.measurement.common.testing.verifyProtoArgument
import org.wfanet.measurement.common.toProtoTime
import org.wfanet.measurement.consent.client.common.toEncryptionPublicKey
import org.wfanet.measurement.consent.client.dataprovider.decryptRequisitionSpec
import org.wfanet.measurement.consent.client.dataprovider.verifyMeasurementSpec
import org.wfanet.measurement.consent.client.dataprovider.verifyRequisitionSpec
import org.wfanet.measurement.consent.client.duchy.encryptResult
import org.wfanet.measurement.consent.client.duchy.signResult

private val SECRETS_DIR: File =
  getRuntimePath(
      Paths.get(
        "wfa_measurement_system",
        "src",
        "main",
        "k8s",
        "testing",
        "secretfiles",
      )
    )!!
    .toFile()

private val KINGDOM_TLS_CERT: File = SECRETS_DIR.resolve("kingdom_tls.pem")
private val KINGDOM_TLS_KEY: File = SECRETS_DIR.resolve("kingdom_tls.key")
private val KINGDOM_TRUSTED_CERTS: File = SECRETS_DIR.resolve("all_root_certs.pem")

private val CLIENT_TLS_CERT: File = SECRETS_DIR.resolve("mc_tls.pem")
private val CLIENT_TLS_KEY: File = SECRETS_DIR.resolve("mc_tls.key")
private val CLIENT_TRUSTED_CERTS: File = SECRETS_DIR.resolve("mc_trusted_certs.pem")

private val SIOP_KEY: File = SECRETS_DIR.resolve("account1_siop_private.tink")

private val kingdomSigningCerts =
  SigningCerts.fromPemFiles(KINGDOM_TLS_CERT, KINGDOM_TLS_KEY, KINGDOM_TRUSTED_CERTS)

private const val AUTHENTICATION_KEY = "nR5QPN7ptx"

private const val MEASUREMENT_CONSUMER_NAME = "measurementConsumers/1"
private val MEASUREMENT_CONSUMER_CERTIFICATE_FILE: File = SECRETS_DIR.resolve("mc_cs_cert.der")
private const val MEASUREMENT_CONSUMER_CERTIFICATE_NAME = "measurementConsumers/1/certificates/1"
private val MEASUREMENT_CONSUMER_PUBLIC_KEY_FILE: File = SECRETS_DIR.resolve("mc_enc_public.pb")
private val MEASUREMENT_CONSUMER_PUBLIC_KEY_SIG_FILE: File =
  SECRETS_DIR.resolve("mc_enc_public.pb.sig")
private val MEASUREMENT_CONSUMER_ROOT_CERTIFICATE_FILE: File = SECRETS_DIR.resolve("mc_root.pem")

private const val DATA_PROVIDER_NAME = "dataProviders/1"
private const val DATA_PROVIDER_CERTIFICATE_NAME = "dataProviders/1/certificates/1"
private val DATA_PROVIDER_PUBLIC_KEY =
  loadPublicKey(SECRETS_DIR.resolve("edp1_enc_public.tink")).toEncryptionPublicKey()
private val DATA_PROVIDER_PRIVATE_KEY_HANDLE =
  loadPrivateKey(SECRETS_DIR.resolve("edp1_enc_private.tink"))
private val DUCHY = DuchyKey("worker1")
private val DUCHIES = listOf(DUCHY).map { it.toName() }

private const val MODEL_LINE_ACTIVE_START_TIME = "2025-05-24T05:00:00.000Z"
private const val MODEL_LINE_ACTIVE_END_TIME = "2030-05-24T05:00:00.000Z"

private val DATA_PROVIDER = dataProvider {
  name = DATA_PROVIDER_NAME
  certificate = DATA_PROVIDER_CERTIFICATE_NAME
  publicKey = signedData { data = DATA_PROVIDER_PUBLIC_KEY.toByteString() }
}
private const val MODEL_PROVIDER_NAME = "modelProvider/1"
private const val MODEL_SUITE_NAME = "$MODEL_PROVIDER_NAME/modelSuites/1"
private const val MODEL_LINE_NAME = "$MODEL_SUITE_NAME/modelLines/1"
private const val HOLDBACK_MODEL_LINE_NAME = "$MODEL_SUITE_NAME/modelLines/2"
private const val MODEL_RELEASE_NAME = "$MODEL_SUITE_NAME/modelReleases/1"

private val MODEL_LINE = modelLine {
  name = MODEL_LINE_NAME
  displayName = "Display name"
  description = "Description"
  activeStartTime = timestamp {
    seconds = Instant.parse(MODEL_LINE_ACTIVE_START_TIME).toProtoTime().seconds
  }
  activeEndTime = timestamp {
    seconds = Instant.parse(MODEL_LINE_ACTIVE_END_TIME).toProtoTime().seconds
  }
  type = ModelLine.Type.PROD
  holdbackModelLine = HOLDBACK_MODEL_LINE_NAME
  createTime = timestamp { seconds = 3000 }
  updateTime = timestamp { seconds = 3000 }
}

private val MODEL_RELEASE = modelRelease {
  name = MODEL_RELEASE_NAME
  createTime = timestamp { seconds = 3000 }
}

private const val MODEL_PROVIDER_NAME = "modelProvider/1"

private const val MODEL_SUITE_NAME = "$MODEL_PROVIDER_NAME/modelSuites/1"
private val MODEL_SUITE = modelSuite {
  name = MODEL_SUITE_NAME
  displayName = "Display name"
  description = "Description"
  createTime = timestamp { seconds = 3000 }
}

private const val TIME_STRING_1 = "2022-05-22T01:00:00.000Z"
private const val TIME_STRING_2 = "2022-05-24T05:00:00.000Z"
private const val TIME_STRING_3 = "2022-05-22T01:22:32.122Z"
private const val TIME_STRING_4 = "2022-05-23T03:14:55.876Z"
private const val TIME_STRING_5 = "2022-04-22T01:19:42.567Z"
private const val TIME_STRING_6 = "2022-05-22T01:56:12.483Z"

private val AGGREGATOR_CERTIFICATE_DER =
  SECRETS_DIR.resolve("aggregator_cs_cert.der").readByteString()
private val AGGREGATOR_PRIVATE_KEY_DER =
  SECRETS_DIR.resolve("aggregator_cs_private.der").readByteString()
private val AGGREGATOR_SIGNING_KEY: SigningKeyHandle by lazy {
  val consentSignal509Cert = readCertificate(AGGREGATOR_CERTIFICATE_DER)
  SigningKeyHandle(
    consentSignal509Cert,
    readPrivateKey(AGGREGATOR_PRIVATE_KEY_DER, consentSignal509Cert.publicKey.algorithm)
  )
}
private val AGGREGATOR_CERTIFICATE = certificate { x509Der = AGGREGATOR_CERTIFICATE_DER }

private const val MEASUREMENT_NAME = "$MEASUREMENT_CONSUMER_NAME/measurements/100"
private val MEASUREMENT = measurement { name = MEASUREMENT_NAME }

private val LIST_MEASUREMENT_RESPONSE = listMeasurementsResponse {
  measurement += measurement {
    name = "$MEASUREMENT_CONSUMER_NAME/measurements/101"
    state = Measurement.State.AWAITING_REQUISITION_FULFILLMENT
  }
  measurement += measurement {
    name = "$MEASUREMENT_CONSUMER_NAME/measurements/102"
    state = Measurement.State.SUCCEEDED
  }
  measurement += measurement {
    name = "$MEASUREMENT_CONSUMER_NAME/measurements/102"
    state = Measurement.State.FAILED
    failure = failure {
      reason = Measurement.Failure.Reason.REQUISITION_REFUSED
      message = "Privacy budget exceeded."
    }
  }
}

private val API_KEY = apiKey {
  name = "$MEASUREMENT_CONSUMER_NAME/apiKeys/103"
  nickname = "Reporting"
  description = "Reporting server"
  authenticationKey = AUTHENTICATION_KEY
}

@RunWith(JUnit4::class)
class MeasurementSystemTest {
  private val accountsServiceMock: AccountsCoroutineImplBase = mockService()
  private val headerInterceptor = HeaderCapturingInterceptor()

  private val measurementConsumersServiceMock: MeasurementConsumersCoroutineImplBase = mockService {
    onBlocking { getMeasurementConsumer(any()) }.thenReturn(MEASUREMENT_CONSUMER)
  }
  private val apiKeysMock: ApiKeysGrpcKt.ApiKeysCoroutineImplBase = mockService {
    onBlocking { createApiKey(any()) }.thenReturn(API_KEY)
  }
  private val dataProvidersServiceMock: DataProvidersGrpcKt.DataProvidersCoroutineImplBase =
    mockService {
      onBlocking { getDataProvider(any()) }.thenReturn(DATA_PROVIDER)
    }
  private val measurementsServiceMock: MeasurementsGrpcKt.MeasurementsCoroutineImplBase =
    mockService {
      onBlocking { createMeasurement(any()) }.thenReturn(MEASUREMENT)
      onBlocking { listMeasurements(any()) }.thenReturn(LIST_MEASUREMENT_RESPONSE)
      onBlocking { getMeasurement(any()) }.thenReturn(SUCCEEDED_MEASUREMENT)
    }
  private val certificatesServiceMock: CertificatesGrpcKt.CertificatesCoroutineImplBase =
    mockService {
      onBlocking { getCertificate(any()) }.thenReturn(AGGREGATOR_CERTIFICATE)
    }
  private val publicKeysServiceMock: PublicKeysGrpcKt.PublicKeysCoroutineImplBase = mockService()
<<<<<<< HEAD
  private val modelLinesServiceMock: ModelLinesCoroutineImplBase = mockService {
    onBlocking { createModelLine(any()) }.thenReturn(MODEL_LINE)
    onBlocking { setModelLineHoldbackModelLine(any()) }.thenReturn(MODEL_LINE)
    onBlocking { setActiveEndTime(any()) }.thenReturn(MODEL_LINE)
    onBlocking { listModelLines(any()) }
      .thenReturn(listModelLinesResponse { modelLine += listOf(MODEL_LINE) })
  }
  private val modelReleasesServiceMock: ModelReleasesCoroutineImplBase = mockService {
    onBlocking { createModelRelease(any()) }.thenReturn(MODEL_RELEASE)
    onBlocking { getModelRelease(any()) }.thenReturn(MODEL_RELEASE)
    onBlocking { listModelReleases(any()) }
      .thenReturn(listModelReleasesResponse { modelRelease += listOf(MODEL_RELEASE) })
=======
  private val modelSuitesServiceMock: ModelSuitesCoroutineImplBase = mockService {
    onBlocking { createModelSuite(any()) }.thenReturn(MODEL_SUITE)
    onBlocking { getModelSuite(any()) }.thenReturn(MODEL_SUITE)
    onBlocking { listModelSuites(any()) }
      .thenReturn(listModelSuitesResponse { modelSuite += listOf(MODEL_SUITE) })
>>>>>>> 54cfdb45
  }

  val services: List<ServerServiceDefinition> =
    listOf(
      ServerInterceptors.intercept(accountsServiceMock, headerInterceptor),
      ServerInterceptors.intercept(measurementsServiceMock, headerInterceptor),
      ServerInterceptors.intercept(measurementConsumersServiceMock, headerInterceptor),
      ServerInterceptors.intercept(apiKeysMock, headerInterceptor),
      dataProvidersServiceMock.bindService(),
      ServerInterceptors.intercept(certificatesServiceMock, headerInterceptor),
      ServerInterceptors.intercept(publicKeysServiceMock, headerInterceptor),
<<<<<<< HEAD
      ServerInterceptors.intercept(modelLinesServiceMock, headerInterceptor),
      ServerInterceptors.intercept(modelReleasesServiceMock, headerInterceptor),
=======
      ServerInterceptors.intercept(modelSuitesServiceMock, headerInterceptor),
>>>>>>> 54cfdb45
    )

  private val publicApiServer: Server =
    NettyServerBuilder.forPort(0)
      .sslContext(kingdomSigningCerts.toServerTlsContext())
      .addServices(services)
      .build()

  @Before
  fun startServer() {
    publicApiServer.start()
  }

  @After
  fun shutdownServer() {
    publicApiServer.shutdown()
    publicApiServer.awaitTermination()
  }

  private val commonArgs: Array<String>
    get() =
      arrayOf(
        "--tls-cert-file=$CLIENT_TLS_CERT",
        "--tls-key-file=$CLIENT_TLS_KEY",
        "--cert-collection-file=$CLIENT_TRUSTED_CERTS",
        "--kingdom-public-api-target=localhost:${publicApiServer.port}"
      )

  private fun callCli(args: Array<String>): String {
    return capturingSystemOut { assertExitsWith(0) { MeasurementSystem.main(args) } }
  }

  @Test
  fun `accounts authenticate prints ID token`() {
    val args =
      commonArgs +
        arrayOf("accounts", "authenticate", "--self-issued-openid-provider-key=$SIOP_KEY")
    accountsServiceMock.stub {
      onBlocking { authenticate(any()) }
        .thenReturn(
          authenticateResponse {
            authenticationRequestUri = createRequestUri(1234L, 5678L, "https://example.com", true)
          }
        )
    }

    val output: String = callCli(args)

    verifyProtoArgument(accountsServiceMock, AccountsCoroutineImplBase::authenticate)
      .isEqualTo(authenticateRequest { issuer = MeasurementSystem.SELF_ISSUED_ISSUER })
    assertThat(output).matches("ID Token: [-_a-zA-Z0-9.]+\\s*")
  }

  @Test
  fun `accounts activate prints response`() {
    val accountName = "accounts/KcuXSjfBx9E"
    val idToken = "fake-id-token"
    val activationToken = "vzmtXavLdk4"
    val args =
      commonArgs +
        arrayOf(
          "accounts",
          "activate",
          accountName,
          "--id-token=$idToken",
          "--activation-token=$activationToken"
        )
    val account = account {
      name = accountName
      activationState = Account.ActivationState.ACTIVATED
      openId =
        AccountKt.openIdConnectIdentity {
          issuer = MeasurementSystem.SELF_ISSUED_ISSUER
          subject = "fake-oid-subject"
        }
    }
    accountsServiceMock.stub { onBlocking { activateAccount(any()) }.thenReturn(account) }

    val output: String = callCli(args)

    assertThat(
        headerInterceptor
          .captured(AccountsGrpcKt.activateAccountMethod)
          .single()
          .get(AccountConstants.ID_TOKEN_METADATA_KEY)
      )
      .isEqualTo(idToken)
    verifyProtoArgument(accountsServiceMock, AccountsCoroutineImplBase::activateAccount)
      .isEqualTo(
        activateAccountRequest {
          name = accountName
          this.activationToken = activationToken
        }
      )
    assertThat(parseTextProto(output.reader(), Account.getDefaultInstance())).isEqualTo(account)
  }

  @Test
  fun `measurement-consumers create prints response`() {
    measurementConsumersServiceMock.stub {
      onBlocking { createMeasurementConsumer(any()) }.thenReturn(MEASUREMENT_CONSUMER)
    }
    val idToken = "fake-id-token"
    val creationToken = "vzmtXavLdk4"
    val args =
      commonArgs +
        arrayOf(
          "measurement-consumers",
          "create",
          "--id-token=$idToken",
          "--creation-token=$creationToken",
          "--certificate=${MEASUREMENT_CONSUMER_CERTIFICATE_FILE.path}",
          "--public-key=${MEASUREMENT_CONSUMER_PUBLIC_KEY_FILE.path}",
          "--public-key-signature=${MEASUREMENT_CONSUMER_PUBLIC_KEY_SIG_FILE.path}",
          "--display-name=${MEASUREMENT_CONSUMER.displayName}",
        )

    val output: String = callCli(args)

    assertThat(
        headerInterceptor
          .captured(MeasurementConsumersGrpcKt.createMeasurementConsumerMethod)
          .single()
          .get(AccountConstants.ID_TOKEN_METADATA_KEY)
      )
      .isEqualTo(idToken)
    verifyProtoArgument(
        measurementConsumersServiceMock,
        MeasurementConsumersCoroutineImplBase::createMeasurementConsumer
      )
      .isEqualTo(
        createMeasurementConsumerRequest {
          measurementConsumer =
            MEASUREMENT_CONSUMER.copy {
              clearName()
              clearCertificate()
              measurementConsumerCreationToken = creationToken
            }
        }
      )
    assertThat(parseTextProto(output.reader(), MeasurementConsumer.getDefaultInstance()))
      .isEqualTo(MEASUREMENT_CONSUMER)
  }

  @Test
  fun `api-keys create prints response`() {
    val idToken = "fake-id-token"
    val args =
      commonArgs +
        arrayOf(
          "api-keys",
          "--id-token=$idToken",
          "create",
          "--measurement-consumer=$MEASUREMENT_CONSUMER_NAME",
          "--nickname=${API_KEY.nickname}",
          "--description=${API_KEY.description}",
        )

    val output: String = callCli(args)

    assertThat(
        headerInterceptor
          .captured(ApiKeysGrpcKt.createApiKeyMethod)
          .single()
          .get(AccountConstants.ID_TOKEN_METADATA_KEY)
      )
      .isEqualTo(idToken)
    verifyProtoArgument(apiKeysMock, ApiKeysGrpcKt.ApiKeysCoroutineImplBase::createApiKey)
      .isEqualTo(
        createApiKeyRequest {
          parent = MEASUREMENT_CONSUMER_NAME
          apiKey =
            API_KEY.copy {
              clearName()
              clearAuthenticationKey()
            }
        }
      )
    assertThat(parseTextProto(output.reader(), ApiKey.getDefaultInstance())).isEqualTo(API_KEY)
  }

  @Test
  fun `certificates create prints resource name`() {
    val args =
      commonArgs +
        arrayOf(
          "certificates",
          "--api-key=$AUTHENTICATION_KEY",
          "create",
          "--parent=$MEASUREMENT_CONSUMER_NAME",
          "--certificate=${MEASUREMENT_CONSUMER_CERTIFICATE_FILE.path}",
        )
    val certificate = certificate {
      name = MEASUREMENT_CONSUMER_CERTIFICATE_NAME
      x509Der = MEASUREMENT_CONSUMER.certificateDer
    }
    certificatesServiceMock.stub { onBlocking { createCertificate(any()) }.thenReturn(certificate) }

    val output: String = callCli(args)

    assertThat(
        headerInterceptor
          .captured(CertificatesGrpcKt.createCertificateMethod)
          .single()
          .get(ApiKeyConstants.API_AUTHENTICATION_KEY_METADATA_KEY)
      )
      .isEqualTo(AUTHENTICATION_KEY)
    verifyProtoArgument(
        certificatesServiceMock,
        CertificatesGrpcKt.CertificatesCoroutineImplBase::createCertificate
      )
      .isEqualTo(
        createCertificateRequest {
          parent = MEASUREMENT_CONSUMER_NAME
          this.certificate = certificate.copy { clearName() }
        }
      )
    assertThat(output).isEqualTo("Certificate name: ${certificate.name}\n")
  }

  @Test
  fun `certificates revoke prints response`() {
    val certificate = certificate {
      name = MEASUREMENT_CONSUMER_CERTIFICATE_NAME
      x509Der = MEASUREMENT_CONSUMER.certificateDer
      revocationState = Certificate.RevocationState.REVOKED
    }
    certificatesServiceMock.stub { onBlocking { revokeCertificate(any()) }.thenReturn(certificate) }
    val args =
      commonArgs +
        arrayOf(
          "certificates",
          "--api-key=$AUTHENTICATION_KEY",
          "revoke",
          "--revocation-state=REVOKED",
          certificate.name
        )

    val output: String = callCli(args)

    assertThat(
        headerInterceptor
          .captured(CertificatesGrpcKt.revokeCertificateMethod)
          .single()
          .get(ApiKeyConstants.API_AUTHENTICATION_KEY_METADATA_KEY)
      )
      .isEqualTo(AUTHENTICATION_KEY)
    verifyProtoArgument(
        certificatesServiceMock,
        CertificatesGrpcKt.CertificatesCoroutineImplBase::revokeCertificate
      )
      .isEqualTo(
        revokeCertificateRequest {
          name = certificate.name
          revocationState = certificate.revocationState
        }
      )
    assertThat(parseTextProto(output.reader(), Certificate.getDefaultInstance()))
      .isEqualTo(certificate)
  }

  @Test
  fun `public-keys update prints response`() {
    val publicKey = publicKey {
      name = "$MEASUREMENT_CONSUMER_NAME/publicKey"
      publicKey = MEASUREMENT_CONSUMER.publicKey
      certificate = MEASUREMENT_CONSUMER_CERTIFICATE_NAME
    }
    publicKeysServiceMock.stub { onBlocking { updatePublicKey(any()) }.thenReturn(publicKey) }
    val args =
      commonArgs +
        arrayOf(
          "public-keys",
          "--api-key=$AUTHENTICATION_KEY",
          "update",
          "--public-key=${MEASUREMENT_CONSUMER_PUBLIC_KEY_FILE.path}",
          "--public-key-signature=${MEASUREMENT_CONSUMER_PUBLIC_KEY_SIG_FILE.path}",
          "--certificate=${publicKey.certificate}",
          publicKey.name,
        )

    val output: String = callCli(args)

    assertThat(
        headerInterceptor
          .captured(PublicKeysGrpcKt.updatePublicKeyMethod)
          .single()
          .get(ApiKeyConstants.API_AUTHENTICATION_KEY_METADATA_KEY)
      )
      .isEqualTo(AUTHENTICATION_KEY)
    verifyProtoArgument(
        publicKeysServiceMock,
        PublicKeysGrpcKt.PublicKeysCoroutineImplBase::updatePublicKey
      )
      .isEqualTo(updatePublicKeyRequest { this.publicKey = publicKey })
    assertThat(parseTextProto(output.reader(), PublicKey.getDefaultInstance())).isEqualTo(publicKey)
  }

  @Test
  fun `measurements create calls CreateMeasurement with valid request`() {
    val requestId = "foo"
    val measurementReferenceId = "9999"
    val measurementConsumerName = "measurementConsumers/777"
    val args =
      commonArgs +
        arrayOf(
          "measurements",
          "--api-key=$AUTHENTICATION_KEY",
          "create",
          "--reach-and-frequency",
          "--reach-privacy-epsilon=0.015",
          "--reach-privacy-delta=0.0",
          "--frequency-privacy-epsilon=0.02",
          "--frequency-privacy-delta=0.0",
          "--reach-max-frequency=1000",
          "--vid-sampling-start=0.1",
          "--vid-sampling-width=0.2",
          "--measurement-consumer=$measurementConsumerName",
          "--private-key-der-file=$SECRETS_DIR/mc_cs_private.der",
          "--measurement-ref-id=$measurementReferenceId",
          "--request-id=$requestId",
          "--data-provider=dataProviders/1",
          "--event-group=dataProviders/1/eventGroups/1",
          "--event-filter=abcd",
          "--event-start-time=$TIME_STRING_1",
          "--event-end-time=$TIME_STRING_2",
          "--event-group=dataProviders/1/eventGroups/2",
          "--event-start-time=$TIME_STRING_3",
          "--event-end-time=$TIME_STRING_4",
          "--data-provider=dataProviders/2",
          "--event-group=dataProviders/2/eventGroups/1",
          "--event-filter=ijk",
          "--event-start-time=$TIME_STRING_5",
          "--event-end-time=$TIME_STRING_6",
        )

    val output = callCli(args)

    assertThat(output).matches(("Measurement Name: [-_a-zA-Z0-9./]+\\s*"))

    // verify api key
    assertThat(
        headerInterceptor
          .captured(MeasurementsGrpcKt.createMeasurementMethod)
          .single()
          .get(ApiKeyConstants.API_AUTHENTICATION_KEY_METADATA_KEY)
      )
      .isEqualTo(AUTHENTICATION_KEY)

    // Verify request.
    val request =
      captureFirst<CreateMeasurementRequest> {
        runBlocking { verify(measurementsServiceMock).createMeasurement(capture()) }
      }
    assertThat(request)
      .ignoringFieldDescriptors(
        MEASUREMENT_SPEC_FIELD,
        ENCRYPTED_REQUISITION_SPEC_FIELD,
        NONCE_HASH_FIELD
      )
      .isEqualTo(
        createMeasurementRequest {
          parent = MEASUREMENT_CONSUMER_NAME
          measurement = measurement {
            measurementConsumerCertificate = MEASUREMENT_CONSUMER_CERTIFICATE_NAME
            dataProviders += dataProviderEntry {
              key = "dataProviders/1"
              value =
                MeasurementKt.DataProviderEntryKt.value {
                  dataProviderCertificate = DATA_PROVIDER.certificate
                  dataProviderPublicKey = DATA_PROVIDER.publicKey
                }
            }
            dataProviders += dataProviderEntry {
              key = "dataProviders/2"
              value =
                MeasurementKt.DataProviderEntryKt.value {
                  dataProviderCertificate = DATA_PROVIDER.certificate
                  dataProviderPublicKey = DATA_PROVIDER.publicKey
                }
            }
            this.measurementReferenceId = measurementReferenceId
          }
          this.requestId = requestId
        }
      )

    // Verify MeasurementSpec.
    verifyMeasurementSpec(
      request.measurement.measurementSpec,
      MEASUREMENT_CONSUMER_CERTIFICATE,
      TRUSTED_MEASUREMENT_CONSUMER_ISSUER
    )
    val measurementSpec = MeasurementSpec.parseFrom(request.measurement.measurementSpec.data)
    assertThat(measurementSpec)
      .isEqualTo(
        measurementSpec {
          measurementPublicKey = MEASUREMENT_CONSUMER.publicKey.data
          this.nonceHashes += request.measurement.dataProvidersList.map { it.value.nonceHash }
          reachAndFrequency =
            MeasurementSpecKt.reachAndFrequency {
              reachPrivacyParams = differentialPrivacyParams {
                epsilon = 0.015
                delta = 0.0
              }
              frequencyPrivacyParams = differentialPrivacyParams {
                epsilon = 0.02
                delta = 0.0
              }
              maximumFrequencyPerUser = 1000
            }
          vidSamplingInterval =
            MeasurementSpecKt.vidSamplingInterval {
              start = 0.1f
              width = 0.2f
            }
        }
      )

    // Verify first RequisitionSpec.
    val signedRequisitionSpec1 =
      decryptRequisitionSpec(
        request.measurement.dataProvidersList[0].value.encryptedRequisitionSpec,
        DATA_PROVIDER_PRIVATE_KEY_HANDLE
      )
    val requisitionSpec1 = RequisitionSpec.parseFrom(signedRequisitionSpec1.data)
    verifyRequisitionSpec(
      signedRequisitionSpec1,
      requisitionSpec1,
      measurementSpec,
      MEASUREMENT_CONSUMER_CERTIFICATE,
      TRUSTED_MEASUREMENT_CONSUMER_ISSUER
    )
    assertThat(requisitionSpec1)
      .ignoringFields(RequisitionSpec.NONCE_FIELD_NUMBER)
      .isEqualTo(
        requisitionSpec {
          measurementPublicKey = MEASUREMENT_CONSUMER.publicKey.data
          eventGroups +=
            RequisitionSpecKt.eventGroupEntry {
              key = "dataProviders/1/eventGroups/1"
              value =
                RequisitionSpecKt.EventGroupEntryKt.value {
                  collectionInterval = timeInterval {
                    startTime = Instant.parse(TIME_STRING_1).toProtoTime()
                    endTime = Instant.parse(TIME_STRING_2).toProtoTime()
                  }
                  filter = RequisitionSpecKt.eventFilter { expression = "abcd" }
                }
            }
          eventGroups +=
            RequisitionSpecKt.eventGroupEntry {
              key = "dataProviders/1/eventGroups/2"
              value =
                RequisitionSpecKt.EventGroupEntryKt.value {
                  collectionInterval = timeInterval {
                    startTime = Instant.parse(TIME_STRING_3).toProtoTime()
                    endTime = Instant.parse(TIME_STRING_4).toProtoTime()
                  }
                }
            }
        }
      )

    // Verify second RequisitionSpec.
    val dataProviderEntry2 = request.measurement.dataProvidersList[1]
    assertThat(dataProviderEntry2.key).isEqualTo("dataProviders/2")
    val signedRequisitionSpec2 =
      decryptRequisitionSpec(
        dataProviderEntry2.value.encryptedRequisitionSpec,
        DATA_PROVIDER_PRIVATE_KEY_HANDLE
      )
    val requisitionSpec2 = RequisitionSpec.parseFrom(signedRequisitionSpec2.data)
    verifyRequisitionSpec(
      signedRequisitionSpec2,
      requisitionSpec2,
      measurementSpec,
      MEASUREMENT_CONSUMER_CERTIFICATE,
      TRUSTED_MEASUREMENT_CONSUMER_ISSUER
    )
    assertThat(requisitionSpec2)
      .ignoringFields(RequisitionSpec.NONCE_FIELD_NUMBER)
      .isEqualTo(
        requisitionSpec {
          measurementPublicKey = MEASUREMENT_CONSUMER.publicKey.data
          eventGroups +=
            RequisitionSpecKt.eventGroupEntry {
              key = "dataProviders/2/eventGroups/1"
              value =
                RequisitionSpecKt.EventGroupEntryKt.value {
                  collectionInterval = timeInterval {
                    startTime = Instant.parse(TIME_STRING_5).toProtoTime()
                    endTime = Instant.parse(TIME_STRING_6).toProtoTime()
                  }
                  filter = RequisitionSpecKt.eventFilter { expression = "ijk" }
                }
            }
        }
      )
  }

  @Test
  fun `measurements create calls CreateMeasurement with correct impression params`() {
    val args =
      commonArgs +
        arrayOf(
          "measurements",
          "--api-key=$AUTHENTICATION_KEY",
          "create",
          "--measurement-consumer=measurementConsumers/777",
          "--impression",
          "--impression-privacy-epsilon=0.015",
          "--impression-privacy-delta=0.0",
          "--impression-max-frequency=1000",
          "--vid-sampling-start=0.1",
          "--vid-sampling-width=0.2",
          "--private-key-der-file=$SECRETS_DIR/mc_cs_private.der",
          "--data-provider=dataProviders/1",
          "--event-group=dataProviders/1/eventGroups/1",
          "--event-filter=abcd",
          "--event-start-time=$TIME_STRING_1",
          "--event-end-time=$TIME_STRING_2"
        )
    callCli(args)

    val request =
      captureFirst<CreateMeasurementRequest> {
        runBlocking { verify(measurementsServiceMock).createMeasurement(capture()) }
      }

    val measurement = request.measurement
    val measurementSpec = MeasurementSpec.parseFrom(measurement.measurementSpec.data)
    assertThat(measurementSpec)
      .comparingExpectedFieldsOnly()
      .isEqualTo(
        measurementSpec {
          impression =
            MeasurementSpecKt.impression {
              privacyParams = differentialPrivacyParams {
                epsilon = 0.015
                delta = 0.0
              }
              maximumFrequencyPerUser = 1000
            }
          vidSamplingInterval =
            MeasurementSpecKt.vidSamplingInterval {
              start = 0.1f
              width = 0.2f
            }
        }
      )
  }

  @Test
  fun `measurements create calls CreateMeasurement with correct duration params`() {
    val args =
      commonArgs +
        arrayOf(
          "measurements",
          "--api-key=$AUTHENTICATION_KEY",
          "create",
          "--measurement-consumer=measurementConsumers/777",
          "--duration",
          "--duration-privacy-epsilon=0.015",
          "--duration-privacy-delta=0.0",
          "--max-duration=1000",
          "--vid-sampling-start=0.1",
          "--vid-sampling-width=0.2",
          "--private-key-der-file=$SECRETS_DIR/mc_cs_private.der",
          "--data-provider=dataProviders/1",
          "--event-group=dataProviders/1/eventGroups/1",
          "--event-filter=abcd",
          "--event-start-time=$TIME_STRING_1",
          "--event-end-time=$TIME_STRING_2",
        )
    callCli(args)

    val request =
      captureFirst<CreateMeasurementRequest> {
        runBlocking { verify(measurementsServiceMock).createMeasurement(capture()) }
      }

    val measurement = request.measurement
    val measurementSpec = MeasurementSpec.parseFrom(measurement.measurementSpec.data)
    assertThat(measurementSpec)
      .comparingExpectedFieldsOnly()
      .isEqualTo(
        measurementSpec {
          duration =
            MeasurementSpecKt.duration {
              privacyParams = differentialPrivacyParams {
                epsilon = 0.015
                delta = 0.0
              }
              maximumWatchDurationPerUser = 1000
            }
          vidSamplingInterval =
            MeasurementSpecKt.vidSamplingInterval {
              start = 0.1f
              width = 0.2f
            }
        }
      )
  }

  @Test
  fun `measurements list calls ListMeasurements with valid request`() {
    val args =
      commonArgs +
        arrayOf(
          "measurements",
          "--api-key=$AUTHENTICATION_KEY",
          "list",
          "--measurement-consumer=$MEASUREMENT_CONSUMER_NAME"
        )
    callCli(args)

    // verify api key
    assertThat(
        headerInterceptor
          .captured(MeasurementsGrpcKt.listMeasurementsMethod)
          .single()
          .get(ApiKeyConstants.API_AUTHENTICATION_KEY_METADATA_KEY)
      )
      .isEqualTo(AUTHENTICATION_KEY)

    val request =
      captureFirst<ListMeasurementsRequest> {
        runBlocking { verify(measurementsServiceMock).listMeasurements(capture()) }
      }
    assertThat(request)
      .comparingExpectedFieldsOnly()
      .isEqualTo(listMeasurementsRequest { parent = MEASUREMENT_CONSUMER_NAME })
  }

  @Test
  fun `measurements get calls GetMeasurement with valid request`() {
    val args =
      commonArgs +
        arrayOf(
          "measurements",
          "--api-key=$AUTHENTICATION_KEY",
          "get",
          "--encryption-private-key-file=$SECRETS_DIR/mc_enc_private.tink",
          MEASUREMENT_NAME,
        )

    callCli(args)

    // verify api key
    assertThat(
        headerInterceptor
          .captured(MeasurementsGrpcKt.getMeasurementMethod)
          .single()
          .get(ApiKeyConstants.API_AUTHENTICATION_KEY_METADATA_KEY)
      )
      .isEqualTo(AUTHENTICATION_KEY)

    val request =
      captureFirst<GetMeasurementRequest> {
        runBlocking { verify(measurementsServiceMock).getMeasurement(capture()) }
      }
    assertThat(request)
      .comparingExpectedFieldsOnly()
      .isEqualTo(getMeasurementRequest { name = MEASUREMENT_NAME })
  }

  @Test
  fun `replace data providers duchy list with valid request`() {
    val args =
      commonArgs +
        arrayOf(
          "data-providers",
          "--name=$DATA_PROVIDER_NAME",
          "replace-required-duchies",
          "--required-duchies=duchies/worker1",
        )
    callCli(args)

    val request =
      captureFirst<ReplaceDataProviderRequiredDuchiesRequest> {
        runBlocking {
          verify(dataProvidersServiceMock).replaceDataProviderRequiredDuchies(capture())
        }
      }

    assertThat(request)
      .comparingExpectedFieldsOnly()
      .isEqualTo(
        replaceDataProviderRequiredDuchiesRequest {
          name = DATA_PROVIDER_NAME
          requiredExternalDuchies += DUCHIES
        }
      )
  }

  @Test
<<<<<<< HEAD
  fun `create model line succeeds`() {
    val args =
      commonArgs +
        arrayOf(
          "model-lines",
          "create",
          "--parent=$MODEL_SUITE_NAME",
          "--display-name=Display name",
          "--description=Description",
          "--active-start-time=$MODEL_LINE_ACTIVE_START_TIME",
          "--active-end-time=$MODEL_LINE_ACTIVE_END_TIME",
          "--type=PROD",
          "--holdback-model-line=$HOLDBACK_MODEL_LINE_NAME",
=======
  fun `create model suite succeeds`() {
    val args =
      commonArgs +
        arrayOf(
          "model-suites",
          "create",
          "--parent=$MODEL_PROVIDER_NAME",
          "--display-name",
          "Display name",
          "--description",
          "Description",
>>>>>>> 54cfdb45
        )
    callCli(args)

    val request =
<<<<<<< HEAD
      captureFirst<CreateModelLineRequest> {
        runBlocking { verify(modelLinesServiceMock).createModelLine(capture()) }
      }

    assertThat(request.modelLine)
      .ignoringFields(
        ModelLine.CREATE_TIME_FIELD_NUMBER,
        ModelLine.UPDATE_TIME_FIELD_NUMBER,
        ModelLine.NAME_FIELD_NUMBER
      )
      .isEqualTo(MODEL_LINE)
  }

  @Test
  fun `create model line succeeds omitting optional params`() {
    val args =
      commonArgs +
        arrayOf(
          "model-lines",
          "create",
          "--parent=$MODEL_SUITE_NAME",
          "--active-start-time=$MODEL_LINE_ACTIVE_START_TIME",
          "--type=PROD",
=======
      captureFirst<CreateModelSuiteRequest> {
        runBlocking { verify(modelSuitesServiceMock).createModelSuite(capture()) }
      }

    assertThat(request.modelSuite)
      .ignoringFields(ModelSuite.CREATE_TIME_FIELD_NUMBER, ModelSuite.NAME_FIELD_NUMBER)
      .isEqualTo(MODEL_SUITE)
  }

  @Test
  fun `create model suite succeeds omitting optional params`() {
    val args =
      commonArgs +
        arrayOf(
          "model-suites",
          "create",
          "--parent=$MODEL_PROVIDER_NAME",
          "--display-name",
          "Display name",
>>>>>>> 54cfdb45
        )
    callCli(args)

    val request =
<<<<<<< HEAD
      captureFirst<CreateModelLineRequest> {
        runBlocking { verify(modelLinesServiceMock).createModelLine(capture()) }
      }

    assertThat(request.modelLine)
      .ignoringFields(
        ModelLine.CREATE_TIME_FIELD_NUMBER,
        ModelLine.UPDATE_TIME_FIELD_NUMBER,
        ModelLine.NAME_FIELD_NUMBER
      )
      .isEqualTo(
        MODEL_LINE.copy {
          description = ""
          displayName = ""
          holdbackModelLine = ""
          clearActiveEndTime()
        }
      )
  }

  @Test
  fun `set holdback model line succeeds`() {
    val args =
      commonArgs +
        arrayOf(
          "model-lines",
          "setHoldbackModelLine",
          "--name=$MODEL_LINE_NAME",
          "--holdback-model-line=$HOLDBACK_MODEL_LINE_NAME"
        )
    callCli(args)

    val request =
      captureFirst<SetModelLineHoldbackModelLineRequest> {
        runBlocking { verify(modelLinesServiceMock).setModelLineHoldbackModelLine(capture()) }
      }

    assertThat(request)
      .isEqualTo(
        setModelLineHoldbackModelLineRequest {
          name = MODEL_LINE_NAME
          holdbackModelLine = HOLDBACK_MODEL_LINE_NAME
        }
      )
  }

  @Test
  fun `set active end time succeeds`() {
    val args =
      commonArgs +
        arrayOf(
          "model-lines",
          "setActiveEndTime",
          "--name=$MODEL_LINE_NAME",
          "--active-end-time=$MODEL_LINE_ACTIVE_END_TIME"
        )
    callCli(args)

    val request =
      captureFirst<SetActiveEndTimeRequest> {
        runBlocking { verify(modelLinesServiceMock).setActiveEndTime(capture()) }
      }

    assertThat(request)
      .isEqualTo(
        setActiveEndTimeRequest {
          name = MODEL_LINE_NAME
          activeEndTime = Instant.parse(MODEL_LINE_ACTIVE_END_TIME).toProtoTime()
        }
      )
  }

  @Test
  fun `list model lines succeeds`() {
    val args =
      commonArgs +
        arrayOf(
          "model-lines",
          "list",
          "--parent=$MODEL_SUITE_NAME",
          "--page-size=10",
          "--page-token=token",
          "--types=PROD"
=======
      captureFirst<CreateModelSuiteRequest> {
        runBlocking { verify(modelSuitesServiceMock).createModelSuite(capture()) }
      }

    assertThat(request.modelSuite)
      .ignoringFields(ModelSuite.CREATE_TIME_FIELD_NUMBER, ModelSuite.NAME_FIELD_NUMBER)
      .isEqualTo(MODEL_SUITE.copy { description = "" })
  }

  @Test
  fun `get model suite succeeds`() {
    val args = commonArgs + arrayOf("model-suites", "get", "--name", MODEL_SUITE_NAME)
    callCli(args)

    val request =
      captureFirst<GetModelSuiteRequest> {
        runBlocking { verify(modelSuitesServiceMock).getModelSuite(capture()) }
      }

    assertThat(request).isEqualTo(getModelSuiteRequest { name = MODEL_SUITE_NAME })
  }

  @Test
  fun `list model suites succeeds`() {
    val args =
      commonArgs +
        arrayOf(
          "model-suites",
          "list",
          "--parent=$MODEL_PROVIDER_NAME",
          "--page-size",
          "10",
          "--page-token",
          "token"
>>>>>>> 54cfdb45
        )
    callCli(args)

    val request =
<<<<<<< HEAD
      captureFirst<ListModelLinesRequest> {
        runBlocking { verify(modelLinesServiceMock).listModelLines(capture()) }
=======
      captureFirst<ListModelSuitesRequest> {
        runBlocking { verify(modelSuitesServiceMock).listModelSuites(capture()) }
>>>>>>> 54cfdb45
      }

    assertThat(request)
      .isEqualTo(
<<<<<<< HEAD
        listModelLinesRequest {
          parent = MODEL_SUITE_NAME
          pageSize = 10
          pageToken = "token"
          filter = filter { type += ModelLine.Type.PROD }
=======
        listModelSuitesRequest {
          parent = MODEL_PROVIDER_NAME
          pageSize = 10
          pageToken = "token"
>>>>>>> 54cfdb45
        }
      )
  }

  @Test
<<<<<<< HEAD
  fun `list model lines succeeds omitting optional params`() {
    val args =
      commonArgs +
        arrayOf(
          "model-lines",
          "list",
          "--parent=$MODEL_SUITE_NAME",
        )
    callCli(args)

    val request =
      captureFirst<ListModelLinesRequest> {
        runBlocking { verify(modelLinesServiceMock).listModelLines(capture()) }
      }

    assertThat(request).isEqualTo(listModelLinesRequest { parent = MODEL_SUITE_NAME })
  }

  @Test
  fun `create model release succeeds`() {
    val args =
      commonArgs +
        arrayOf(
          "model-releases",
          "create",
          "--parent=$MODEL_SUITE_NAME",
        )
    callCli(args)

    val request =
      captureFirst<CreateModelReleaseRequest> {
        runBlocking { verify(modelReleasesServiceMock).createModelRelease(capture()) }
      }

    assertThat(request.modelRelease)
      .ignoringFields(ModelRelease.CREATE_TIME_FIELD_NUMBER, ModelRelease.NAME_FIELD_NUMBER)
      .isEqualTo(MODEL_RELEASE)
  }

  @Test
  fun `get model release succeeds`() {
    val args =
      commonArgs +
        arrayOf(
          "model-releases",
          "get",
          "--name=$MODEL_RELEASE_NAME",
        )
    callCli(args)

    val request =
      captureFirst<GetModelReleaseRequest> {
        runBlocking { verify(modelReleasesServiceMock).getModelRelease(capture()) }
      }

    assertThat(request).isEqualTo(getModelReleaseRequest { name = MODEL_RELEASE_NAME })
  }

  @Test
  fun `list model releases succeeds`() {
    val args =
      commonArgs +
        arrayOf(
          "model-releases",
          "list",
          "--parent=$MODEL_SUITE_NAME",
          "--page-size=10",
          "--page-token=token",
=======
  fun `list model suites succeeds omitting optional params`() {
    val args =
      commonArgs +
        arrayOf(
          "model-suites",
          "list",
          "--parent=$MODEL_PROVIDER_NAME",
>>>>>>> 54cfdb45
        )
    callCli(args)

    val request =
<<<<<<< HEAD
      captureFirst<ListModelReleasesRequest> {
        runBlocking { verify(modelReleasesServiceMock).listModelReleases(capture()) }
=======
      captureFirst<ListModelSuitesRequest> {
        runBlocking { verify(modelSuitesServiceMock).listModelSuites(capture()) }
>>>>>>> 54cfdb45
      }

    assertThat(request)
      .isEqualTo(
<<<<<<< HEAD
        listModelReleasesRequest {
          parent = MODEL_SUITE_NAME
          pageSize = 10
          pageToken = "token"
        }
      )
  }

  @Test
  fun `list model releases succeeds omitting optional params`() {
    val args =
      commonArgs +
        arrayOf(
          "model-releases",
          "list",
          "--parent=$MODEL_SUITE_NAME",
        )
    callCli(args)

    val request =
      captureFirst<ListModelReleasesRequest> {
        runBlocking { verify(modelReleasesServiceMock).listModelReleases(capture()) }
      }

    assertThat(request).isEqualTo(listModelReleasesRequest { parent = MODEL_SUITE_NAME })
  }

=======
        listModelSuitesRequest {
          parent = MODEL_PROVIDER_NAME
          pageSize = 0
          pageToken = ""
        }
      )
  }

>>>>>>> 54cfdb45
  companion object {
    private val MEASUREMENT_SPEC_FIELD: Descriptors.FieldDescriptor =
      Measurement.getDescriptor().findFieldByNumber(Measurement.MEASUREMENT_SPEC_FIELD_NUMBER)
    private val ENCRYPTED_REQUISITION_SPEC_FIELD: Descriptors.FieldDescriptor =
      Measurement.DataProviderEntry.Value.getDescriptor()
        .findFieldByNumber(
          Measurement.DataProviderEntry.Value.ENCRYPTED_REQUISITION_SPEC_FIELD_NUMBER
        )
    private val NONCE_HASH_FIELD: Descriptors.FieldDescriptor =
      Measurement.DataProviderEntry.Value.getDescriptor()
        .findFieldByNumber(Measurement.DataProviderEntry.Value.NONCE_HASH_FIELD_NUMBER)

    private val MEASUREMENT_CONSUMER: MeasurementConsumer by lazy {
      measurementConsumer {
        name = MEASUREMENT_CONSUMER_NAME
        certificateDer = MEASUREMENT_CONSUMER_CERTIFICATE_FILE.readByteString()
        certificate = MEASUREMENT_CONSUMER_CERTIFICATE_NAME
        publicKey = signedData {
          data = MEASUREMENT_CONSUMER_PUBLIC_KEY_FILE.readByteString()
          signature = MEASUREMENT_CONSUMER_PUBLIC_KEY_SIG_FILE.readByteString()
        }
        displayName = "MC Hammer"
      }
    }

    private val MEASUREMENT_CONSUMER_CERTIFICATE: X509Certificate by lazy {
      readCertificate(MEASUREMENT_CONSUMER.certificateDer)
    }
    private val TRUSTED_MEASUREMENT_CONSUMER_ISSUER: X509Certificate by lazy {
      readCertificate(MEASUREMENT_CONSUMER_ROOT_CERTIFICATE_FILE)
    }

    private val MEASUREMENT_CONSUMER_ENCRYPTION_PUBLIC_KEY: EncryptionPublicKey by lazy {
      EncryptionPublicKey.parseFrom(MEASUREMENT_CONSUMER.publicKey.data)
    }

    private val SUCCEEDED_MEASUREMENT: Measurement by lazy {
      val measurementPublicKey = MEASUREMENT_CONSUMER_ENCRYPTION_PUBLIC_KEY
      measurement {
        name = MEASUREMENT_NAME
        state = Measurement.State.SUCCEEDED

        results += resultPair {
          val result = result { reach = reach { value = 4096 } }
          encryptedResult = getEncryptedResult(result, measurementPublicKey)
          certificate = DATA_PROVIDER_CERTIFICATE_NAME
        }
        results += resultPair {
          val result = result {
            frequency = frequency {
              relativeFrequencyDistribution.put(1, 1.0 / 6)
              relativeFrequencyDistribution.put(2, 3.0 / 6)
              relativeFrequencyDistribution.put(3, 2.0 / 6)
            }
          }
          encryptedResult = getEncryptedResult(result, measurementPublicKey)
          certificate = DATA_PROVIDER_CERTIFICATE_NAME
        }
        results += resultPair {
          val result = result { impression = impression { value = 4096 } }
          encryptedResult = getEncryptedResult(result, measurementPublicKey)
          certificate = DATA_PROVIDER_CERTIFICATE_NAME
        }
        results += resultPair {
          val result = result {
            watchDuration = watchDuration {
              value = duration {
                seconds = 100
                nanos = 99
              }
            }
          }
          encryptedResult = getEncryptedResult(result, measurementPublicKey)
          certificate = DATA_PROVIDER_CERTIFICATE_NAME
        }
      }
    }
  }
}

private fun getEncryptedResult(
  result: Measurement.Result,
  publicKey: EncryptionPublicKey
): ByteString {
  val signedResult = signResult(result, AGGREGATOR_SIGNING_KEY)
  return encryptResult(signedResult, publicKey)
}<|MERGE_RESOLUTION|>--- conflicted
+++ resolved
@@ -22,10 +22,7 @@
 import com.google.protobuf.Descriptors
 import com.google.protobuf.duration
 import com.google.protobuf.timestamp
-<<<<<<< HEAD
-=======
 import com.google.protobuf.value
->>>>>>> 54cfdb45
 import io.grpc.Server
 import io.grpc.ServerInterceptors
 import io.grpc.ServerServiceDefinition
@@ -54,28 +51,21 @@
 import org.wfanet.measurement.api.v2alpha.Certificate
 import org.wfanet.measurement.api.v2alpha.CertificatesGrpcKt
 import org.wfanet.measurement.api.v2alpha.CreateMeasurementRequest
-<<<<<<< HEAD
 import org.wfanet.measurement.api.v2alpha.CreateModelLineRequest
 import org.wfanet.measurement.api.v2alpha.CreateModelReleaseRequest
+import org.wfanet.measurement.api.v2alpha.CreateModelSuiteRequest
 import org.wfanet.measurement.api.v2alpha.DataProvider
-=======
-import org.wfanet.measurement.api.v2alpha.CreateModelSuiteRequest
->>>>>>> 54cfdb45
 import org.wfanet.measurement.api.v2alpha.DataProvidersGrpcKt
 import org.wfanet.measurement.api.v2alpha.DuchyKey
 import org.wfanet.measurement.api.v2alpha.EncryptionPublicKey
 import org.wfanet.measurement.api.v2alpha.GetMeasurementRequest
-<<<<<<< HEAD
 import org.wfanet.measurement.api.v2alpha.GetModelReleaseRequest
+import org.wfanet.measurement.api.v2alpha.GetModelSuiteRequest
 import org.wfanet.measurement.api.v2alpha.ListMeasurementsRequest
 import org.wfanet.measurement.api.v2alpha.ListModelLinesRequest
 import org.wfanet.measurement.api.v2alpha.ListModelLinesRequestKt.filter
 import org.wfanet.measurement.api.v2alpha.ListModelReleasesRequest
-=======
-import org.wfanet.measurement.api.v2alpha.GetModelSuiteRequest
-import org.wfanet.measurement.api.v2alpha.ListMeasurementsRequest
 import org.wfanet.measurement.api.v2alpha.ListModelSuitesRequest
->>>>>>> 54cfdb45
 import org.wfanet.measurement.api.v2alpha.Measurement
 import org.wfanet.measurement.api.v2alpha.MeasurementConsumer
 import org.wfanet.measurement.api.v2alpha.MeasurementConsumersGrpcKt
@@ -92,15 +82,12 @@
 import org.wfanet.measurement.api.v2alpha.MeasurementSpec
 import org.wfanet.measurement.api.v2alpha.MeasurementSpecKt
 import org.wfanet.measurement.api.v2alpha.MeasurementsGrpcKt
-<<<<<<< HEAD
 import org.wfanet.measurement.api.v2alpha.ModelLine
 import org.wfanet.measurement.api.v2alpha.ModelLinesGrpcKt.ModelLinesCoroutineImplBase
 import org.wfanet.measurement.api.v2alpha.ModelRelease
 import org.wfanet.measurement.api.v2alpha.ModelReleasesGrpcKt.ModelReleasesCoroutineImplBase
-=======
 import org.wfanet.measurement.api.v2alpha.ModelSuite
 import org.wfanet.measurement.api.v2alpha.ModelSuitesGrpcKt.ModelSuitesCoroutineImplBase
->>>>>>> 54cfdb45
 import org.wfanet.measurement.api.v2alpha.PublicKey
 import org.wfanet.measurement.api.v2alpha.PublicKeysGrpcKt
 import org.wfanet.measurement.api.v2alpha.ReplaceDataProviderRequiredDuchiesRequest
@@ -122,30 +109,22 @@
 import org.wfanet.measurement.api.v2alpha.dataProvider
 import org.wfanet.measurement.api.v2alpha.differentialPrivacyParams
 import org.wfanet.measurement.api.v2alpha.getMeasurementRequest
-<<<<<<< HEAD
 import org.wfanet.measurement.api.v2alpha.getModelReleaseRequest
+import org.wfanet.measurement.api.v2alpha.getModelSuiteRequest
 import org.wfanet.measurement.api.v2alpha.listMeasurementsRequest
 import org.wfanet.measurement.api.v2alpha.listMeasurementsResponse
 import org.wfanet.measurement.api.v2alpha.listModelLinesRequest
 import org.wfanet.measurement.api.v2alpha.listModelLinesResponse
 import org.wfanet.measurement.api.v2alpha.listModelReleasesRequest
 import org.wfanet.measurement.api.v2alpha.listModelReleasesResponse
+import org.wfanet.measurement.api.v2alpha.listModelSuitesRequest
+import org.wfanet.measurement.api.v2alpha.listModelSuitesResponse
 import org.wfanet.measurement.api.v2alpha.measurement
 import org.wfanet.measurement.api.v2alpha.measurementConsumer
 import org.wfanet.measurement.api.v2alpha.measurementSpec
 import org.wfanet.measurement.api.v2alpha.modelLine
 import org.wfanet.measurement.api.v2alpha.modelRelease
-=======
-import org.wfanet.measurement.api.v2alpha.getModelSuiteRequest
-import org.wfanet.measurement.api.v2alpha.listMeasurementsRequest
-import org.wfanet.measurement.api.v2alpha.listMeasurementsResponse
-import org.wfanet.measurement.api.v2alpha.listModelSuitesRequest
-import org.wfanet.measurement.api.v2alpha.listModelSuitesResponse
-import org.wfanet.measurement.api.v2alpha.measurement
-import org.wfanet.measurement.api.v2alpha.measurementConsumer
-import org.wfanet.measurement.api.v2alpha.measurementSpec
 import org.wfanet.measurement.api.v2alpha.modelSuite
->>>>>>> 54cfdb45
 import org.wfanet.measurement.api.v2alpha.publicKey
 import org.wfanet.measurement.api.v2alpha.replaceDataProviderRequiredDuchiesRequest
 import org.wfanet.measurement.api.v2alpha.requisitionSpec
@@ -345,7 +324,6 @@
       onBlocking { getCertificate(any()) }.thenReturn(AGGREGATOR_CERTIFICATE)
     }
   private val publicKeysServiceMock: PublicKeysGrpcKt.PublicKeysCoroutineImplBase = mockService()
-<<<<<<< HEAD
   private val modelLinesServiceMock: ModelLinesCoroutineImplBase = mockService {
     onBlocking { createModelLine(any()) }.thenReturn(MODEL_LINE)
     onBlocking { setModelLineHoldbackModelLine(any()) }.thenReturn(MODEL_LINE)
@@ -358,13 +336,11 @@
     onBlocking { getModelRelease(any()) }.thenReturn(MODEL_RELEASE)
     onBlocking { listModelReleases(any()) }
       .thenReturn(listModelReleasesResponse { modelRelease += listOf(MODEL_RELEASE) })
-=======
   private val modelSuitesServiceMock: ModelSuitesCoroutineImplBase = mockService {
     onBlocking { createModelSuite(any()) }.thenReturn(MODEL_SUITE)
     onBlocking { getModelSuite(any()) }.thenReturn(MODEL_SUITE)
     onBlocking { listModelSuites(any()) }
       .thenReturn(listModelSuitesResponse { modelSuite += listOf(MODEL_SUITE) })
->>>>>>> 54cfdb45
   }
 
   val services: List<ServerServiceDefinition> =
@@ -376,12 +352,9 @@
       dataProvidersServiceMock.bindService(),
       ServerInterceptors.intercept(certificatesServiceMock, headerInterceptor),
       ServerInterceptors.intercept(publicKeysServiceMock, headerInterceptor),
-<<<<<<< HEAD
       ServerInterceptors.intercept(modelLinesServiceMock, headerInterceptor),
       ServerInterceptors.intercept(modelReleasesServiceMock, headerInterceptor),
-=======
       ServerInterceptors.intercept(modelSuitesServiceMock, headerInterceptor),
->>>>>>> 54cfdb45
     )
 
   private val publicApiServer: Server =
@@ -1077,9 +1050,8 @@
         }
       )
   }
-
-  @Test
-<<<<<<< HEAD
+  
+    @Test
   fun `create model line succeeds`() {
     val args =
       commonArgs +
@@ -1093,7 +1065,246 @@
           "--active-end-time=$MODEL_LINE_ACTIVE_END_TIME",
           "--type=PROD",
           "--holdback-model-line=$HOLDBACK_MODEL_LINE_NAME",
-=======
+        )
+    callCli(args)
+
+    val request =
+      captureFirst<CreateModelLineRequest> {
+        runBlocking { verify(modelLinesServiceMock).createModelLine(capture()) }
+      }
+
+    assertThat(request.modelLine)
+      .ignoringFields(
+        ModelLine.CREATE_TIME_FIELD_NUMBER,
+        ModelLine.UPDATE_TIME_FIELD_NUMBER,
+        ModelLine.NAME_FIELD_NUMBER
+      )
+      .isEqualTo(MODEL_LINE)
+  }
+
+  @Test
+  fun `create model line succeeds omitting optional params`() {
+    val args =
+      commonArgs +
+        arrayOf(
+          "model-lines",
+          "create",
+          "--parent=$MODEL_SUITE_NAME",
+          "--active-start-time=$MODEL_LINE_ACTIVE_START_TIME",
+          "--type=PROD",
+        )
+    callCli(args)
+
+    val request =
+      captureFirst<CreateModelLineRequest> {
+        runBlocking { verify(modelLinesServiceMock).createModelLine(capture()) }
+      }
+
+    assertThat(request.modelLine)
+      .ignoringFields(
+        ModelLine.CREATE_TIME_FIELD_NUMBER,
+        ModelLine.UPDATE_TIME_FIELD_NUMBER,
+        ModelLine.NAME_FIELD_NUMBER
+      )
+      .isEqualTo(
+        MODEL_LINE.copy {
+          description = ""
+          displayName = ""
+          holdbackModelLine = ""
+          clearActiveEndTime()
+        }
+      )
+  }
+
+  @Test
+  fun `set holdback model line succeeds`() {
+    val args =
+      commonArgs +
+        arrayOf(
+          "model-lines",
+          "setHoldbackModelLine",
+          "--name=$MODEL_LINE_NAME",
+          "--holdback-model-line=$HOLDBACK_MODEL_LINE_NAME"
+        )
+    callCli(args)
+
+    val request =
+      captureFirst<SetModelLineHoldbackModelLineRequest> {
+        runBlocking { verify(modelLinesServiceMock).setModelLineHoldbackModelLine(capture()) }
+      }
+
+    assertThat(request)
+      .isEqualTo(
+        setModelLineHoldbackModelLineRequest {
+          name = MODEL_LINE_NAME
+          holdbackModelLine = HOLDBACK_MODEL_LINE_NAME
+        }
+      )
+  }
+
+  @Test
+  fun `set active end time succeeds`() {
+    val args =
+      commonArgs +
+        arrayOf(
+          "model-lines",
+          "setActiveEndTime",
+          "--name=$MODEL_LINE_NAME",
+          "--active-end-time=$MODEL_LINE_ACTIVE_END_TIME"
+        )
+    callCli(args)
+
+    val request =
+      captureFirst<SetActiveEndTimeRequest> {
+        runBlocking { verify(modelLinesServiceMock).setActiveEndTime(capture()) }
+      }
+
+    assertThat(request)
+      .isEqualTo(
+        setActiveEndTimeRequest {
+          name = MODEL_LINE_NAME
+          activeEndTime = Instant.parse(MODEL_LINE_ACTIVE_END_TIME).toProtoTime()
+        }
+      )
+  }
+
+  @Test
+  fun `list model lines succeeds`() {
+    val args =
+      commonArgs +
+        arrayOf(
+          "model-lines",
+          "list",
+          "--parent=$MODEL_SUITE_NAME",
+          "--page-size=10",
+          "--page-token=token",
+          "--types=PROD"
+        )
+    callCli(args)
+
+    val request =
+      captureFirst<ListModelLinesRequest> {
+        runBlocking { verify(modelLinesServiceMock).listModelLines(capture()) }
+      }
+
+    assertThat(request)
+      .isEqualTo(
+        listModelLinesRequest {
+          parent = MODEL_SUITE_NAME
+          pageSize = 10
+          pageToken = "token"
+          filter = filter { type += ModelLine.Type.PROD }
+        }
+      )
+  }
+
+  @Test
+  fun `list model lines succeeds omitting optional params`() {
+    val args =
+      commonArgs +
+        arrayOf(
+          "model-lines",
+          "list",
+          "--parent=$MODEL_SUITE_NAME",
+        )
+    callCli(args)
+
+    val request =
+      captureFirst<ListModelLinesRequest> {
+        runBlocking { verify(modelLinesServiceMock).listModelLines(capture()) }
+      }
+
+    assertThat(request).isEqualTo(listModelLinesRequest { parent = MODEL_SUITE_NAME })
+  }
+
+  @Test
+  fun `create model release succeeds`() {
+    val args =
+      commonArgs +
+        arrayOf(
+          "model-releases",
+          "create",
+          "--parent=$MODEL_SUITE_NAME",
+        )
+    callCli(args)
+
+    val request =
+      captureFirst<CreateModelReleaseRequest> {
+        runBlocking { verify(modelReleasesServiceMock).createModelRelease(capture()) }
+      }
+
+    assertThat(request.modelRelease)
+      .ignoringFields(ModelRelease.CREATE_TIME_FIELD_NUMBER, ModelRelease.NAME_FIELD_NUMBER)
+      .isEqualTo(MODEL_RELEASE)
+  }
+
+  @Test
+  fun `get model release succeeds`() {
+    val args =
+      commonArgs +
+        arrayOf(
+          "model-releases",
+          "get",
+          "--name=$MODEL_RELEASE_NAME",
+        )
+    callCli(args)
+
+    val request =
+      captureFirst<GetModelReleaseRequest> {
+        runBlocking { verify(modelReleasesServiceMock).getModelRelease(capture()) }
+      }
+
+    assertThat(request).isEqualTo(getModelReleaseRequest { name = MODEL_RELEASE_NAME })
+  }
+
+  @Test
+  fun `list model releases succeeds`() {
+    val args =
+      commonArgs +
+        arrayOf(
+          "model-releases",
+          "list",
+          "--parent=$MODEL_SUITE_NAME",
+          "--page-size=10",
+          "--page-token=token",
+        )
+    callCli(args)
+
+    val request =
+      captureFirst<ListModelReleasesRequest> {
+        runBlocking { verify(modelReleasesServiceMock).listModelReleases(capture()) }
+      }
+
+    assertThat(request)
+      .isEqualTo(
+        listModelReleasesRequest {
+          parent = MODEL_SUITE_NAME
+          pageSize = 10
+          pageToken = "token"
+        }
+      )
+  }
+
+  @Test
+  fun `list model releases succeeds omitting optional params`() {
+    val args =
+      commonArgs +
+        arrayOf(
+          "model-releases",
+          "list",
+          "--parent=$MODEL_SUITE_NAME",
+        )
+    callCli(args)
+
+    val request =
+      captureFirst<ListModelReleasesRequest> {
+        runBlocking { verify(modelReleasesServiceMock).listModelReleases(capture()) }
+      }
+
+    assertThat(request).isEqualTo(listModelReleasesRequest { parent = MODEL_SUITE_NAME })
+  }
+
+  @Test
   fun `create model suite succeeds`() {
     val args =
       commonArgs +
@@ -1105,36 +1316,10 @@
           "Display name",
           "--description",
           "Description",
->>>>>>> 54cfdb45
-        )
-    callCli(args)
-
-    val request =
-<<<<<<< HEAD
-      captureFirst<CreateModelLineRequest> {
-        runBlocking { verify(modelLinesServiceMock).createModelLine(capture()) }
-      }
-
-    assertThat(request.modelLine)
-      .ignoringFields(
-        ModelLine.CREATE_TIME_FIELD_NUMBER,
-        ModelLine.UPDATE_TIME_FIELD_NUMBER,
-        ModelLine.NAME_FIELD_NUMBER
-      )
-      .isEqualTo(MODEL_LINE)
-  }
-
-  @Test
-  fun `create model line succeeds omitting optional params`() {
-    val args =
-      commonArgs +
-        arrayOf(
-          "model-lines",
-          "create",
-          "--parent=$MODEL_SUITE_NAME",
-          "--active-start-time=$MODEL_LINE_ACTIVE_START_TIME",
-          "--type=PROD",
-=======
+        )
+    callCli(args)
+
+    val request =
       captureFirst<CreateModelSuiteRequest> {
         runBlocking { verify(modelSuitesServiceMock).createModelSuite(capture()) }
       }
@@ -1154,96 +1339,10 @@
           "--parent=$MODEL_PROVIDER_NAME",
           "--display-name",
           "Display name",
->>>>>>> 54cfdb45
-        )
-    callCli(args)
-
-    val request =
-<<<<<<< HEAD
-      captureFirst<CreateModelLineRequest> {
-        runBlocking { verify(modelLinesServiceMock).createModelLine(capture()) }
-      }
-
-    assertThat(request.modelLine)
-      .ignoringFields(
-        ModelLine.CREATE_TIME_FIELD_NUMBER,
-        ModelLine.UPDATE_TIME_FIELD_NUMBER,
-        ModelLine.NAME_FIELD_NUMBER
-      )
-      .isEqualTo(
-        MODEL_LINE.copy {
-          description = ""
-          displayName = ""
-          holdbackModelLine = ""
-          clearActiveEndTime()
-        }
-      )
-  }
-
-  @Test
-  fun `set holdback model line succeeds`() {
-    val args =
-      commonArgs +
-        arrayOf(
-          "model-lines",
-          "setHoldbackModelLine",
-          "--name=$MODEL_LINE_NAME",
-          "--holdback-model-line=$HOLDBACK_MODEL_LINE_NAME"
-        )
-    callCli(args)
-
-    val request =
-      captureFirst<SetModelLineHoldbackModelLineRequest> {
-        runBlocking { verify(modelLinesServiceMock).setModelLineHoldbackModelLine(capture()) }
-      }
-
-    assertThat(request)
-      .isEqualTo(
-        setModelLineHoldbackModelLineRequest {
-          name = MODEL_LINE_NAME
-          holdbackModelLine = HOLDBACK_MODEL_LINE_NAME
-        }
-      )
-  }
-
-  @Test
-  fun `set active end time succeeds`() {
-    val args =
-      commonArgs +
-        arrayOf(
-          "model-lines",
-          "setActiveEndTime",
-          "--name=$MODEL_LINE_NAME",
-          "--active-end-time=$MODEL_LINE_ACTIVE_END_TIME"
-        )
-    callCli(args)
-
-    val request =
-      captureFirst<SetActiveEndTimeRequest> {
-        runBlocking { verify(modelLinesServiceMock).setActiveEndTime(capture()) }
-      }
-
-    assertThat(request)
-      .isEqualTo(
-        setActiveEndTimeRequest {
-          name = MODEL_LINE_NAME
-          activeEndTime = Instant.parse(MODEL_LINE_ACTIVE_END_TIME).toProtoTime()
-        }
-      )
-  }
-
-  @Test
-  fun `list model lines succeeds`() {
-    val args =
-      commonArgs +
-        arrayOf(
-          "model-lines",
-          "list",
-          "--parent=$MODEL_SUITE_NAME",
-          "--page-size=10",
-          "--page-token=token",
-          "--types=PROD"
-=======
+        )
+    callCli(args)
+
+    val request =
       captureFirst<CreateModelSuiteRequest> {
         runBlocking { verify(modelSuitesServiceMock).createModelSuite(capture()) }
       }
@@ -1278,109 +1377,25 @@
           "10",
           "--page-token",
           "token"
->>>>>>> 54cfdb45
-        )
-    callCli(args)
-
-    val request =
-<<<<<<< HEAD
-      captureFirst<ListModelLinesRequest> {
-        runBlocking { verify(modelLinesServiceMock).listModelLines(capture()) }
-=======
+        )
+    callCli(args)
+
+    val request =
       captureFirst<ListModelSuitesRequest> {
         runBlocking { verify(modelSuitesServiceMock).listModelSuites(capture()) }
->>>>>>> 54cfdb45
       }
 
     assertThat(request)
       .isEqualTo(
-<<<<<<< HEAD
-        listModelLinesRequest {
-          parent = MODEL_SUITE_NAME
-          pageSize = 10
-          pageToken = "token"
-          filter = filter { type += ModelLine.Type.PROD }
-=======
         listModelSuitesRequest {
           parent = MODEL_PROVIDER_NAME
           pageSize = 10
           pageToken = "token"
->>>>>>> 54cfdb45
-        }
-      )
-  }
-
-  @Test
-<<<<<<< HEAD
-  fun `list model lines succeeds omitting optional params`() {
-    val args =
-      commonArgs +
-        arrayOf(
-          "model-lines",
-          "list",
-          "--parent=$MODEL_SUITE_NAME",
-        )
-    callCli(args)
-
-    val request =
-      captureFirst<ListModelLinesRequest> {
-        runBlocking { verify(modelLinesServiceMock).listModelLines(capture()) }
-      }
-
-    assertThat(request).isEqualTo(listModelLinesRequest { parent = MODEL_SUITE_NAME })
-  }
-
-  @Test
-  fun `create model release succeeds`() {
-    val args =
-      commonArgs +
-        arrayOf(
-          "model-releases",
-          "create",
-          "--parent=$MODEL_SUITE_NAME",
-        )
-    callCli(args)
-
-    val request =
-      captureFirst<CreateModelReleaseRequest> {
-        runBlocking { verify(modelReleasesServiceMock).createModelRelease(capture()) }
-      }
-
-    assertThat(request.modelRelease)
-      .ignoringFields(ModelRelease.CREATE_TIME_FIELD_NUMBER, ModelRelease.NAME_FIELD_NUMBER)
-      .isEqualTo(MODEL_RELEASE)
-  }
-
-  @Test
-  fun `get model release succeeds`() {
-    val args =
-      commonArgs +
-        arrayOf(
-          "model-releases",
-          "get",
-          "--name=$MODEL_RELEASE_NAME",
-        )
-    callCli(args)
-
-    val request =
-      captureFirst<GetModelReleaseRequest> {
-        runBlocking { verify(modelReleasesServiceMock).getModelRelease(capture()) }
-      }
-
-    assertThat(request).isEqualTo(getModelReleaseRequest { name = MODEL_RELEASE_NAME })
-  }
-
-  @Test
-  fun `list model releases succeeds`() {
-    val args =
-      commonArgs +
-        arrayOf(
-          "model-releases",
-          "list",
-          "--parent=$MODEL_SUITE_NAME",
-          "--page-size=10",
-          "--page-token=token",
-=======
+        }
+      )
+  }
+
+  @Test
   fun `list model suites succeeds omitting optional params`() {
     val args =
       commonArgs +
@@ -1388,51 +1403,16 @@
           "model-suites",
           "list",
           "--parent=$MODEL_PROVIDER_NAME",
->>>>>>> 54cfdb45
-        )
-    callCli(args)
-
-    val request =
-<<<<<<< HEAD
-      captureFirst<ListModelReleasesRequest> {
-        runBlocking { verify(modelReleasesServiceMock).listModelReleases(capture()) }
-=======
+        )
+    callCli(args)
+
+    val request =
       captureFirst<ListModelSuitesRequest> {
         runBlocking { verify(modelSuitesServiceMock).listModelSuites(capture()) }
->>>>>>> 54cfdb45
       }
 
     assertThat(request)
       .isEqualTo(
-<<<<<<< HEAD
-        listModelReleasesRequest {
-          parent = MODEL_SUITE_NAME
-          pageSize = 10
-          pageToken = "token"
-        }
-      )
-  }
-
-  @Test
-  fun `list model releases succeeds omitting optional params`() {
-    val args =
-      commonArgs +
-        arrayOf(
-          "model-releases",
-          "list",
-          "--parent=$MODEL_SUITE_NAME",
-        )
-    callCli(args)
-
-    val request =
-      captureFirst<ListModelReleasesRequest> {
-        runBlocking { verify(modelReleasesServiceMock).listModelReleases(capture()) }
-      }
-
-    assertThat(request).isEqualTo(listModelReleasesRequest { parent = MODEL_SUITE_NAME })
-  }
-
-=======
         listModelSuitesRequest {
           parent = MODEL_PROVIDER_NAME
           pageSize = 0
@@ -1441,7 +1421,6 @@
       )
   }
 
->>>>>>> 54cfdb45
   companion object {
     private val MEASUREMENT_SPEC_FIELD: Descriptors.FieldDescriptor =
       Measurement.getDescriptor().findFieldByNumber(Measurement.MEASUREMENT_SPEC_FIELD_NUMBER)
