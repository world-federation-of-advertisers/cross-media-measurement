--- conflicted
+++ resolved
@@ -335,26 +335,7 @@
       .isEqualTo(
         measurementSpec {
           measurementPublicKey = MEASUREMENT_PUBLIC_KEY
-<<<<<<< HEAD
-          this.nonceHashes.addAll(nonceHashes)
-          reachAndFrequency = reachAndFrequency {
-            reachPrivacyParams = differentialPrivacyParams {
-              epsilon = 1.0
-              delta = 1.0
-            }
-            frequencyPrivacyParams = differentialPrivacyParams {
-              epsilon = 1.0
-              delta = 1.0
-            }
-          }
-          vidSamplingInterval =
-            MeasurementSpecKt.vidSamplingInterval {
-              start = 0.0f
-              width = 1.0f
-            }
-=======
           this.nonceHashes += nonceHashes
->>>>>>> e684e519
         }
       )
     assertThat(measurement.measurementReferenceId).isEqualTo("9999")
