# Copyright 2024 The Cross-Media Measurement Authors
#
# Licensed under the Apache License, Version 2.0 (the "License");
# you may not use this file except in compliance with the License.
# You may obtain a copy of the License at
#
#      http://www.apache.org/licenses/LICENSE-2.0
#
# Unless required by applicable law or agreed to in writing, software
# distributed under the License is distributed on an "AS IS" BASIS,
# WITHOUT WARRANTIES OR CONDITIONS OF ANY KIND, either express or implied.
# See the License for the specific language governing permissions and
# limitations under the License.

import numpy as np
import unittest

from src.main.proto.wfa.measurement.reporting.postprocessing.v2alpha import \
  report_summary_pb2
from tools.post_process_origin_report import processReportSummary

EDP_MAP = {
    "edp1": {"edp1"},
    "edp2": {"edp2"},
    "union": {"edp1", "edp2"},
}

AMI_MEASUREMENTS = {
    'edp1': [6333, 3585, 7511, 1037, 0, 10040, 0, 2503, 7907, 0, 0, 0, 0, 1729,
             0, 1322, 0],
    'edp2': [24062000, 29281000, 31569000, 31569000, 31569000, 31569000,
             31569000, 31569000, 31569000, 31569000, 31569000, 31569000,
             31569000, 31569000, 31569000, 31569000, 31569000],
    'union': [24129432, 29152165, 31474050, 31352346, 31685183, 31425302,
              31655739, 31643458, 31438532, 31600739, 31386917, 31785206,
              31627169, 31453865, 31582783, 31806702, 31477620],
}
MRC_MEASUREMENTS = {
    'edp1': [0, 2196, 2014, 0, 129, 0, 2018, 81, 0, 0, 288, 0, 0, 0, 0, 0, 0],
    'edp2': [24062000, 29281000, 31569000, 31569000, 31569000, 31569000,
             31569000, 31569000, 31569000, 31569000, 31569000, 31569000,
             31569000, 31569000, 31569000, 31569000, 31569000],
    'union': [24299684, 29107595, 31680517, 31513613, 32127776, 31517198,
              31786057, 31225783, 31237872, 31901620, 31720183, 31263524,
              31775635, 31917650, 31478465, 31784354, 31542065],
}

SIGMAS = {
<<<<<<< HEAD
    'edp1': 13000.0,
    'edp2': 13000.0,
    'union': 13000.0,
=======
    'edp1': 1.0,
    'edp2': 1.0,
    'union': 1.0,
>>>>>>> 4e0ca03e
}


class TestOriginReport(unittest.TestCase):
  def test_report_summary_is_corrected_successfully(self):
    report_summary = report_summary_pb2.ReportSummary()
    # Generates report summary from the measurements
    for edp in EDP_MAP:
      ami_measurement_detail = report_summary.measurement_details.add()
      ami_measurement_detail.measurement_policy = "ami"
      ami_measurement_detail.set_operation = "cumulative"
      ami_measurement_detail.is_cumulative = True
      ami_measurement_detail.data_providers.extend(EDP_MAP[edp])
      for i in range(len(AMI_MEASUREMENTS[edp]) - 1):
        ami_result = ami_measurement_detail.measurement_results.add()
        ami_result.reach = AMI_MEASUREMENTS[edp][i]
        ami_result.standard_deviation = SIGMAS[edp]
        ami_result.metric = "cumulative_metric_" + edp + "_ami_" + str(i).zfill(
            5)

      mrc_measurement_detail = report_summary.measurement_details.add()
      mrc_measurement_detail.measurement_policy = "mrc"
      mrc_measurement_detail.set_operation = "cumulative"
      mrc_measurement_detail.is_cumulative = True
      mrc_measurement_detail.data_providers.extend(EDP_MAP[edp])
      for i in range(len(MRC_MEASUREMENTS[edp]) - 1):
        mrc_result = mrc_measurement_detail.measurement_results.add()
        mrc_result.reach = MRC_MEASUREMENTS[edp][i]
        mrc_result.standard_deviation = SIGMAS[edp]
        mrc_result.metric = "cumulative_metric_" + edp + "_mrc_" + str(i).zfill(
            5)

    for edp in EDP_MAP:
      ami_measurement_detail = report_summary.measurement_details.add()
      ami_measurement_detail.measurement_policy = "ami"
      ami_measurement_detail.set_operation = "union"
      ami_measurement_detail.is_cumulative = False
      ami_measurement_detail.data_providers.extend(EDP_MAP[edp])
      ami_result = ami_measurement_detail.measurement_results.add()
      ami_result.reach = AMI_MEASUREMENTS[edp][len(AMI_MEASUREMENTS[edp]) - 1]
      ami_result.standard_deviation = SIGMAS[edp]
      ami_result.metric = "total_metric_" + edp + "_ami_"

      mrc_measurement_detail = report_summary.measurement_details.add()
      mrc_measurement_detail.measurement_policy = "mrc"
      mrc_measurement_detail.set_operation = "union"
      mrc_measurement_detail.is_cumulative = False
      mrc_measurement_detail.data_providers.extend(EDP_MAP[edp])
      mrc_result = mrc_measurement_detail.measurement_results.add()
      mrc_result.reach = MRC_MEASUREMENTS[edp][len(MRC_MEASUREMENTS[edp]) - 1]
      mrc_result.standard_deviation = SIGMAS[edp]
      mrc_result.metric = "total_metric_" + edp + "_mrc_"

    corrected_measurements_map = processReportSummary(report_summary)

    # Verifies that the updated reach values are consistent.
    for edp in EDP_MAP:
      cumulative_ami_metric_prefix = "cumulative_metric_" + edp + "_ami_"
      cumulative_mrc_metric_prefix = "cumulative_metric_" + edp + "_mrc_"
      total_ami_metric = "total_metric_" + edp + "_ami_"
      total_mrc_metric = "total_metric_" + edp + "_mrc_"
      # Verifies that cumulative measurements are consistent.
      for i in range(len(AMI_MEASUREMENTS) - 2):
        self.assertTrue(
            corrected_measurements_map[
              cumulative_ami_metric_prefix + str(i).zfill(5)] <=
            corrected_measurements_map[
              cumulative_ami_metric_prefix + str(i + 1).zfill(5)])
        self.assertTrue(
            corrected_measurements_map[
              cumulative_mrc_metric_prefix + str(i).zfill(5)] <=
            corrected_measurements_map[
              cumulative_mrc_metric_prefix + str(i + 1).zfill(5)])
      # Verifies that the mrc measurements is less than or equal to the ami ones.
      for i in range(len(AMI_MEASUREMENTS) - 1):
        self.assertTrue(
            corrected_measurements_map[
              cumulative_mrc_metric_prefix + str(i).zfill(5)] <=
            corrected_measurements_map[
              cumulative_ami_metric_prefix + str(i).zfill(5)]
        )
      # Verifies that the total reach is greater than or equal to the last
      # cumulative reach.
      index = len(AMI_MEASUREMENTS) - 1
      self.assertTrue(
          corrected_measurements_map[
            cumulative_ami_metric_prefix + str(index).zfill(5)] <=
          corrected_measurements_map[total_ami_metric]
      )
      self.assertTrue(
          corrected_measurements_map[
            cumulative_mrc_metric_prefix + str(index).zfill(5)] <=
          corrected_measurements_map[total_mrc_metric]
      )

    # Verifies that the union reach is less than or equal to the sum of
    # individual reaches.
    for i in range(len(AMI_MEASUREMENTS) - 1):
      self.assertTrue(
          corrected_measurements_map[
            "cumulative_metric_union_ami_" + str(i).zfill(5)] <=
          corrected_measurements_map[
            "cumulative_metric_edp1_ami_" + str(i).zfill(5)] +
          corrected_measurements_map[
            "cumulative_metric_edp2_ami_" + str(i).zfill(5)]
      )
      self.assertTrue(
          corrected_measurements_map[
            "cumulative_metric_union_mrc_" + str(i).zfill(5)] <=
          corrected_measurements_map[
            "cumulative_metric_edp1_mrc_" + str(i).zfill(5)] +
          corrected_measurements_map[
            "cumulative_metric_edp2_mrc_" + str(i).zfill(5)]
      )
    self.assertTrue(
        corrected_measurements_map["total_metric_union_ami_"] <=
        corrected_measurements_map["total_metric_edp1_ami_"] +
        corrected_measurements_map["total_metric_edp2_ami_"]
    )
    self.assertTrue(
        corrected_measurements_map["total_metric_union_mrc_"] <=
        corrected_measurements_map["total_metric_edp1_mrc_"] +
        corrected_measurements_map["total_metric_edp2_mrc_"]
    )


if __name__ == "__main__":
  unittest.main()<|MERGE_RESOLUTION|>--- conflicted
+++ resolved
@@ -12,7 +12,6 @@
 # See the License for the specific language governing permissions and
 # limitations under the License.
 
-import numpy as np
 import unittest
 
 from src.main.proto.wfa.measurement.reporting.postprocessing.v2alpha import \
@@ -46,22 +45,21 @@
 }
 
 SIGMAS = {
-<<<<<<< HEAD
     'edp1': 13000.0,
     'edp2': 13000.0,
-    'union': 13000.0,
-=======
-    'edp1': 1.0,
-    'edp2': 1.0,
-    'union': 1.0,
->>>>>>> 4e0ca03e
+    'union': 1300.0,
 }
+
+TOLERANCE = 1
 
 
 class TestOriginReport(unittest.TestCase):
   def test_report_summary_is_corrected_successfully(self):
     report_summary = report_summary_pb2.ReportSummary()
-    # Generates report summary from the measurements
+    # Generates report summary from the measurements. For each edp combination,
+    # all measurements except the last one are cumulative measurements, and the
+    # last one is the whole campaign measurement.
+    num_periods = len(AMI_MEASUREMENTS['edp1']) - 1
     for edp in EDP_MAP:
       ami_measurement_detail = report_summary.measurement_details.add()
       ami_measurement_detail.measurement_policy = "ami"
@@ -80,7 +78,7 @@
       mrc_measurement_detail.set_operation = "cumulative"
       mrc_measurement_detail.is_cumulative = True
       mrc_measurement_detail.data_providers.extend(EDP_MAP[edp])
-      for i in range(len(MRC_MEASUREMENTS[edp]) - 1):
+      for i in range(num_periods):
         mrc_result = mrc_measurement_detail.measurement_results.add()
         mrc_result.reach = MRC_MEASUREMENTS[edp][i]
         mrc_result.standard_deviation = SIGMAS[edp]
@@ -117,68 +115,74 @@
       total_ami_metric = "total_metric_" + edp + "_ami_"
       total_mrc_metric = "total_metric_" + edp + "_mrc_"
       # Verifies that cumulative measurements are consistent.
-      for i in range(len(AMI_MEASUREMENTS) - 2):
-        self.assertTrue(
+      for i in range(num_periods - 1):
+        self.assertLessEqual(
             corrected_measurements_map[
-              cumulative_ami_metric_prefix + str(i).zfill(5)] <=
+              cumulative_ami_metric_prefix + str(i).zfill(5)],
             corrected_measurements_map[
               cumulative_ami_metric_prefix + str(i + 1).zfill(5)])
-        self.assertTrue(
+        self.assertLessEqual(
             corrected_measurements_map[
-              cumulative_mrc_metric_prefix + str(i).zfill(5)] <=
+              cumulative_mrc_metric_prefix + str(i).zfill(5)],
             corrected_measurements_map[
               cumulative_mrc_metric_prefix + str(i + 1).zfill(5)])
       # Verifies that the mrc measurements is less than or equal to the ami ones.
-      for i in range(len(AMI_MEASUREMENTS) - 1):
-        self.assertTrue(
+      for i in range(num_periods):
+        self.assertLessEqual(
             corrected_measurements_map[
-              cumulative_mrc_metric_prefix + str(i).zfill(5)] <=
+              cumulative_mrc_metric_prefix + str(i).zfill(5)],
             corrected_measurements_map[
               cumulative_ami_metric_prefix + str(i).zfill(5)]
         )
       # Verifies that the total reach is greater than or equal to the last
       # cumulative reach.
-      index = len(AMI_MEASUREMENTS) - 1
-      self.assertTrue(
+      self.assertLessEqual(
           corrected_measurements_map[
-            cumulative_ami_metric_prefix + str(index).zfill(5)] <=
+            cumulative_ami_metric_prefix + str(num_periods - 1).zfill(5)],
           corrected_measurements_map[total_ami_metric]
       )
-      self.assertTrue(
+      self.assertLessEqual(
           corrected_measurements_map[
-            cumulative_mrc_metric_prefix + str(index).zfill(5)] <=
+            cumulative_mrc_metric_prefix + str(num_periods - 1).zfill(5)],
           corrected_measurements_map[total_mrc_metric]
       )
 
     # Verifies that the union reach is less than or equal to the sum of
     # individual reaches.
-    for i in range(len(AMI_MEASUREMENTS) - 1):
-      self.assertTrue(
+    for i in range(num_periods - 1):
+      self._assertFuzzyLessEqual(
           corrected_measurements_map[
-            "cumulative_metric_union_ami_" + str(i).zfill(5)] <=
+            "cumulative_metric_union_ami_" + str(i).zfill(5)],
           corrected_measurements_map[
             "cumulative_metric_edp1_ami_" + str(i).zfill(5)] +
           corrected_measurements_map[
-            "cumulative_metric_edp2_ami_" + str(i).zfill(5)]
+            "cumulative_metric_edp2_ami_" + str(i).zfill(5)],
+          TOLERANCE
       )
-      self.assertTrue(
+      self._assertFuzzyLessEqual(
           corrected_measurements_map[
-            "cumulative_metric_union_mrc_" + str(i).zfill(5)] <=
+            "cumulative_metric_union_mrc_" + str(i).zfill(5)],
           corrected_measurements_map[
             "cumulative_metric_edp1_mrc_" + str(i).zfill(5)] +
           corrected_measurements_map[
-            "cumulative_metric_edp2_mrc_" + str(i).zfill(5)]
+            "cumulative_metric_edp2_mrc_" + str(i).zfill(5)],
+          TOLERANCE
       )
-    self.assertTrue(
-        corrected_measurements_map["total_metric_union_ami_"] <=
+    self._assertFuzzyLessEqual(
+        corrected_measurements_map["total_metric_union_ami_"],
         corrected_measurements_map["total_metric_edp1_ami_"] +
-        corrected_measurements_map["total_metric_edp2_ami_"]
+        corrected_measurements_map["total_metric_edp2_ami_"],
+        TOLERANCE
     )
-    self.assertTrue(
-        corrected_measurements_map["total_metric_union_mrc_"] <=
+    self._assertFuzzyLessEqual(
+        corrected_measurements_map["total_metric_union_mrc_"],
         corrected_measurements_map["total_metric_edp1_mrc_"] +
-        corrected_measurements_map["total_metric_edp2_mrc_"]
+        corrected_measurements_map["total_metric_edp2_mrc_"],
+        TOLERANCE
     )
+
+  def _assertFuzzyLessEqual(self, x: int, y: int, tolerance: int):
+    self.assertLessEqual(x, y + tolerance)
 
 
 if __name__ == "__main__":
