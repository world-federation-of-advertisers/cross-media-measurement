--- conflicted
+++ resolved
@@ -47,32 +47,34 @@
         requirement("absl-py"),
         requirement("google-api-core"),
         requirement("protobuf"),
+        "//src/main/python/wfa/measurement/reporting/postprocessing/tools:post_process_origin_report",
+        "//src/main/python/wfa/measurement/reporting/postprocessing/tools:post_process_report_summary_v2",
         "//src/main/proto/wfa/measurement/internal/reporting/postprocessing:report_summary_v2_py_pb2",
         "//src/main/proto/wfa/measurement/internal/reporting/v2:report_result_py_pb2",
-<<<<<<< HEAD
+        "//src/main/proto/wfa/measurement/internal/reporting/v2:report_results_service_py_pb2",
     ],
 )
 
 py_test(
-    name = "post_process_report_reslt_test",
+    name = "post_process_report_result_test",
     size = "small",
     srcs = ["post_process_report_result_test.py"],
+    data = [":sample_reports"],
     deps = [
         "//src/main/python/wfa/measurement/reporting/postprocessing/tools:post_process_report_result",
         requirement("absl-py"),
         requirement("google-api-core"),
         requirement("protobuf"),
-        "//src/main/proto/wfa/measurement/internal/reporting/postprocessing:report_summary_v2_py_pb2",
+        "//src/main/proto/wfa/measurement/internal/reporting/postprocessing:report_post_processor_result_py_pb2",
+        "//src/main/proto/wfa/measurement/internal/reporting/v2:report_result_py_pb2",
         "//src/main/proto/wfa/measurement/internal/reporting/v2:report_results_service_py_pb2",
-        "//src/main/proto/wfa/measurement/internal/reporting/v2:report_result_py_pb2",
-    ]
-)
-=======
-        "//src/main/proto/wfa/measurement/internal/reporting/v2:report_results_service_py_pb2",
+        "//src/main/proto/wfa/measurement/internal/reporting/v2:report_results_service_py_pb2_grpc",
+        "//src/main/proto/wfa/measurement/internal/reporting/v2:reporting_set_py_pb2",
+        "//src/main/proto/wfa/measurement/internal/reporting/v2:reporting_sets_service_py_pb2",
+        "//src/main/proto/wfa/measurement/internal/reporting/v2:reporting_sets_service_py_pb2_grpc",
     ],
 )
 
->>>>>>> ad8e05c5
 filegroup(
     name = "sample_reports",
     srcs = glob([
