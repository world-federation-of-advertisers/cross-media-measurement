--- conflicted
+++ resolved
@@ -41,9 +41,8 @@
     file: drop-report-time-intervals-table.sql
     relativeToChangeLogFile: true
 - include:
-<<<<<<< HEAD
+    file: add-state-column-to-metrics.sql
+    relativeToChangeLogFile: true
+- include:
     file: add-index-on-metric-calculation-spec-reporting-metrics-table-for-update.sql
-=======
-    file: add-state-column-to-metrics.sql
->>>>>>> baaf158c
-    relativeToChangeLogFile: true+    relativeToChangeLogFile: true    