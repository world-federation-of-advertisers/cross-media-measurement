# Copyright 2023 The Cross-Media Measurement Authors
#
# Licensed under the Apache License, Version 2.0 (the "License");
# you may not use this file except in compliance with the License.
# You may obtain a copy of the License at
#
# http://www.apache.org/licenses/LICENSE-2.0
#
# Unless required by applicable law or agreed to in writing, software
# distributed under the License is distributed on an "AS IS" BASIS,
# WITHOUT WARRANTIES OR CONDITIONS OF ANY KIND, either express or implied.
# See the License for the specific language governing permissions and
# limitations under the License.

# Liquibase changelog.

databaseChangeLog:
- preConditions:
    onFail: HALT
    onError: HALT

- include:
    file: create-v2-reporting-schema.sql
    relativeToChangeLogFile: true
- include:
    file: add-binary-representation-column-to-weighted-subset-unions-and-metric-measurements.sql
    relativeToChangeLogFile: true
- include:
    file: add-report-scheduling-tables.sql
    relativeToChangeLogFile: true
- include:
    file: add-details-column-to-reports.sql
    relativeToChangeLogFile: true
- include:
    file: add-details-column-to-reporting-sets.sql
    relativeToChangeLogFile: true
- include:
    file: drop-periodic-column-from-reports.sql
    relativeToChangeLogFile: true
- include:
    file: drop-report-time-intervals-table.sql
    relativeToChangeLogFile: true
- include:
    file: add-state-column-to-metrics.sql
    relativeToChangeLogFile: true
- include:
<<<<<<< HEAD
    file: add-indexes-for-metric-reuse.sql
=======
    file: add-index-on-metric-calculation-spec-reporting-metrics-table-for-update.sql
    relativeToChangeLogFile: true
- include:
    file: drop-reporting-set-id-from-metric-calculation-spec-reporting-metrics-table-primary-key.sql
>>>>>>> e004ca83
    relativeToChangeLogFile: true<|MERGE_RESOLUTION|>--- conflicted
+++ resolved
@@ -44,12 +44,11 @@
     file: add-state-column-to-metrics.sql
     relativeToChangeLogFile: true
 - include:
-<<<<<<< HEAD
-    file: add-indexes-for-metric-reuse.sql
-=======
     file: add-index-on-metric-calculation-spec-reporting-metrics-table-for-update.sql
     relativeToChangeLogFile: true
 - include:
     file: drop-reporting-set-id-from-metric-calculation-spec-reporting-metrics-table-primary-key.sql
->>>>>>> e004ca83
+    relativeToChangeLogFile: true
+- include:
+    file: add-indexes-for-metric-reuse.sql
     relativeToChangeLogFile: true