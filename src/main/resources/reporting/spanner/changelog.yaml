# Copyright 2025 The Cross-Media Measurement Authors
#
# Licensed under the Apache License, Version 2.0 (the "License");
# you may not use this file except in compliance with the License.
# You may obtain a copy of the License at
#
#     http://www.apache.org/licenses/LICENSE-2.0
#
# Unless required by applicable law or agreed to in writing, software
# distributed under the License is distributed on an "AS IS" BASIS,
# WITHOUT WARRANTIES OR CONDITIONS OF ANY KIND, either express or implied.
# See the License for the specific language governing permissions and
# limitations under the License.

# Liquibase changelog.

databaseChangeLog:
- include:
    file: create-basic-report-schema.sql
    relativeToChangeLogFile: true
- include:
<<<<<<< HEAD
      file: create-report-results-schema.sql
      relativeToChangeLogFile: true
=======
    file: add-state-to-basic-report.sql
    relativeToChangeLogFile: true
>>>>>>> fb69fd54
<|MERGE_RESOLUTION|>--- conflicted
+++ resolved
@@ -19,10 +19,8 @@
     file: create-basic-report-schema.sql
     relativeToChangeLogFile: true
 - include:
-<<<<<<< HEAD
-      file: create-report-results-schema.sql
-      relativeToChangeLogFile: true
-=======
     file: add-state-to-basic-report.sql
     relativeToChangeLogFile: true
->>>>>>> fb69fd54
+- include:
+    file: create-report-results-schema.sql
+    relativeToChangeLogFile: true