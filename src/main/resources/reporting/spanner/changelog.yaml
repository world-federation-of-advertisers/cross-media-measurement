--- conflicted
+++ resolved
@@ -25,9 +25,8 @@
     file: add-external-report-id-and-create-report-request-id-to-basic-report.sql
     relativeToChangeLogFile: true
 - include:
-<<<<<<< HEAD
+    file: update-proto-bundle-for-basic-report-details.sql
+    relativeToChangeLogFile: true    
+- include:
     file: add-create-request-id-to-basic-report.sql
-=======
-    file: update-proto-bundle-for-basic-report-details.sql
->>>>>>> 6c44ea4a
     relativeToChangeLogFile: true