--- conflicted
+++ resolved
@@ -22,9 +22,8 @@
     file: add-state-to-basic-report.sql
     relativeToChangeLogFile: true
 - include:
-<<<<<<< HEAD
+    file: add-external-report-id-and-create-report-request-id-to-basic-report.sql
+    relativeToChangeLogFile: true
+- include:
     file: create-report-results-schema.sql
-=======
-    file: add-external-report-id-and-create-report-request-id-to-basic-report.sql
->>>>>>> 4f411379
     relativeToChangeLogFile: true