--- conflicted
+++ resolved
@@ -40,16 +40,7 @@
     "_<=_",
     "@in",
   )
-<<<<<<< HEAD
-private val BOOLEAN_OPERATORS =
-  listOf(
-    NOT_OPERATOR,
-    AND_OPERATOR,
-    OR_OPERATOR,
-  )
-=======
 private val BOOLEAN_OPERATORS = listOf(NOT_OPERATOR, AND_OPERATOR, OR_OPERATOR)
->>>>>>> e01d5937
 private val ALLOWED_OPERATORS = LEAF_ONLY_OPERATORS + BOOLEAN_OPERATORS
 
 private val TRUE_EXPRESSION =
@@ -171,19 +162,6 @@
     }
   }
 
-<<<<<<< HEAD
-  fun validateExpression(expr: Expr) {
-    if (!expr.hasCallExpr()) {
-      failOnSingleToplevelValue()
-    }
-    validateExpr(expr)
-  }
-
-  private fun toNnf(input: Expr, operativeFields: Set<String>, negate: Boolean = false): Expr {
-    // Leaf Node, should never be achieved if the EventFilter is valid. The leaf nodes are always
-    // checked from the parent.
-    if (!input.hasCallExpr()) {
-=======
   fun validateExpression(expression: Expr) {
     if (!expression.hasCallExpr()) {
       failOnSingleToplevelValue()
@@ -198,38 +176,10 @@
     // Leaf Node, should never be reached if the EventFilter is valid. The leaf nodes are always
     // checked from the parent.
     if (!hasCallExpr()) {
->>>>>>> e01d5937
       failOnSingleToplevelValue()
     }
     // Negation Node. Flip the negate flag and recurse down. If the child is a non operative
     // comparison node, return true.
-<<<<<<< HEAD
-    if (input.isNegation()) {
-      val childExpr: Expr = input.getCallExpr().getArgsList().single()
-      if (childExpr.nonOperativeComparisonNode(operativeFields)) {
-        return trueExpression()
-      }
-      return toNnf(childExpr, operativeFields, !negate)
-    }
-    // OR Node
-    // if negating recurse down with AND and distrubute negation to children (De Morgan's laws)
-    // else recurse down with OR.
-    if (input.isDisjuction()) {
-      return input.buildToNnf(if (negate) AND_OPERATOR else OR_OPERATOR, operativeFields, negate)
-    }
-    // AND Node
-    // if negating recurse down with OR and distrubute negation to children (De Morgan's laws)
-    // else recurse down with AND.
-    if (input.isConjuction()) {
-      return input.buildToNnf(if (negate) OR_OPERATOR else AND_OPERATOR, operativeFields, negate)
-    }
-    // Comparison Node (e.g. x == 47).  If it is for a non operative, return true.
-    if (input.nonOperativeComparisonNode(operativeFields)) {
-      return trueExpression()
-    }
-    // Operative comparison node, valid statement that should not be altered.
-    return input
-=======
     if (isNegation()) {
       val childExpr: Expr = getCallExpr().getArgsList().single()
       if (childExpr.nonOperativeComparisonNode(operativeFields)) {
@@ -263,7 +213,6 @@
     }
     // Operative comparison node, valid statement that should not be altered.
     return this
->>>>>>> e01d5937
   }
 
   private fun createEnv(eventMessage: Message): Env {
@@ -307,12 +256,6 @@
     return ast
   }
 
-<<<<<<< HEAD
-  fun compileToNormalForm(celExpression: String, env: Env, operativeFields: Set<String>): Ast {
-    val expr = getAst(celExpression, env).expr
-    validateExpression(expr)
-    val nnfExpr = toNnf(expr, operativeFields)
-=======
   fun compileToOperativeNegationNormalForm(
     celExpression: String,
     env: Env,
@@ -321,7 +264,6 @@
     val expr = getAst(celExpression, env).expr
     validateExpression(expr)
     val nnfExpr = expr.toOperativeNegationNormalForm(operativeFields)
->>>>>>> e01d5937
     return parsedExprToAst(ParsedExpr.newBuilder().setExpr(nnfExpr).build())
   }
 
@@ -333,31 +275,15 @@
     val env = createEnv(eventMessage)
     val ast =
       if (operativeFields.isEmpty()) compile(celExpression, env)
-<<<<<<< HEAD
-      else compileToNormalForm(celExpression, env, operativeFields)
-    return env.program(ast)
-  }
-
-  private fun Expr.buildToNnf(
-=======
       else compileToOperativeNegationNormalForm(celExpression, env, operativeFields)
     return env.program(ast)
   }
 
   private fun Expr.buildToOperativeNegationNormalForm(
->>>>>>> e01d5937
     func: String,
     operativeFields: Set<String>,
     negate: Boolean = false
   ): Expr {
-<<<<<<< HEAD
-    val builder: Builder = this.getBuilderWithFunction(func)
-    this.getCallExpr().getArgsList().forEach {
-      if (it.nonOperativeComparisonNode(operativeFields)) {
-        builder.getCallExprBuilder().addArgs(trueExpression())
-      } else {
-        builder.getCallExprBuilder().addArgs(toNnf(it, operativeFields, negate))
-=======
     val builder: Builder = toBuilderWithFunction(func)
     getCallExpr().getArgsList().forEach {
       if (it.nonOperativeComparisonNode(operativeFields)) {
@@ -366,7 +292,6 @@
         builder
           .getCallExprBuilder()
           .addArgs(it.toOperativeNegationNormalForm(operativeFields, negate))
->>>>>>> e01d5937
       }
     }
     return builder.build()
@@ -381,15 +306,9 @@
 }
 
 private fun Expr.nonOperativeComparisonNode(operativeFields: Set<String>): Boolean {
-<<<<<<< HEAD
-  if (this.hasCallExpr()) {
-
-    if (LEAF_ONLY_OPERATORS.contains(this.callExpr.function)) {
-=======
   if (hasCallExpr()) {
 
     if (LEAF_ONLY_OPERATORS.contains(callExpr.function)) {
->>>>>>> e01d5937
       val selectExpr =
         listOf(callExpr.argsList[0], callExpr.argsList[1])
           .filter { it.hasSelectExpr() }
@@ -408,31 +327,13 @@
   return false
 }
 
-<<<<<<< HEAD
-private fun Expr.getBuilderWithFunction(func: String): Builder {
-  val builder: Builder = this.toBuilder()
-=======
 private fun Expr.toBuilderWithFunction(func: String): Builder {
   val builder: Builder = toBuilder()
->>>>>>> e01d5937
   builder.getCallExprBuilder().clearArgs()
   builder.getCallExprBuilder().setFunction(func)
   return builder
 }
 
-<<<<<<< HEAD
-private fun trueExpression() =
-  Expr.newBuilder().setConstExpr(Constant.newBuilder().setBoolValue(true)).build()
-
-private fun Expr.functionMatches(funcPattern: String) =
-  this.hasCallExpr() && this.getCallExpr().getFunction().matches(funcPattern.toRegex())
-
-private fun Expr.isNegation(): Boolean = this.functionMatches("_*[!]_*")
-
-private fun Expr.isConjuction(): Boolean = this.functionMatches("_*[&][&]_*")
-
-private fun Expr.isDisjuction(): Boolean = this.functionMatches("_*[|][|]_*")
-=======
 private fun Expr.functionMatches(funcPattern: String) =
   hasCallExpr() && getCallExpr().getFunction().matches(funcPattern.toRegex())
 
@@ -440,5 +341,4 @@
 
 private fun Expr.isConjuction(): Boolean = functionMatches("_*[&][&]_*")
 
-private fun Expr.isDisjuction(): Boolean = functionMatches("_*[|][|]_*")
->>>>>>> e01d5937
+private fun Expr.isDisjuction(): Boolean = functionMatches("_*[|][|]_*")