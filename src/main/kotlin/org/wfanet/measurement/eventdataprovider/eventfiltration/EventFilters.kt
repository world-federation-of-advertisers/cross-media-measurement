/**
 * Copyright 2022 The Cross-Media Measurement Authors
 *
 * Licensed under the Apache License, Version 2.0 (the "License"); you may not use this file except
 * in compliance with the License. You may obtain a copy of the License at
 * ```
 *      http://www.apache.org/licenses/LICENSE-2.0
 * ```
 * Unless required by applicable law or agreed to in writing, software distributed under the License
 * is distributed on an "AS IS" BASIS, WITHOUT WARRANTIES OR CONDITIONS OF ANY KIND, either express
 * or implied. See the License for the specific language governing permissions and limitations under
 * the License.
 */
package org.wfanet.measurement.eventdataprovider.eventfiltration

import com.google.protobuf.Message
import org.projectnessie.cel.Ast
import org.projectnessie.cel.Env
import org.projectnessie.cel.Program
import org.projectnessie.cel.common.types.BoolT
import org.projectnessie.cel.common.types.Err
import org.projectnessie.cel.common.types.ref.Val
import org.wfanet.measurement.eventdataprovider.eventfiltration.validation.EventFilterValidationException
import org.wfanet.measurement.eventdataprovider.eventfiltration.validation.EventFilterValidator

object EventFilters {
  /**
   * Compiles a [Program] that should be fed into [matches] function to indicate if an [Event]
   * should be filtered or not, based on the filtering [celExpr].
   *
   * @param celExpr string descrbing the event filter in common expression language format.
   *
   * @param defaultEventMessage default instance for a [Message] that contains each type of event
   * template as fields. See `event_annotations.proto`.
   *
   * @param operativeFields fields in [celExpr] that will be not be altered after the normalization
   * operation. If provided, [celExpr] is normalized to operative negation normal form by bubbling
   * down all the negation operations to the leafs by applying De Morgan's laws recursively and by
   * setting all the leaf comparison nodes (e.g. x == 47 ) that contain any field other than the
   * operative fields to true.
   *
<<<<<<< HEAD
   * @param operativeFields are fields in this cel expression that will be kept after the
   * normalization operation. If provided, the expression is normalized by bubbling down all the
   * negation operations to the leafs and deleting all the leaf nodes that contain any field other
   * than the operative fields.
   *
   * Throws a [EventFilterValidationException].
=======
   * @throws [EventFilterValidationException] if [celExpr] is not valid.
>>>>>>> e01d5937
   */
  fun compileProgram(
    celExpr: String,
    defaultEventMessage: Message,
    operativeFields: Set<String> = emptySet()
  ): Program =
    EventFilterValidator.compileProgramWithEventMessage(
      celExpr,
      defaultEventMessage,
      operativeFields
    )

  /**
   * Validates an Event Filtering CEL expression according to Halo rules.
   *
   * @throws [EventFilterValidationException] if [celExpr] is not valid. with the following codes:
   * * [EventFilterValidationException.Code.INVALID_CEL_EXPRESSION]
   * * [EventFilterValidationException.Code.INVALID_VALUE_TYPE]
   * * [EventFilterValidationException.Code.UNSUPPORTED_OPERATION]
   * * [EventFilterValidationException.Code.EXPRESSION_IS_NOT_CONDITIONAL]
   * * [EventFilterValidationException.Code.INVALID_OPERATION_OUTSIDE_LEAF]
   * * [EventFilterValidationException.Code.FIELD_COMPARISON_OUTSIDE_LEAF]
   */
  fun compile(celExpr: String, env: Env): Ast = EventFilterValidator.compile(celExpr, env)

  /**
   * Indicates if an Event should be filtered or not, based on a Program previously compiled with
   * [compileProgram] function.
   *
   * @param event is a protobuf Message that contains each type of event template as fields. See
   * `event_annotations.proto`.
   *
   * Throws a [EventFilterException] with the following codes:
   * * [EventFilterException.Code.EVALUATION_ERROR]
   * * [EventFilterException.Code.INVALID_RESULT]
   */
  fun matches(event: Message, program: Program): Boolean {
    val variables: Map<String, Any> = event.allFields.entries.associate { it.key.name to it.value }
    val result: Program.EvalResult = program.eval(variables)
    val value: Val = result.`val`
    if (value is Err) {
      throw EventFilterException(
        EventFilterException.Code.EVALUATION_ERROR,
        value.toString(),
      )
    }
    if (value !is BoolT) {
      throw EventFilterException(
        EventFilterException.Code.INVALID_RESULT,
        "Evaluation of CEL expression should result in a boolean value",
      )
    }
    return value.booleanValue()
  }
}<|MERGE_RESOLUTION|>--- conflicted
+++ resolved
@@ -39,16 +39,7 @@
    * setting all the leaf comparison nodes (e.g. x == 47 ) that contain any field other than the
    * operative fields to true.
    *
-<<<<<<< HEAD
-   * @param operativeFields are fields in this cel expression that will be kept after the
-   * normalization operation. If provided, the expression is normalized by bubbling down all the
-   * negation operations to the leafs and deleting all the leaf nodes that contain any field other
-   * than the operative fields.
-   *
    * Throws a [EventFilterValidationException].
-=======
-   * @throws [EventFilterValidationException] if [celExpr] is not valid.
->>>>>>> e01d5937
    */
   fun compileProgram(
     celExpr: String,
