/*
 * Copyright 2022 The Cross-Media Measurement Authors
 *
 * Licensed under the Apache License, Version 2.0 (the "License"); you may not use this file except
 * in compliance with the License. You may obtain a copy of the License at
 *
 *      http://www.apache.org/licenses/LICENSE-2.0
 *
 * Unless required by applicable law or agreed to in writing, software distributed under the License
 * is distributed on an "AS IS" BASIS, WITHOUT WARRANTIES OR CONDITIONS OF ANY KIND, either express
 * or implied. See the License for the specific language governing permissions and limitations under
 * the License.
 */
package org.wfanet.measurement.eventdataprovider.privacybudgetmanagement.api.v2alpha

import org.wfanet.measurement.api.v2alpha.MeasurementSpec
import org.wfanet.measurement.api.v2alpha.MeasurementSpec.MeasurementTypeCase
import org.wfanet.measurement.api.v2alpha.RequisitionSpec
import org.wfanet.measurement.common.toRange
import org.wfanet.measurement.eventdataprovider.noiser.DpParams
import org.wfanet.measurement.eventdataprovider.privacybudgetmanagement.AcdpCharge
import org.wfanet.measurement.eventdataprovider.privacybudgetmanagement.AcdpParamsConverter
import org.wfanet.measurement.eventdataprovider.privacybudgetmanagement.AcdpQuery
import org.wfanet.measurement.eventdataprovider.privacybudgetmanagement.EventGroupSpec
import org.wfanet.measurement.eventdataprovider.privacybudgetmanagement.LandscapeMask
import org.wfanet.measurement.eventdataprovider.privacybudgetmanagement.Reference

object PrivacyQueryMapper {
  private const val SENSITIVITY = 1.0

  /**
   * Constructs a pbm specific [AcdpQuery] from given proto messages for LiquidLegionsV2 protocol.
   *
   * @param reference representing the reference key and if the charge is a refund.
   * @param measurementSpec The measurementSpec protobuf that is associated with the query. The VID
   *   sampling interval is obtained from this.
   * @param eventSpecs event specs from the Requisition. The date range and demo groups are obtained
   *   from this.
   * @param contributorCount number of Duchies
   * @throws
   *   org.wfanet.measurement.eventdataprovider.privacybudgetmanagement.PrivacyBudgetManagerException
   *   if an error occurs in handling this request. Possible exceptions could include running out of
   *   privacy budget or a failure to commit the transaction to the database.
   */
  fun getLiquidLegionsV2AcdpQuery(
    reference: Reference,
    measurementSpec: MeasurementSpec,
    eventSpecs: Iterable<RequisitionSpec.EventGroupEntry.Value>,
    contributorCount: Int,
  ): AcdpQuery {
    val acdpCharge =
      when (measurementSpec.measurementTypeCase) {
        MeasurementTypeCase.REACH -> {
          AcdpParamsConverter.getLlv2AcdpCharge(
            DpParams(
              measurementSpec.reach.privacyParams.epsilon,
              measurementSpec.reach.privacyParams.delta,
            ),
            contributorCount,
          )
        }
        MeasurementTypeCase.REACH_AND_FREQUENCY -> {
          val acdpChargeForReach =
            AcdpParamsConverter.getLlv2AcdpCharge(
              DpParams(
                measurementSpec.reachAndFrequency.reachPrivacyParams.epsilon,
                measurementSpec.reachAndFrequency.reachPrivacyParams.delta,
              ),
              contributorCount
            )
          val acdpChargeForFrequency =
            AcdpParamsConverter.getLlv2AcdpCharge(
              DpParams(
                measurementSpec.reachAndFrequency.frequencyPrivacyParams.epsilon,
                measurementSpec.reachAndFrequency.frequencyPrivacyParams.delta,
              ),
              contributorCount
            )
          AcdpCharge(
            acdpChargeForReach.rho + acdpChargeForFrequency.rho,
            acdpChargeForReach.theta + acdpChargeForFrequency.theta
          )
        }
        else ->
          throw IllegalArgumentException(
            "Measurement type ${measurementSpec.measurementTypeCase} is not supported in getMpcAcdpQuery()"
          )
      }

    return AcdpQuery(
      reference,
      LandscapeMask(
        eventSpecs.map { EventGroupSpec(it.filter.expression, it.collectionInterval.toRange()) },
        measurementSpec.vidSamplingInterval.start,
        measurementSpec.vidSamplingInterval.width,
      ),
      acdpCharge,
    )
  }

  /**
   * Constructs a pbm specific [AcdpQuery] from given proto messages for Hmss protocol.
   *
   * @param reference representing the reference key and if the charge is a refund.
   * @param measurementSpec The measurementSpec protobuf that is associated with the query. The VID
   *   sampling interval is obtained from this.
   * @param eventSpecs event specs from the Requisition. The date range and demo groups are obtained
   *   from this.
   * @param contributorCount number of Duchies
   * @throws
   *   org.wfanet.measurement.eventdataprovider.privacybudgetmanagement.PrivacyBudgetManagerException
   *   if an error occurs in handling this request. Possible exceptions could include running out of
   *   privacy budget or a failure to commit the transaction to the database.
   */
  fun getHmssAcdpQuery(
    reference: Reference,
    measurementSpec: MeasurementSpec,
    eventSpecs: Iterable<RequisitionSpec.EventGroupEntry.Value>,
    contributorCount: Int,
  ): AcdpQuery {
    val acdpCharge =
      when (measurementSpec.measurementTypeCase) {
        // TODO(@ple13): Add support for reach-only.
        MeasurementTypeCase.REACH_AND_FREQUENCY -> {
<<<<<<< HEAD
          // TODO(@ple13): Support different privacy parameters for reach and frequency.
          require(
            (measurementSpec.reachAndFrequency.reachPrivacyParams.epsilon ==
              measurementSpec.reachAndFrequency.frequencyPrivacyParams.epsilon) &&
              (measurementSpec.reachAndFrequency.reachPrivacyParams.delta ==
                measurementSpec.reachAndFrequency.frequencyPrivacyParams.delta)
          ) {
            "Different privacy parameters for reach and for frequency have not been support yet."
          }
          // Uses the function getLlv2AcdpCharge to compute the ACDP charge for this query as HMSS
          // and LLV2 use the same approach when adding differential private noise.
          val acdpChargeForReach =
            AcdpParamsConverter.getLlv2AcdpCharge(
              DpParams(
                measurementSpec.reachAndFrequency.reachPrivacyParams.epsilon,
                measurementSpec.reachAndFrequency.reachPrivacyParams.delta,
              ),
              contributorCount
            )
          val acdpChargeForFrequency =
            AcdpParamsConverter.getLlv2AcdpCharge(
              DpParams(
=======
          // TODO(@ple13): Optimize the pbm charge by computing the Acdp charge separately for
          // reach and for frequency, then add them up.
          val dpParams =
            DpParams(
              measurementSpec.reachAndFrequency.reachPrivacyParams.epsilon +
>>>>>>> 5aa286a8
                measurementSpec.reachAndFrequency.frequencyPrivacyParams.epsilon,
                measurementSpec.reachAndFrequency.frequencyPrivacyParams.delta,
              ),
              contributorCount
            )
          AcdpCharge(
            acdpChargeForReach.rho + acdpChargeForFrequency.rho,
            acdpChargeForReach.theta + acdpChargeForFrequency.theta
          )
        }
        else ->
          throw IllegalArgumentException(
            "Measurement type ${measurementSpec.measurementTypeCase} is not supported in getHmssAcdpQuery()"
          )
      }

    return AcdpQuery(
      reference,
      LandscapeMask(
        eventSpecs.map { EventGroupSpec(it.filter.expression, it.collectionInterval.toRange()) },
        measurementSpec.vidSamplingInterval.start,
        measurementSpec.vidSamplingInterval.width,
      ),
      acdpCharge,
    )
  }

  /**
   * Constructs a pbm specific [AcdpQuery] from given proto messages for direct measurements.
   *
   * @param reference representing the reference key and if the charge is a refund.
   * @param measurementSpec The measurementSpec protobuf that is associated with the query. The VID
   *   sampling interval is obtained from this.
   * @param eventSpecs event specs from the Requisition. The date range and demo groups are obtained
   *   from this.
   * @throws
   *   org.wfanet.measurement.eventdataprovider.privacybudgetmanagement.PrivacyBudgetManagerException
   *   if an error occurs in handling this request. Possible exceptions could include running out of
   *   privacy budget or a failure to commit the transaction to the database.
   */
  fun getDirectAcdpQuery(
    reference: Reference,
    measurementSpec: MeasurementSpec,
    eventSpecs: Iterable<RequisitionSpec.EventGroupEntry.Value>,
  ): AcdpQuery {
    val acdpCharge =
      when (measurementSpec.measurementTypeCase) {
        MeasurementTypeCase.REACH -> {
          AcdpParamsConverter.getDirectAcdpCharge(
            DpParams(
              measurementSpec.reach.privacyParams.epsilon,
              measurementSpec.reach.privacyParams.delta,
            ),
            SENSITIVITY,
          )
        }
        MeasurementTypeCase.REACH_AND_FREQUENCY -> {
          val acdpChargeForReach =
            AcdpParamsConverter.getDirectAcdpCharge(
              DpParams(
                measurementSpec.reachAndFrequency.reachPrivacyParams.epsilon,
                measurementSpec.reachAndFrequency.reachPrivacyParams.delta,
              ),
              SENSITIVITY
            )
          val acdpChargeForFrequency =
            AcdpParamsConverter.getDirectAcdpCharge(
              DpParams(
                measurementSpec.reachAndFrequency.frequencyPrivacyParams.epsilon,
                measurementSpec.reachAndFrequency.frequencyPrivacyParams.delta,
              ),
              SENSITIVITY
            )
          AcdpCharge(
            acdpChargeForReach.rho + acdpChargeForFrequency.rho,
            acdpChargeForReach.theta + acdpChargeForFrequency.theta
          )
        }
        MeasurementTypeCase.IMPRESSION ->
          AcdpParamsConverter.getDirectAcdpCharge(
            DpParams(
              measurementSpec.impression.privacyParams.epsilon,
              measurementSpec.impression.privacyParams.delta,
            ),
            SENSITIVITY,
          )
        MeasurementTypeCase.DURATION ->
          AcdpParamsConverter.getDirectAcdpCharge(
            DpParams(
              measurementSpec.duration.privacyParams.epsilon,
              measurementSpec.duration.privacyParams.delta,
            ),
            SENSITIVITY,
          )
        else -> throw IllegalArgumentException("Measurement type not supported")
      }

    return AcdpQuery(
      reference,
      LandscapeMask(
        eventSpecs.map { EventGroupSpec(it.filter.expression, it.collectionInterval.toRange()) },
        measurementSpec.vidSamplingInterval.start,
        measurementSpec.vidSamplingInterval.width,
      ),
      acdpCharge,
    )
  }
}<|MERGE_RESOLUTION|>--- conflicted
+++ resolved
@@ -122,16 +122,6 @@
       when (measurementSpec.measurementTypeCase) {
         // TODO(@ple13): Add support for reach-only.
         MeasurementTypeCase.REACH_AND_FREQUENCY -> {
-<<<<<<< HEAD
-          // TODO(@ple13): Support different privacy parameters for reach and frequency.
-          require(
-            (measurementSpec.reachAndFrequency.reachPrivacyParams.epsilon ==
-              measurementSpec.reachAndFrequency.frequencyPrivacyParams.epsilon) &&
-              (measurementSpec.reachAndFrequency.reachPrivacyParams.delta ==
-                measurementSpec.reachAndFrequency.frequencyPrivacyParams.delta)
-          ) {
-            "Different privacy parameters for reach and for frequency have not been support yet."
-          }
           // Uses the function getLlv2AcdpCharge to compute the ACDP charge for this query as HMSS
           // and LLV2 use the same approach when adding differential private noise.
           val acdpChargeForReach =
@@ -145,13 +135,6 @@
           val acdpChargeForFrequency =
             AcdpParamsConverter.getLlv2AcdpCharge(
               DpParams(
-=======
-          // TODO(@ple13): Optimize the pbm charge by computing the Acdp charge separately for
-          // reach and for frequency, then add them up.
-          val dpParams =
-            DpParams(
-              measurementSpec.reachAndFrequency.reachPrivacyParams.epsilon +
->>>>>>> 5aa286a8
                 measurementSpec.reachAndFrequency.frequencyPrivacyParams.epsilon,
                 measurementSpec.reachAndFrequency.frequencyPrivacyParams.delta,
               ),
