--- conflicted
+++ resolved
@@ -58,11 +58,7 @@
    * @throws PrivacyBudgetManagerException if there is an error commiting the transaction to the
    * database.
    */
-<<<<<<< HEAD
-  fun chargingWillExceedPrivacyBudget(
-=======
   suspend fun chargingWillExceedPrivacyBudget(
->>>>>>> fa0f0051
     privacyBucketGroups: Set<PrivacyBucketGroup>,
     charges: Set<Charge>
   ): Boolean {
@@ -89,11 +85,7 @@
    * unsuccessful. Possible causes could include exceeding available privacy budget or an inability
    * to commit an update to the database.
    */
-<<<<<<< HEAD
-  fun charge(
-=======
   suspend fun charge(
->>>>>>> fa0f0051
     reference: Reference,
     privacyBucketGroups: Set<PrivacyBucketGroup>,
     charges: Set<Charge>
@@ -114,21 +106,13 @@
     }
   }
 
-<<<<<<< HEAD
-  fun hasLedgerEntry(reference: Reference): Boolean {
-=======
   suspend fun hasLedgerEntry(reference: Reference): Boolean {
->>>>>>> fa0f0051
     backingStore.startTransaction().use { context: PrivacyBudgetLedgerTransactionContext ->
       return context.hasLedgerEntry(reference)
     }
   }
 
-<<<<<<< HEAD
-  private fun getExceededPrivacyBuckets(
-=======
   private suspend fun getExceededPrivacyBuckets(
->>>>>>> fa0f0051
     context: PrivacyBudgetLedgerTransactionContext,
     privacyBucketGroups: Set<PrivacyBucketGroup>,
     charges: Set<Charge>
@@ -137,11 +121,7 @@
       privacyBudgetIsExceeded(context.findIntersectingBalanceEntries(it).toSet(), charges)
     }
 
-<<<<<<< HEAD
-  private fun checkPrivacyBudgetExceeded(
-=======
   private suspend fun checkPrivacyBudgetExceeded(
->>>>>>> fa0f0051
     context: PrivacyBudgetLedgerTransactionContext,
     privacyBucketGroups: Set<PrivacyBucketGroup>,
     charges: Set<Charge>
@@ -155,11 +135,7 @@
     }
   }
 
-<<<<<<< HEAD
-  private fun checkPrivacyBudgetExceeded(
-=======
   private suspend fun checkPrivacyBudgetExceeded(
->>>>>>> fa0f0051
     context: PrivacyBudgetLedgerTransactionContext,
     reference: Reference,
     privacyBucketGroups: Set<PrivacyBucketGroup>,
@@ -201,11 +177,7 @@
    * @return true if adding the charges would cause the total privacy budget usage for this bucket
    * to be exceeded.
    */
-<<<<<<< HEAD
-  private fun privacyBudgetIsExceeded(
-=======
   private suspend fun privacyBudgetIsExceeded(
->>>>>>> fa0f0051
     balanceEntries: Set<PrivacyBudgetBalanceEntry>,
     charges: Set<Charge>
   ): Boolean {
