--- conflicted
+++ resolved
@@ -147,14 +147,14 @@
     }
 
   @Test
-  fun `findBalanceEntries is the same as calling findBalanceEntries multiple times`() {
+  fun `findBalanceEntries is the same as calling findBalanceEntry for every bucket`() {
     runBlocking {
       val bucket1 =
         PrivacyBucketGroup(
           MEASUREMENT_CONSUMER_ID,
-          LocalDate.parse("2021-07-01"),
-          LocalDate.parse("2021-07-01"),
-          AgeGroup.RANGE_35_54,
+          LocalDate.parse("2024-07-01"),
+          LocalDate.parse("2024-07-01"),
+          AgeGroup.RANGE_18_34,
           Gender.MALE,
           0.3f,
           PrivacyLandscape.PRIVACY_BUCKET_VID_SAMPLE_WIDTH,
@@ -163,9 +163,9 @@
       val bucket2 =
         PrivacyBucketGroup(
           MEASUREMENT_CONSUMER_ID,
-          LocalDate.parse("2021-07-01"),
-          LocalDate.parse("2021-07-01"),
-          AgeGroup.RANGE_35_54,
+          LocalDate.parse("2024-07-01"),
+          LocalDate.parse("2024-07-01"),
+          AgeGroup.RANGE_18_34,
           Gender.MALE,
           0.5f,
           PrivacyLandscape.PRIVACY_BUCKET_VID_SAMPLE_WIDTH,
@@ -174,9 +174,9 @@
       val bucket3 =
         PrivacyBucketGroup(
           MEASUREMENT_CONSUMER_ID,
-          LocalDate.parse("2021-07-01"),
-          LocalDate.parse("2021-07-01"),
-          AgeGroup.RANGE_35_54,
+          LocalDate.parse("2024-07-01"),
+          LocalDate.parse("2024-07-01"),
+          AgeGroup.RANGE_18_54,
           Gender.FEMALE,
           0.3f,
           PrivacyLandscape.PRIVACY_BUCKET_VID_SAMPLE_WIDTH,
@@ -208,11 +208,7 @@
       val bucket3AcdpBalanceEntry: PrivacyBudgetAcdpBalanceEntry =
         txContext2.findAcdpBalanceEntry(bucket3)
 
-<<<<<<< HEAD
       val bucketsAcdpBalanceEntry = txContext2.findAcdpBalanceEntries(buckets)
-=======
-      val bucketsAcdpBalanceEntry = txContext2.findAcdpBalanceEntry(bucket1)
->>>>>>> ed9e2b67
 
       backingStore.close()
 
