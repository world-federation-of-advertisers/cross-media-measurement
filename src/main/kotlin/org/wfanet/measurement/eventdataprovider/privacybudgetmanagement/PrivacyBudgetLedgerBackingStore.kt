--- conflicted
+++ resolved
@@ -28,10 +28,6 @@
   val charge: Charge,
   val repetitionCount: Int
 )
-<<<<<<< HEAD
-
-=======
->>>>>>> fa0f0051
 /**
  * Representation of a single query that resulted in multiple charges in the privacy budget ledger
  * backing store. These entries only exists for replays, and is a list of timestamped transactions.
@@ -42,10 +38,6 @@
   val isRefund: Boolean,
   val createTime: Instant
 )
-<<<<<<< HEAD
-
-=======
->>>>>>> fa0f0051
 /** Manages the persistence of privacy budget data. */
 interface PrivacyBudgetLedgerBackingStore : AutoCloseable {
   /**
@@ -77,11 +69,7 @@
    * Returns a list of all rows within the privacy budget ledger where the PrivacyBucket of the row
    * intersects with the given privacyBucket.
    */
-<<<<<<< HEAD
-  fun findIntersectingBalanceEntries(
-=======
   suspend fun findIntersectingBalanceEntries(
->>>>>>> fa0f0051
     privacyBucketGroup: PrivacyBucketGroup
   ): List<PrivacyBudgetBalanceEntry>
 
@@ -89,11 +77,7 @@
    * Adds new entries to the PrivacyBudgetLedger specifying a charge to a privacy budget, adds the
    * [reference] that created these charges
    */
-<<<<<<< HEAD
-  fun addLedgerEntries(
-=======
   suspend fun addLedgerEntries(
->>>>>>> fa0f0051
     privacyBucketGroups: Set<PrivacyBucketGroup>,
     charges: Set<Charge>,
     reference: Reference
@@ -109,11 +93,7 @@
    * (MC ID, reference ID). This is because we only check that isRefund is the opposite of the most
    * recent recorded ledger entry for that tuple.
    */
-<<<<<<< HEAD
-  fun hasLedgerEntry(reference: Reference): Boolean
-=======
   suspend fun hasLedgerEntry(reference: Reference): Boolean
->>>>>>> fa0f0051
 
   // TODO(@uakyol) : expose reference entries for replayability purposes.
 
