--- conflicted
+++ resolved
@@ -12,10 +12,6 @@
  * the License.
  */
 package org.wfanet.measurement.eventdataprovider.privacybudgetmanagement
-<<<<<<< HEAD
-
-=======
->>>>>>> fa0f0051
 /**
  * This is the default value for the total amount that can be charged to a single privacy bucket.
  */
@@ -41,33 +37,11 @@
   val ledger = PrivacyBudgetLedger(backingStore, maximumPrivacyBudget, maximumTotalDelta)
 
   /** Checks if calling charge with this [reference] will result in an update in the ledger. */
-<<<<<<< HEAD
-  fun referenceWillBeProcessed(reference: Reference) = !ledger.hasLedgerEntry(reference)
-
+  suspend fun referenceWillBeProcessed(reference: Reference) = !ledger.hasLedgerEntry(reference)
   /**
    * Checks if charging all of the privacy buckets identified by the given measurementSpec and
    * requisitionSpec would not exceed privacy budget.
    *
-   * @param query represents the [Query] that specifies charges and buckets to be charged.
-   * @throws PrivacyBudgetManagerException if an error occurs in handling this request. Possible
-   * exceptions could include running out of privacy budget or a failure to commit the transaction
-   * to the database.
-   */
-  fun chargingWillExceedPrivacyBudget(query: Query) =
-    ledger.chargingWillExceedPrivacyBudget(
-      filter.getPrivacyBucketGroups(query.reference.measurementConsumerId, query.landscapeMask),
-      setOf(query.charge)
-    )
-
-=======
-  suspend fun referenceWillBeProcessed(reference: Reference) = !ledger.hasLedgerEntry(reference)
->>>>>>> fa0f0051
-  /**
-   * Checks if charging all of the privacy buckets identified by the given measurementSpec and
-   * requisitionSpec would not exceed privacy budget.
-   *
-<<<<<<< HEAD
-=======
    * @param query represents the [Query] that specifies charges and buckets to be charged.
    * @throws PrivacyBudgetManagerException if an error occurs in handling this request. Possible
    * exceptions could include running out of privacy budget or a failure to commit the transaction
@@ -83,7 +57,6 @@
    * Checks if charging all of the privacy buckets identified by the given measurementSpec and
    * requisitionSpec would not exceed privacy budget.
    *
->>>>>>> fa0f0051
    * @param Reference representing the reference key and if the charge is a refund.
    * @param measurementConsumerId that the charges are for.
    * @param requisitionSpec The requisitionSpec protobuf that is associated with the query. The date
@@ -93,11 +66,7 @@
    * @throws PrivacyBudgetManagerException if an error occurs in handling this request. Possible
    * exceptions could include a failure to commit the transaction to the database.
    */
-<<<<<<< HEAD
-  fun chargePrivacyBudget(query: Query) =
-=======
   suspend fun chargePrivacyBudget(query: Query) =
->>>>>>> fa0f0051
     ledger.charge(
       query.reference,
       filter.getPrivacyBucketGroups(query.reference.measurementConsumerId, query.landscapeMask),
