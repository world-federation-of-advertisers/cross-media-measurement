/**
 * Copyright 2022 The Cross-Media Measurement Authors
 *
 * Licensed under the Apache License, Version 2.0 (the "License"); you may not use this file except
 * in compliance with the License. You may obtain a copy of the License at
 * ```
 *      http://www.apache.org/licenses/LICENSE-2.0
 * ```
 * Unless required by applicable law or agreed to in writing, software distributed under the License
 * is distributed on an "AS IS" BASIS, WITHOUT WARRANTIES OR CONDITIONS OF ANY KIND, either express
 * or implied. See the License for the specific language governing permissions and limitations under
 * the License.
 */
package org.wfanet.measurement.eventdataprovider.privacybudgetmanagement

/**
 * This is the default value for the total amount that can be charged to a single privacy bucket.
 */
private const val MAXIMUM_PRIVACY_USAGE_PER_BUCKET = 1.0f
private const val MAXIMUM_DELTA_PER_BUCKET = 1.0e-9f

/**
 * Instantiates a privacy budget manager.
 *
 * @param filter: An object that maps [PrivacyBucketGroup]s to Event messages.
 * @param backingStore: An object that provides persistent storage of privacy budget data in a
 * consistent and atomic manner.
 * @param maximumPrivacyBudget: The maximum privacy budget that can be used in any privacy bucket.
 * @param maximumTotalDelta: Maximum total value of the delta parameter that can be used in any
 * privacy bucket.
 */
class PrivacyBudgetManager(
  val filter: PrivacyBucketFilter,
  val backingStore: PrivacyBudgetLedgerBackingStore,
  val maximumPrivacyBudget: Float = MAXIMUM_PRIVACY_USAGE_PER_BUCKET,
  val maximumTotalDelta: Float = MAXIMUM_DELTA_PER_BUCKET,
) {

  val ledger = PrivacyBudgetLedger(backingStore, maximumPrivacyBudget, maximumTotalDelta)

  /**
   * Charges all of the privacy buckets identified by the given [query] if possible.
   *
   * @param query represents the [Query] that specifies charges and buckets to be charged.
   * @throws PrivacyBudgetManagerException if an error occurs in handling this request. Possible
   * exceptions could include running out of privacy budget or a failure to commit the transaction
   * to the database.
   */
<<<<<<< HEAD
  private fun getPrivacyQuery(
    reference: Reference,
    requisitionSpec: RequisitionSpec,
    measurementSpec: MeasurementSpec
  ): Query {
    val charge =
      when (measurementSpec.measurementTypeCase) {
        MeasurementTypeCase.REACH_AND_FREQUENCY ->
          Charge(
            measurementSpec.reachAndFrequency.reachPrivacyParams.epsilon.toFloat() +
              measurementSpec.reachAndFrequency.frequencyPrivacyParams.epsilon.toFloat(),
            measurementSpec.reachAndFrequency.reachPrivacyParams.delta.toFloat() +
              measurementSpec.reachAndFrequency.frequencyPrivacyParams.delta.toFloat()
          )
        // TODO(@uakyol): After the privacy budget accounting is switched to using the Gaussian
        // mechanism, replace the above lines with the following.  This will further improve the
        // efficiency of privacy budget usage for reach and frequency queries.
        //
        // {
        //
        // chargeList.add(PrivacyCharge(
        //   measurementSpec.reachAndFrequency.reachPrivacyParams.epsilon.toFloat(),
        //  measurementSpec.reachAndFrequency.reachPrivacyParams.delta.toFloat()))
        //
        // chargeList.add(PrivacyCharge(
        //   measurementSpec.reachAndFrequency.frequencyPrivacyParams.epsilon.toFloat(),
        //  measurementSpec.reachAndFrequency.frequencyPrivacyParams.delta.toFloat()))
        // }

        MeasurementTypeCase.IMPRESSION ->
          Charge(
            measurementSpec.impression.privacyParams.epsilon.toFloat(),
            measurementSpec.impression.privacyParams.delta.toFloat()
          )
        MeasurementTypeCase.DURATION ->
          Charge(
            measurementSpec.duration.privacyParams.epsilon.toFloat(),
            measurementSpec.duration.privacyParams.delta.toFloat()
          )
        else -> throw IllegalArgumentException("Measurement type not supported")
      }
    return Query(
      reference,
      LandscapeMask(
        requisitionSpec.getEventGroupsList().map {
          EventGroupSpec(
            it.value.filter.expression,
            it.value.collectionInterval.startTime.toLocalDate("UTC"),
            it.value.collectionInterval.endTime.toLocalDate("UTC")
          )
        },
        measurementSpec.reachAndFrequency.vidSamplingInterval.start,
        measurementSpec.reachAndFrequency.vidSamplingInterval.width
      ),
      charge
    )
  }

  private fun chargingWillExceedPrivacyBudget(query: Query) =
    ledger.chargingWillExceedPrivacyBudget(
      query.reference,
      filter.getPrivacyBucketGroups(query.reference.measurementConsumerId, query.landscapeMask),
      setOf(query.charge)
    )

  // TODO(@uakyol) : make this function public for then purpose of replays.
  private fun charge(query: Query) =
    ledger.charge(
=======
  fun chargePrivacyBudget(query: Query) =
    ledger.chargePrivacyBucketGroups(
>>>>>>> 44a49266
      query.reference,
      filter.getPrivacyBucketGroups(query.reference.measurementConsumerId, query.landscapeMask),
      setOf(query.charge)
    )
<<<<<<< HEAD

  /**
   * Checks if charging all of the privacy buckets identified by the given measurementSpec and
   * requisitionSpec would not exceed privacy budget.
   *
   * @param Reference representing the reference key and if the charge is a refund.
   * @param measurementConsumerId that the charges are for.
   * @param requisitionSpec The requisitionSpec protobuf that is associated with the query. The date
   * range and demo groups are obtained from this.
   * @param measurementSpec The measurementSpec protobuf that is associated with the query. The VID
   * sampling interval is obtained from from this.
   * @throws PrivacyBudgetManagerException if an error occurs in handling this request. Possible
   * exceptions could include a failure to commit the transaction to the database.
   */
  fun chargingWillExceedPrivacyBudget(
    reference: Reference,
    requisitionSpec: RequisitionSpec,
    measurementSpec: MeasurementSpec
  ): Boolean =
    chargingWillExceedPrivacyBudget(getPrivacyQuery(reference, requisitionSpec, measurementSpec))

  /**
   * Charges all of the privacy buckets identified by the given measurementSpec and requisitionSpec,
   * if possible.
   *
   * @param Reference representing the reference key and if the charge is a refund.
   * @param measurementConsumerId that the charges are for.
   * @param requisitionSpec The requisitionSpec protobuf that is associated with the query. The date
   * range and demo groups are obtained from this.
   * @param measurementSpec The measurementSpec protobuf that is associated with the query. The VID
   * sampling interval is obtained from from this.
   * @throws PrivacyBudgetManagerException if an error occurs in handling this request. Possible
   * exceptions could include running out of privacy budget or a failure to commit the transaction
   * to the database.
   */
  fun charge(
    reference: Reference,
    requisitionSpec: RequisitionSpec,
    measurementSpec: MeasurementSpec
  ) = charge(getPrivacyQuery(reference, requisitionSpec, measurementSpec))
}

// TODO(@uakyol): Update time conversion after getting alignment on civil calendar days.
private fun Timestamp.toLocalDate(timeZone: String): LocalDate =
  Instant.ofEpochSecond(this.getSeconds(), this.getNanos().toLong())
    .atZone(ZoneId.of(timeZone))
    .toLocalDate()
=======
}
>>>>>>> 44a49266
<|MERGE_RESOLUTION|>--- conflicted
+++ resolved
@@ -46,64 +46,6 @@
    * exceptions could include running out of privacy budget or a failure to commit the transaction
    * to the database.
    */
-<<<<<<< HEAD
-  private fun getPrivacyQuery(
-    reference: Reference,
-    requisitionSpec: RequisitionSpec,
-    measurementSpec: MeasurementSpec
-  ): Query {
-    val charge =
-      when (measurementSpec.measurementTypeCase) {
-        MeasurementTypeCase.REACH_AND_FREQUENCY ->
-          Charge(
-            measurementSpec.reachAndFrequency.reachPrivacyParams.epsilon.toFloat() +
-              measurementSpec.reachAndFrequency.frequencyPrivacyParams.epsilon.toFloat(),
-            measurementSpec.reachAndFrequency.reachPrivacyParams.delta.toFloat() +
-              measurementSpec.reachAndFrequency.frequencyPrivacyParams.delta.toFloat()
-          )
-        // TODO(@uakyol): After the privacy budget accounting is switched to using the Gaussian
-        // mechanism, replace the above lines with the following.  This will further improve the
-        // efficiency of privacy budget usage for reach and frequency queries.
-        //
-        // {
-        //
-        // chargeList.add(PrivacyCharge(
-        //   measurementSpec.reachAndFrequency.reachPrivacyParams.epsilon.toFloat(),
-        //  measurementSpec.reachAndFrequency.reachPrivacyParams.delta.toFloat()))
-        //
-        // chargeList.add(PrivacyCharge(
-        //   measurementSpec.reachAndFrequency.frequencyPrivacyParams.epsilon.toFloat(),
-        //  measurementSpec.reachAndFrequency.frequencyPrivacyParams.delta.toFloat()))
-        // }
-
-        MeasurementTypeCase.IMPRESSION ->
-          Charge(
-            measurementSpec.impression.privacyParams.epsilon.toFloat(),
-            measurementSpec.impression.privacyParams.delta.toFloat()
-          )
-        MeasurementTypeCase.DURATION ->
-          Charge(
-            measurementSpec.duration.privacyParams.epsilon.toFloat(),
-            measurementSpec.duration.privacyParams.delta.toFloat()
-          )
-        else -> throw IllegalArgumentException("Measurement type not supported")
-      }
-    return Query(
-      reference,
-      LandscapeMask(
-        requisitionSpec.getEventGroupsList().map {
-          EventGroupSpec(
-            it.value.filter.expression,
-            it.value.collectionInterval.startTime.toLocalDate("UTC"),
-            it.value.collectionInterval.endTime.toLocalDate("UTC")
-          )
-        },
-        measurementSpec.reachAndFrequency.vidSamplingInterval.start,
-        measurementSpec.reachAndFrequency.vidSamplingInterval.width
-      ),
-      charge
-    )
-  }
 
   private fun chargingWillExceedPrivacyBudget(query: Query) =
     ledger.chargingWillExceedPrivacyBudget(
@@ -115,15 +57,10 @@
   // TODO(@uakyol) : make this function public for then purpose of replays.
   private fun charge(query: Query) =
     ledger.charge(
-=======
-  fun chargePrivacyBudget(query: Query) =
-    ledger.chargePrivacyBucketGroups(
->>>>>>> 44a49266
       query.reference,
       filter.getPrivacyBucketGroups(query.reference.measurementConsumerId, query.landscapeMask),
       setOf(query.charge)
     )
-<<<<<<< HEAD
 
   /**
    * Checks if charging all of the privacy buckets identified by the given measurementSpec and
@@ -164,13 +101,4 @@
     requisitionSpec: RequisitionSpec,
     measurementSpec: MeasurementSpec
   ) = charge(getPrivacyQuery(reference, requisitionSpec, measurementSpec))
-}
-
-// TODO(@uakyol): Update time conversion after getting alignment on civil calendar days.
-private fun Timestamp.toLocalDate(timeZone: String): LocalDate =
-  Instant.ofEpochSecond(this.getSeconds(), this.getNanos().toLong())
-    .atZone(ZoneId.of(timeZone))
-    .toLocalDate()
-=======
-}
->>>>>>> 44a49266
+}