/**
 * Copyright 2022 The Cross-Media Measurement Authors
 *
 * Licensed under the Apache License, Version 2.0 (the "License"); you may not use this file except
 * in compliance with the License. You may obtain a copy of the License at
 * ```
 *      http://www.apache.org/licenses/LICENSE-2.0
 * ```
 * Unless required by applicable law or agreed to in writing, software distributed under the License
 * is distributed on an "AS IS" BASIS, WITHOUT WARRANTIES OR CONDITIONS OF ANY KIND, either express
 * or implied. See the License for the specific language governing permissions and limitations under
 * the License.
 */
package org.wfanet.measurement.eventdataprovider.privacybudgetmanagement

import com.google.protobuf.Message
<<<<<<< HEAD
import com.google.protobuf.Timestamp
import java.time.Instant
import java.time.LocalDate
import java.time.ZoneId
import org.wfanet.measurement.api.v2alpha.MeasurementSpec
import org.wfanet.measurement.api.v2alpha.RequisitionSpec
import org.wfanet.measurement.api.v2alpha.RequisitionSpec.EventGroupEntry
import org.wfanet.measurement.api.v2alpha.event_templates.testing.testEvent
import org.wfanet.measurement.eventdataprovider.eventfiltration.EventFilters
import org.wfanet.measurement.eventdataprovider.eventfiltration.validation.EventFilterValidationException

private const val PRIVACY_BUCKET_VID_SAMPLE_WIDTH = 0.01f

private val OPERATIVE_PRIVACY_BUDGET_FIELDS =
  setOf("privacy_budget.age.value", "privacy_budget.gender.value")

/**
 * Returns a list of privacy bucket groups that might be affected by a query.
 *
 * @param requisitionSpec The requisitionSpec protobuf that is associated with the query. The date
 * range and demo groups are obtained from this.
 * @param measurementSpec The measurementSpec protobuf that is associated with the query. The VID
 * sampling interval is obtained from from this.
 * @return A list of potentially affected PrivacyBucketGroups. It is guaranteed that the items in
 * this list are disjoint. In the current implementation, each privacy bucket group represents a
 * single privacy bucket.
 */
fun getPrivacyBucketGroups(
  measurementConsumerId: String,
  measurementSpec: MeasurementSpec,
  requisitionSpec: RequisitionSpec
): List<PrivacyBucketGroup> {

  val vidSamplingIntervalStart = measurementSpec.reachAndFrequency.vidSamplingInterval.start
  val vidSamplingIntervalWidth = measurementSpec.reachAndFrequency.vidSamplingInterval.width
  val vidSamplingIntervalEnd = vidSamplingIntervalStart + vidSamplingIntervalWidth

  return requisitionSpec
    .getEventGroupsList()
    .flatMap {
      getPrivacyBucketGroups(
        measurementConsumerId,
        it.value,
        vidSamplingIntervalStart,
        vidSamplingIntervalEnd
      )
    }
    .toList()
}

private fun getPrivacyBucketGroups(
  measurementConsumerId: String,
  eventGroupEntryValue: EventGroupEntry.Value,
  vidSamplingIntervalStart: Float,
  vidSamplingIntervalEnd: Float
): Sequence<PrivacyBucketGroup> {

  val program =
    try {
      EventFilters.compileProgram(
        eventGroupEntryValue.filter.expression,
        // TODO(@uakyol) : Update to Event proto once real event templates are checked in.
        testEvent {},
        OPERATIVE_PRIVACY_BUDGET_FIELDS
      )
    } catch (e: EventFilterValidationException) {
      throw PrivacyBudgetManagerException(
        PrivacyBudgetManagerExceptionType.INVALID_PRIVACY_BUCKET_FILTER,
        emptyList()
      )
    }

  val startDate: LocalDate = eventGroupEntryValue.collectionInterval.startTime.toLocalDate("UTC")
  val endDate: LocalDate = eventGroupEntryValue.collectionInterval.endTime.toLocalDate("UTC")

  val vids =
    PrivacyLandscape.vids.filter { it >= vidSamplingIntervalStart && it <= vidSamplingIntervalEnd }
  val dates =
    PrivacyLandscape.dates.filter {
      (it.isAfter(startDate) || it.isEqual(startDate)) &&
        (it.isBefore(endDate) || it.isEqual(endDate))
    }

  return sequence {
    for (vid in vids) {
      for (date in dates) {
        for (ageGroup in PrivacyLandscape.ageGroups) {
          for (gender in PrivacyLandscape.genders) {
            val privacyBucketGroup =
              PrivacyBucketGroup(
                measurementConsumerId,
                date,
                date,
                ageGroup,
                gender,
                vid,
                PRIVACY_BUCKET_VID_SAMPLE_WIDTH
              )
            if (EventFilters.matches(privacyBucketGroup.toEventProto() as Message, program)) {
              yield(privacyBucketGroup)
            }
          }
        }
      }
    }
  }
}

private fun Timestamp.toLocalDate(timeZone: String): LocalDate =
  Instant.ofEpochSecond(this.getSeconds(), this.getNanos().toLong())
    .atZone(ZoneId.of(timeZone)) // This is problematic!
    .toLocalDate()
=======
import org.projectnessie.cel.Program

/** Maps Privacy bucket related objects to event filter related objects and vice versa. */
interface PrivacyBucketMapper {

  /** Maps [filterExpression] to a [Program] by using privacy related fields and [Message] */
  fun toPrivacyFilterProgram(filterExpression: String): Program

  /** Maps [privacyBucketGroup] to an event [Message] */
  fun toEventMessage(privacyBucketGroup: PrivacyBucketGroup): Message
}
>>>>>>> 93c4d0cb
<|MERGE_RESOLUTION|>--- conflicted
+++ resolved
@@ -14,120 +14,7 @@
 package org.wfanet.measurement.eventdataprovider.privacybudgetmanagement
 
 import com.google.protobuf.Message
-<<<<<<< HEAD
-import com.google.protobuf.Timestamp
-import java.time.Instant
-import java.time.LocalDate
-import java.time.ZoneId
-import org.wfanet.measurement.api.v2alpha.MeasurementSpec
-import org.wfanet.measurement.api.v2alpha.RequisitionSpec
-import org.wfanet.measurement.api.v2alpha.RequisitionSpec.EventGroupEntry
-import org.wfanet.measurement.api.v2alpha.event_templates.testing.testEvent
-import org.wfanet.measurement.eventdataprovider.eventfiltration.EventFilters
-import org.wfanet.measurement.eventdataprovider.eventfiltration.validation.EventFilterValidationException
 
-private const val PRIVACY_BUCKET_VID_SAMPLE_WIDTH = 0.01f
-
-private val OPERATIVE_PRIVACY_BUDGET_FIELDS =
-  setOf("privacy_budget.age.value", "privacy_budget.gender.value")
-
-/**
- * Returns a list of privacy bucket groups that might be affected by a query.
- *
- * @param requisitionSpec The requisitionSpec protobuf that is associated with the query. The date
- * range and demo groups are obtained from this.
- * @param measurementSpec The measurementSpec protobuf that is associated with the query. The VID
- * sampling interval is obtained from from this.
- * @return A list of potentially affected PrivacyBucketGroups. It is guaranteed that the items in
- * this list are disjoint. In the current implementation, each privacy bucket group represents a
- * single privacy bucket.
- */
-fun getPrivacyBucketGroups(
-  measurementConsumerId: String,
-  measurementSpec: MeasurementSpec,
-  requisitionSpec: RequisitionSpec
-): List<PrivacyBucketGroup> {
-
-  val vidSamplingIntervalStart = measurementSpec.reachAndFrequency.vidSamplingInterval.start
-  val vidSamplingIntervalWidth = measurementSpec.reachAndFrequency.vidSamplingInterval.width
-  val vidSamplingIntervalEnd = vidSamplingIntervalStart + vidSamplingIntervalWidth
-
-  return requisitionSpec
-    .getEventGroupsList()
-    .flatMap {
-      getPrivacyBucketGroups(
-        measurementConsumerId,
-        it.value,
-        vidSamplingIntervalStart,
-        vidSamplingIntervalEnd
-      )
-    }
-    .toList()
-}
-
-private fun getPrivacyBucketGroups(
-  measurementConsumerId: String,
-  eventGroupEntryValue: EventGroupEntry.Value,
-  vidSamplingIntervalStart: Float,
-  vidSamplingIntervalEnd: Float
-): Sequence<PrivacyBucketGroup> {
-
-  val program =
-    try {
-      EventFilters.compileProgram(
-        eventGroupEntryValue.filter.expression,
-        // TODO(@uakyol) : Update to Event proto once real event templates are checked in.
-        testEvent {},
-        OPERATIVE_PRIVACY_BUDGET_FIELDS
-      )
-    } catch (e: EventFilterValidationException) {
-      throw PrivacyBudgetManagerException(
-        PrivacyBudgetManagerExceptionType.INVALID_PRIVACY_BUCKET_FILTER,
-        emptyList()
-      )
-    }
-
-  val startDate: LocalDate = eventGroupEntryValue.collectionInterval.startTime.toLocalDate("UTC")
-  val endDate: LocalDate = eventGroupEntryValue.collectionInterval.endTime.toLocalDate("UTC")
-
-  val vids =
-    PrivacyLandscape.vids.filter { it >= vidSamplingIntervalStart && it <= vidSamplingIntervalEnd }
-  val dates =
-    PrivacyLandscape.dates.filter {
-      (it.isAfter(startDate) || it.isEqual(startDate)) &&
-        (it.isBefore(endDate) || it.isEqual(endDate))
-    }
-
-  return sequence {
-    for (vid in vids) {
-      for (date in dates) {
-        for (ageGroup in PrivacyLandscape.ageGroups) {
-          for (gender in PrivacyLandscape.genders) {
-            val privacyBucketGroup =
-              PrivacyBucketGroup(
-                measurementConsumerId,
-                date,
-                date,
-                ageGroup,
-                gender,
-                vid,
-                PRIVACY_BUCKET_VID_SAMPLE_WIDTH
-              )
-            if (EventFilters.matches(privacyBucketGroup.toEventProto() as Message, program)) {
-              yield(privacyBucketGroup)
-            }
-          }
-        }
-      }
-    }
-  }
-}
-
-private fun Timestamp.toLocalDate(timeZone: String): LocalDate =
-  Instant.ofEpochSecond(this.getSeconds(), this.getNanos().toLong())
-    .atZone(ZoneId.of(timeZone)) // This is problematic!
-    .toLocalDate()
-=======
 import org.projectnessie.cel.Program
 
 /** Maps Privacy bucket related objects to event filter related objects and vice versa. */
@@ -138,5 +25,4 @@
 
   /** Maps [privacyBucketGroup] to an event [Message] */
   fun toEventMessage(privacyBucketGroup: PrivacyBucketGroup): Message
-}
->>>>>>> 93c4d0cb
+}