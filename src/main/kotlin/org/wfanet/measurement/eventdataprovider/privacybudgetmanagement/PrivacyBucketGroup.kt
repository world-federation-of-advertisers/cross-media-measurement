/**
 * Copyright 2022 The Cross-Media Measurement Authors
 *
 * Licensed under the Apache License, Version 2.0 (the "License"); you may not use this file except
 * in compliance with the License. You may obtain a copy of the License at
 * ```
 *      http://www.apache.org/licenses/LICENSE-2.0
 * ```
 * Unless required by applicable law or agreed to in writing, software distributed under the License
 * is distributed on an "AS IS" BASIS, WITHOUT WARRANTIES OR CONDITIONS OF ANY KIND, either express
 * or implied. See the License for the specific language governing permissions and limitations under
 * the License.
 */
package org.wfanet.measurement.eventdataprovider.privacybudgetmanagement

import java.time.LocalDate
import org.wfanet.measurement.api.v2alpha.event_templates.testing.TestEvent
import org.wfanet.measurement.api.v2alpha.event_templates.testing.TestPrivacyBudgetTemplate
import org.wfanet.measurement.api.v2alpha.event_templates.testing.TestPrivacyBudgetTemplate.AgeRange
import org.wfanet.measurement.api.v2alpha.event_templates.testing.TestPrivacyBudgetTemplateKt
import org.wfanet.measurement.api.v2alpha.event_templates.testing.TestPrivacyBudgetTemplateKt.ageRange
import org.wfanet.measurement.api.v2alpha.event_templates.testing.testEvent
import org.wfanet.measurement.api.v2alpha.event_templates.testing.testPrivacyBudgetTemplate

enum class AgeGroup(val string: String) {
  RANGE_18_34("18_34"),
  RANGE_35_54("35_54"),
  ABOVE_54("55+")
}

enum class Gender(val string: String) {
  MALE("M"),
  FEMALE("F")
}

/** A set of users whose privacy budget usage is being tracked as a unit. */
data class PrivacyBucketGroup(
  val measurementConsumerId: String,
  val startingDate: LocalDate,
  val endingDate: LocalDate,
  val ageGroup: AgeGroup,
  val gender: Gender,
  val vidSampleStart: Float,
<<<<<<< HEAD
  val vidSampleWidth: Float
)

/**
 * Converts [PrivacyBucketGroup] to a [TestEvent] message to be filered by the CEL expression for
 * that message.
 *
 * TODO(@uakyol) : Update this to [Event] message when actual templates are registered.
 */
fun PrivacyBucketGroup.toEventProto(): TestEvent {
  val privacyBucketGroupGender = this.gender
  return testEvent {
    privacyBudget = testPrivacyBudgetTemplate {
      age =
        if (ageGroup == AgeGroup.RANGE_18_34) ageRange { value = AgeRange.Value.AGE_18_TO_24 }
        else
          (if (ageGroup == AgeGroup.RANGE_35_54) ageRange { value = AgeRange.Value.AGE_35_TO_54 }
          else ageRange { value = AgeRange.Value.AGE_OVER_54 })

      gender =
        if (privacyBucketGroupGender == Gender.MALE)
          TestPrivacyBudgetTemplateKt.gender {
            value = TestPrivacyBudgetTemplate.Gender.Value.GENDER_MALE
          }
        else
          TestPrivacyBudgetTemplateKt.gender {
            value = TestPrivacyBudgetTemplate.Gender.Value.GENDER_FEMALE
          }
    }
=======
  val vidSampleWidth: Float,
) {
  init {
    if (this.vidSampleStart + this.vidSampleWidth > 1) {
      throw Exception("start + width cannot be larger than 1")
    }
  }

  fun overlapsWith(
    otherBucketGroup: PrivacyBucketGroup,
  ): Boolean {
    if (this.measurementConsumerId != otherBucketGroup.measurementConsumerId) {
      return false
    }
    if (otherBucketGroup.endingDate.isBefore(this.startingDate) ||
        this.endingDate.isBefore(otherBucketGroup.startingDate)
    ) {
      return false
    }
    if (this.ageGroup != otherBucketGroup.ageGroup) {
      return false
    }
    if (this.gender != otherBucketGroup.gender) {
      return false
    }

    val vidSampleEnd1 = this.vidSampleStart + this.vidSampleWidth
    val vidSampleEnd2 = otherBucketGroup.vidSampleStart + otherBucketGroup.vidSampleWidth

    return (this.vidSampleStart <= vidSampleEnd2) &&
      (otherBucketGroup.vidSampleStart <= vidSampleEnd1)
>>>>>>> e01d5937
  }
}<|MERGE_RESOLUTION|>--- conflicted
+++ resolved
@@ -41,38 +41,7 @@
   val ageGroup: AgeGroup,
   val gender: Gender,
   val vidSampleStart: Float,
-<<<<<<< HEAD
   val vidSampleWidth: Float
-)
-
-/**
- * Converts [PrivacyBucketGroup] to a [TestEvent] message to be filered by the CEL expression for
- * that message.
- *
- * TODO(@uakyol) : Update this to [Event] message when actual templates are registered.
- */
-fun PrivacyBucketGroup.toEventProto(): TestEvent {
-  val privacyBucketGroupGender = this.gender
-  return testEvent {
-    privacyBudget = testPrivacyBudgetTemplate {
-      age =
-        if (ageGroup == AgeGroup.RANGE_18_34) ageRange { value = AgeRange.Value.AGE_18_TO_24 }
-        else
-          (if (ageGroup == AgeGroup.RANGE_35_54) ageRange { value = AgeRange.Value.AGE_35_TO_54 }
-          else ageRange { value = AgeRange.Value.AGE_OVER_54 })
-
-      gender =
-        if (privacyBucketGroupGender == Gender.MALE)
-          TestPrivacyBudgetTemplateKt.gender {
-            value = TestPrivacyBudgetTemplate.Gender.Value.GENDER_MALE
-          }
-        else
-          TestPrivacyBudgetTemplateKt.gender {
-            value = TestPrivacyBudgetTemplate.Gender.Value.GENDER_FEMALE
-          }
-    }
-=======
-  val vidSampleWidth: Float,
 ) {
   init {
     if (this.vidSampleStart + this.vidSampleWidth > 1) {
@@ -103,6 +72,32 @@
 
     return (this.vidSampleStart <= vidSampleEnd2) &&
       (otherBucketGroup.vidSampleStart <= vidSampleEnd1)
->>>>>>> e01d5937
   }
+
+/**
+ * Converts [PrivacyBucketGroup] to a [TestEvent] message to be filered by the CEL expression for
+ * that message.
+ *
+ * TODO(@uakyol) : Update this to [Event] message when actual templates are registered.
+ */
+fun PrivacyBucketGroup.toEventProto(): TestEvent {
+  val privacyBucketGroupGender = this.gender
+  return testEvent {
+    privacyBudget = testPrivacyBudgetTemplate {
+      age =
+        if (ageGroup == AgeGroup.RANGE_18_34) ageRange { value = AgeRange.Value.AGE_18_TO_24 }
+        else
+          (if (ageGroup == AgeGroup.RANGE_35_54) ageRange { value = AgeRange.Value.AGE_35_TO_54 }
+          else ageRange { value = AgeRange.Value.AGE_OVER_54 })
+
+      gender =
+        if (privacyBucketGroupGender == Gender.MALE)
+          TestPrivacyBudgetTemplateKt.gender {
+            value = TestPrivacyBudgetTemplate.Gender.Value.GENDER_MALE
+          }
+        else
+          TestPrivacyBudgetTemplateKt.gender {
+            value = TestPrivacyBudgetTemplate.Gender.Value.GENDER_FEMALE
+          }
+    }
 }