--- conflicted
+++ resolved
@@ -31,15 +31,9 @@
 import org.wfanet.measurement.internal.duchy.protocol.HonestMajorityShareShuffle.Stage.STAGE_UNSPECIFIED
 import org.wfanet.measurement.internal.duchy.protocol.HonestMajorityShareShuffle.Stage.UNRECOGNIZED
 import org.wfanet.measurement.internal.duchy.protocol.HonestMajorityShareShuffle.Stage.WAIT_ON_AGGREGATION_INPUT
-<<<<<<< HEAD
-import org.wfanet.measurement.internal.duchy.protocol.HonestMajorityShareShuffle.Stage.WAIT_ON_REQUISITION_FULFILLMENT
-import org.wfanet.measurement.internal.duchy.protocol.HonestMajorityShareShuffle.Stage.WAIT_ON_SHUFFLE_INPUT_PHASE_ONE
-import org.wfanet.measurement.internal.duchy.protocol.HonestMajorityShareShuffle.Stage.WAIT_ON_SHUFFLE_INPUT_PHASE_TWO
-=======
 import org.wfanet.measurement.internal.duchy.protocol.HonestMajorityShareShuffle.Stage.WAIT_ON_SHUFFLE_INPUT_PHASE_ONE
 import org.wfanet.measurement.internal.duchy.protocol.HonestMajorityShareShuffle.Stage.WAIT_ON_SHUFFLE_INPUT_PHASE_TWO
 import org.wfanet.measurement.internal.duchy.protocol.HonestMajorityShareShuffle.Stage.WAIT_TO_START
->>>>>>> dcc3c5c2
 import org.wfanet.measurement.internal.duchy.protocol.HonestMajorityShareShuffleKt.stageDetails
 import org.wfanet.measurement.internal.duchy.protocol.HonestMajorityShareShuffleKt.waitOnAggregationInputDetails
 
@@ -66,14 +60,8 @@
 
     override val validSuccessors =
       mapOf(
-<<<<<<< HEAD
-          INITIALIZED to setOf(SET_PARTICIPANT_PARAMS_PHASE),
-          SET_PARTICIPANT_PARAMS_PHASE to setOf(WAIT_ON_REQUISITION_FULFILLMENT),
-          WAIT_ON_REQUISITION_FULFILLMENT to setOf(SETUP_PHASE, WAIT_ON_SHUFFLE_INPUT_PHASE_ONE),
-=======
           INITIALIZED to setOf(WAIT_TO_START, WAIT_ON_SHUFFLE_INPUT_PHASE_ONE),
           WAIT_TO_START to setOf(SETUP_PHASE),
->>>>>>> dcc3c5c2
           WAIT_ON_SHUFFLE_INPUT_PHASE_ONE to setOf(SETUP_PHASE),
           SETUP_PHASE to setOf(WAIT_ON_SHUFFLE_INPUT_PHASE_TWO, SHUFFLE_PHASE),
           WAIT_ON_SHUFFLE_INPUT_PHASE_TWO to setOf(SHUFFLE_PHASE),
@@ -106,12 +94,7 @@
       ): Boolean {
         return when (stage) {
           INITIALIZED,
-<<<<<<< HEAD
-          SET_PARTICIPANT_PARAMS_PHASE,
-          WAIT_ON_REQUISITION_FULFILLMENT,
-=======
           WAIT_TO_START,
->>>>>>> dcc3c5c2
           WAIT_ON_SHUFFLE_INPUT_PHASE_ONE,
           WAIT_ON_SHUFFLE_INPUT_PHASE_TWO,
           SETUP_PHASE,
@@ -133,11 +116,7 @@
           SETUP_PHASE,
           SHUFFLE_PHASE,
           AGGREGATION_PHASE -> AfterTransition.ADD_UNCLAIMED_TO_QUEUE
-<<<<<<< HEAD
-          WAIT_ON_REQUISITION_FULFILLMENT,
-=======
           WAIT_TO_START,
->>>>>>> dcc3c5c2
           WAIT_ON_SHUFFLE_INPUT_PHASE_ONE,
           WAIT_ON_SHUFFLE_INPUT_PHASE_TWO,
           WAIT_ON_AGGREGATION_INPUT -> AfterTransition.DO_NOT_ADD_TO_QUEUE
@@ -155,28 +134,16 @@
       ): Int {
         return when (stage) {
           SETUP_PHASE,
-<<<<<<< HEAD
-          SET_PARTICIPANT_PARAMS_PHASE,
-          WAIT_ON_REQUISITION_FULFILLMENT -> 0
-          // The output is received from the peer non-aggregator duchy:
-          WAIT_ON_SHUFFLE_INPUT_PHASE_ONE,
-          WAIT_ON_SHUFFLE_INPUT_PHASE_TWO,
-          // The output is computed as intermediate data:
-=======
           WAIT_TO_START -> 0
           // The output of these stages are the data received from the peer non-aggregator duchy:
           WAIT_ON_SHUFFLE_INPUT_PHASE_ONE,
           WAIT_ON_SHUFFLE_INPUT_PHASE_TWO,
           // The output of these stages are the computed intermediate data:
->>>>>>> dcc3c5c2
           SHUFFLE_PHASE,
           AGGREGATION_PHASE -> 1
           WAIT_ON_AGGREGATION_INPUT -> 2
           COMPLETE -> error("Computation should be ended with call to endComputation(...)")
-<<<<<<< HEAD
-=======
           INITIALIZED,
->>>>>>> dcc3c5c2
           UNRECOGNIZED,
           STAGE_UNSPECIFIED -> error("Cannot make transition function to stage $stage")
         }
