--- conflicted
+++ resolved
@@ -790,7 +790,6 @@
     return response.token
   }
 
-<<<<<<< HEAD
   protected suspend fun getComputationStageInOtherDuchy(
     globalComputationId: String,
     otherDuchyId: String,
@@ -814,9 +813,6 @@
     return systemStage.toComputationStage()
   }
 
-  @OptIn(ExperimentalTime::class)
-=======
->>>>>>> c52d8ebb
   private inner class WallDurationLogger {
     private val timeMark = TimeSource.Monotonic.markNow()
 
