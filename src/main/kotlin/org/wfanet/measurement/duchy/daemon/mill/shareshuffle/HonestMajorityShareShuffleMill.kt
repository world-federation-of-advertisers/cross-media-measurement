--- conflicted
+++ resolved
@@ -448,11 +448,7 @@
     )
 
     val aggregationPhaseInput = aggregationPhaseInput {
-<<<<<<< HEAD
       combinedFrequencyVectors += result.combinedSketchList
-=======
-      combinedSketch += result.combinedSketchList
->>>>>>> c5698deb
       registerCount = request.sketchParams.registerCount
     }
 
@@ -512,11 +508,6 @@
         maximumCombinedFrequency = hmss.parameters.maximumFrequency * token.requisitionsCount
         ringModulus = hmss.parameters.ringModulus
       }
-      sketchParams =
-        hmss.parameters.sketchParams.copy {
-          require(aggregationPhaseInputs.map { it.registerCount }.distinct().size == 1)
-          registerCount = aggregationPhaseInputs.first().registerCount
-        }
     }
 
     val result: CompleteAggregationPhaseResponse =
