// Copyright 2020 The Cross-Media Measurement Authors
//
// Licensed under the Apache License, Version 2.0 (the "License");
// you may not use this file except in compliance with the License.
// You may obtain a copy of the License at
//
//      http://www.apache.org/licenses/LICENSE-2.0
//
// Unless required by applicable law or agreed to in writing, software
// distributed under the License is distributed on an "AS IS" BASIS,
// WITHOUT WARRANTIES OR CONDITIONS OF ANY KIND, either express or implied.
// See the License for the specific language governing permissions and
// limitations under the License.

package org.wfanet.measurement.duchy.daemon.herald

import java.util.logging.Logger
import org.wfanet.measurement.api.Version
import org.wfanet.measurement.api.v2alpha.MeasurementSpec
import org.wfanet.measurement.duchy.daemon.utils.key
import org.wfanet.measurement.duchy.daemon.utils.sha1Hash
import org.wfanet.measurement.duchy.daemon.utils.toDuchyDifferentialPrivacyParams
import org.wfanet.measurement.duchy.daemon.utils.toDuchyElGamalPublicKey
import org.wfanet.measurement.duchy.daemon.utils.toKingdomComputationDetails
import org.wfanet.measurement.duchy.daemon.utils.toRequisitionEntries
import org.wfanet.measurement.duchy.db.computation.advanceComputationStage
import org.wfanet.measurement.duchy.service.internal.computations.outputPathList
import org.wfanet.measurement.duchy.toProtocolStage
import org.wfanet.measurement.internal.duchy.ComputationDetails
import org.wfanet.measurement.internal.duchy.ComputationToken
import org.wfanet.measurement.internal.duchy.ComputationTypeEnum
import org.wfanet.measurement.internal.duchy.ComputationsGrpcKt.ComputationsCoroutineStub
import org.wfanet.measurement.internal.duchy.config.LiquidLegionsV2SetupConfig
import org.wfanet.measurement.internal.duchy.createComputationRequest
import org.wfanet.measurement.internal.duchy.protocol.LiquidLegionsSketchAggregationV2.ComputationDetails.ComputationParticipant
import org.wfanet.measurement.internal.duchy.protocol.LiquidLegionsSketchAggregationV2.ComputationDetails.Parameters
import org.wfanet.measurement.internal.duchy.protocol.LiquidLegionsSketchAggregationV2.Stage
<<<<<<< HEAD
import org.wfanet.measurement.internal.duchy.protocol.LiquidLegionsV2NoiseConfig.NoiseMechanism
=======
import org.wfanet.measurement.internal.duchy.protocol.LiquidLegionsSketchAggregationV2Kt.ComputationDetailsKt.parameters
import org.wfanet.measurement.internal.duchy.protocol.LiquidLegionsV2NoiseConfigKt.reachNoiseConfig
import org.wfanet.measurement.internal.duchy.protocol.liquidLegionsSketchParameters
import org.wfanet.measurement.internal.duchy.protocol.liquidLegionsV2NoiseConfig
>>>>>>> 0d638e52
import org.wfanet.measurement.internal.duchy.updateComputationDetailsRequest
import org.wfanet.measurement.system.v1alpha.Computation
import org.wfanet.measurement.system.v1alpha.Computation.MpcProtocolConfig.NoiseMechanism as SystemNoiseMechanism
import org.wfanet.measurement.system.v1alpha.ComputationParticipant as SystemComputationParticipant

private const val MIN_REACH_EPSILON = 0.00001
private const val MIN_FREQUENCY_EPSILON = 0.00001

object LiquidLegionsV2Starter {

  private val logger: Logger = Logger.getLogger(this::class.java.name)

  val TERMINAL_STAGE = Stage.COMPLETE.toProtocolStage()

  suspend fun createComputation(
    computationStorageClient: ComputationsCoroutineStub,
    systemComputation: Computation,
    liquidLegionsV2SetupConfig: LiquidLegionsV2SetupConfig,
    blobStorageBucket: String
  ) {
    require(systemComputation.name.isNotEmpty()) { "Resource name not specified" }
    val globalId: String = systemComputation.key.computationId
    val initialComputationDetails =
      ComputationDetails.newBuilder()
        .apply {
          blobsStoragePrefix = "$blobStorageBucket/$globalId"
          kingdomComputation = systemComputation.toKingdomComputationDetails()
          liquidLegionsV2Builder.apply {
            role = liquidLegionsV2SetupConfig.role
            parameters = systemComputation.toLiquidLegionsV2Parameters()
          }
        }
        .build()
    val requisitions =
      systemComputation.requisitionsList.toRequisitionEntries(systemComputation.measurementSpec)

    computationStorageClient.createComputation(
      createComputationRequest {
        computationType = ComputationTypeEnum.ComputationType.LIQUID_LEGIONS_SKETCH_AGGREGATION_V2
        globalComputationId = globalId
        computationDetails = initialComputationDetails
        this.requisitions += requisitions
      }
    )
  }

  /**
   * Orders the list of computation participants by their roles in the computation. The
   * non-aggregators are shuffled by the sha1Hash of their elgamal public keys and the global
   * computation id, the aggregator is placed at the end of the list. This return order is also the
   * order of all participants in the MPC ring structure.
   */
  private fun List<ComputationParticipant>.orderByRoles(
    globalComputationId: String,
    aggregatorId: String
  ): List<ComputationParticipant> {
    val aggregator =
      this.find { it.duchyId == aggregatorId }
        ?: error("Aggregator duchy is missing from the participants.")
    val nonAggregators = this.filter { it.duchyId != aggregatorId }
    return nonAggregators.sortedBy {
      sha1Hash(it.elGamalPublicKey.toStringUtf8() + globalComputationId)
    } + aggregator
  }

  private suspend fun updateRequisitionsAndKeySetsInternal(
    token: ComputationToken,
    computationStorageClient: ComputationsCoroutineStub,
    systemComputation: Computation,
    aggregatorId: String
  ) {
    val updatedDetails =
      token.computationDetails
        .toBuilder()
        .apply {
          liquidLegionsV2Builder
            .clearParticipant()
            .addAllParticipant(
              systemComputation.computationParticipantsList
                .map { it.toDuchyComputationParticipant(systemComputation.publicApiVersion) }
                .orderByRoles(token.globalComputationId, aggregatorId)
            )
        }
        .build()
    val requisitions =
      systemComputation.requisitionsList.toRequisitionEntries(systemComputation.measurementSpec)
    val updateComputationDetailsRequest = updateComputationDetailsRequest {
      this.token = token
      details = updatedDetails
      this.requisitions += requisitions
    }

    val newToken =
      computationStorageClient.updateComputationDetails(updateComputationDetailsRequest).token
    logger.info(
      "[id=${token.globalComputationId}] " + "Requisitions and Duchy Elgamal Keys are now updated."
    )

    computationStorageClient.advanceComputationStage(
      computationToken = newToken,
      stage = Stage.CONFIRMATION_PHASE.toProtocolStage()
    )
  }

  suspend fun updateRequisitionsAndKeySets(
    token: ComputationToken,
    computationStorageClient: ComputationsCoroutineStub,
    systemComputation: Computation,
    aggregatorId: String,
  ) {
    require(token.computationDetails.hasLiquidLegionsV2()) {
      "Liquid Legions V2 computation required"
    }

    val stage = token.computationStage.liquidLegionsSketchAggregationV2
    @Suppress("WHEN_ENUM_CAN_BE_NULL_IN_JAVA") // Proto enum fields are never null.
    when (stage) {
      // We expect stage WAIT_REQUISITIONS_AND_KEY_SET.
      Stage.WAIT_REQUISITIONS_AND_KEY_SET -> {
        updateRequisitionsAndKeySetsInternal(
          token,
          computationStorageClient,
          systemComputation,
          aggregatorId
        )
        return
      }

      // For past stages, we throw.
      Stage.INITIALIZATION_PHASE -> {
        error(
          "[id=${token.globalComputationId}]: cannot update requisitions and key sets for " +
            "computation still in state ${stage.name}"
        )
      }

      // For future stages, we log and exit.
      Stage.WAIT_TO_START,
      Stage.CONFIRMATION_PHASE,
      Stage.WAIT_SETUP_PHASE_INPUTS,
      Stage.SETUP_PHASE,
      Stage.WAIT_EXECUTION_PHASE_ONE_INPUTS,
      Stage.EXECUTION_PHASE_ONE,
      Stage.WAIT_EXECUTION_PHASE_TWO_INPUTS,
      Stage.EXECUTION_PHASE_TWO,
      Stage.WAIT_EXECUTION_PHASE_THREE_INPUTS,
      Stage.EXECUTION_PHASE_THREE,
      Stage.COMPLETE -> {
        logger.info(
          "[id=${token.globalComputationId}]: not updating," +
            " stage '$stage' is after WAIT_REQUISITIONS_AND_KEY_SET"
        )
        return
      }

      // For weird stages, we throw.
      Stage.UNRECOGNIZED,
      Stage.STAGE_UNKNOWN -> {
        error("[id=${token.globalComputationId}]: Unrecognized stage '$stage'")
      }
    }
  }

  suspend fun startComputation(
    token: ComputationToken,
    computationStorageClient: ComputationsCoroutineStub
  ) {
    require(token.computationDetails.hasLiquidLegionsV2()) {
      "Liquid Legions V2 computation required"
    }

    val stage = token.computationStage.liquidLegionsSketchAggregationV2
    @Suppress("WHEN_ENUM_CAN_BE_NULL_IN_JAVA") // Proto enum fields are never null.
    when (stage) {
      // We expect stage WAIT_TO_START.
      Stage.WAIT_TO_START -> {
        computationStorageClient.advanceComputationStage(
          computationToken = token,
          inputsToNextStage = token.outputPathList(),
          stage = Stage.SETUP_PHASE.toProtocolStage()
        )
        logger.info("[id=${token.globalComputationId}] Computation is now started")
        return
      }

      // For past stages, we throw.
      Stage.INITIALIZATION_PHASE,
      Stage.WAIT_REQUISITIONS_AND_KEY_SET,
      Stage.CONFIRMATION_PHASE -> {
        error(
          "[id=${token.globalComputationId}]: cannot start a computation still" +
            " in state ${stage.name}"
        )
      }

      // For future stages, we log and exit.
      Stage.WAIT_SETUP_PHASE_INPUTS,
      Stage.SETUP_PHASE,
      Stage.WAIT_EXECUTION_PHASE_ONE_INPUTS,
      Stage.EXECUTION_PHASE_ONE,
      Stage.WAIT_EXECUTION_PHASE_TWO_INPUTS,
      Stage.EXECUTION_PHASE_TWO,
      Stage.WAIT_EXECUTION_PHASE_THREE_INPUTS,
      Stage.EXECUTION_PHASE_THREE,
      Stage.COMPLETE -> {
        logger.info(
          "[id=${token.globalComputationId}]: not starting," +
            " stage '$stage' is after WAIT_TO_START"
        )
        return
      }

      // For weird stages, we throw.
      Stage.UNRECOGNIZED,
      Stage.STAGE_UNKNOWN -> {
        error("[id=${token.globalComputationId}]: Unrecognized stage '$stage'")
      }
    }
  }

  private fun SystemComputationParticipant.toDuchyComputationParticipant(
    publicApiVersion: String
  ): ComputationParticipant {
    require(requisitionParams.hasLiquidLegionsV2()) {
      "Missing liquid legions v2 requisition params."
    }
    return ComputationParticipant.newBuilder()
      .also {
        it.duchyId = key.duchyId
        it.publicKey =
          requisitionParams.liquidLegionsV2.elGamalPublicKey.toDuchyElGamalPublicKey(
            Version.fromString(publicApiVersion)
          )
        it.elGamalPublicKey = requisitionParams.liquidLegionsV2.elGamalPublicKey
        it.elGamalPublicKeySignature = requisitionParams.liquidLegionsV2.elGamalPublicKeySignature
        it.duchyCertificateDer = requisitionParams.duchyCertificateDer
      }
      .build()
  }

  private fun SystemNoiseMechanism.toInternalNoiseMechanism(): NoiseMechanism {
    return when (this) {
      SystemNoiseMechanism.GEOMETRIC -> NoiseMechanism.GEOMETRIC
      SystemNoiseMechanism.DISCRETE_GAUSSIAN -> NoiseMechanism.DISCRETE_GAUSSIAN
      SystemNoiseMechanism.UNRECOGNIZED,
      SystemNoiseMechanism.NOISE_MECHANISM_UNSPECIFIED -> error("Invalid system NoiseMechanism")
    }
  }

  /** Creates a liquid legions v2 `Parameters` from the system Api computation. */
  private fun Computation.toLiquidLegionsV2Parameters(): Parameters {
    require(mpcProtocolConfig.hasLiquidLegionsV2()) {
      "Missing liquidLegionV2 in the duchy protocol config."
    }
    val llv2Config = mpcProtocolConfig.liquidLegionsV2

    return parameters {
      maximumFrequency = llv2Config.maximumFrequency
      liquidLegionsSketch = liquidLegionsSketchParameters {
        decayRate = llv2Config.sketchParams.decayRate
        size = llv2Config.sketchParams.maxSize
      }
      ellipticCurveId = llv2Config.ellipticCurveId
      noise = liquidLegionsV2NoiseConfig {
        reachNoiseConfig = reachNoiseConfig {
          val mpcNoise = llv2Config.mpcNoise
          blindHistogramNoise = mpcNoise.blindedHistogramNoise.toDuchyDifferentialPrivacyParams()
          noiseForPublisherNoise =
            mpcNoise.noiseForPublisherNoise.toDuchyDifferentialPrivacyParams()

          when (Version.fromString(publicApiVersion)) {
            Version.V2_ALPHA -> {
              val measurementSpec = MeasurementSpec.parseFrom(measurementSpec)

              @Suppress("WHEN_ENUM_CAN_BE_NULL_IN_JAVA") // Proto enum fields are never null.
              when (measurementSpec.measurementTypeCase) {
                MeasurementSpec.MeasurementTypeCase.REACH -> {
                  val reach = measurementSpec.reach
                  require(reach.privacyParams.delta > 0) {
                    "LLv2 requires that privacy_params.delta be greater than 0"
                  }
                  require(reach.privacyParams.epsilon > MIN_REACH_EPSILON) {
                    "LLv2 requires that privacy_params.epsilon be greater than $MIN_REACH_EPSILON"
                  }
                  globalReachDpNoise = reach.privacyParams.toDuchyDifferentialPrivacyParams()
                }
                MeasurementSpec.MeasurementTypeCase.REACH_AND_FREQUENCY -> {
                  val reachAndFrequency = measurementSpec.reachAndFrequency
                  require(reachAndFrequency.reachPrivacyParams.delta > 0) {
                    "LLv2 requires that reach_privacy_params.delta be greater than 0"
                  }
                  require(reachAndFrequency.reachPrivacyParams.epsilon > MIN_REACH_EPSILON) {
                    "LLv2 requires that reach_privacy_params.epsilon be greater than $MIN_REACH_EPSILON"
                  }
                  require(reachAndFrequency.frequencyPrivacyParams.delta > 0) {
                    "LLv2 requires that frequency_privacy_params.delta be greater than 0"
                  }
                  require(
                    reachAndFrequency.frequencyPrivacyParams.epsilon > MIN_FREQUENCY_EPSILON
                  ) {
                    "LLv2 requires that frequency_privacy_params.epsilon be greater than " +
                      "$MIN_FREQUENCY_EPSILON"
                  }
                  globalReachDpNoise =
                    reachAndFrequency.reachPrivacyParams.toDuchyDifferentialPrivacyParams()
                  this@liquidLegionsV2NoiseConfig.frequencyNoiseConfig =
                    reachAndFrequency.frequencyPrivacyParams.toDuchyDifferentialPrivacyParams()
                }
                MeasurementSpec.MeasurementTypeCase.IMPRESSION,
                MeasurementSpec.MeasurementTypeCase.DURATION,
                MeasurementSpec.MeasurementTypeCase.MEASUREMENTTYPE_NOT_SET -> {
                  throw IllegalArgumentException(
                    "Missing Reach and ReachAndFrequency in the measurementSpec."
                  )
                }
              }
<<<<<<< HEAD
              reachNoiseConfigBuilder.globalReachDpNoise =
                reachAndFrequency.reachPrivacyParams.toDuchyDifferentialPrivacyParams()
              frequencyNoiseConfig =
                reachAndFrequency.frequencyPrivacyParams.toDuchyDifferentialPrivacyParams()
              noiseMechanism =
                mpcProtocolConfig.liquidLegionsV2.noiseMechanism.toInternalNoiseMechanism()
=======
>>>>>>> 0d638e52
            }
            Version.VERSION_UNSPECIFIED -> error("Public api version is invalid or unspecified.")
          }
        }
      }
    }
  }
}<|MERGE_RESOLUTION|>--- conflicted
+++ resolved
@@ -35,14 +35,11 @@
 import org.wfanet.measurement.internal.duchy.protocol.LiquidLegionsSketchAggregationV2.ComputationDetails.ComputationParticipant
 import org.wfanet.measurement.internal.duchy.protocol.LiquidLegionsSketchAggregationV2.ComputationDetails.Parameters
 import org.wfanet.measurement.internal.duchy.protocol.LiquidLegionsSketchAggregationV2.Stage
-<<<<<<< HEAD
+import org.wfanet.measurement.internal.duchy.protocol.LiquidLegionsSketchAggregationV2Kt.ComputationDetailsKt.parameters
 import org.wfanet.measurement.internal.duchy.protocol.LiquidLegionsV2NoiseConfig.NoiseMechanism
-=======
-import org.wfanet.measurement.internal.duchy.protocol.LiquidLegionsSketchAggregationV2Kt.ComputationDetailsKt.parameters
 import org.wfanet.measurement.internal.duchy.protocol.LiquidLegionsV2NoiseConfigKt.reachNoiseConfig
 import org.wfanet.measurement.internal.duchy.protocol.liquidLegionsSketchParameters
 import org.wfanet.measurement.internal.duchy.protocol.liquidLegionsV2NoiseConfig
->>>>>>> 0d638e52
 import org.wfanet.measurement.internal.duchy.updateComputationDetailsRequest
 import org.wfanet.measurement.system.v1alpha.Computation
 import org.wfanet.measurement.system.v1alpha.Computation.MpcProtocolConfig.NoiseMechanism as SystemNoiseMechanism
@@ -307,6 +304,7 @@
       }
       ellipticCurveId = llv2Config.ellipticCurveId
       noise = liquidLegionsV2NoiseConfig {
+        noiseMechanism = mpcProtocolConfig.liquidLegionsV2.noiseMechanism.toInternalNoiseMechanism()
         reachNoiseConfig = reachNoiseConfig {
           val mpcNoise = llv2Config.mpcNoise
           blindHistogramNoise = mpcNoise.blindedHistogramNoise.toDuchyDifferentialPrivacyParams()
@@ -316,7 +314,6 @@
           when (Version.fromString(publicApiVersion)) {
             Version.V2_ALPHA -> {
               val measurementSpec = MeasurementSpec.parseFrom(measurementSpec)
-
               @Suppress("WHEN_ENUM_CAN_BE_NULL_IN_JAVA") // Proto enum fields are never null.
               when (measurementSpec.measurementTypeCase) {
                 MeasurementSpec.MeasurementTypeCase.REACH -> {
@@ -359,15 +356,6 @@
                   )
                 }
               }
-<<<<<<< HEAD
-              reachNoiseConfigBuilder.globalReachDpNoise =
-                reachAndFrequency.reachPrivacyParams.toDuchyDifferentialPrivacyParams()
-              frequencyNoiseConfig =
-                reachAndFrequency.frequencyPrivacyParams.toDuchyDifferentialPrivacyParams()
-              noiseMechanism =
-                mpcProtocolConfig.liquidLegionsV2.noiseMechanism.toInternalNoiseMechanism()
-=======
->>>>>>> 0d638e52
             }
             Version.VERSION_UNSPECIFIED -> error("Public api version is invalid or unspecified.")
           }
