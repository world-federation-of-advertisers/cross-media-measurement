// Copyright 2020 The Cross-Media Measurement Authors
//
// Licensed under the Apache License, Version 2.0 (the "License");
// you may not use this file except in compliance with the License.
// You may obtain a copy of the License at
//
//      http://www.apache.org/licenses/LICENSE-2.0
//
// Unless required by applicable law or agreed to in writing, software
// distributed under the License is distributed on an "AS IS" BASIS,
// WITHOUT WARRANTIES OR CONDITIONS OF ANY KIND, either express or implied.
// See the License for the specific language governing permissions and
// limitations under the License.

package org.wfanet.measurement.duchy.daemon.utils

import com.google.protobuf.ByteString
import java.lang.IllegalArgumentException
import org.wfanet.anysketch.crypto.ElGamalKeyPair as AnySketchElGamalKeyPair
import org.wfanet.anysketch.crypto.ElGamalPublicKey as AnySketchElGamalPublicKey
import org.wfanet.anysketch.crypto.elGamalKeyPair as anySketchElGamalKeyPair
import org.wfanet.anysketch.crypto.elGamalPublicKey as anySketchElGamalPublicKey
import org.wfanet.measurement.api.Version
import org.wfanet.measurement.api.v2alpha.DifferentialPrivacyParams as V2AlphaDifferentialPrivacyParams
import org.wfanet.measurement.api.v2alpha.ElGamalPublicKey as V2AlphaElGamalPublicKey
import org.wfanet.measurement.api.v2alpha.EncryptionPublicKey as V2AlphaEncryptionPublicKey
import org.wfanet.measurement.api.v2alpha.Measurement
import org.wfanet.measurement.api.v2alpha.MeasurementKt
import org.wfanet.measurement.api.v2alpha.MeasurementKt.ResultKt.frequency
import org.wfanet.measurement.api.v2alpha.MeasurementKt.ResultKt.reach
import org.wfanet.measurement.api.v2alpha.MeasurementSpec
import org.wfanet.measurement.api.v2alpha.MeasurementSpec.MeasurementTypeCase
import org.wfanet.measurement.api.v2alpha.elGamalPublicKey as v2AlphaElGamalPublicKey
import org.wfanet.measurement.api.v2alpha.encryptionPublicKey as v2alphaEncryptionPublicKey
import org.wfanet.measurement.consent.client.duchy.computeRequisitionFingerprint
import org.wfanet.measurement.internal.duchy.ComputationDetails.KingdomComputationDetails
import org.wfanet.measurement.internal.duchy.ComputationDetailsKt.kingdomComputationDetails
import org.wfanet.measurement.internal.duchy.DifferentialPrivacyParams
import org.wfanet.measurement.internal.duchy.ElGamalKeyPair
import org.wfanet.measurement.internal.duchy.ElGamalPublicKey
import org.wfanet.measurement.internal.duchy.EncryptionPublicKey
import org.wfanet.measurement.internal.duchy.RequisitionDetails
import org.wfanet.measurement.internal.duchy.RequisitionEntry
import org.wfanet.measurement.internal.duchy.differentialPrivacyParams
import org.wfanet.measurement.internal.duchy.elGamalPublicKey
import org.wfanet.measurement.internal.duchy.encryptionPublicKey
import org.wfanet.measurement.internal.duchy.externalRequisitionKey
import org.wfanet.measurement.internal.duchy.requisitionDetails
import org.wfanet.measurement.internal.duchy.requisitionEntry
import org.wfanet.measurement.system.v1alpha.Computation as SystemComputation
import org.wfanet.measurement.system.v1alpha.ComputationKey
import org.wfanet.measurement.system.v1alpha.ComputationParticipant
import org.wfanet.measurement.system.v1alpha.ComputationParticipantKey
import org.wfanet.measurement.system.v1alpha.DifferentialPrivacyParams as SystemDifferentialPrivacyParams
import org.wfanet.measurement.system.v1alpha.Requisition as SystemRequisition
import org.wfanet.measurement.system.v1alpha.RequisitionKey

/** Supported measurement types in the duchy. */
enum class MeasurementType {
  REACH,
  REACH_AND_FREQUENCY
}

/** Gets the measurement type from the system computation. */
fun SystemComputation.toMeasurementType(): MeasurementType {
  return when (Version.fromString(publicApiVersion)) {
    Version.V2_ALPHA -> {
      val v2AlphaMeasurementSpec = MeasurementSpec.parseFrom(measurementSpec)
      @Suppress("WHEN_ENUM_CAN_BE_NULL_IN_JAVA") // Proto enum fields are never null.
      when (v2AlphaMeasurementSpec.measurementTypeCase) {
<<<<<<< HEAD
        MeasurementTypeCase.REACH,
=======
        MeasurementTypeCase.REACH -> MeasurementType.REACH
>>>>>>> 0d638e52
        MeasurementTypeCase.REACH_AND_FREQUENCY -> MeasurementType.REACH_AND_FREQUENCY
        MeasurementTypeCase.DURATION,
        MeasurementTypeCase.IMPRESSION ->
          error("Unexpected MeasurementType for system API Computation.")
        MeasurementTypeCase.MEASUREMENTTYPE_NOT_SET -> error("Measurement type not set.")
      }
    }
    Version.VERSION_UNSPECIFIED -> error("Public api version is invalid or unspecified.")
  }
}

/** Creates a KingdomComputationDetails from the kingdom system API Computation. */
fun SystemComputation.toKingdomComputationDetails(): KingdomComputationDetails {
  val source = this
  return kingdomComputationDetails {
    publicApiVersion = source.publicApiVersion
    measurementSpec = source.measurementSpec
    when (Version.fromString(source.publicApiVersion)) {
      Version.V2_ALPHA -> {
        val measurementSpec = MeasurementSpec.parseFrom(source.measurementSpec)
        measurementPublicKey =
          measurementSpec.measurementPublicKey.toDuchyEncryptionPublicKey(
            Version.fromString(source.publicApiVersion)
          )
      }
      Version.VERSION_UNSPECIFIED -> error("Public api version is invalid or unspecified.")
    }
  }
}

/** Resource key. */
val SystemComputation.key: ComputationKey
  get() {
    return if (name.isEmpty()) {
      ComputationKey.defaultValue
    } else {
      checkNotNull(ComputationKey.fromName(name)) { "Invalid resource name $name" }
    }
  }

/**
 * Parses a serialized Public API EncryptionPublicKey and converts to duchy internal
 * EncryptionPublicKey.
 */
fun ByteString.toDuchyEncryptionPublicKey(publicApiVersion: Version): EncryptionPublicKey {
  return when (publicApiVersion) {
    Version.V2_ALPHA -> V2AlphaEncryptionPublicKey.parseFrom(this).toDuchyEncryptionPublicKey()
    Version.VERSION_UNSPECIFIED -> error("Public api version is invalid or unspecified.")
  }
}

/**
 * Parses a serialized Public API ElGamalPublicKey and converts to duchy internal ElGamalPublicKey.
 */
fun ByteString.toDuchyElGamalPublicKey(publicApiVersion: Version): ElGamalPublicKey {
  return when (publicApiVersion) {
    Version.V2_ALPHA -> V2AlphaElGamalPublicKey.parseFrom(this).toDuchyElGamalPublicKey()
    Version.VERSION_UNSPECIFIED -> error("Public api version is invalid or unspecified.")
  }
}

/** Converts a v2alpha Public API EncryptionPublicKey to duchy internal [EncryptionPublicKey]. */
fun V2AlphaEncryptionPublicKey.toDuchyEncryptionPublicKey(): EncryptionPublicKey {
  val source = this
  return encryptionPublicKey {
    @Suppress("WHEN_ENUM_CAN_BE_NULL_IN_JAVA")
    format =
      when (source.format) {
        V2AlphaEncryptionPublicKey.Format.TINK_KEYSET -> EncryptionPublicKey.Format.TINK_KEYSET
        V2AlphaEncryptionPublicKey.Format.FORMAT_UNSPECIFIED ->
          EncryptionPublicKey.Format.FORMAT_UNSPECIFIED
        V2AlphaEncryptionPublicKey.Format.UNRECOGNIZED ->
          throw IllegalArgumentException("Invalid Format: ${source.format}")
      }

    data = source.data
  }
}

/** Converts a duchy internal [EncryptionPublicKey] to v2alpha Public API EncryptionPublicKey. */
fun EncryptionPublicKey.toV2AlphaEncryptionPublicKey(): V2AlphaEncryptionPublicKey {
  val source = this
  return v2alphaEncryptionPublicKey {
    @Suppress("WHEN_ENUM_CAN_BE_NULL_IN_JAVA")
    format =
      when (source.format) {
        EncryptionPublicKey.Format.TINK_KEYSET -> V2AlphaEncryptionPublicKey.Format.TINK_KEYSET
        EncryptionPublicKey.Format.FORMAT_UNSPECIFIED ->
          V2AlphaEncryptionPublicKey.Format.FORMAT_UNSPECIFIED
        EncryptionPublicKey.Format.UNRECOGNIZED ->
          throw IllegalArgumentException("Invalid Format: ${source.format}")
      }

    data = source.data
  }
}

/** Converts a system API DifferentialPrivacyParams to duchy internal DifferentialPrivacyParams. */
fun SystemDifferentialPrivacyParams.toDuchyDifferentialPrivacyParams(): DifferentialPrivacyParams {
  val source = this
  return differentialPrivacyParams {
    epsilon = source.epsilon
    delta = source.delta
  }
}

/** Resource key. */
val ComputationParticipant.key: ComputationParticipantKey
  get() {
    return if (name.isEmpty()) {
      ComputationParticipantKey.defaultValue
    } else {
      checkNotNull(ComputationParticipantKey.fromName(name)) { "Invalid resource name $name" }
    }
  }

/** Converts this collection of system API Requisitions to Duchy internal [RequisitionDetails]. */
fun Iterable<SystemRequisition>.toRequisitionEntries(
  serializedMeasurementSpec: ByteString
): Iterable<RequisitionEntry> {
  return map {
    requisitionEntry {
      key = externalRequisitionKey {
        externalRequisitionId = it.key.requisitionId
        requisitionFingerprint =
          computeRequisitionFingerprint(serializedMeasurementSpec, it.requisitionSpecHash)
      }
      value = it.toDuchyRequisitionDetails()
    }
  }
}

/** Converts a system API Requisition to duchy internal [RequisitionDetails]. */
fun SystemRequisition.toDuchyRequisitionDetails(): RequisitionDetails {
  val source = this
  return requisitionDetails {
    nonceHash = source.nonceHash
    if (source.fulfillingComputationParticipant.isNotEmpty()) {
      externalFulfillingDuchyId =
        checkNotNull(ComputationParticipantKey.fromName(source.fulfillingComputationParticipant))
          .duchyId
    }
    nonce = source.nonce
  }
}

/** Resource key. */
val SystemRequisition.key: RequisitionKey
  get() {
    return if (name.isEmpty()) {
      RequisitionKey.defaultValue
    } else {
      checkNotNull(RequisitionKey.fromName(name)) { "Invalid resource name $name" }
    }
  }

/**
 * Converts a v2alpha Public API DifferentialPrivacyParams to duchy internal
 * DifferentialPrivacyParams.
 */
fun V2AlphaDifferentialPrivacyParams.toDuchyDifferentialPrivacyParams(): DifferentialPrivacyParams {
  val source = this
  return differentialPrivacyParams {
    epsilon = source.epsilon
    delta = source.delta
  }
}

/** Converts a duchy internal ElGamalPublicKey to the v2alpha public API ElGamalPublicKey. */
fun ElGamalPublicKey.toV2AlphaElGamalPublicKey(): V2AlphaElGamalPublicKey {
  val source = this
  return v2AlphaElGamalPublicKey {
    generator = source.generator
    element = source.element
  }
}

/** Converts a v2alpha Public API ElGamalPublicKey to duchy internal ElGamalPublicKey. */
fun V2AlphaElGamalPublicKey.toDuchyElGamalPublicKey(): ElGamalPublicKey {
  val source = this
  return elGamalPublicKey {
    generator = source.generator
    element = source.element
  }
}

interface ComputationResult {
  fun toV2AlphaMeasurementResult(): Measurement.Result
}

/** The result and frequency estimation of a computation. */
data class ReachAndFrequencyResult(val reach: Long, val frequency: Map<Long, Double>) :
  ComputationResult {
  /** Converts a ReachAndFrequencyResult object to the v2Alpha measurement result. */
  override fun toV2AlphaMeasurementResult(): Measurement.Result {
    val source = this
    return MeasurementKt.result {
      reach = reach { value = source.reach }
      frequency = frequency { relativeFrequencyDistribution.putAll(source.frequency) }
    }
  }
}

data class ReachResult(val reach: Long) : ComputationResult {

  /** Converts a ReachResult object to the v2Alpha measurement result. */
  override fun toV2AlphaMeasurementResult(): Measurement.Result {
    val source = this
    return MeasurementKt.result { reach = reach { value = source.reach } }
  }
}

fun AnySketchElGamalPublicKey.toCmmsElGamalPublicKey(): ElGamalPublicKey {
  val source = this
  return elGamalPublicKey {
    generator = source.generator
    element = source.element
  }
}

fun ElGamalPublicKey.toAnySketchElGamalPublicKey(): AnySketchElGamalPublicKey {
  val source = this
  return anySketchElGamalPublicKey {
    generator = source.generator
    element = source.element
  }
}

fun ElGamalKeyPair.toAnySketchElGamalKeyPair(): AnySketchElGamalKeyPair {
  val source = this
  return anySketchElGamalKeyPair {
    publicKey = source.publicKey.toAnySketchElGamalPublicKey()
    secretKey = source.secretKey
  }
}<|MERGE_RESOLUTION|>--- conflicted
+++ resolved
@@ -68,11 +68,7 @@
       val v2AlphaMeasurementSpec = MeasurementSpec.parseFrom(measurementSpec)
       @Suppress("WHEN_ENUM_CAN_BE_NULL_IN_JAVA") // Proto enum fields are never null.
       when (v2AlphaMeasurementSpec.measurementTypeCase) {
-<<<<<<< HEAD
-        MeasurementTypeCase.REACH,
-=======
         MeasurementTypeCase.REACH -> MeasurementType.REACH
->>>>>>> 0d638e52
         MeasurementTypeCase.REACH_AND_FREQUENCY -> MeasurementType.REACH_AND_FREQUENCY
         MeasurementTypeCase.DURATION,
         MeasurementTypeCase.IMPRESSION ->
