--- conflicted
+++ resolved
@@ -662,9 +662,6 @@
           Version.V2_ALPHA -> {}
           Version.VERSION_UNSPECIFIED -> error("Public api version is invalid or unspecified.")
         }
-<<<<<<< HEAD
-        val measurementSpec =
-          MeasurementSpec.parseFrom(token.computationDetails.kingdomComputation.measurementSpec)
         val request = completeExecutionPhaseTwoAtAggregatorRequest {
           localElGamalKeyPair = llv2Details.localElgamalKey
           compositeElGamalPublicKey = llv2Details.combinedPublicKey
@@ -674,20 +671,6 @@
           liquidLegionsParameters = liquidLegionsSketchParameters {
             decayRate = llv2Parameters.liquidLegionsSketch.decayRate
             size = llv2Parameters.liquidLegionsSketch.size
-=======
-        val requestBuilder =
-          CompleteExecutionPhaseTwoAtAggregatorRequest.newBuilder().apply {
-            localElGamalKeyPair = llv2Details.localElgamalKey
-            compositeElGamalPublicKey = llv2Details.combinedPublicKey
-            curveId = llv2Parameters.ellipticCurveId.toLong()
-            flagCountTuples = readAndCombineAllInputBlobs(token, 1)
-            maximumFrequency = maximumRequestedFrequency
-            liquidLegionsParametersBuilder.apply {
-              decayRate = llv2Parameters.liquidLegionsSketch.decayRate
-              size = llv2Parameters.liquidLegionsSketch.size
-            }
-            vidSamplingIntervalWidth = measurementSpec.vidSamplingInterval.width
->>>>>>> 0d638e52
           }
           vidSamplingIntervalWidth = measurementSpec.vidSamplingInterval.width
           if (llv2Parameters.noise.hasReachNoiseConfig()) {
