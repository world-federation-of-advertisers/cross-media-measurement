// Copyright 2020 The Cross-Media Measurement Authors
//
// Licensed under the Apache License, Version 2.0 (the "License");
// you may not use this file except in compliance with the License.
// You may obtain a copy of the License at
//
//      http://www.apache.org/licenses/LICENSE-2.0
//
// Unless required by applicable law or agreed to in writing, software
// distributed under the License is distributed on an "AS IS" BASIS,
// WITHOUT WARRANTIES OR CONDITIONS OF ANY KIND, either express or implied.
// See the License for the specific language governing permissions and
// limitations under the License.

package org.wfanet.measurement.duchy.daemon.mill

import com.google.protobuf.ByteString
import java.lang.management.ManagementFactory
import java.lang.management.ThreadMXBean
import java.security.cert.X509Certificate
import java.time.Clock
import java.time.Duration
import java.util.logging.Level
import java.util.logging.Logger
import kotlin.math.pow
import kotlin.random.Random
import kotlinx.coroutines.CoroutineName
import kotlinx.coroutines.flow.Flow
import kotlinx.coroutines.flow.flowOf
import kotlinx.coroutines.flow.map
import kotlinx.coroutines.flow.onCompletion
import kotlinx.coroutines.flow.onEach
import kotlinx.coroutines.flow.onStart
import kotlinx.coroutines.withContext
import org.wfanet.measurement.common.asBufferedFlow
import org.wfanet.measurement.common.crypto.SigningKeyHandle
import org.wfanet.measurement.common.flatten
import org.wfanet.measurement.common.logAndSuppressExceptionSuspend
import org.wfanet.measurement.common.protoTimestamp
import org.wfanet.measurement.common.throttler.MinimumIntervalThrottler
import org.wfanet.measurement.duchy.db.computation.BlobRef
import org.wfanet.measurement.duchy.db.computation.ComputationDataClients
import org.wfanet.measurement.duchy.db.computation.singleOutputBlobMetadata
import org.wfanet.measurement.duchy.name
import org.wfanet.measurement.duchy.number
import org.wfanet.measurement.internal.duchy.ClaimWorkRequest
import org.wfanet.measurement.internal.duchy.ClaimWorkResponse
import org.wfanet.measurement.internal.duchy.ComputationDetails.CompletedReason
import org.wfanet.measurement.internal.duchy.ComputationStage
import org.wfanet.measurement.internal.duchy.ComputationStatsGrpcKt.ComputationStatsCoroutineStub
import org.wfanet.measurement.internal.duchy.ComputationToken
import org.wfanet.measurement.internal.duchy.ComputationTypeEnum.ComputationType
import org.wfanet.measurement.internal.duchy.CreateComputationStatRequest
import org.wfanet.measurement.internal.duchy.EnqueueComputationRequest
import org.wfanet.measurement.internal.duchy.FinishComputationRequest
import org.wfanet.measurement.internal.duchy.GetComputationTokenRequest
import org.wfanet.measurement.system.v1alpha.AdvanceComputationRequest
import org.wfanet.measurement.system.v1alpha.ComputationControlGrpcKt.ComputationControlCoroutineStub
import org.wfanet.measurement.system.v1alpha.ComputationKey
import org.wfanet.measurement.system.v1alpha.ComputationLogEntriesGrpcKt.ComputationLogEntriesCoroutineStub
import org.wfanet.measurement.system.v1alpha.ComputationLogEntry.ErrorDetails.Type
import org.wfanet.measurement.system.v1alpha.ComputationParticipantKey
import org.wfanet.measurement.system.v1alpha.ComputationParticipantsGrpcKt.ComputationParticipantsCoroutineStub
import org.wfanet.measurement.system.v1alpha.ComputationsGrpcKt.ComputationsCoroutineStub as SystemComputationsCoroutineStub
import org.wfanet.measurement.system.v1alpha.CreateComputationLogEntryRequest
import org.wfanet.measurement.system.v1alpha.FailComputationParticipantRequest
import org.wfanet.measurement.system.v1alpha.setComputationResultRequest

/**
 * A [MillBase] wrapping common functionalities of mills.
 *
 * @param millId The identifier of this mill, used to claim a work.
 * @param duchyId The identifier of this duchy who owns this mill.
 * @param signingKey handle to a signing private key for consent signaling.
 * @param consentSignalCert The [Certificate] used for consent signaling.
 * @param dataClients clients that have access to local computation storage, i.e., spanner table and
 * blob store.
 * @param systemComputationParticipantsClient client of the kingdom's system
 * ComputationParticipantsService.
 * @param systemComputationsClient client of the kingdom's system computationsService.
 * @param systemComputationLogEntriesClient client of the kingdom's system
 * computationLogEntriesService.
 * @param computationStatsClient client of the duchy's internal ComputationStatsService.
 * @param throttler A throttler used to rate limit the frequency of the mill polling from the
 * computation table.
 * @param computationType The [ComputationType] this mill is working on.
 * @param requestChunkSizeBytes The size of data chunk when sending result to other duchies.
 * @param maximumAttempts The maximum number of attempts on a computation at the same stage.
 * @param clock A clock
 */
abstract class MillBase(
  protected val millId: String,
  protected val duchyId: String,
  protected val signingKey: SigningKeyHandle,
  protected val consentSignalCert: Certificate,
  protected val dataClients: ComputationDataClients,
  protected val systemComputationParticipantsClient: ComputationParticipantsCoroutineStub,
  private val systemComputationsClient: SystemComputationsCoroutineStub,
  private val systemComputationLogEntriesClient: ComputationLogEntriesCoroutineStub,
  private val computationStatsClient: ComputationStatsCoroutineStub,
  private val throttler: MinimumIntervalThrottler,
  private val computationType: ComputationType,
  private val requestChunkSizeBytes: Int,
  private val maximumAttempts: Int,
  private val clock: Clock,
) {
  abstract val endingStage: ComputationStage

  /**
   * The main function of the mill. Continually poll and work on available computations from the
   * queue. The polling interval is controlled by the [MinimumIntervalThrottler].
   */
  suspend fun continuallyProcessComputationQueue() {
    logger.info("Starting...")
    withContext(CoroutineName("Mill $millId")) {
      throttler.loopOnReady {
        // All errors thrown inside the loop should be suppressed such that the mill doesn't crash.
        logAndSuppressExceptionSuspend { pollAndProcessNextComputation() }
      }
    }
  }

  /** Poll and work on the next available computations. */
  suspend fun pollAndProcessNextComputation() {
<<<<<<< HEAD
=======
    logger.fine("@Mill $millId: Polling available computations...")
>>>>>>> 8f9eab23
    val claimWorkRequest =
      ClaimWorkRequest.newBuilder().setComputationType(computationType).setOwner(millId).build()
    val claimWorkResponse: ClaimWorkResponse =
      dataClients.computationsClient.claimWork(claimWorkRequest)
    if (claimWorkResponse.hasToken()) {
      val wallDurationLogger = wallDurationLogger()
      val cpuDurationLogger = cpuDurationLogger()
      val token = claimWorkResponse.token
      processComputation(token)
      wallDurationLogger.logStageDurationMetric(token, STAGE_WALL_CLOCK_DURATION)
      cpuDurationLogger.logStageDurationMetric(token, STAGE_CPU_DURATION)
<<<<<<< HEAD
=======
    } else {
      logger.fine("@Mill $millId: No computation available, waiting for the next poll...")
>>>>>>> 8f9eab23
    }
  }

  /** Process the computation according to its protocol and status. */
  private suspend fun processComputation(token: ComputationToken) {
    // Log the current mill memory usage before processing.
    logStageMetric(token, CURRENT_RUNTIME_MEMORY_MAXIMUM, Runtime.getRuntime().maxMemory())
    logStageMetric(token, CURRENT_RUNTIME_MEMORY_TOTAL, Runtime.getRuntime().totalMemory())
    logStageMetric(token, CURRENT_RUNTIME_MEMORY_FREE, Runtime.getRuntime().freeMemory())
    val stage = token.computationStage
    val globalId = token.globalComputationId
    logger.info("@Mill $millId: Processing computation $globalId, stage $stage")

    try {
      processComputationImpl(token)
    } catch (e: Exception) {
      // The token version may have already changed. We need the latest token in order to complete
      // or enqueue the computation.
      val latestToken = getLatestComputationToken(globalId)
      handleExceptions(latestToken, e)
    }
  }

  private suspend fun handleExceptions(token: ComputationToken, e: Exception) {
    val globalId = token.globalComputationId
    when (e) {
      is IllegalStateException,
      is IllegalArgumentException,
      is PermanentComputationError -> {
        logger.log(Level.SEVERE, "$globalId@$millId: PERMANENT error:", e)
        failComputationAtKingdom(token, e.localizedMessage)
        // Mark the computation FAILED for all permanent errors
        completeComputation(token, CompletedReason.FAILED)
      }
      else -> {
        // Treat all other errors as transient.
        logger.log(Level.WARNING, "$globalId@$millId: TRANSIENT error", e)
        sendStatusUpdateToKingdom(newErrorUpdateRequest(token, e.localizedMessage, Type.TRANSIENT))
        if (token.attempt >= maximumAttempts) {
          val errorMessage = "Failing computation due to too many failed attempts."
          logger.log(Level.SEVERE, "$globalId@$millId: $errorMessage")
          failComputationAtKingdom(token, errorMessage)
          completeComputation(token, CompletedReason.FAILED)
        } else {
          // Enqueue the computation again for future retry
          enqueueComputation(token)
        }
      }
    }
  }

  /**
   * Sends request to the kingdom's system ComputationParticipantsService to fail the computation..
   */
  private suspend fun failComputationAtKingdom(token: ComputationToken, errorMessage: String) {
    val request =
      FailComputationParticipantRequest.newBuilder()
        .apply {
          name = ComputationParticipantKey(token.globalComputationId, duchyId).toName()
          failureBuilder.also {
            it.participantChildReferenceId = millId
            it.errorMessage = errorMessage
            it.errorTime = clock.protoTimestamp()
            it.stageAttemptBuilder.apply {
              stage = token.computationStage.number
              stageName = token.computationStage.name
              attemptNumber = token.attempt.toLong()
            }
          }
        }
        .build()
    systemComputationParticipantsClient.failComputationParticipant(request)
  }

  /** Actual implementation of processComputation(). */
  protected abstract suspend fun processComputationImpl(token: ComputationToken)

  /** Sends status update to the Kingdom's ComputationLogEntriesService. */
  private suspend fun sendStatusUpdateToKingdom(request: CreateComputationLogEntryRequest) {
    try {
      systemComputationLogEntriesClient.createComputationLogEntry(request)
    } catch (ignored: Exception) {
      logger.warning("Failed to update status change to the kingdom. $ignored")
    }
  }

  /** Sends measurement result to the kingdom's system computationsService. */
  protected suspend fun sendResultToKingdom(
    globalId: String,
    certificate: Certificate,
    resultPublicKey: ByteString,
    encryptedResult: ByteString
  ) {
    val request = setComputationResultRequest {
      name = ComputationKey(globalId).toName()
      aggregatorCertificate = certificate.name
      this.resultPublicKey = resultPublicKey
      this.encryptedResult = encryptedResult
    }
    systemComputationsClient.setComputationResult(request)
  }

  /** Writes stage metric to the [Logger] and also sends to the ComputationStatsService. */
  private suspend fun logStageMetric(
    token: ComputationToken,
    metricName: String,
    metricValue: Long
  ) {
    logger.info(
      "@Mill $millId, ${token.globalComputationId}/${token.computationStage.name}/$metricName:" +
        " $metricValue"
    )
    sendComputationStats(token, metricName, metricValue)
  }

  /** Writes stage duration metric to the [Logger] and also sends to the ComputationStatsService. */
  protected suspend fun logStageDurationMetric(
    token: ComputationToken,
    metricName: String,
    metricValue: Long
  ) {
    logger.info(
      "@Mill $millId, ${token.globalComputationId}/${token.computationStage.name}/$metricName:" +
        " ${metricValue.toHumanFriendlyDuration()}"
    )
    sendComputationStats(token, metricName, metricValue)
  }

  /** Sends state metric to the ComputationStatsService. */
  private suspend fun sendComputationStats(
    token: ComputationToken,
    metricName: String,
    metricValue: Long
  ) {
    logAndSuppressExceptionSuspend {
      computationStatsClient.createComputationStat(
        CreateComputationStatRequest.newBuilder()
          .setLocalComputationId(token.localComputationId)
          .setAttempt(token.attempt)
          .setComputationStage(token.computationStage)
          .setMetricName(metricName)
          .setMetricValue(metricValue)
          .build()
      )
    }
  }

  /** Builds a [CreateComputationLogEntryRequest] to update the new error. */
  private fun newErrorUpdateRequest(
    token: ComputationToken,
    message: String,
    type: Type
  ): CreateComputationLogEntryRequest {
    val timestamp = clock.protoTimestamp()
    return CreateComputationLogEntryRequest.newBuilder()
      .apply {
        parent = ComputationParticipantKey(token.globalComputationId, duchyId).toName()
        computationLogEntryBuilder.apply {
          participantChildReferenceId = millId
          logMessage =
            "Computation ${token.globalComputationId} at stage " +
              "${token.computationStage.name}, attempt ${token.attempt} failed, $message"
          stageAttemptBuilder.apply {
            stage = token.computationStage.number
            stageName = token.computationStage.name
            stageStartTime = timestamp
            attemptNumber = token.attempt.toLong()
          }
          errorDetailsBuilder.also {
            it.errorTime = timestamp
            it.type = type
          }
        }
      }
      .build()
  }

  /** Adds a logging hook to the flow to log the total number of bytes sent out in the rpc. */
  protected fun addLoggingHook(token: ComputationToken, bytes: Flow<ByteString>): Flow<ByteString> {
    var numOfBytes = 0L
    return bytes
      .onEach { numOfBytes += it.size() }
      .onCompletion { logStageMetric(token, BYTES_OF_DATA_IN_RPC, numOfBytes) }
  }

  /** Sends an AdvanceComputationRequest to the target duchy. */
  protected suspend fun sendAdvanceComputationRequest(
    header: AdvanceComputationRequest.Header,
    content: Flow<ByteString>,
    stub: ComputationControlCoroutineStub
  ) {
    val requestFlow =
      content
        .asBufferedFlow(requestChunkSizeBytes)
        .map {
          AdvanceComputationRequest.newBuilder().apply { bodyChunkBuilder.partialData = it }.build()
        }
        .onStart { emit(AdvanceComputationRequest.newBuilder().setHeader(header).build()) }
    stub.advanceComputation(requestFlow)
  }

  /**
   * Fetches the cached result if available, otherwise compute the new result by executing [block].
   */
  protected suspend fun existingOutputOr(
    token: ComputationToken,
    block: suspend () -> ByteString
  ): ComputationResult {
    if (token.singleOutputBlobMetadata().path.isNotEmpty()) {
      // Reuse cached result if it exists
      return ComputationResult(checkNotNull(dataClients.readSingleOutputBlob(token)), token)
    }
    val newResult: ByteString =
      try {
        val wallDurationLogger = wallDurationLogger()
        val result = block()
        wallDurationLogger.logStageDurationMetric(token, JNI_WALL_CLOCK_DURATION)
        result
      } catch (error: Throwable) {
        // All errors from block() are permanent and would cause the computation to FAIL
        throw PermanentComputationError(error)
      }
    return ComputationResult(flowOf(newResult), dataClients.writeSingleOutputBlob(token, newResult))
  }

  /** Reads all input blobs and combines all the bytes together. */
  protected suspend fun readAndCombineAllInputBlobs(
    token: ComputationToken,
    count: Int
  ): ByteString {
    val blobMap: Map<BlobRef, ByteString> = dataClients.readInputBlobs(token)
    if (blobMap.size != count) {
      throw PermanentComputationError(
        Exception("Unexpected number of input blobs. expected $count, actual ${blobMap.size}.")
      )
    }
    return blobMap.values.flatten()
  }

  /** Completes a computation and records the [CompletedReason] */
  protected suspend fun completeComputation(
    token: ComputationToken,
    reason: CompletedReason
  ): ComputationToken {
    val response =
      dataClients.computationsClient.finishComputation(
        FinishComputationRequest.newBuilder()
          .also {
            it.token = token
            it.endingComputationStage = endingStage
            it.reason = reason
          }
          .build()
      )
    return response.token
  }

  /** Gets the latest [ComputationToken] for computation with [globalId]. */
  private suspend fun getLatestComputationToken(globalId: String): ComputationToken {
    return dataClients.computationsClient
      .getComputationToken(
        GetComputationTokenRequest.newBuilder().apply { globalComputationId = globalId }.build()
      )
      .token
  }

  /** Enqueue a computation with a delay. */
  private suspend fun enqueueComputation(token: ComputationToken) {
    // Exponential backoff
    val baseDelay = minOf(600.0, (2.0.pow(token.attempt))).toInt()
    // A random delay in the range of [baseDelay, 2*baseDelay]
    val delaySecond = baseDelay + Random.nextInt(baseDelay + 1)
    dataClients.computationsClient.enqueueComputation(
      EnqueueComputationRequest.newBuilder().setToken(token).setDelaySecond(delaySecond).build()
    )
  }

  private fun getCpuTimeMillis(): Long {
    val cpuTime = Duration.ofNanos(threadBean.allThreadIds.sumOf(threadBean::getThreadCpuTime))
    return cpuTime.toMillis()
  }

  private inner class DurationLogger(private val getTimeMillis: () -> Long) {
    private val start = getTimeMillis()
    suspend fun logStageDurationMetric(token: ComputationToken, metricName: String) {
      val time = getTimeMillis() - start
      logStageDurationMetric(token, metricName, time)
    }
  }
  private fun cpuDurationLogger(): DurationLogger = DurationLogger(this::getCpuTimeMillis)
  private fun wallDurationLogger(): DurationLogger = DurationLogger(System::currentTimeMillis)

  companion object {
    private val logger: Logger = Logger.getLogger(this::class.java.name)
    private val threadBean: ThreadMXBean = ManagementFactory.getThreadMXBean()
  }
}

const val CRYPTO_LIB_CPU_DURATION = "crypto_lib_cpu_duration_ms"
const val JNI_WALL_CLOCK_DURATION = "jni_wall_clock_duration_ms"
const val STAGE_CPU_DURATION = "stage_cpu_duration_ms"
const val STAGE_WALL_CLOCK_DURATION = "stage_wall_clock_duration_ms"
const val BYTES_OF_DATA_IN_RPC = "bytes_of_data_in_rpc"
const val CURRENT_RUNTIME_MEMORY_MAXIMUM = "current_runtime_memory_maximum"
const val CURRENT_RUNTIME_MEMORY_TOTAL = "current_runtime_memory_total"
const val CURRENT_RUNTIME_MEMORY_FREE = "current_runtime_memory_free"

data class ComputationResult(val bytes: Flow<ByteString>, val token: ComputationToken)

data class Certificate(
  // The public API name of this certificate.
  val name: String,
  // The value of the certificate.
  val value: X509Certificate
)

class PermanentComputationError(cause: Throwable) : Exception(cause)

/** Converts a milliseconds to a human friendly string. */
fun Long.toHumanFriendlyDuration(): String {
  val seconds = this / 1000
  val ms = this % 1000
  val hh = seconds / 3600
  val mm = (seconds % 3600) / 60
  val ss = seconds % 60
  val hoursString = if (hh == 0L) "" else "$hh hours "
  val minutesString = if (mm == 0L) "" else "$mm minutes "
  val secondsString = if (ss == 0L) "" else "$ss seconds "
  return "$hoursString$minutesString$secondsString$ms milliseconds"
}<|MERGE_RESOLUTION|>--- conflicted
+++ resolved
@@ -122,10 +122,7 @@
 
   /** Poll and work on the next available computations. */
   suspend fun pollAndProcessNextComputation() {
-<<<<<<< HEAD
-=======
     logger.fine("@Mill $millId: Polling available computations...")
->>>>>>> 8f9eab23
     val claimWorkRequest =
       ClaimWorkRequest.newBuilder().setComputationType(computationType).setOwner(millId).build()
     val claimWorkResponse: ClaimWorkResponse =
@@ -137,11 +134,8 @@
       processComputation(token)
       wallDurationLogger.logStageDurationMetric(token, STAGE_WALL_CLOCK_DURATION)
       cpuDurationLogger.logStageDurationMetric(token, STAGE_CPU_DURATION)
-<<<<<<< HEAD
-=======
     } else {
       logger.fine("@Mill $millId: No computation available, waiting for the next poll...")
->>>>>>> 8f9eab23
     }
   }
 
