// Copyright 2020 The Cross-Media Measurement Authors
//
// Licensed under the Apache License, Version 2.0 (the "License");
// you may not use this file except in compliance with the License.
// You may obtain a copy of the License at
//
//      http://www.apache.org/licenses/LICENSE-2.0
//
// Unless required by applicable law or agreed to in writing, software
// distributed under the License is distributed on an "AS IS" BASIS,
// WITHOUT WARRANTIES OR CONDITIONS OF ANY KIND, either express or implied.
// See the License for the specific language governing permissions and
// limitations under the License.

package org.wfanet.measurement.duchy.daemon.mill

import com.google.protobuf.ByteString
import io.grpc.Status
import io.grpc.StatusException
import io.opentelemetry.api.OpenTelemetry
import io.opentelemetry.api.metrics.LongHistogram
import io.opentelemetry.api.metrics.Meter
import java.lang.management.ManagementFactory
import java.lang.management.ThreadMXBean
import java.security.cert.X509Certificate
import java.time.Clock
import java.time.Duration
import java.util.logging.Level
import java.util.logging.Logger
import kotlin.math.pow
import kotlin.random.Random
import kotlin.time.ExperimentalTime
import kotlin.time.TimeSource
import kotlinx.coroutines.CoroutineName
import kotlinx.coroutines.flow.Flow
import kotlinx.coroutines.flow.flowOf
import kotlinx.coroutines.flow.map
import kotlinx.coroutines.flow.onCompletion
import kotlinx.coroutines.flow.onEach
import kotlinx.coroutines.flow.onStart
import kotlinx.coroutines.withContext
import org.wfanet.measurement.common.asBufferedFlow
import org.wfanet.measurement.common.crypto.SigningKeyHandle
import org.wfanet.measurement.common.flatten
import org.wfanet.measurement.common.logAndSuppressExceptionSuspend
import org.wfanet.measurement.common.protoTimestamp
import org.wfanet.measurement.common.throttler.MinimumIntervalThrottler
import org.wfanet.measurement.common.toProtoDuration
import org.wfanet.measurement.duchy.db.computation.BlobRef
import org.wfanet.measurement.duchy.db.computation.ComputationDataClients
import org.wfanet.measurement.duchy.db.computation.singleOutputBlobMetadata
import org.wfanet.measurement.duchy.name
import org.wfanet.measurement.duchy.number
import org.wfanet.measurement.internal.duchy.ComputationDetails.CompletedReason
import org.wfanet.measurement.internal.duchy.ComputationStage
import org.wfanet.measurement.internal.duchy.ComputationStatsGrpcKt.ComputationStatsCoroutineStub
import org.wfanet.measurement.internal.duchy.ComputationToken
import org.wfanet.measurement.internal.duchy.ComputationTypeEnum.ComputationType
import org.wfanet.measurement.internal.duchy.CreateComputationStatRequest
import org.wfanet.measurement.internal.duchy.EnqueueComputationRequest
import org.wfanet.measurement.internal.duchy.FinishComputationRequest
import org.wfanet.measurement.internal.duchy.GetComputationTokenRequest
import org.wfanet.measurement.internal.duchy.claimWorkRequest
import org.wfanet.measurement.system.v1alpha.AdvanceComputationRequest
import org.wfanet.measurement.system.v1alpha.ComputationControlGrpcKt.ComputationControlCoroutineStub
import org.wfanet.measurement.system.v1alpha.ComputationKey
import org.wfanet.measurement.system.v1alpha.ComputationLogEntriesGrpcKt.ComputationLogEntriesCoroutineStub
import org.wfanet.measurement.system.v1alpha.ComputationLogEntry.ErrorDetails.Type
import org.wfanet.measurement.system.v1alpha.ComputationParticipantKey
import org.wfanet.measurement.system.v1alpha.ComputationParticipantsGrpcKt.ComputationParticipantsCoroutineStub
import org.wfanet.measurement.system.v1alpha.ComputationsGrpcKt.ComputationsCoroutineStub as SystemComputationsCoroutineStub
import org.wfanet.measurement.system.v1alpha.CreateComputationLogEntryRequest
import org.wfanet.measurement.system.v1alpha.FailComputationParticipantRequest
import org.wfanet.measurement.system.v1alpha.setComputationResultRequest

/**
 * A [MillBase] wrapping common functionalities of mills.
 *
 * @param millId The identifier of this mill, used to claim a work.
 * @param duchyId The identifier of this duchy who owns this mill.
 * @param signingKey handle to a signing private key for consent signaling.
 * @param consentSignalCert The [Certificate] used for consent signaling.
 * @param dataClients clients that have access to local computation storage, i.e., spanner table and
 *   blob store.
 * @param systemComputationParticipantsClient client of the kingdom's system
 *   ComputationParticipantsService.
 * @param systemComputationsClient client of the kingdom's system computationsService.
 * @param systemComputationLogEntriesClient client of the kingdom's system
 *   computationLogEntriesService.
 * @param computationStatsClient client of the duchy's internal ComputationStatsService.
 * @param throttler A throttler used to rate limit the frequency of the mill polling from the
 *   computation table.
 * @param computationType The [ComputationType] this mill is working on.
 * @param requestChunkSizeBytes The size of data chunk when sending result to other duchies.
 * @param maximumAttempts The maximum number of attempts on a computation at the same stage.
 * @param clock A clock
 */
abstract class MillBase(
  protected val millId: String,
  protected val duchyId: String,
  protected val signingKey: SigningKeyHandle,
  protected val consentSignalCert: Certificate,
  protected val dataClients: ComputationDataClients,
  protected val systemComputationParticipantsClient: ComputationParticipantsCoroutineStub,
  private val systemComputationsClient: SystemComputationsCoroutineStub,
  private val systemComputationLogEntriesClient: ComputationLogEntriesCoroutineStub,
  private val computationStatsClient: ComputationStatsCoroutineStub,
  private val throttler: MinimumIntervalThrottler,
  private val computationType: ComputationType,
  private val workLockDuration: Duration,
  private val requestChunkSizeBytes: Int,
  private val maximumAttempts: Int,
  private val clock: Clock,
  openTelemetry: OpenTelemetry,
) {
  abstract val endingStage: ComputationStage

  private val meter: Meter = openTelemetry.getMeter(MillBase::class.java.name)

  init {
    meter.gaugeBuilder("active_non_daemon_thread_count").ofLongs().buildWithCallback {
      it.record((threadBean.threadCount - threadBean.daemonThreadCount).toLong())
    }
  }

  private val jniWallClockDurationHistogram: LongHistogram =
    meter.histogramBuilder("jni_wall_clock_duration_millis").ofLongs().build()

  private val stageWallClockDurationHistogram: LongHistogram =
    meter.histogramBuilder("stage_wall_clock_duration_millis").ofLongs().build()

  private val stageCpuTimeDurationHistogram: LongHistogram =
    meter.histogramBuilder("stage_cpu_time_duration_millis").ofLongs().build()

  /**
   * The main function of the mill. Continually poll and work on available computations from the
   * queue. The polling interval is controlled by the [MinimumIntervalThrottler].
   */
  suspend fun continuallyProcessComputationQueue() {
    logger.info("Mill starting...")
    withContext(CoroutineName("Mill $millId")) {
      throttler.loopOnReady {
        // All errors thrown inside the loop should be suppressed such that the mill doesn't crash.
        logAndSuppressExceptionSuspend { pollAndProcessNextComputation() }
      }
    }
  }

  private var computationsServerReady = false
  /** Poll and work on the next available computations. */
  suspend fun pollAndProcessNextComputation() {
    logger.fine("@Mill $millId: Polling available computations...")

    val claimWorkRequest = claimWorkRequest {
      computationType = this@MillBase.computationType
      owner = millId
      lockDuration = workLockDuration.toProtoDuration()
    }
    val claimWorkResponse =
      try {
        dataClients.computationsClient.claimWork(claimWorkRequest)
      } catch (ex: StatusException) {
        if (!computationsServerReady && ex.status.code == Status.Code.UNAVAILABLE) {
          logger.info("ComputationServer not ready")
          return
        }
        throw Exception("Error claiming work", ex)
      }
    computationsServerReady = true

    if (claimWorkResponse.hasToken()) {
      val token = claimWorkResponse.token
      if (token.attempt > maximumAttempts) {
        failComputation(
          token,
          "Failing computation due to too many failed ComputationStageAttempts."
        )
      }

      val wallDurationLogger = wallDurationLogger()
      val cpuDurationLogger = cpuDurationLogger()

      processComputation(token)
      wallDurationLogger.logStageDurationMetric(
        token,
        STAGE_WALL_CLOCK_DURATION,
        stageWallClockDurationHistogram
      )
      cpuDurationLogger.logStageDurationMetric(
        token,
        STAGE_CPU_DURATION,
        stageCpuTimeDurationHistogram
      )
    } else {
      logger.fine("@Mill $millId: No computation available, waiting for the next poll...")
    }
  }

  /** Process the computation according to its protocol and status. */
  private suspend fun processComputation(token: ComputationToken) {
    // Log the current mill memory usage before processing.
    logStageMetric(token, CURRENT_RUNTIME_MEMORY_MAXIMUM, Runtime.getRuntime().maxMemory())
    logStageMetric(token, CURRENT_RUNTIME_MEMORY_TOTAL, Runtime.getRuntime().totalMemory())
    logStageMetric(token, CURRENT_RUNTIME_MEMORY_FREE, Runtime.getRuntime().freeMemory())
    val stage = token.computationStage
    val globalId = token.globalComputationId
    logger.info("$globalId@$millId: Processing computation, stage $stage")

    try {
      processComputationImpl(token)
    } catch (e: Exception) {
      // The token version may have already changed. We need the latest token in order to complete
      // or enqueue the computation.
      val latestToken = getLatestComputationToken(globalId)
      handleExceptions(latestToken, e)
    }
    logger.info("$globalId@$millId: Processed computation ")
  }

  private suspend fun handleExceptions(token: ComputationToken, e: Exception) {
    val globalId = token.globalComputationId
    when (e) {
      is IllegalStateException,
      is IllegalArgumentException,
      is PermanentComputationError -> {
        failComputation(token, "PERMANENT error: ${e.localizedMessage}")
      }
      else -> {
<<<<<<< HEAD
        if (token.attempt >= maximumAttempts) {
          val errorMessage = "Failing computation due to too many failed attempts."
          logger.log(Level.SEVERE, "$globalId@$millId: $errorMessage")
          failComputationAtKingdom(token, errorMessage)
          completeComputation(token, CompletedReason.FAILED)
=======
        // Treat all other errors as transient.
        logger.log(Level.WARNING, "$globalId@$millId: TRANSIENT error", e)
        sendStatusUpdateToKingdom(newErrorUpdateRequest(token, e.localizedMessage, Type.TRANSIENT))
        if (token.attempt > maximumAttempts) {
          failComputation(token, "Failing computation due to too many failed attempts.")
>>>>>>> 9a59570a
        } else {
          // Treat all other errors as transient.
          logger.log(Level.WARNING, "$globalId@$millId: TRANSIENT error", e)
          sendStatusUpdateToKingdom(
            newErrorUpdateRequest(token, e.localizedMessage, Type.TRANSIENT)
          )
          // Enqueue the computation again for future retry
          enqueueComputation(token)
        }
      }
    }
  }

  /**
   * Sends request to the kingdom's system ComputationParticipantsService to fail the computation..
   */
  private suspend fun failComputationAtKingdom(token: ComputationToken, errorMessage: String) {
    val timestamp = clock.protoTimestamp()
    val request =
      FailComputationParticipantRequest.newBuilder()
        .apply {
          name = ComputationParticipantKey(token.globalComputationId, duchyId).toName()
          failureBuilder.also {
            it.participantChildReferenceId = millId
            it.errorMessage = errorMessage
            it.errorTime = clock.protoTimestamp()
            it.stageAttemptBuilder.apply {
              stage = token.computationStage.number
              stageName = token.computationStage.name
              stageStartTime = timestamp
              attemptNumber = token.attempt.toLong()
            }
          }
        }
        .build()
    systemComputationParticipantsClient.failComputationParticipant(request)
  }

  private suspend fun failComputation(token: ComputationToken, errorMessage: String) {
    logger.log(Level.SEVERE, "${token.globalComputationId}@$millId: $errorMessage")
    failComputationAtKingdom(token, errorMessage)
    completeComputation(token, CompletedReason.FAILED)
  }

  /** Actual implementation of processComputation(). */
  protected abstract suspend fun processComputationImpl(token: ComputationToken)

  /** Sends status update to the Kingdom's ComputationLogEntriesService. */
  private suspend fun sendStatusUpdateToKingdom(request: CreateComputationLogEntryRequest) {
    try {
      systemComputationLogEntriesClient.createComputationLogEntry(request)
    } catch (ignored: Exception) {
      logger.warning("Failed to update status change to the kingdom. $ignored")
    }
  }

  /** Sends measurement result to the kingdom's system computationsService. */
  protected suspend fun sendResultToKingdom(
    globalId: String,
    certificate: Certificate,
    resultPublicKey: ByteString,
    encryptedResult: ByteString
  ) {
    val request = setComputationResultRequest {
      name = ComputationKey(globalId).toName()
      aggregatorCertificate = certificate.name
      this.resultPublicKey = resultPublicKey
      this.encryptedResult = encryptedResult
    }
    systemComputationsClient.setComputationResult(request)
  }

  /** Writes stage metric to the [Logger] and also sends to the ComputationStatsService. */
  private suspend fun logStageMetric(
    token: ComputationToken,
    metricName: String,
    metricValue: Long
  ) {
    logger.info(
      "@Mill $millId, ${token.globalComputationId}/${token.computationStage.name}/$metricName:" +
        " $metricValue"
    )
    sendComputationStats(token, metricName, metricValue)
  }

  /**
   * Writes stage duration metric to the [Logger], records the metric in a histogram, and also sends
   * to the ComputationStatsService.
   */
  protected suspend fun logStageDurationMetric(
    token: ComputationToken,
    metricName: String,
    metricValue: Long,
    histogram: LongHistogram,
  ) {
    histogram.record(metricValue)
    logger.info(
      "@Mill $millId, ${token.globalComputationId}/${token.computationStage.name}/$metricName:" +
        " ${metricValue.toHumanFriendlyDuration()}"
    )
    sendComputationStats(token, metricName, metricValue)
  }

  /** Sends state metric to the ComputationStatsService. */
  private suspend fun sendComputationStats(
    token: ComputationToken,
    metricName: String,
    metricValue: Long
  ) {
    logAndSuppressExceptionSuspend {
      computationStatsClient.createComputationStat(
        CreateComputationStatRequest.newBuilder()
          .setLocalComputationId(token.localComputationId)
          .setAttempt(token.attempt)
          .setComputationStage(token.computationStage)
          .setMetricName(metricName)
          .setMetricValue(metricValue)
          .build()
      )
    }
  }

  /** Builds a [CreateComputationLogEntryRequest] to update the new error. */
  private fun newErrorUpdateRequest(
    token: ComputationToken,
    message: String,
    type: Type
  ): CreateComputationLogEntryRequest {
    val timestamp = clock.protoTimestamp()
    return CreateComputationLogEntryRequest.newBuilder()
      .apply {
        parent = ComputationParticipantKey(token.globalComputationId, duchyId).toName()
        computationLogEntryBuilder.apply {
          participantChildReferenceId = millId
          logMessage =
            "Computation ${token.globalComputationId} at stage " +
              "${token.computationStage.name}, attempt ${token.attempt} failed, $message"
          stageAttemptBuilder.apply {
            stage = token.computationStage.number
            stageName = token.computationStage.name
            stageStartTime = timestamp
            attemptNumber = token.attempt.toLong()
          }
          errorDetailsBuilder.also {
            it.errorTime = timestamp
            it.type = type
          }
        }
      }
      .build()
  }

  /** Adds a logging hook to the flow to log the total number of bytes sent out in the rpc. */
  protected fun addLoggingHook(token: ComputationToken, bytes: Flow<ByteString>): Flow<ByteString> {
    var numOfBytes = 0L
    return bytes
      .onEach { numOfBytes += it.size() }
      .onCompletion { logStageMetric(token, BYTES_OF_DATA_IN_RPC, numOfBytes) }
  }

  /** Sends an AdvanceComputationRequest to the target duchy. */
  protected suspend fun sendAdvanceComputationRequest(
    header: AdvanceComputationRequest.Header,
    content: Flow<ByteString>,
    stub: ComputationControlCoroutineStub
  ) {
    val requestFlow =
      content
        .asBufferedFlow(requestChunkSizeBytes)
        .map {
          AdvanceComputationRequest.newBuilder().apply { bodyChunkBuilder.partialData = it }.build()
        }
        .onStart { emit(AdvanceComputationRequest.newBuilder().setHeader(header).build()) }
    stub.advanceComputation(requestFlow)
  }

  /**
   * Fetches the cached result if available, otherwise compute the new result by executing [block].
   */
  protected suspend fun existingOutputOr(
    token: ComputationToken,
    block: suspend () -> ByteString
  ): ComputationResult {
    if (token.singleOutputBlobMetadata().path.isNotEmpty()) {
      // Reuse cached result if it exists
      return ComputationResult(checkNotNull(dataClients.readSingleOutputBlob(token)), token)
    }
    val newResult: ByteString =
      try {
        val wallDurationLogger = wallDurationLogger()
        val result = block()
        wallDurationLogger.logStageDurationMetric(
          token,
          JNI_WALL_CLOCK_DURATION,
          jniWallClockDurationHistogram
        )
        result
      } catch (error: Throwable) {
        // All errors from block() are permanent and would cause the computation to FAIL
        throw PermanentComputationError(error)
      }
    return ComputationResult(flowOf(newResult), dataClients.writeSingleOutputBlob(token, newResult))
  }

  /** Reads all input blobs and combines all the bytes together. */
  protected suspend fun readAndCombineAllInputBlobs(
    token: ComputationToken,
    count: Int
  ): ByteString {
    val blobMap: Map<BlobRef, ByteString> = dataClients.readInputBlobs(token)
    if (blobMap.size != count) {
      throw PermanentComputationError(
        Exception("Unexpected number of input blobs. expected $count, actual ${blobMap.size}.")
      )
    }
    return blobMap.values.flatten()
  }

  /** Completes a computation and records the [CompletedReason] */
  protected suspend fun completeComputation(
    token: ComputationToken,
    reason: CompletedReason
  ): ComputationToken {
    val response =
      dataClients.computationsClient.finishComputation(
        FinishComputationRequest.newBuilder()
          .also {
            it.token = token
            it.endingComputationStage = endingStage
            it.reason = reason
          }
          .build()
      )
    return response.token
  }

  /** Gets the latest [ComputationToken] for computation with [globalId]. */
  private suspend fun getLatestComputationToken(globalId: String): ComputationToken {
    return dataClients.computationsClient
      .getComputationToken(
        GetComputationTokenRequest.newBuilder().apply { globalComputationId = globalId }.build()
      )
      .token
  }

  /** Enqueue a computation with a delay. */
  private suspend fun enqueueComputation(token: ComputationToken) {
    // Exponential backoff
    val baseDelay = minOf(600.0, (2.0.pow(token.attempt))).toInt()
    // A random delay in the range of [baseDelay, 2*baseDelay]
    val delaySecond = baseDelay + Random.nextInt(baseDelay + 1)
    dataClients.computationsClient.enqueueComputation(
      EnqueueComputationRequest.newBuilder().setToken(token).setDelaySecond(delaySecond).build()
    )
  }

  private fun getCpuTimeMillis(): Long {
    val cpuTime = Duration.ofNanos(threadBean.allThreadIds.sumOf(threadBean::getThreadCpuTime))
    return cpuTime.toMillis()
  }

  private inner class CpuDurationLogger(private val getTimeMillis: () -> Long) {
    private val start = getTimeMillis()
    suspend fun logStageDurationMetric(
      token: ComputationToken,
      metricName: String,
      histogram: LongHistogram
    ) {
      val time = getTimeMillis() - start
      logStageDurationMetric(token, metricName, time, histogram)
    }
  }
  private fun cpuDurationLogger(): CpuDurationLogger = CpuDurationLogger(this::getCpuTimeMillis)

  @OptIn(ExperimentalTime::class)
  private inner class WallDurationLogger() {
    private val timeMark = TimeSource.Monotonic.markNow()
    suspend fun logStageDurationMetric(
      token: ComputationToken,
      metricName: String,
      histogram: LongHistogram
    ) {
      val time = timeMark.elapsedNow().inWholeMilliseconds
      logStageDurationMetric(token, metricName, time, histogram)
    }
  }
  private fun wallDurationLogger(): WallDurationLogger = WallDurationLogger()

  companion object {
    private val logger: Logger = Logger.getLogger(this::class.java.name)
    private val threadBean: ThreadMXBean = ManagementFactory.getThreadMXBean()
  }
}

const val CRYPTO_LIB_CPU_DURATION = "crypto_lib_cpu_duration_ms"
const val JNI_WALL_CLOCK_DURATION = "jni_wall_clock_duration_ms"
const val STAGE_CPU_DURATION = "stage_cpu_duration_ms"
const val STAGE_WALL_CLOCK_DURATION = "stage_wall_clock_duration_ms"
const val BYTES_OF_DATA_IN_RPC = "bytes_of_data_in_rpc"
const val CURRENT_RUNTIME_MEMORY_MAXIMUM = "current_runtime_memory_maximum"
const val CURRENT_RUNTIME_MEMORY_TOTAL = "current_runtime_memory_total"
const val CURRENT_RUNTIME_MEMORY_FREE = "current_runtime_memory_free"

data class ComputationResult(val bytes: Flow<ByteString>, val token: ComputationToken)

data class Certificate(
  // The public API name of this certificate.
  val name: String,
  // The value of the certificate.
  val value: X509Certificate
)

class PermanentComputationError(cause: Throwable) : Exception(cause)

/** Converts a milliseconds to a human friendly string. */
fun Long.toHumanFriendlyDuration(): String {
  val seconds = this / 1000
  val ms = this % 1000
  val hh = seconds / 3600
  val mm = (seconds % 3600) / 60
  val ss = seconds % 60
  val hoursString = if (hh == 0L) "" else "$hh hours "
  val minutesString = if (mm == 0L) "" else "$mm minutes "
  val secondsString = if (ss == 0L) "" else "$ss seconds "
  return "$hoursString$minutesString$secondsString$ms milliseconds"
}<|MERGE_RESOLUTION|>--- conflicted
+++ resolved
@@ -226,19 +226,8 @@
         failComputation(token, "PERMANENT error: ${e.localizedMessage}")
       }
       else -> {
-<<<<<<< HEAD
         if (token.attempt >= maximumAttempts) {
-          val errorMessage = "Failing computation due to too many failed attempts."
-          logger.log(Level.SEVERE, "$globalId@$millId: $errorMessage")
-          failComputationAtKingdom(token, errorMessage)
-          completeComputation(token, CompletedReason.FAILED)
-=======
-        // Treat all other errors as transient.
-        logger.log(Level.WARNING, "$globalId@$millId: TRANSIENT error", e)
-        sendStatusUpdateToKingdom(newErrorUpdateRequest(token, e.localizedMessage, Type.TRANSIENT))
-        if (token.attempt > maximumAttempts) {
           failComputation(token, "Failing computation due to too many failed attempts.")
->>>>>>> 9a59570a
         } else {
           // Treat all other errors as transient.
           logger.log(Level.WARNING, "$globalId@$millId: TRANSIENT error", e)
