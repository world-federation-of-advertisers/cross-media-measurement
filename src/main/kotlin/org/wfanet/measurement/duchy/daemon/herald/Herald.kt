--- conflicted
+++ resolved
@@ -17,22 +17,11 @@
 import io.grpc.Status
 import java.time.Duration
 import java.util.logging.Logger
-<<<<<<< HEAD
-import kotlinx.coroutines.CoroutineScope
-import kotlinx.coroutines.Dispatchers
-=======
 import kotlin.math.pow
 import kotlin.random.Random
->>>>>>> fa0f0051
 import kotlinx.coroutines.delay
-import kotlinx.coroutines.ensureActive
 import kotlinx.coroutines.flow.catch
 import kotlinx.coroutines.flow.collect
-<<<<<<< HEAD
-import kotlinx.coroutines.job
-import kotlinx.coroutines.launch
-=======
->>>>>>> fa0f0051
 import org.wfanet.measurement.common.grpc.grpcStatusCode
 import org.wfanet.measurement.common.throttler.Throttler
 import org.wfanet.measurement.common.withRetriesOnEach
@@ -71,10 +60,6 @@
   private val maxAttempts: Int = 10,
   private val retryBackoff: ExponentialBackoff = ExponentialBackoff(),
 ) {
-<<<<<<< HEAD
-  private val retryScope = CoroutineScope(Dispatchers.IO)
-=======
->>>>>>> fa0f0051
 
   /**
    * Syncs the status of computations stored at the kingdom with those stored locally continually in
@@ -107,16 +92,6 @@
    * computations from the system computation service.
    */
   suspend fun syncStatuses(continuationToken: String): String {
-<<<<<<< HEAD
-    for (job in retryScope.coroutineContext.job.children) {
-      job.join()
-    }
-    // TODO(world-federation-of-advertisers/cross-media-measurement#87): Fail the computation and
-    // carry on instead of crashing the herald.
-    retryScope.ensureActive()
-
-=======
->>>>>>> fa0f0051
     var lastProcessedContinuationToken = continuationToken
     logger.info("Reading stream of active computations since $continuationToken.")
     systemComputationsClient
@@ -183,14 +158,6 @@
     Exception(buildMessage(), cause)
 
   /**
-<<<<<<< HEAD
-   * Attempts the block once and if that fails, launches a coroutine to continue retrying in the
-   * background. Retrying is necessary since there is a race condition between the mill updating
-   * local computation state and the herald retrieving a systemComputation update from the kingdom.
-   *
-   * TODO(@SanjayVas): Fix this unusual pattern by either doing all of the attempts in another
-   * coroutine scope (making this function non-suspending) or suspend until they're all done.
-=======
    * Runs [block] for [systemComputation], retrying up to a total of [maxAttempts] attempts.
    *
    * Retrying is necessary since there is a race condition between the mill updating local
@@ -198,31 +165,12 @@
    *
    * TODO(world-federation-of-advertisers/cross-media-measurement#585): Be more specific about retry
    * conditions rather than unconditionally retrying.
->>>>>>> fa0f0051
    */
   private suspend fun <R> runWithRetries(
     systemComputation: Computation,
     block: suspend (systemComputation: Computation) -> R
   ): R {
     val globalId = systemComputation.key.computationId
-<<<<<<< HEAD
-    if (!runCatching { block(systemComputation) }.isSuccess) {
-      retryScope.launch(Dispatchers.IO) {
-        var attemptResult: Result<Unit>? = null
-        for (i in 2..maxAttempts) {
-          logger.info("[id=$globalId] Attempt #$i")
-          delay(timeMillis = minOf((1L shl i) * 1000L, 60_000L))
-          attemptResult = kotlin.runCatching { block(systemComputation) }
-          if (attemptResult.isSuccess) {
-            return@launch
-          }
-        }
-
-        val cause: Throwable = attemptResult!!.exceptionOrNull()!!
-        val message = "[id=$globalId] Giving up after $maxAttempts attempts"
-        logger.log(Level.SEVERE, message, cause)
-        throw IllegalStateException(message, cause)
-=======
     val finalResult =
       (1..maxAttempts).fold(Result.failure<R>(IllegalStateException())) { previous, attemptNumber ->
         if (previous.isSuccess) {
@@ -239,7 +187,6 @@
     return finalResult.getOrElse {
       throw AttemptsExhaustedException(it) {
         "[id=$globalId] Giving up after $maxAttempts attempts"
->>>>>>> fa0f0051
       }
     }
   }
