// Copyright 2020 The Cross-Media Measurement Authors
//
// Licensed under the Apache License, Version 2.0 (the "License");
// you may not use this file except in compliance with the License.
// You may obtain a copy of the License at
//
//      http://www.apache.org/licenses/LICENSE-2.0
//
// Unless required by applicable law or agreed to in writing, software
// distributed under the License is distributed on an "AS IS" BASIS,
// WITHOUT WARRANTIES OR CONDITIONS OF ANY KIND, either express or implied.
// See the License for the specific language governing permissions and
// limitations under the License.

package org.wfanet.measurement.duchy.service.internal.computationcontrol

import org.wfanet.measurement.duchy.db.computation.singleOutputBlobMetadata
import org.wfanet.measurement.duchy.toProtocolStage
import org.wfanet.measurement.internal.duchy.ComputationBlobDependency
import org.wfanet.measurement.internal.duchy.ComputationStage
import org.wfanet.measurement.internal.duchy.ComputationStageBlobMetadata
import org.wfanet.measurement.internal.duchy.ComputationToken
import org.wfanet.measurement.internal.duchy.protocol.HonestMajorityShareShuffle
import org.wfanet.measurement.internal.duchy.protocol.LiquidLegionsSketchAggregationV2
import org.wfanet.measurement.internal.duchy.protocol.ReachOnlyLiquidLegionsSketchAggregationV2

class IllegalStageException(val computationStage: ComputationStage, buildMessage: () -> String) :
  IllegalArgumentException(buildMessage())

/** Utility class for protocol stages. */
sealed class ProtocolStages(val stageType: ComputationStage.StageCase) {
  /**
   * Returns the [ComputationStageBlobMetadata] output from a token for the specified origin Duchy.
   *
   * @throws IllegalStageException if the [token] stage is illegal
   */
  abstract fun outputBlob(token: ComputationToken, dataOrigin: String): ComputationStageBlobMetadata

  /**
   * Returns the next stage for a computation.
   *
   * @throws IllegalStageException if [stage] is illegal
   */
  abstract fun nextStage(stage: ComputationStage): ComputationStage

  companion object {
    fun forStageType(stageType: ComputationStage.StageCase): ProtocolStages? {
      return when (stageType) {
        ComputationStage.StageCase.LIQUID_LEGIONS_SKETCH_AGGREGATION_V2 -> LiquidLegionsV2Stages()
        ComputationStage.StageCase.REACH_ONLY_LIQUID_LEGIONS_SKETCH_AGGREGATION_V2 ->
          ReachOnlyLiquidLegionsV2Stages()
        ComputationStage.StageCase.HONEST_MAJORITY_SHARE_SHUFFLE ->
          HonestMajorityShareShuffleStages()
        ComputationStage.StageCase.STAGE_NOT_SET -> null
      }
    }
  }
}

/** [ProtocolStages] for the Liquid Legions v2 protocol. */
class LiquidLegionsV2Stages() :
  ProtocolStages(ComputationStage.StageCase.LIQUID_LEGIONS_SKETCH_AGGREGATION_V2) {
  override fun outputBlob(
    token: ComputationToken,
    dataOrigin: String,
  ): ComputationStageBlobMetadata =
    when (val protocolStage = token.computationStage.liquidLegionsSketchAggregationV2) {
      LiquidLegionsSketchAggregationV2.Stage.WAIT_SETUP_PHASE_INPUTS -> {
        // Get the blob id by looking up the sender in the stage specific details.
        val stageDetails = token.stageSpecificDetails.liquidLegionsV2.waitSetupPhaseInputsDetails
        val blobId = checkNotNull(stageDetails.externalDuchyLocalBlobIdMap[dataOrigin])
        token.blobsList.single {
          it.dependencyType == ComputationBlobDependency.OUTPUT && it.blobId == blobId
        }
      }
      LiquidLegionsSketchAggregationV2.Stage.WAIT_EXECUTION_PHASE_ONE_INPUTS,
      LiquidLegionsSketchAggregationV2.Stage.WAIT_EXECUTION_PHASE_TWO_INPUTS,
      LiquidLegionsSketchAggregationV2.Stage.WAIT_EXECUTION_PHASE_THREE_INPUTS ->
        token.singleOutputBlobMetadata()
      LiquidLegionsSketchAggregationV2.Stage.INITIALIZATION_PHASE,
      LiquidLegionsSketchAggregationV2.Stage.WAIT_REQUISITIONS_AND_KEY_SET,
      LiquidLegionsSketchAggregationV2.Stage.CONFIRMATION_PHASE,
      LiquidLegionsSketchAggregationV2.Stage.WAIT_TO_START,
      LiquidLegionsSketchAggregationV2.Stage.SETUP_PHASE,
      LiquidLegionsSketchAggregationV2.Stage.EXECUTION_PHASE_ONE,
      LiquidLegionsSketchAggregationV2.Stage.EXECUTION_PHASE_TWO,
      LiquidLegionsSketchAggregationV2.Stage.EXECUTION_PHASE_THREE,
      LiquidLegionsSketchAggregationV2.Stage.COMPLETE,
      LiquidLegionsSketchAggregationV2.Stage.STAGE_UNSPECIFIED,
      LiquidLegionsSketchAggregationV2.Stage.UNRECOGNIZED ->
        throw IllegalStageException(token.computationStage) {
          "Unexpected $stageType stage: $protocolStage"
        }
    }

  override fun nextStage(stage: ComputationStage): ComputationStage {
    require(stage.stageCase == ComputationStage.StageCase.LIQUID_LEGIONS_SKETCH_AGGREGATION_V2)

    return when (val protocolStage = stage.liquidLegionsSketchAggregationV2) {
      LiquidLegionsSketchAggregationV2.Stage.WAIT_SETUP_PHASE_INPUTS ->
        LiquidLegionsSketchAggregationV2.Stage.SETUP_PHASE
      LiquidLegionsSketchAggregationV2.Stage.WAIT_EXECUTION_PHASE_ONE_INPUTS ->
        LiquidLegionsSketchAggregationV2.Stage.EXECUTION_PHASE_ONE
      LiquidLegionsSketchAggregationV2.Stage.WAIT_EXECUTION_PHASE_TWO_INPUTS ->
        LiquidLegionsSketchAggregationV2.Stage.EXECUTION_PHASE_TWO
      LiquidLegionsSketchAggregationV2.Stage.WAIT_EXECUTION_PHASE_THREE_INPUTS ->
        LiquidLegionsSketchAggregationV2.Stage.EXECUTION_PHASE_THREE
      LiquidLegionsSketchAggregationV2.Stage.INITIALIZATION_PHASE,
      LiquidLegionsSketchAggregationV2.Stage.WAIT_REQUISITIONS_AND_KEY_SET,
      LiquidLegionsSketchAggregationV2.Stage.CONFIRMATION_PHASE,
      LiquidLegionsSketchAggregationV2.Stage.WAIT_TO_START,
      LiquidLegionsSketchAggregationV2.Stage.SETUP_PHASE,
      LiquidLegionsSketchAggregationV2.Stage.EXECUTION_PHASE_ONE,
      LiquidLegionsSketchAggregationV2.Stage.EXECUTION_PHASE_TWO,
      LiquidLegionsSketchAggregationV2.Stage.EXECUTION_PHASE_THREE,
      LiquidLegionsSketchAggregationV2.Stage.COMPLETE,
      LiquidLegionsSketchAggregationV2.Stage.STAGE_UNSPECIFIED,
      LiquidLegionsSketchAggregationV2.Stage.UNRECOGNIZED ->
        throw IllegalStageException(stage) { "Next $stageType stage unknown for $protocolStage" }
    }.toProtocolStage()
  }
}

/** [ProtocolStages] for the Reach-Only Liquid Legions v2 protocol. */
class ReachOnlyLiquidLegionsV2Stages() :
  ProtocolStages(ComputationStage.StageCase.REACH_ONLY_LIQUID_LEGIONS_SKETCH_AGGREGATION_V2) {
  override fun outputBlob(
    token: ComputationToken,
    dataOrigin: String,
  ): ComputationStageBlobMetadata =
    when (val protocolStage = token.computationStage.reachOnlyLiquidLegionsSketchAggregationV2) {
      ReachOnlyLiquidLegionsSketchAggregationV2.Stage.WAIT_SETUP_PHASE_INPUTS -> {
        // Get the blob id by looking up the sender in the stage specific details.
        val stageDetails =
          token.stageSpecificDetails.reachOnlyLiquidLegionsV2.waitSetupPhaseInputsDetails
        val blobId = checkNotNull(stageDetails.externalDuchyLocalBlobIdMap[dataOrigin])
        token.blobsList.single {
          it.dependencyType == ComputationBlobDependency.OUTPUT && it.blobId == blobId
        }
      }
      ReachOnlyLiquidLegionsSketchAggregationV2.Stage.WAIT_EXECUTION_PHASE_INPUTS ->
        token.singleOutputBlobMetadata()
      ReachOnlyLiquidLegionsSketchAggregationV2.Stage.INITIALIZATION_PHASE,
      ReachOnlyLiquidLegionsSketchAggregationV2.Stage.WAIT_REQUISITIONS_AND_KEY_SET,
      ReachOnlyLiquidLegionsSketchAggregationV2.Stage.CONFIRMATION_PHASE,
      ReachOnlyLiquidLegionsSketchAggregationV2.Stage.WAIT_TO_START,
      ReachOnlyLiquidLegionsSketchAggregationV2.Stage.SETUP_PHASE,
      ReachOnlyLiquidLegionsSketchAggregationV2.Stage.EXECUTION_PHASE,
      ReachOnlyLiquidLegionsSketchAggregationV2.Stage.COMPLETE,
      ReachOnlyLiquidLegionsSketchAggregationV2.Stage.STAGE_UNSPECIFIED,
      ReachOnlyLiquidLegionsSketchAggregationV2.Stage.UNRECOGNIZED ->
        throw IllegalStageException(token.computationStage) {
          "Unexpected $stageType stage: $protocolStage"
        }
    }

  override fun nextStage(stage: ComputationStage): ComputationStage {
    require(
      stage.stageCase == ComputationStage.StageCase.REACH_ONLY_LIQUID_LEGIONS_SKETCH_AGGREGATION_V2
    )

    return when (val protocolStage = stage.reachOnlyLiquidLegionsSketchAggregationV2) {
      ReachOnlyLiquidLegionsSketchAggregationV2.Stage.WAIT_SETUP_PHASE_INPUTS ->
        ReachOnlyLiquidLegionsSketchAggregationV2.Stage.SETUP_PHASE
      ReachOnlyLiquidLegionsSketchAggregationV2.Stage.WAIT_EXECUTION_PHASE_INPUTS ->
        ReachOnlyLiquidLegionsSketchAggregationV2.Stage.EXECUTION_PHASE
      ReachOnlyLiquidLegionsSketchAggregationV2.Stage.INITIALIZATION_PHASE,
      ReachOnlyLiquidLegionsSketchAggregationV2.Stage.WAIT_REQUISITIONS_AND_KEY_SET,
      ReachOnlyLiquidLegionsSketchAggregationV2.Stage.CONFIRMATION_PHASE,
      ReachOnlyLiquidLegionsSketchAggregationV2.Stage.WAIT_TO_START,
      ReachOnlyLiquidLegionsSketchAggregationV2.Stage.SETUP_PHASE,
      ReachOnlyLiquidLegionsSketchAggregationV2.Stage.EXECUTION_PHASE,
      ReachOnlyLiquidLegionsSketchAggregationV2.Stage.COMPLETE,
      ReachOnlyLiquidLegionsSketchAggregationV2.Stage.STAGE_UNSPECIFIED,
      ReachOnlyLiquidLegionsSketchAggregationV2.Stage.UNRECOGNIZED ->
        throw IllegalStageException(stage) { "Next $stageType stage unknown for $protocolStage" }
    }.toProtocolStage()
  }
}

/** [ProtocolStages] for the Honest Majority Share Shuffle protocol. */
class HonestMajorityShareShuffleStages() :
  ProtocolStages(ComputationStage.StageCase.HONEST_MAJORITY_SHARE_SHUFFLE) {
  override fun outputBlob(
    token: ComputationToken,
    dataOrigin: String,
  ): ComputationStageBlobMetadata {
    return when (val protocolStage = token.computationStage.honestMajorityShareShuffle) {
      HonestMajorityShareShuffle.Stage.WAIT_ON_AGGREGATION_INPUT -> {
        // Get the blob id by looking up the sender in the stage specific details.
        val stageDetails =
          token.stageSpecificDetails.honestMajorityShareShuffle.waitOnAggregationInputDetails
        val blobId = checkNotNull(stageDetails.externalDuchyLocalBlobIdMap[dataOrigin])
        token.blobsList.single {
          it.dependencyType == ComputationBlobDependency.OUTPUT && it.blobId == blobId
        }
      }
      HonestMajorityShareShuffle.Stage.WAIT_ON_SHUFFLE_INPUT_PHASE_ONE,
      HonestMajorityShareShuffle.Stage.WAIT_ON_SHUFFLE_INPUT_PHASE_TWO -> {
        token.singleOutputBlobMetadata()
      }
      HonestMajorityShareShuffle.Stage.INITIALIZED,
<<<<<<< HEAD
      HonestMajorityShareShuffle.Stage.SET_PARTICIPANT_PARAMS_PHASE,
      HonestMajorityShareShuffle.Stage.WAIT_ON_REQUISITION_FULFILLMENT,
=======
      HonestMajorityShareShuffle.Stage.WAIT_TO_START,
>>>>>>> dcc3c5c2
      HonestMajorityShareShuffle.Stage.SETUP_PHASE,
      HonestMajorityShareShuffle.Stage.SHUFFLE_PHASE,
      HonestMajorityShareShuffle.Stage.AGGREGATION_PHASE,
      HonestMajorityShareShuffle.Stage.COMPLETE,
      HonestMajorityShareShuffle.Stage.STAGE_UNSPECIFIED,
      HonestMajorityShareShuffle.Stage.UNRECOGNIZED ->
        throw IllegalStageException(token.computationStage) {
          "Unexpected $stageType for stage: $protocolStage"
        }
    }
  }

  override fun nextStage(stage: ComputationStage): ComputationStage {
    require(stage.hasHonestMajorityShareShuffle())
    val protocolStage = stage.honestMajorityShareShuffle

    @Suppress("WHEN_ENUM_CAN_BE_NULL_IN_JAVA") // Protobuf enums fields cannot be null.
    return when (protocolStage) {
      HonestMajorityShareShuffle.Stage.WAIT_ON_SHUFFLE_INPUT_PHASE_ONE ->
        HonestMajorityShareShuffle.Stage.SETUP_PHASE.toProtocolStage()
      HonestMajorityShareShuffle.Stage.WAIT_ON_SHUFFLE_INPUT_PHASE_TWO ->
        HonestMajorityShareShuffle.Stage.SHUFFLE_PHASE.toProtocolStage()
      HonestMajorityShareShuffle.Stage.WAIT_ON_AGGREGATION_INPUT ->
        HonestMajorityShareShuffle.Stage.AGGREGATION_PHASE.toProtocolStage()
      HonestMajorityShareShuffle.Stage.INITIALIZED,
<<<<<<< HEAD
      HonestMajorityShareShuffle.Stage.SET_PARTICIPANT_PARAMS_PHASE,
      HonestMajorityShareShuffle.Stage.WAIT_ON_REQUISITION_FULFILLMENT,
=======
      HonestMajorityShareShuffle.Stage.WAIT_TO_START,
>>>>>>> dcc3c5c2
      HonestMajorityShareShuffle.Stage.SETUP_PHASE,
      HonestMajorityShareShuffle.Stage.SHUFFLE_PHASE,
      HonestMajorityShareShuffle.Stage.AGGREGATION_PHASE,
      HonestMajorityShareShuffle.Stage.COMPLETE,
      HonestMajorityShareShuffle.Stage.STAGE_UNSPECIFIED,
      HonestMajorityShareShuffle.Stage.UNRECOGNIZED ->
        throw IllegalStageException(stage) { "Next $stageType stage invalid for $protocolStage" }
    }
  }
}<|MERGE_RESOLUTION|>--- conflicted
+++ resolved
@@ -200,12 +200,7 @@
         token.singleOutputBlobMetadata()
       }
       HonestMajorityShareShuffle.Stage.INITIALIZED,
-<<<<<<< HEAD
-      HonestMajorityShareShuffle.Stage.SET_PARTICIPANT_PARAMS_PHASE,
-      HonestMajorityShareShuffle.Stage.WAIT_ON_REQUISITION_FULFILLMENT,
-=======
       HonestMajorityShareShuffle.Stage.WAIT_TO_START,
->>>>>>> dcc3c5c2
       HonestMajorityShareShuffle.Stage.SETUP_PHASE,
       HonestMajorityShareShuffle.Stage.SHUFFLE_PHASE,
       HonestMajorityShareShuffle.Stage.AGGREGATION_PHASE,
@@ -231,12 +226,7 @@
       HonestMajorityShareShuffle.Stage.WAIT_ON_AGGREGATION_INPUT ->
         HonestMajorityShareShuffle.Stage.AGGREGATION_PHASE.toProtocolStage()
       HonestMajorityShareShuffle.Stage.INITIALIZED,
-<<<<<<< HEAD
-      HonestMajorityShareShuffle.Stage.SET_PARTICIPANT_PARAMS_PHASE,
-      HonestMajorityShareShuffle.Stage.WAIT_ON_REQUISITION_FULFILLMENT,
-=======
       HonestMajorityShareShuffle.Stage.WAIT_TO_START,
->>>>>>> dcc3c5c2
       HonestMajorityShareShuffle.Stage.SETUP_PHASE,
       HonestMajorityShareShuffle.Stage.SHUFFLE_PHASE,
       HonestMajorityShareShuffle.Stage.AGGREGATION_PHASE,
