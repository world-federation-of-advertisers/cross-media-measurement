--- conflicted
+++ resolved
@@ -33,19 +33,13 @@
 import org.wfanet.measurement.internal.duchy.advanceComputationRequest
 import org.wfanet.measurement.internal.duchy.getComputationTokenRequest
 import org.wfanet.measurement.internal.duchy.getOutputBlobMetadataRequest
-import org.wfanet.measurement.internal.duchy.getStageRequest as internalGetStageRequest
 import org.wfanet.measurement.storage.StorageClient
 import org.wfanet.measurement.system.v1alpha.AdvanceComputationRequest
 import org.wfanet.measurement.system.v1alpha.AdvanceComputationResponse
 import org.wfanet.measurement.system.v1alpha.ComputationControlGrpcKt.ComputationControlCoroutineImplBase
 import org.wfanet.measurement.system.v1alpha.ComputationKey
-<<<<<<< HEAD
-import org.wfanet.measurement.system.v1alpha.GetStageRequest
-import org.wfanet.measurement.system.v1alpha.Stage
-=======
 import org.wfanet.measurement.system.v1alpha.ComputationStage
 import org.wfanet.measurement.system.v1alpha.GetComputationStageRequest
->>>>>>> 4d261531
 import org.wfanet.measurement.system.v1alpha.StageKey
 
 /**
@@ -58,10 +52,7 @@
  */
 class ComputationControlService(
   private val duchyId: String,
-<<<<<<< HEAD
-=======
   private val internalComputationsClient: ComputationsGrpcKt.ComputationsCoroutineStub,
->>>>>>> 4d261531
   private val asyncComputationControlClient: AsyncComputationControlCoroutineStub,
   private val computationStore: ComputationStore,
   private val duchyIdentityProvider: () -> DuchyIdentity = ::duchyIdentityFromContext,
@@ -69,19 +60,13 @@
 
   constructor(
     duchyId: String,
-<<<<<<< HEAD
-=======
     internalComputationsClient: ComputationsGrpcKt.ComputationsCoroutineStub,
->>>>>>> 4d261531
     asyncComputationControlClient: AsyncComputationControlCoroutineStub,
     storageClient: StorageClient,
     duchyIdentityProvider: () -> DuchyIdentity = ::duchyIdentityFromContext,
   ) : this(
     duchyId,
-<<<<<<< HEAD
-=======
     internalComputationsClient,
->>>>>>> 4d261531
     asyncComputationControlClient,
     ComputationStore(storageClient),
     duchyIdentityProvider,
@@ -150,17 +135,6 @@
     }
   }
 
-<<<<<<< HEAD
-  override suspend fun getStage(request: GetStageRequest): Stage {
-    val stageKey = grpcRequireNotNull(StageKey.fromName(request.name)) { "Invalid Stage name." }
-    grpcRequire(stageKey.duchyId == duchyId) {
-      "Unmatched duchyId. request_duchy_id=${stageKey.duchyId}"
-    }
-    val internalRequest = internalGetStageRequest { globalComputationId = stageKey.computationId }
-    val stage =
-      try {
-        asyncComputationControlClient.getStage(internalRequest)
-=======
   override suspend fun getComputationStage(request: GetComputationStageRequest): ComputationStage {
     val stageKey = grpcRequireNotNull(StageKey.fromName(request.name)) { "Invalid Stage name." }
     grpcRequire(stageKey.duchyId == duchyId) {
@@ -173,7 +147,6 @@
             getComputationTokenRequest { globalComputationId = stageKey.computationId }
           )
           .token
->>>>>>> 4d261531
       } catch (e: StatusException) {
         throw when (e.status.code) {
             Status.Code.UNAVAILABLE -> Status.UNAVAILABLE
@@ -185,10 +158,6 @@
           .withCause(e)
           .asRuntimeException()
       }
-<<<<<<< HEAD
-    return stage.toSystemStage(duchyId)
-=======
     return computationToken.toSystemStage(duchyId)
->>>>>>> 4d261531
   }
 }