--- conflicted
+++ resolved
@@ -24,13 +24,10 @@
 import org.wfanet.measurement.duchy.deploy.gcloud.spanner.computation.GcpSpannerComputationsDatabaseReader
 import org.wfanet.measurement.duchy.deploy.gcloud.spanner.computation.GcpSpannerComputationsDatabaseTransactor
 import org.wfanet.measurement.duchy.deploy.gcloud.spanner.continuationtoken.SpannerContinuationTokensService
-<<<<<<< HEAD
 import org.wfanet.measurement.gcloud.gcs.GcsFromFlags
-=======
->>>>>>> 9a774a57
+import org.wfanet.measurement.gcloud.gcs.GcsStorageClient
 import org.wfanet.measurement.gcloud.spanner.SpannerFlags
 import org.wfanet.measurement.gcloud.spanner.usingSpanner
-import org.wfanet.measurement.gcloud.gcs.GcsStorageClient
 import picocli.CommandLine
 
 /** Implementation of [ComputationsServer] using Google Cloud Spanner. */
@@ -62,12 +59,8 @@
               computationProtocolStageDetails
             )
         ),
-<<<<<<< HEAD
         SpannerContinuationTokensService(databaseClient),
         storageClient
-=======
-        SpannerContinuationTokensService(databaseClient)
->>>>>>> 9a774a57
       )
     }
   }
