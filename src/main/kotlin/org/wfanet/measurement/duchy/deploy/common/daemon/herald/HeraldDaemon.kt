// Copyright 2020 The Cross-Media Measurement Authors
//
// Licensed under the Apache License, Version 2.0 (the "License");
// you may not use this file except in compliance with the License.
// You may obtain a copy of the License at
//
//      http://www.apache.org/licenses/LICENSE-2.0
//
// Unless required by applicable law or agreed to in writing, software
// distributed under the License is distributed on an "AS IS" BASIS,
// WITHOUT WARRANTIES OR CONDITIONS OF ANY KIND, either express or implied.
// See the License for the specific language governing permissions and
// limitations under the License.

package org.wfanet.measurement.duchy.deploy.common.daemon.herald

import io.grpc.Channel
import java.io.File
import java.time.Clock
import java.time.Duration
import kotlin.properties.Delegates
import kotlinx.coroutines.runBlocking
import org.wfanet.measurement.common.commandLineMain
import org.wfanet.measurement.common.crypto.SigningCerts
import org.wfanet.measurement.common.grpc.TlsFlags
import org.wfanet.measurement.common.grpc.buildMutualTlsChannel
import org.wfanet.measurement.common.grpc.withDefaultDeadline
import org.wfanet.measurement.common.grpc.withShutdownTimeout
import org.wfanet.measurement.common.grpc.withVerboseLogging
import org.wfanet.measurement.common.identity.withDuchyId
import org.wfanet.measurement.common.parseTextProto
import org.wfanet.measurement.duchy.daemon.herald.Herald
import org.wfanet.measurement.duchy.deploy.common.CommonDuchyFlags
import org.wfanet.measurement.duchy.deploy.common.ComputationsServiceFlags
import org.wfanet.measurement.duchy.deploy.common.SystemApiFlags
import org.wfanet.measurement.internal.duchy.ComputationsGrpcKt.ComputationsCoroutineStub
import org.wfanet.measurement.internal.duchy.config.ProtocolsSetupConfig
import org.wfanet.measurement.system.v1alpha.ComputationParticipantsGrpcKt.ComputationParticipantsCoroutineStub as SystemComputationParticipantsCoroutineStub
import org.wfanet.measurement.system.v1alpha.ComputationsGrpcKt.ComputationsCoroutineStub as SystemComputationsCoroutineStub
import org.wfanet.measurement.duchy.daemon.herald.ContinuationTokenStore
import picocli.CommandLine

abstract class HeraldDaemon: Runnable {
  @CommandLine.Mixin
  protected lateinit var flags: Flags

  protected fun run(continuationTokenStore: ContinuationTokenStore) {
    val clientCerts =
      SigningCerts.fromPemFiles(
        certificateFile = flags.tlsFlags.certFile,
        privateKeyFile = flags.tlsFlags.privateKeyFile,
        trustedCertCollectionFile = flags.tlsFlags.certCollectionFile
      )

    val systemServiceChannel =
      buildMutualTlsChannel(flags.systemApiFlags.target, clientCerts, flags.systemApiFlags.certHost)
        .withShutdownTimeout(flags.channelShutdownTimeout)
        .withVerboseLogging(flags.verboseGrpcClientLogging)
    val systemComputationsClient =
      SystemComputationsCoroutineStub(systemServiceChannel).withDuchyId(flags.duchy.duchyName)
    val systemComputationParticipantsClient =
      SystemComputationParticipantsCoroutineStub(systemServiceChannel)
        .withDuchyId(flags.duchy.duchyName)

<<<<<<< HEAD
    val internalComputationsChannel =
      buildMutualTlsChannel(
=======
  val internalComputationsChannel: Channel =
    buildMutualTlsChannel(
>>>>>>> d85919b1
        flags.computationsServiceFlags.target,
        clientCerts,
        flags.computationsServiceFlags.certHost
      )
<<<<<<< HEAD
        .withShutdownTimeout(flags.channelShutdownTimeout)
        .withVerboseLogging(flags.verboseGrpcClientLogging)
    val internalComputationsClient = ComputationsCoroutineStub(internalComputationsChannel)
    // This will be the name of the pod when deployed to Kubernetes.
    val heraldId = System.getenv("HOSTNAME")
=======
      .withShutdownTimeout(flags.channelShutdownTimeout)
      .withDefaultDeadline(flags.computationsServiceFlags.defaultDeadlineDuration)
      .withVerboseLogging(flags.verboseGrpcClientLogging)
  val internalComputationsClient = ComputationsCoroutineStub(internalComputationsChannel)
  // This will be the name of the pod when deployed to Kubernetes.
  val heraldId = System.getenv("HOSTNAME")
>>>>>>> d85919b1

    val herald =
      Herald(
        heraldId = heraldId,
        duchyId = flags.duchy.duchyName,
        internalComputationsClient = internalComputationsClient,
        systemComputationsClient = systemComputationsClient,
        systemComputationParticipantClient = systemComputationParticipantsClient,
        continuationTokenStore = continuationTokenStore,
        protocolsSetupConfig =
        flags.protocolsSetupConfig.reader().use {
          parseTextProto(it, ProtocolsSetupConfig.getDefaultInstance())
        },
        clock = Clock.systemUTC()
      )
    runBlocking { herald.continuallySyncStatuses() }
  }

  protected class Flags {
    @CommandLine.Mixin
    lateinit var duchy: CommonDuchyFlags
      private set

    @CommandLine.Mixin
    lateinit var tlsFlags: TlsFlags
      private set

    @CommandLine.Option(
      names = ["--channel-shutdown-timeout"],
      defaultValue = "3s",
      description = ["How long to allow for the gRPC channel to shutdown."],
    )
    lateinit var channelShutdownTimeout: Duration
      private set

    @CommandLine.Mixin
    lateinit var systemApiFlags: SystemApiFlags
      private set

    @CommandLine.Mixin
    lateinit var computationsServiceFlags: ComputationsServiceFlags
      private set

    @CommandLine.Option(
      names = ["--protocols-setup-config"],
      description = ["ProtocolsSetupConfig proto message in text format."],
      required = true
    )
    lateinit var protocolsSetupConfig: File
      private set

    @set:CommandLine.Option(
      names = ["--debug-verbose-grpc-client-logging"],
      description = ["Enables full gRPC request and response logging for outgoing gRPCs"],
      defaultValue = "false"
    )
    var verboseGrpcClientLogging by Delegates.notNull<Boolean>()
      private set
  }
}
<|MERGE_RESOLUTION|>--- conflicted
+++ resolved
@@ -62,31 +62,18 @@
       SystemComputationParticipantsCoroutineStub(systemServiceChannel)
         .withDuchyId(flags.duchy.duchyName)
 
-<<<<<<< HEAD
-    val internalComputationsChannel =
-      buildMutualTlsChannel(
-=======
   val internalComputationsChannel: Channel =
     buildMutualTlsChannel(
->>>>>>> d85919b1
         flags.computationsServiceFlags.target,
         clientCerts,
         flags.computationsServiceFlags.certHost
       )
-<<<<<<< HEAD
-        .withShutdownTimeout(flags.channelShutdownTimeout)
-        .withVerboseLogging(flags.verboseGrpcClientLogging)
-    val internalComputationsClient = ComputationsCoroutineStub(internalComputationsChannel)
-    // This will be the name of the pod when deployed to Kubernetes.
-    val heraldId = System.getenv("HOSTNAME")
-=======
       .withShutdownTimeout(flags.channelShutdownTimeout)
       .withDefaultDeadline(flags.computationsServiceFlags.defaultDeadlineDuration)
       .withVerboseLogging(flags.verboseGrpcClientLogging)
   val internalComputationsClient = ComputationsCoroutineStub(internalComputationsChannel)
   // This will be the name of the pod when deployed to Kubernetes.
   val heraldId = System.getenv("HOSTNAME")
->>>>>>> d85919b1
 
     val herald =
       Herald(
