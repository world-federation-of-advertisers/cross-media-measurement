--- conflicted
+++ resolved
@@ -48,7 +48,7 @@
  * @param throttler used to throttle gRPC requests
  */
 abstract class RequisitionGrouper(
-  private val requisitionValidator: RequisitionValidator,
+  private val requisitionValidator: GroupedRequisitionsValidator,
   private val eventGroupsClient: EventGroupsCoroutineStub,
   private val requisitionsClient: RequisitionsCoroutineStub,
   private val throttler: Throttler,
@@ -107,17 +107,6 @@
     }
   }
 
-<<<<<<< HEAD
-  protected suspend fun refuseRequisition(name: String, reason: Refusal) {
-    try {
-      throttler.onReady {
-        requisitionsClient.refuseRequisition(
-          refuseRequisitionRequest {
-            this.name = name
-            refusal = reason
-          }
-        )
-=======
   private fun getEventGroupMapEntries(
     requisitionSpec: RequisitionSpec
   ): Map<String, EventGroupDetails> {
@@ -131,9 +120,9 @@
             .toBuilder()
             .apply {
               val collectionInterval =
-                this.collectionIntervalList + eventGroupEntry.value.collectionInterval
-              this.collectionIntervalList.clear()
-              this.collectionIntervalList +=
+                this.collectionIntervalsList + eventGroupEntry.value.collectionInterval
+              this.collectionIntervalsList.clear()
+              this.collectionIntervalsList +=
                 collectionInterval.sortedBy { it.startTime.toInstant() }
             }
             .build()
@@ -141,9 +130,8 @@
         eventGroupMap[eventGroupName] = eventGroupDetails {
           val eventGroup = runBlocking { getEventGroup(eventGroupName) }
           this.eventGroupReferenceId = eventGroup.eventGroupReferenceId
-          this.collectionInterval += eventGroupEntry.value.collectionInterval
+          this.collectionIntervals += eventGroupEntry.value.collectionInterval
         }
->>>>>>> 7d635c20
       }
     }
     return eventGroupMap
