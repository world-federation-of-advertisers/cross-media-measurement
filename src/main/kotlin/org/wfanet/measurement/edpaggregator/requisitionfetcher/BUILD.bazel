load("@wfa_rules_kotlin_jvm//kotlin:defs.bzl", "kt_jvm_library")

package(default_visibility = [
    "//src/main/kotlin/org/wfanet/measurement/edpaggregator/deploy/gcloud/requisitionfetcher:__subpackages__",
    "//src/main/kotlin/org/wfanet/measurement/integration/common:__subpackages__",
    "//src/test/kotlin/org/wfanet/measurement/edpaggregator:__subpackages__",
])

kt_jvm_library(
<<<<<<< HEAD
    name = "grouped_requisition_validator",
=======
    name = "grouped_requisitions_validator",
>>>>>>> 0f1dcd85
    srcs = ["GroupedRequisitionsValidator.kt"],
    deps = [
        "//src/main/kotlin/org/wfanet/measurement/api/v2alpha:packed_messages",
        "//src/main/proto/wfa/measurement/api/v2alpha:measurement_spec_kt_jvm_proto",
        "//src/main/proto/wfa/measurement/api/v2alpha:requisition_kt_jvm_proto",
        "//src/main/proto/wfa/measurement/api/v2alpha:requisition_spec_kt_jvm_proto",
        "//src/main/proto/wfa/measurement/api/v2alpha:requisitions_service_kt_jvm_grpc_proto",
        "//src/main/proto/wfa/measurement/edpaggregator/v1alpha:grouped_requisitions_kt_jvm_proto",
        "@wfa_common_jvm//src/main/kotlin/org/wfanet/measurement/common/grpc",
        "@wfa_common_jvm//src/main/kotlin/org/wfanet/measurement/common/throttler",
        "@wfa_consent_signaling_client//src/main/kotlin/org/wfanet/measurement/consent/client/dataprovider",
    ],
)

kt_jvm_library(
    name = "requisition_fetcher",
    srcs = ["RequisitionFetcher.kt"],
    deps = [
        "//src/main/kotlin/org/wfanet/measurement/common/api/grpc:list_resources",
        "//src/main/proto/wfa/measurement/api/v2alpha:requisitions_service_kt_jvm_grpc_proto",
        "@wfa_common_jvm//src/main/kotlin/org/wfanet/measurement/common/grpc",
        "@wfa_common_jvm//src/main/kotlin/org/wfanet/measurement/storage:client",
    ],
)

kt_jvm_library(
    name = "requisition_grouper",
    srcs = ["RequisitionGrouper.kt"],
    deps = [
<<<<<<< HEAD
        ":grouped_requisition_validator",
=======
        ":grouped_requisitions_validator",
>>>>>>> 0f1dcd85
        "//src/main/kotlin/org/wfanet/measurement/api/v2alpha:packed_messages",
        "//src/main/proto/wfa/measurement/api/v2alpha:event_groups_service_kt_jvm_grpc_proto",
        "//src/main/proto/wfa/measurement/api/v2alpha:measurement_spec_kt_jvm_proto",
        "//src/main/proto/wfa/measurement/api/v2alpha:requisition_kt_jvm_proto",
        "//src/main/proto/wfa/measurement/api/v2alpha:requisition_spec_kt_jvm_proto",
        "//src/main/proto/wfa/measurement/edpaggregator/v1alpha:grouped_requisitions_kt_jvm_proto",
        "@wfa_common_jvm//imports/java/com/google/protobuf",
        "@wfa_common_jvm//src/main/kotlin/org/wfanet/measurement/common/throttler",
        "@wfa_consent_signaling_client//src/main/kotlin/org/wfanet/measurement/consent/client/dataprovider",
    ],
)

kt_jvm_library(
    name = "single_requisition_grouper",
    srcs = ["SingleRequisitionGrouper.kt"],
    deps = [
        ":requisition_grouper",
        "//src/main/proto/wfa/measurement/api/v2alpha:event_groups_service_kt_jvm_grpc_proto",
        "//src/main/proto/wfa/measurement/edpaggregator/v1alpha:grouped_requisitions_kt_jvm_proto",
    ],
)

kt_jvm_library(
    name = "requisition_grouper_by_report_id",
    srcs = ["RequisitionGrouperByReportId.kt"],
    deps = [
        ":requisition_grouper",
        "//src/main/kotlin/org/wfanet/measurement/dataprovider:requisition_refusal_exception",
        "//src/main/proto/wfa/measurement/api/v2alpha:event_groups_service_kt_jvm_grpc_proto",
        "//src/main/proto/wfa/measurement/edpaggregator/v1alpha:grouped_requisitions_kt_jvm_proto",
    ],
)<|MERGE_RESOLUTION|>--- conflicted
+++ resolved
@@ -7,11 +7,7 @@
 ])
 
 kt_jvm_library(
-<<<<<<< HEAD
-    name = "grouped_requisition_validator",
-=======
     name = "grouped_requisitions_validator",
->>>>>>> 0f1dcd85
     srcs = ["GroupedRequisitionsValidator.kt"],
     deps = [
         "//src/main/kotlin/org/wfanet/measurement/api/v2alpha:packed_messages",
@@ -41,11 +37,7 @@
     name = "requisition_grouper",
     srcs = ["RequisitionGrouper.kt"],
     deps = [
-<<<<<<< HEAD
-        ":grouped_requisition_validator",
-=======
         ":grouped_requisitions_validator",
->>>>>>> 0f1dcd85
         "//src/main/kotlin/org/wfanet/measurement/api/v2alpha:packed_messages",
         "//src/main/proto/wfa/measurement/api/v2alpha:event_groups_service_kt_jvm_grpc_proto",
         "//src/main/proto/wfa/measurement/api/v2alpha:measurement_spec_kt_jvm_proto",
