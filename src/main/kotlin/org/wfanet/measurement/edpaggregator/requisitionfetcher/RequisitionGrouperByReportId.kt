/*
 * Copyright 2025 The Cross-Media Measurement Authors
 *
 * Licensed under the Apache License, Version 2.0 (the "License");
 * you may not use this file except in compliance with the License.
 * You may obtain a copy of the License at
 *
 *     http://www.apache.org/licenses/LICENSE-2.0
 *
 * Unless required by applicable law or agreed to in writing, software
 * distributed under the License is distributed on an "AS IS" BASIS,
 * WITHOUT WARRANTIES OR CONDITIONS OF ANY KIND, either express or implied.
 * See the License for the specific language governing permissions and
 * limitations under the License.
 */

package org.wfanet.measurement.edpaggregator.requisitionfetcher

import com.google.type.Interval
import com.google.type.interval
import io.grpc.StatusException
import kotlinx.coroutines.ExperimentalCoroutinesApi
import kotlinx.coroutines.flow.Flow
import kotlinx.coroutines.flow.toList
import org.wfanet.measurement.api.v2alpha.EventGroupsGrpcKt.EventGroupsCoroutineStub
import org.wfanet.measurement.api.v2alpha.MeasurementSpec
import org.wfanet.measurement.api.v2alpha.Requisition
import org.wfanet.measurement.api.v2alpha.Requisition.Refusal
import org.wfanet.measurement.api.v2alpha.RequisitionKt.refusal
import org.wfanet.measurement.api.v2alpha.RequisitionsGrpcKt.RequisitionsCoroutineStub
import org.wfanet.measurement.api.v2alpha.unpack
import org.wfanet.measurement.common.ProtoReflection
import org.wfanet.measurement.common.api.grpc.ResourceList
import org.wfanet.measurement.common.api.grpc.flattenConcat
import org.wfanet.measurement.common.api.grpc.listResources
import org.wfanet.measurement.common.flatten
import org.wfanet.measurement.common.throttler.Throttler
import org.wfanet.measurement.common.toInstant
import org.wfanet.measurement.common.toProtoTime
import org.wfanet.measurement.edpaggregator.v1alpha.GroupedRequisitions
import org.wfanet.measurement.edpaggregator.v1alpha.GroupedRequisitionsKt.eventGroupDetails
import org.wfanet.measurement.edpaggregator.v1alpha.GroupedRequisitionsKt.eventGroupMapEntry
import org.wfanet.measurement.edpaggregator.v1alpha.ListRequisitionMetadataRequestKt
import org.wfanet.measurement.edpaggregator.v1alpha.ListRequisitionMetadataResponse
import org.wfanet.measurement.edpaggregator.v1alpha.RequisitionMetadata
import org.wfanet.measurement.edpaggregator.v1alpha.RequisitionMetadataServiceGrpcKt.RequisitionMetadataServiceCoroutineStub
import org.wfanet.measurement.edpaggregator.v1alpha.createRequisitionMetadataRequest
import org.wfanet.measurement.edpaggregator.v1alpha.groupedRequisitions
import org.wfanet.measurement.edpaggregator.v1alpha.listRequisitionMetadataRequest
import org.wfanet.measurement.edpaggregator.v1alpha.refuseRequisitionMetadataRequest
import org.wfanet.measurement.edpaggregator.v1alpha.GroupedRequisitions.EventGroupMapEntry
import org.wfanet.measurement.edpaggregator.v1alpha.requisitionMetadata
import org.wfanet.measurement.storage.StorageClient
import java.util.UUID
import java.util.logging.Logger

data class EventGroupWrapper(val eventGroupReferenceId: String, val intervals: MutableList<Interval>)

/**
 * Groups requisitions by Report ID. Assumes that the collection intervals for a report are not
 * disparate.
 */
class RequisitionGrouperByReportId(
  private val requisitionValidator: RequisitionsValidator,
  private val dataProviderName: String,
  private val blobUriPrefix: String,
  private val requisitionMetadataStub: RequisitionMetadataServiceCoroutineStub,
  private val storageClient: StorageClient,
  private val responsePageSize: Int? = null,
  private val storagePathPrefix: String,
  throttler: Throttler,
  eventGroupsClient: EventGroupsCoroutineStub,
  requisitionsClient: RequisitionsCoroutineStub,
) : RequisitionGrouper(requisitionValidator, requisitionsClient, eventGroupsClient, throttler) {

  /**
   * Combines Grouped Requisitions by ReportId and then unions their collection intervals per event
   * group.
   */
  override suspend fun combineGroupedRequisitions(
    groupedRequisitions: List<GroupedRequisitions>,
  ): List<GroupedRequisitions> {
    val groupedByReport: Map<String, List<GroupedRequisitions>> =
      groupedRequisitions.groupBy {
        val measurementSpec: MeasurementSpec =
          it.requisitionsList
            .single()
            .requisition
            .unpack(Requisition::class.java)
            .measurementSpec
            .unpack()
        measurementSpec.reportingMetadata.report
      }
    val combinedByReportId: List<GroupedRequisitions> = combineByReportId(groupedByReport)
    return combinedByReportId
  }

  /**
   * Combines Grouped Requisitions by ReportId and then unions their collection intervals per event
   * group.
   */
  private suspend fun combineByReportId(
    groupedByReport: Map<String, List<GroupedRequisitions>>
  ): List<GroupedRequisitions> {
    return groupedByReport.toList().flatMap { (reportId, groups) ->
      val results = mutableListOf<GroupedRequisitions>()
      val requisitionGroupId = UUID.randomUUID().toString()

      // List existing requisition metadata for the current report
      val existingRequisitionMetadata: List<RequisitionMetadata> = listRequisitionMetadataByReportId(reportId)
      val existingCmmsRequisitions = existingRequisitionMetadata.map { it.cmmsRequisition }.toSet()
      if (existingRequisitionMetadata.isNotEmpty()) {
        results.addAll(getUnwrittenRequisitions(existingRequisitionMetadata, groups))
      }
      // Filter out groups whose single requisitions has already persisted to RequisitionMetadata storage.
      val filteredGroups = groups.filter { group ->
        val requisition = group.requisitionsList.single().requisition.unpack(Requisition::class.java)
        requisition.name !in existingCmmsRequisitions
      }

      if (filteredGroups.isEmpty()) {
        return@flatMap results
      }

      val requisitions = filteredGroups.flatMap { it.requisitionsList }

      try {

        requisitionValidator.validateModelLines(filteredGroups, reportId = reportId)

        val entries = buildEventGroupEntries(filteredGroups)

        // TODO(world-federation-of-advertisers/cross-media-measurement#2987): Use batch create once
        // available
        // Create requisition metadata for requisition that were not created already
        for (requisition in requisitions) {
          createRequisitionMetadata(
            requisition.requisition.unpack(Requisition::class.java),
            requisitionGroupId,
          )
        }
<<<<<<< HEAD
        val entries =
          groups
            .flatMap { it.eventGroupMapList }
            .groupBy { it.eventGroup }
            .map { (eventGroupName: String, eventGroupMapEntries: List<EventGroupMapEntry>) ->
              val requisitionGroupId = UUID.randomUUID().toString()
              val eventGroupReferenceId = eventGroupMapEntries.first().details.eventGroupReferenceId
              val collectionIntervals: List<Interval> =
                eventGroupMapEntries.flatMap { it.details.collectionIntervalsList }
              val combinedCollectionIntervals = unionIntervals(collectionIntervals)
              eventGroupMapEntry {
                this.eventGroup = eventGroupName
                details = eventGroupDetails {
                  this.eventGroupReferenceId = eventGroupReferenceId
                  this.collectionIntervals += combinedCollectionIntervals
                }
              }
            }
        groupedRequisitions {
          this.modelLine = groups.firstOrNull()?.modelLine ?: ""
=======

        val newGroupedRequisitions = groupedRequisitions {
          this.modelLine = filteredGroups.firstOrNull()?.modelLine ?: ""
>>>>>>> 38a0e110
          this.eventGroupMap += entries
          this.requisitions += requisitions
          this.groupId = requisitionGroupId
        }

        results.add(newGroupedRequisitions)
      } catch (e: InvalidRequisitionException) {
        refuseAllRequisitions(requisitions, requisitionGroupId, existingCmmsRequisitions, e.refusal.justification, e.message ?: "Invalid requisition")
      } catch (e: Exception) {
        refuseAllRequisitions(requisitions, requisitionGroupId, existingCmmsRequisitions)
      }

      results

    }
  }

  private suspend fun getUnwrittenRequisitions(
    existingRequisitionMetadata: List<RequisitionMetadata>,
    groups: List<GroupedRequisitions>
  ): List<GroupedRequisitions> {
    // Requisition metadata may already have stored multiple groups for the same report
    val requisitionMetadataByGroupId = existingRequisitionMetadata.groupBy { it.groupId }
    val fixedGroupedRequisitions = mutableListOf<GroupedRequisitions>()

    for ((reqMetadataGroupId, metadataRequisitionssForGroup) in requisitionMetadataByGroupId) {
      val storedGroupedRequisition: GroupedRequisitions? = readGroupedRequisitionBlob(reqMetadataGroupId)

      if (storedGroupedRequisition != null) continue

      val existingCmmsRequisitionNames: Set<String> = metadataRequisitionssForGroup.map { it.cmmsRequisition }.toSet()

      val missingGroupedRequisitions: List<GroupedRequisitions> =
        groups.filter { group ->
          val entry = group.requisitionsList.single()
          entry.requisition.unpack(Requisition::class.java).name in existingCmmsRequisitionNames
        }

      if (missingGroupedRequisitions.isEmpty()) {
        logger.info("GroupedRequisitions blob not found. Unable to create it with existing unfulfilled requisitions.")
        continue
      }

      val combinedRequisitions = missingGroupedRequisitions.flatMap { it.requisitionsList }
      val combinedEventGroupMap = buildEventGroupEntries(missingGroupedRequisitions)

      val existingModelLine = missingGroupedRequisitions.firstOrNull()?.modelLine.orEmpty()

      fixedGroupedRequisitions += groupedRequisitions {
        modelLine = existingModelLine
        eventGroupMap += combinedEventGroupMap
        requisitions += combinedRequisitions
        groupId = reqMetadataGroupId
      }

    }
    return fixedGroupedRequisitions
  }

  private fun buildEventGroupEntries(groups: List<GroupedRequisitions>): List<EventGroupMapEntry> =
    groups
      .flatMap { it.eventGroupMapList }
      .groupBy { it.eventGroup }
      .map { (eventGroupName, entries) ->
        val refId = entries.first().details.eventGroupReferenceId
        val intervals = entries.flatMap { it.details.collectionIntervalsList }
        val merged = unionIntervals(intervals) // same function you already have
        eventGroupMapEntry {
          eventGroup = eventGroupName
          details = eventGroupDetails {
            eventGroupReferenceId = refId
            collectionIntervals += merged
          }
        }
      }

  /**
   * Merges overlapping or contiguous time intervals into a minimal set of non-overlapping intervals.
   *
   * @param intervals The list of [Interval] objects to be merged.
   * @return A list of merged, non-overlapping [Interval] objects, sorted by start time.
   */
  private fun unionIntervals(intervals: List<Interval>): List<Interval> {
    val sorted = intervals.sortedBy { it.startTime.toInstant() }
    val result = mutableListOf<Interval>()
    var current = sorted.first()
    for (i in 1 until sorted.size) {
      val next = sorted[i]
      if (current.endTime.toInstant() >= next.startTime.toInstant()) {
        current = interval {
          startTime = current.startTime
          endTime = maxOf(current.endTime.toInstant(), next.endTime.toInstant()).toProtoTime()
        }
      } else {
        result.add(current)
        current = next
      }
    }
    result.add(current)
    return result
  }

  private suspend fun readGroupedRequisitionBlob(groupId: String) : GroupedRequisitions? {
    val blobKey = "$storagePathPrefix/${groupId}"
    val blob = storageClient.getBlob(blobKey) ?: return null
    return GroupedRequisitions.parseFrom(blob.read().flatten())
  }

  @OptIn(ExperimentalCoroutinesApi::class) // For `flattenConcat`.
  private suspend fun listRequisitionMetadataByReportId(reportName: String): List<RequisitionMetadata> {
    val requisitionMetadataList: Flow<RequisitionMetadata> =
      requisitionMetadataStub
        .listResources { pageToken: String ->
          val request = listRequisitionMetadataRequest {
            parent = dataProviderName
            filter = ListRequisitionMetadataRequestKt.filter { report = reportName }
            if (responsePageSize != null) {
              pageSize = responsePageSize
            }
            this.pageToken = pageToken
          }
          val response: ListRequisitionMetadataResponse =
            try {
              requisitionMetadataStub.listRequisitionMetadata(request)
            } catch (e: StatusException) {
              throw Exception("Error listing requisitions", e)
            }
          ResourceList(response.requisitionMetadataList, response.nextPageToken)
        }
        .flattenConcat()
    return requisitionMetadataList.toList()
  }

  private suspend fun refuseAllRequisitions(
    requisitions: List<GroupedRequisitions.RequisitionEntry>,
    requisitionGroupId: String,
    existingCmmsRequisitions: Collection<String>,
    refusalJustification: Refusal.Justification = Refusal.Justification.JUSTIFICATION_UNSPECIFIED,
    refusalMessage: String = ""
  ) {

    requisitions.forEach { entry ->
      val requisition = entry.requisition.unpack(Requisition::class.java)

      // Skip if requisition already exists in metadata storage
      if (requisition.name in existingCmmsRequisitions) return@forEach

      val refusal = refusal {
        justification = refusalJustification
        message = refusalMessage
      }

      refuseRequisition(requisition, refusal)
      val requisitionMetadata = createRequisitionMetadata(requisition, requisitionGroupId)
      refuseRequisitionMetadata(requisitionMetadata, refusalMessage)
    }
  }

  private suspend fun createRequisitionMetadata(
    requisition: Requisition,
    requisitionGroupId: String,
  ): RequisitionMetadata {

    val requisitionBlobUri = "$blobUriPrefix/$storagePathPrefix/$requisitionGroupId"
    val reportId = getReportId(requisition)

    val metadata = requisitionMetadata {
      cmmsRequisition = requisition.name
      blobUri = requisitionBlobUri
      blobTypeUrl = GROUPED_REQUISITION_BLOB_TYPE_URL
      groupId = requisitionGroupId
      cmmsCreateTime = requisition.updateTime
      this.report = reportId
    }
    val createRequisitionMetadataRequestId = "$requisitionGroupId:${requisition.name}"
    val request = createRequisitionMetadataRequest {
      parent = dataProviderName
      requisitionMetadata = metadata
      requestId = createRequisitionMetadataRequestId
    }
    return requisitionMetadataStub.createRequisitionMetadata(request)
  }

  private suspend fun refuseRequisitionMetadata(
    requisitionMetadata: RequisitionMetadata,
    message: String,
  ) {
    val request = refuseRequisitionMetadataRequest {
      name = requisitionMetadata.name
      etag = requisitionMetadata.etag
      refusalMessage = message
    }
    requisitionMetadataStub.refuseRequisitionMetadata(request)
  }

  private fun getReportId(requisition: Requisition): String {
    return requisition.measurementSpec.unpack<MeasurementSpec>().reportingMetadata.report
  }

  companion object {
    private val logger: Logger = Logger.getLogger(this::class.java.name)
    private val GROUPED_REQUISITION_BLOB_TYPE_URL =
      ProtoReflection.getTypeUrl(GroupedRequisitions.getDescriptor())
  }
}<|MERGE_RESOLUTION|>--- conflicted
+++ resolved
@@ -139,32 +139,9 @@
             requisitionGroupId,
           )
         }
-<<<<<<< HEAD
-        val entries =
-          groups
-            .flatMap { it.eventGroupMapList }
-            .groupBy { it.eventGroup }
-            .map { (eventGroupName: String, eventGroupMapEntries: List<EventGroupMapEntry>) ->
-              val requisitionGroupId = UUID.randomUUID().toString()
-              val eventGroupReferenceId = eventGroupMapEntries.first().details.eventGroupReferenceId
-              val collectionIntervals: List<Interval> =
-                eventGroupMapEntries.flatMap { it.details.collectionIntervalsList }
-              val combinedCollectionIntervals = unionIntervals(collectionIntervals)
-              eventGroupMapEntry {
-                this.eventGroup = eventGroupName
-                details = eventGroupDetails {
-                  this.eventGroupReferenceId = eventGroupReferenceId
-                  this.collectionIntervals += combinedCollectionIntervals
-                }
-              }
-            }
-        groupedRequisitions {
-          this.modelLine = groups.firstOrNull()?.modelLine ?: ""
-=======
 
         val newGroupedRequisitions = groupedRequisitions {
           this.modelLine = filteredGroups.firstOrNull()?.modelLine ?: ""
->>>>>>> 38a0e110
           this.eventGroupMap += entries
           this.requisitions += requisitions
           this.groupId = requisitionGroupId
