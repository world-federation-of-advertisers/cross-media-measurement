--- conflicted
+++ resolved
@@ -108,16 +108,9 @@
     groupedRequisitions.forEach { groupedRequisition: GroupedRequisitions ->
       val groupedRequisitionId = idGenerator(groupedRequisition)
       val blobKey = "$storagePathPrefix/${groupedRequisitionId}"
-<<<<<<< HEAD
-      // Only stores the requisition if it does not already exist in storage by checking if
-      // the blob key(created using the requisition name, ensuring uniqueness) is populated.
-      if (storageClient.getBlob(blobKey) == null && groupedRequisition.requisitionsList.size > 0) {
-        logger.info("Writing $blobKey with ${groupedRequisition.requisitionsList.size} requisitions")
-=======
 
       // TODO(@marcopremier): Add mechanism to check whether requisitions inside grouped requisitions where stored already.
       if (groupedRequisition.requisitionsList.isNotEmpty() && storageClient.getBlob(blobKey) == null) {
->>>>>>> 54780bf8
         storageClient.writeBlob(blobKey, Any.pack(groupedRequisition).toByteString())
         storedGroupedRequisitions += 1
       }
