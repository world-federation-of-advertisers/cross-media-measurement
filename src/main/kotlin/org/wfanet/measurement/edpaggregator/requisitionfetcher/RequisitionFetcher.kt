--- conflicted
+++ resolved
@@ -113,17 +113,12 @@
     groupedRequisitions.forEach { groupedRequisition: GroupedRequisitions ->
       val groupedRequisitionId = groupedRequisitionsIdGenerator(groupedRequisition)
       val blobKey = "$storagePathPrefix/${groupedRequisitionId}"
-<<<<<<< HEAD
-      // TODO(@marcopremier): Add mechanism to check whether requisitions inside grouped requisitions where stored already.
-      if (groupedRequisition.requisitionsList.isNotEmpty() && storageClient.getBlob(blobKey) == null) {
-=======
 
       // TODO(@marcopremier): Add mechanism to check whether requisitions inside grouped
       // requisitions where stored already.
       if (
         groupedRequisition.requisitionsList.isNotEmpty() && storageClient.getBlob(blobKey) == null
       ) {
->>>>>>> 90e366b3
         storageClient.writeBlob(blobKey, Any.pack(groupedRequisition).toByteString())
         storedGroupedRequisitions += 1
       }
