// Copyright 2025 The Cross-Media Measurement Authors
//
// Licensed under the Apache License, Version 2.0 (the "License");
// you may not use this file except in compliance with the License.
// You may obtain a copy of the License at
//
//      http://www.apache.org/licenses/LICENSE-2.0
//
// Unless required by applicable law or agreed to in writing, software
// distributed under the License is distributed on an "AS IS" BASIS,
// WITHOUT WARRANTIES OR CONDITIONS OF ANY KIND, either express or implied.
// See the License for the specific language governing permissions and
// limitations under the License.

package org.wfanet.measurement.edpaggregator

import com.google.crypto.tink.KeyTemplates
import com.google.crypto.tink.KeysetHandle
import com.google.crypto.tink.KmsClient
import com.google.crypto.tink.TinkProtoKeysetFormat
import com.google.protobuf.ByteString
import org.wfanet.measurement.common.crypto.tink.withEnvelopeEncryption
import org.wfanet.measurement.edpaggregator.resultsfulfiller.crypto.parseJsonEncryptedKey
import org.wfanet.measurement.edpaggregator.v1alpha.BlobDetails
import org.wfanet.measurement.edpaggregator.v1alpha.EncryptedDek
<<<<<<< HEAD
=======
import org.wfanet.measurement.edpaggregator.v1alpha.EncryptedDek.ProtobufFormat
>>>>>>> 7bf8d20f
import org.wfanet.measurement.edpaggregator.v1alpha.blobDetails
import org.wfanet.measurement.edpaggregator.v1alpha.encryptedDek
import org.wfanet.measurement.edpaggregator.v1alpha.EncryptedDek.ProtobufFormat
import org.wfanet.measurement.storage.MesosRecordIoStorageClient
import org.wfanet.measurement.storage.StorageClient

/** Useful functions for interacting with encrypted storage. */
object EncryptedStorage {

  private const val TYPE_URL_ENCRYPTION_KEY =
    "type.googleapis.com/wfa.measurement.edpaggregator.v1alpha.EncryptionKey"

<<<<<<< HEAD
  private const val TYPE_URL_TINK_KEYSET =
    "type.googleapis.com/google.crypto.tink.Keyset"
=======
  private const val TYPE_URL_TINK_KEYSET = "type.googleapis.com/google.crypto.tink.Keyset"
>>>>>>> 7bf8d20f

  /** Generates a serialized encrypted keyset using a [KmsClient]. */
  fun generateSerializedEncryptionKey(
    kmsClient: KmsClient,
    kekUri: String,
    tinkKeyTemplateType: String,
    associatedData: ByteArray = byteArrayOf(),
  ): ByteString {
    val aeadKeyTemplate = KeyTemplates.get(tinkKeyTemplateType)
    val keyEncryptionHandle = KeysetHandle.generateNew(aeadKeyTemplate)
    return ByteString.copyFrom(
      TinkProtoKeysetFormat.serializeEncryptedKeyset(
        keyEncryptionHandle,
        kmsClient.getAead(kekUri),
        associatedData,
      )
    )
  }

  /** Builds a envelope encryption storage client wrapped by Mesos Record IO Storage Client. */
  fun buildEncryptedMesosStorageClient(
    storageClient: StorageClient,
    kmsClient: KmsClient,
    kekUri: String,
<<<<<<< HEAD
    encryptedDek: EncryptedDek
  ): MesosRecordIoStorageClient {

    val aeadStorageClient = when (encryptedDek.typeUrl to encryptedDek.protobufFormat) {
      TYPE_URL_TINK_KEYSET to ProtobufFormat.BINARY -> {
        storageClient.withEnvelopeEncryption(
          kmsClient = kmsClient,
          kekUri = kekUri,
          encryptedDek = encryptedDek.ciphertext
        )
      }
      TYPE_URL_ENCRYPTION_KEY to ProtobufFormat.JSON -> {
        storageClient.withEnvelopeEncryption(
          kmsClient = kmsClient,
          kekUri = kekUri,
          encryptedDek = encryptedDek.ciphertext,
          parseEncryptedKeyset = ::parseJsonEncryptedKey
        )
      }
      else -> throw IllegalArgumentException(
        "Unsupported type_url=${encryptedDek.typeUrl} with format=${encryptedDek.protobufFormat}"
      )
    }
=======
    encryptedDek: EncryptedDek,
  ): MesosRecordIoStorageClient {

    val aeadStorageClient =
      when (encryptedDek.typeUrl to encryptedDek.protobufFormat) {
        TYPE_URL_TINK_KEYSET to ProtobufFormat.BINARY -> {
          storageClient.withEnvelopeEncryption(
            kmsClient = kmsClient,
            kekUri = kekUri,
            encryptedDek = encryptedDek.ciphertext,
          )
        }
        TYPE_URL_ENCRYPTION_KEY to ProtobufFormat.JSON -> {
          storageClient.withEnvelopeEncryption(
            kmsClient = kmsClient,
            kekUri = kekUri,
            encryptedDek = encryptedDek.ciphertext,
            parseEncryptedKeyset = ::parseJsonEncryptedKey,
          )
        }
        else ->
          throw IllegalArgumentException(
            "Unsupported type_url=${encryptedDek.typeUrl} with format=${encryptedDek.protobufFormat}"
          )
      }
>>>>>>> 7bf8d20f

    return MesosRecordIoStorageClient(aeadStorageClient)
  }

  /** Writes a data encryption key to storage. */
  suspend fun writeDek(
    storageClient: StorageClient,
    kekUri: String,
    serializedEncryptionKey: ByteString,
    impressionsFileUri: String,
    dekBlobKey: String,
  ) {
    val blobDetails =
      encryptAndCreateBlobDetails(kekUri, serializedEncryptionKey, impressionsFileUri)

    storageClient.writeBlob(dekBlobKey, blobDetails.toByteString())
  }

  private fun encryptAndCreateBlobDetails(
    kekUri: String,
    serializedEncryptionKey: ByteString,
    blobUri: String,
  ): BlobDetails {
    val encryptedDek = encryptedDek {
      this.kekUri = kekUri
      ciphertext = serializedEncryptionKey
      protobufFormat = ProtobufFormat.BINARY
<<<<<<< HEAD
=======
      typeUrl = TYPE_URL_TINK_KEYSET
>>>>>>> 7bf8d20f
    }

    return blobDetails {
      this.blobUri = blobUri
      this.encryptedDek = encryptedDek
    }
  }

}<|MERGE_RESOLUTION|>--- conflicted
+++ resolved
@@ -23,13 +23,9 @@
 import org.wfanet.measurement.edpaggregator.resultsfulfiller.crypto.parseJsonEncryptedKey
 import org.wfanet.measurement.edpaggregator.v1alpha.BlobDetails
 import org.wfanet.measurement.edpaggregator.v1alpha.EncryptedDek
-<<<<<<< HEAD
-=======
 import org.wfanet.measurement.edpaggregator.v1alpha.EncryptedDek.ProtobufFormat
->>>>>>> 7bf8d20f
 import org.wfanet.measurement.edpaggregator.v1alpha.blobDetails
 import org.wfanet.measurement.edpaggregator.v1alpha.encryptedDek
-import org.wfanet.measurement.edpaggregator.v1alpha.EncryptedDek.ProtobufFormat
 import org.wfanet.measurement.storage.MesosRecordIoStorageClient
 import org.wfanet.measurement.storage.StorageClient
 
@@ -39,12 +35,7 @@
   private const val TYPE_URL_ENCRYPTION_KEY =
     "type.googleapis.com/wfa.measurement.edpaggregator.v1alpha.EncryptionKey"
 
-<<<<<<< HEAD
-  private const val TYPE_URL_TINK_KEYSET =
-    "type.googleapis.com/google.crypto.tink.Keyset"
-=======
   private const val TYPE_URL_TINK_KEYSET = "type.googleapis.com/google.crypto.tink.Keyset"
->>>>>>> 7bf8d20f
 
   /** Generates a serialized encrypted keyset using a [KmsClient]. */
   fun generateSerializedEncryptionKey(
@@ -69,31 +60,6 @@
     storageClient: StorageClient,
     kmsClient: KmsClient,
     kekUri: String,
-<<<<<<< HEAD
-    encryptedDek: EncryptedDek
-  ): MesosRecordIoStorageClient {
-
-    val aeadStorageClient = when (encryptedDek.typeUrl to encryptedDek.protobufFormat) {
-      TYPE_URL_TINK_KEYSET to ProtobufFormat.BINARY -> {
-        storageClient.withEnvelopeEncryption(
-          kmsClient = kmsClient,
-          kekUri = kekUri,
-          encryptedDek = encryptedDek.ciphertext
-        )
-      }
-      TYPE_URL_ENCRYPTION_KEY to ProtobufFormat.JSON -> {
-        storageClient.withEnvelopeEncryption(
-          kmsClient = kmsClient,
-          kekUri = kekUri,
-          encryptedDek = encryptedDek.ciphertext,
-          parseEncryptedKeyset = ::parseJsonEncryptedKey
-        )
-      }
-      else -> throw IllegalArgumentException(
-        "Unsupported type_url=${encryptedDek.typeUrl} with format=${encryptedDek.protobufFormat}"
-      )
-    }
-=======
     encryptedDek: EncryptedDek,
   ): MesosRecordIoStorageClient {
 
@@ -119,7 +85,6 @@
             "Unsupported type_url=${encryptedDek.typeUrl} with format=${encryptedDek.protobufFormat}"
           )
       }
->>>>>>> 7bf8d20f
 
     return MesosRecordIoStorageClient(aeadStorageClient)
   }
@@ -147,10 +112,7 @@
       this.kekUri = kekUri
       ciphertext = serializedEncryptionKey
       protobufFormat = ProtobufFormat.BINARY
-<<<<<<< HEAD
-=======
       typeUrl = TYPE_URL_TINK_KEYSET
->>>>>>> 7bf8d20f
     }
 
     return blobDetails {
@@ -158,5 +120,4 @@
       this.encryptedDek = encryptedDek
     }
   }
-
 }