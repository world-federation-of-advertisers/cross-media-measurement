--- conflicted
+++ resolved
@@ -57,14 +57,7 @@
 ) {
 
   suspend fun sync(): Flow<MappedEventGroup> = flow {
-<<<<<<< HEAD
-    println("--------------------------")
-    println(edpName)
-    eventGroups.collect { print(it) }
-    val syncedEventGroups: Map<String, ExternalEventGroup> =
-=======
     val syncedEventGroups: Map<String, CmmsEventGroup> =
->>>>>>> b789b498
       fetchEventGroups().toList().associateBy { it.eventGroupReferenceId }
     eventGroups.collect { eventGroup: EventGroup ->
       val syncedEventGroup =
@@ -142,6 +135,7 @@
         dataAvailabilityInterval = eventGroup.dataAvailabilityInterval
       }
     }
+    println(request)
     return throttler.onReady { eventGroupsStub.createEventGroup(request) }
   }
 
