/*
 * Copyright 2025 The Cross-Media Measurement Authors
 *
 * Licensed under the Apache License, Version 2.0 (the "License");
 * you may not use this file except in compliance with the License.
 * You may obtain a copy of the License at
 *
 *     http://www.apache.org/licenses/LICENSE-2.0
 *
 * Unless required by applicable law or agreed to in writing, software
 * distributed under the License is distributed on an "AS IS" BASIS,
 * WITHOUT WARRANTIES OR CONDITIONS OF ANY KIND, either express or implied.
 * See the License for the specific language governing permissions and
 * limitations under the License.
 */

package org.wfanet.measurement.edpaggregator.eventgroups

import io.grpc.StatusException
import java.util.logging.Logger
import kotlinx.coroutines.ExperimentalCoroutinesApi
import kotlinx.coroutines.flow.Flow
import kotlinx.coroutines.flow.flow
import kotlinx.coroutines.flow.map
import kotlinx.coroutines.flow.collect
import kotlinx.coroutines.flow.toList
import org.wfanet.measurement.api.v2alpha.EventGroup as CmmsEventGroup
import org.wfanet.measurement.api.v2alpha.EventGroupMetadataKt as CmmsEventGroupMetadataKt
import org.wfanet.measurement.api.v2alpha.EventGroupMetadataKt.AdMetadataKt as CmmsAdMetadataKt
import org.wfanet.measurement.api.v2alpha.EventGroupsGrpcKt.EventGroupsCoroutineStub
import org.wfanet.measurement.api.v2alpha.MediaType as CmmsMediaType
import org.wfanet.measurement.api.v2alpha.copy
import org.wfanet.measurement.api.v2alpha.createEventGroupRequest
import kotlinx.coroutines.flow.forEach
import org.wfanet.measurement.api.v2alpha.eventGroup as cmmsEventGroup
import org.wfanet.measurement.api.v2alpha.eventGroupMetadata as cmmsEventGroupMetadata
import org.wfanet.measurement.api.v2alpha.listEventGroupsRequest
import org.wfanet.measurement.api.v2alpha.updateEventGroupRequest
import org.wfanet.measurement.common.api.grpc.ResourceList
import org.wfanet.measurement.common.api.grpc.flattenConcat
import org.wfanet.measurement.common.api.grpc.listResources
import org.wfanet.measurement.common.throttler.Throttler
import org.wfanet.measurement.edpaggregator.eventgroups.v1alpha.EventGroup
import org.wfanet.measurement.edpaggregator.eventgroups.v1alpha.EventGroup.MediaType
import org.wfanet.measurement.edpaggregator.eventgroups.v1alpha.MappedEventGroup
import org.wfanet.measurement.edpaggregator.eventgroups.v1alpha.mappedEventGroup

/*
 * Syncs event groups with the CMMS Public API.
 * 1. Registers any unregistered event groups
 * 2. Updates any existing event groups if data has changed
 * 2. Returns a flow of event_group_reference_id to EventGroup
 */
class EventGroupSync(
  private val edpName: String,
  private val eventGroupsStub: EventGroupsCoroutineStub,
  private val eventGroups: Flow<EventGroup>,
  private val throttler: Throttler,
) {

  suspend fun sync(): Flow<MappedEventGroup> = flow {
    val syncedEventGroups: Map<String, CmmsEventGroup> =
      fetchEventGroups().toList().associateBy { it.eventGroupReferenceId }
    eventGroups.collect { eventGroup: EventGroup ->
      try {
        validateEventGroup(eventGroup)
        val syncedEventGroup: CmmsEventGroup =
          if (eventGroup.eventGroupReferenceId in syncedEventGroups) {
            val existingEventGroup: CmmsEventGroup =
              syncedEventGroups.getValue(eventGroup.eventGroupReferenceId)
            val updatedEventGroup: CmmsEventGroup = updateEventGroup(existingEventGroup, eventGroup)
            if (updatedEventGroup != existingEventGroup) {
              updateCmmsEventGroup(updatedEventGroup)
            } else {
              existingEventGroup
            }
          } else {
            createCmmsEventGroup(edpName, eventGroup)
          }
<<<<<<< HEAD
        } else {
          createCmmsEventGroup(edpName, eventGroup)
        }
      println("*******MAPPED***********************\n")
      print(mappedEventGroup {
        eventGroupReferenceId = syncedEventGroup.eventGroupReferenceId
        eventGroupResource = syncedEventGroup.name
      })
      println("0000000000000000000")

      emit(
        mappedEventGroup {
          eventGroupReferenceId = syncedEventGroup.eventGroupReferenceId
          eventGroupResource = syncedEventGroup.name
        }
      )
=======
        emit(
          mappedEventGroup {
            eventGroupReferenceId = syncedEventGroup.eventGroupReferenceId
            eventGroupResource = syncedEventGroup.name
          }
        )
      } catch (e: Exception) {
        logger.severe(
          "Unable to process Event Group ${eventGroup.eventGroupReferenceId}: ${e.message}"
        )
      }
      eventGroup.eventGroupReferenceId
>>>>>>> 2971d559
    }
  }

  /*
   * Updates the Cmms Public API with a [CmmsEventGroup].
   */
  private suspend fun updateCmmsEventGroup(eventGroup: CmmsEventGroup): CmmsEventGroup {
    return throttler.onReady {
      eventGroupsStub.updateEventGroup(updateEventGroupRequest { this.eventGroup = eventGroup })
    }
  }

  /*
   * Calls the Cmms Public API to create a [CmmsEventGroup] from an [EventGroup].
   */
  private suspend fun createCmmsEventGroup(
    edpName: String,
    eventGroup: EventGroup,
  ): CmmsEventGroup {
    val request = createEventGroupRequest {
      parent = edpName
      this.eventGroup = cmmsEventGroup {
        measurementConsumer = eventGroup.measurementConsumer
        eventGroupReferenceId = eventGroup.eventGroupReferenceId
        this.eventGroupMetadata = cmmsEventGroupMetadata {
          this.adMetadata =
            CmmsEventGroupMetadataKt.adMetadata {
              this.campaignMetadata =
                CmmsAdMetadataKt.campaignMetadata {
                  brandName = eventGroup.eventGroupMetadata.adMetadata.campaignMetadata.brand
                  campaignName = eventGroup.eventGroupMetadata.adMetadata.campaignMetadata.campaign
                }
            }
        }
        mediaTypes += eventGroup.mediaTypesList.map { it.toCmmsMediaType() }
        dataAvailabilityInterval = eventGroup.dataAvailabilityInterval
      }
    }
    println(request)
    return throttler.onReady { eventGroupsStub.createEventGroup(request) }
  }

  /*
   * Returns a copy of a [CmmsEventGroup] with information from an [EventGroup].
   * Used to determine if a CmmsEventGroup needs updating.
   */
  private fun updateEventGroup(
    existingEventGroup: CmmsEventGroup,
    eventGroup: EventGroup,
  ): CmmsEventGroup {
    return existingEventGroup.copy {
      measurementConsumer = eventGroup.measurementConsumer
      eventGroupReferenceId = eventGroup.eventGroupReferenceId
      this.eventGroupMetadata = cmmsEventGroupMetadata {
        this.adMetadata =
          CmmsEventGroupMetadataKt.adMetadata {
            this.campaignMetadata =
              CmmsAdMetadataKt.campaignMetadata {
                brandName = eventGroup.eventGroupMetadata.adMetadata.campaignMetadata.brand
                campaignName = eventGroup.eventGroupMetadata.adMetadata.campaignMetadata.campaign
              }
          }
      }
      mediaTypes.clear()
      mediaTypes += eventGroup.mediaTypesList.map { it.toCmmsMediaType() }
      dataAvailabilityInterval = eventGroup.dataAvailabilityInterval
    }
  }

  @OptIn(ExperimentalCoroutinesApi::class) // For `flattenConcat`.
  private fun fetchEventGroups(): Flow<CmmsEventGroup> {
    return eventGroupsStub
      .listResources { pageToken: String ->
        val response =
          try {
            throttler.onReady {
              eventGroupsStub.listEventGroups(
                listEventGroupsRequest {
                  parent = edpName
                  this.pageToken = pageToken
                }
              )
            }
          } catch (e: StatusException) {
            throw Exception("Error listing EventGroups", e)
          }
        ResourceList(response.eventGroupsList, response.nextPageToken)
      }
      .flattenConcat()
  }

  private fun MediaType.toCmmsMediaType(): CmmsMediaType {
    return when (this) {
      MediaType.MEDIA_TYPE_UNSPECIFIED -> error("Media type must be set")
      MediaType.VIDEO -> CmmsMediaType.VIDEO
      MediaType.DISPLAY -> CmmsMediaType.DISPLAY
      MediaType.OTHER -> CmmsMediaType.OTHER
      MediaType.UNRECOGNIZED -> error("Not a real media type")
    }
  }

  companion object {
    private val logger: Logger = Logger.getLogger(this::class.java.name)
    /*
     * Validates that event groups fields are populated
     * Throws exceptions for any invalid fields.
     */
    fun validateEventGroup(eventGroup: EventGroup) {
      check(eventGroup.mediaTypesList.size > 0) { "At least one media type must be set" }
      check(eventGroup.hasDataAvailabilityInterval()) { "Data availability must be set" }
      check(eventGroup.hasEventGroupMetadata()) { "Event Group Metadata must be set" }
      check(eventGroup.eventGroupReferenceId.isNotBlank()) {
        "Event Group Reference Id must be set"
      }
      check(eventGroup.measurementConsumer.isNotBlank()) { "Measurement Consumer must be set" }
    }
  }
}<|MERGE_RESOLUTION|>--- conflicted
+++ resolved
@@ -22,7 +22,6 @@
 import kotlinx.coroutines.flow.Flow
 import kotlinx.coroutines.flow.flow
 import kotlinx.coroutines.flow.map
-import kotlinx.coroutines.flow.collect
 import kotlinx.coroutines.flow.toList
 import org.wfanet.measurement.api.v2alpha.EventGroup as CmmsEventGroup
 import org.wfanet.measurement.api.v2alpha.EventGroupMetadataKt as CmmsEventGroupMetadataKt
@@ -31,7 +30,6 @@
 import org.wfanet.measurement.api.v2alpha.MediaType as CmmsMediaType
 import org.wfanet.measurement.api.v2alpha.copy
 import org.wfanet.measurement.api.v2alpha.createEventGroupRequest
-import kotlinx.coroutines.flow.forEach
 import org.wfanet.measurement.api.v2alpha.eventGroup as cmmsEventGroup
 import org.wfanet.measurement.api.v2alpha.eventGroupMetadata as cmmsEventGroupMetadata
 import org.wfanet.measurement.api.v2alpha.listEventGroupsRequest
@@ -77,24 +75,6 @@
           } else {
             createCmmsEventGroup(edpName, eventGroup)
           }
-<<<<<<< HEAD
-        } else {
-          createCmmsEventGroup(edpName, eventGroup)
-        }
-      println("*******MAPPED***********************\n")
-      print(mappedEventGroup {
-        eventGroupReferenceId = syncedEventGroup.eventGroupReferenceId
-        eventGroupResource = syncedEventGroup.name
-      })
-      println("0000000000000000000")
-
-      emit(
-        mappedEventGroup {
-          eventGroupReferenceId = syncedEventGroup.eventGroupReferenceId
-          eventGroupResource = syncedEventGroup.name
-        }
-      )
-=======
         emit(
           mappedEventGroup {
             eventGroupReferenceId = syncedEventGroup.eventGroupReferenceId
@@ -107,7 +87,6 @@
         )
       }
       eventGroup.eventGroupReferenceId
->>>>>>> 2971d559
     }
   }
 
@@ -146,7 +125,6 @@
         dataAvailabilityInterval = eventGroup.dataAvailabilityInterval
       }
     }
-    println(request)
     return throttler.onReady { eventGroupsStub.createEventGroup(request) }
   }
 
