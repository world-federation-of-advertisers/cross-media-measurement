--- conflicted
+++ resolved
@@ -74,13 +74,9 @@
       val dates = startDate.datesUntil(endDate.plusDays(1)).asSequence()
       // Iterates through all dates up to the end date in the collection interval(inclusive)
       val impressions =
-<<<<<<< HEAD
-        dates.flatMapConcat { date -> eventReader.getLabeledImpressions(date, eventGroupMap.getValue(eventGroup.key)) }
-=======
         dates.asFlow().flatMapConcat { date ->
           eventReader.getLabeledImpressions(date, eventGroupMap.getValue(eventGroup.key))
         }
->>>>>>> dbcffec3
 
       VidFilter.filterAndExtractVids(
         impressions,
