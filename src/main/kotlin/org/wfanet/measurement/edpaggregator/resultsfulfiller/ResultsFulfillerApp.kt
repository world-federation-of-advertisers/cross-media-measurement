--- conflicted
+++ resolved
@@ -147,11 +147,7 @@
         requisitionsStorageConfig = requisitionsStorageConfig,
         random = SecureRandom(),
         zoneId = ZoneOffset.UTC,
-<<<<<<< HEAD
-        noiserSelector = ContinuousGaussianNoiseSelector(),
-=======
         noiserSelector = noiseSelector,
->>>>>>> 90e366b3
         eventReader = eventReader,
       )
       .fulfillRequisitions()
