--- conflicted
+++ resolved
@@ -61,10 +61,7 @@
  * @param workItemAttemptsClient gRPC client stub for
  *   [WorkItemAttemptsGrpcKt.WorkItemAttemptsCoroutineStub].
  * @param requisitionMetadataStub used to sync [Requisition]s with RequisitionMetadataStorage
-<<<<<<< HEAD
  * @param impressionMetadataStub used to get impressions metadata from ImpressionMetadataStorage
-=======
->>>>>>> c53a92c4
  * @param requisitionStubFactory Factory for creating requisition stubs.
  * @param kmsClient The Tink [KmsClient] for key management.
  * @param getImpressionsMetadataStorageConfig Lambda to obtain [StorageConfig] for impressions
@@ -82,10 +79,7 @@
   workItemsClient: WorkItemsGrpcKt.WorkItemsCoroutineStub,
   workItemAttemptsClient: WorkItemAttemptsGrpcKt.WorkItemAttemptsCoroutineStub,
   private val requisitionMetadataStub: RequisitionMetadataServiceCoroutineStub,
-<<<<<<< HEAD
   private val impressionMetadataStub: ImpressionMetadataServiceCoroutineStub,
-=======
->>>>>>> c53a92c4
   private val requisitionStubFactory: RequisitionStubFactory,
   private val kmsClients: MutableMap<String, KmsClient>,
   private val getImpressionsMetadataStorageConfig: (StorageParams) -> StorageConfig,
