/*
 * Copyright 2025 The Cross-Media Measurement Authors
 *
 * Licensed under the Apache License, Version 2.0 (the "License");
 * you may not use this file except in compliance with the License.
 * You may obtain a copy of the License at
 *
 *     http://www.apache.org/licenses/LICENSE-2.0
 *
 * Unless required by applicable law or agreed to in writing, software
 * distributed under the License is distributed on an "AS IS" BASIS,
 * WITHOUT WARRANTIES OR CONDITIONS OF ANY KIND, either express or implied.
 * See the License for the specific language governing permissions and
 * limitations under the License.
 */

package org.wfanet.measurement.edpaggregator.resultsfulfiller

import com.google.crypto.tink.KmsClient
import java.time.LocalDate
import java.util.logging.Logger
import kotlinx.coroutines.flow.Flow
import org.wfanet.measurement.edpaggregator.StorageConfig
import org.wfanet.measurement.edpaggregator.v1alpha.LabeledImpression

/**
 * Reads labeled impressions from storage with caching support.
 *
 * This class uses EventGroupCache to provide efficient access to labeled impressions
 * while avoiding repeated downloads of the same data from storage.
 *
 * @param kmsClient The KMS client for encryption operations
 * @param impressionsStorageConfig Configuration for impressions storage
 * @param impressionDekStorageConfig Configuration for impression DEK storage
 * @param labeledImpressionsDekPrefix Prefix for labeled impressions DEK
 * @param cacheMaxMemoryMB Maximum memory for cache in MB (default: 200GB)
 * @param cacheExpireAfterMinutes Cache expiration time in minutes (default: 60)
 */
class EventReader(
  kmsClient: KmsClient,
  impressionsStorageConfig: StorageConfig,
  impressionDekStorageConfig: StorageConfig,
  labeledImpressionsDekPrefix: String,
  cacheMaxMemoryMB: Long = 200_000,
  cacheExpireAfterMinutes: Long = 60,
) {
  private val eventGroupCache = EventGroupCache(
    kmsClient = kmsClient,
    impressionsStorageConfig = impressionsStorageConfig,
    impressionDekStorageConfig = impressionDekStorageConfig,
    labeledImpressionsDekPrefix = labeledImpressionsDekPrefix,
    cacheMaxMemoryMB = cacheMaxMemoryMB,
    cacheExpireAfterMinutes = cacheExpireAfterMinutes,
  )
  /**
   * Retrieves a flow of labeled impressions for a given ds and event group ID.
   * 
   * This method uses the EventGroupCache to avoid repeated storage reads.
   * First call for a given (ds, eventGroupId) will fetch from storage and cache.
   * Subsequent calls will return cached data until expiration.
   *
   * @param ds The ds for the labeled impressions
   * @param eventGroupReferenceId The event group reference ID of the event group
   * @return A flow of labeled impressions
   */
<<<<<<< HEAD
  suspend fun getLabeledImpressions(
    ds: LocalDate,
    eventGroupReferenceId: String,
  ): Flow<LabeledImpression> {
    val blobDetails = getBlobDetails(ds, eventGroupReferenceId)
    return getLabeledImpressions(blobDetails)
=======
  suspend fun getLabeledImpressions(ds: LocalDate, eventGroupId: String): Flow<LabeledImpression> {
    return eventGroupCache.getLabeledImpressions(ds, eventGroupId)
>>>>>>> 54780bf8
  }

  /**
   * Gets cache statistics for monitoring cache performance.
   * 
   * @return Map containing cache statistics like hit rate, memory usage, etc.
   */
<<<<<<< HEAD
  private suspend fun getBlobDetails(ds: LocalDate, eventGroupReferenceId: String): BlobDetails {
    val dekBlobKey = "ds/$ds/event-group-reference-id/$eventGroupReferenceId/metadata"
    val dekBlobUri = "$labeledImpressionsDekPrefix/$dekBlobKey"

    val storageClientUri = SelectedStorageClient.parseBlobUri(dekBlobUri)
    val impressionsDekStorageClient =
      SelectedStorageClient(
        storageClientUri,
        impressionDekStorageConfig.rootDirectory,
        impressionDekStorageConfig.projectId,
      )
    // Get EncryptedDek message from storage using the blobKey made up of the ds and eventGroupId
    logger.info("Reading blob $dekBlobKey")
    val blob =
      impressionsDekStorageClient.getBlob(dekBlobKey)
        ?: throw ImpressionReadException(dekBlobKey, ImpressionReadException.Code.BLOB_NOT_FOUND)
    return BlobDetails.parseFrom(blob.read().flatten())
=======
  fun getCacheStats(): Map<String, Any> {
    return eventGroupCache.getCacheStats()
>>>>>>> 54780bf8
  }

  /**
   * Invalidates all cached entries, forcing fresh reads from storage on next access.
   */
  fun invalidateCache() {
    eventGroupCache.invalidateAll()
  }

  /**
   * Invalidates cached entries for a specific event group.
   * 
   * @param ds The date for the labeled impressions
   * @param eventGroupId The ID of the event group
   */
  fun invalidateCache(ds: LocalDate, eventGroupId: String) {
    eventGroupCache.invalidate(ds, eventGroupId)
  }

  companion object {
    private val logger: Logger = Logger.getLogger(this::class.java.name)
  }
}<|MERGE_RESOLUTION|>--- conflicted
+++ resolved
@@ -54,7 +54,7 @@
   )
   /**
    * Retrieves a flow of labeled impressions for a given ds and event group ID.
-   * 
+   *
    * This method uses the EventGroupCache to avoid repeated storage reads.
    * First call for a given (ds, eventGroupId) will fetch from storage and cache.
    * Subsequent calls will return cached data until expiration.
@@ -63,46 +63,17 @@
    * @param eventGroupReferenceId The event group reference ID of the event group
    * @return A flow of labeled impressions
    */
-<<<<<<< HEAD
-  suspend fun getLabeledImpressions(
-    ds: LocalDate,
-    eventGroupReferenceId: String,
-  ): Flow<LabeledImpression> {
-    val blobDetails = getBlobDetails(ds, eventGroupReferenceId)
-    return getLabeledImpressions(blobDetails)
-=======
-  suspend fun getLabeledImpressions(ds: LocalDate, eventGroupId: String): Flow<LabeledImpression> {
-    return eventGroupCache.getLabeledImpressions(ds, eventGroupId)
->>>>>>> 54780bf8
+  suspend fun getLabeledImpressions(ds: LocalDate, eventGroupReferenceId: String): Flow<LabeledImpression> {
+    return eventGroupCache.getLabeledImpressions(ds, eventGroupReferenceId)
   }
 
   /**
    * Gets cache statistics for monitoring cache performance.
-   * 
+   *
    * @return Map containing cache statistics like hit rate, memory usage, etc.
    */
-<<<<<<< HEAD
-  private suspend fun getBlobDetails(ds: LocalDate, eventGroupReferenceId: String): BlobDetails {
-    val dekBlobKey = "ds/$ds/event-group-reference-id/$eventGroupReferenceId/metadata"
-    val dekBlobUri = "$labeledImpressionsDekPrefix/$dekBlobKey"
-
-    val storageClientUri = SelectedStorageClient.parseBlobUri(dekBlobUri)
-    val impressionsDekStorageClient =
-      SelectedStorageClient(
-        storageClientUri,
-        impressionDekStorageConfig.rootDirectory,
-        impressionDekStorageConfig.projectId,
-      )
-    // Get EncryptedDek message from storage using the blobKey made up of the ds and eventGroupId
-    logger.info("Reading blob $dekBlobKey")
-    val blob =
-      impressionsDekStorageClient.getBlob(dekBlobKey)
-        ?: throw ImpressionReadException(dekBlobKey, ImpressionReadException.Code.BLOB_NOT_FOUND)
-    return BlobDetails.parseFrom(blob.read().flatten())
-=======
   fun getCacheStats(): Map<String, Any> {
     return eventGroupCache.getCacheStats()
->>>>>>> 54780bf8
   }
 
   /**
@@ -114,7 +85,7 @@
 
   /**
    * Invalidates cached entries for a specific event group.
-   * 
+   *
    * @param ds The date for the labeled impressions
    * @param eventGroupId The ID of the event group
    */
