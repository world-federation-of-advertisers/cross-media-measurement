/*
 * Copyright 2025 The Cross-Media Measurement Authors
 *
 * Licensed under the Apache License, Version 2.0 (the "License");
 * you may not use this file except in compliance with the License.
 * You may obtain a copy of the License at
 *
 *     http://www.apache.org/licenses/LICENSE-2.0
 *
 * Unless required by applicable law or agreed to in writing, software
 * distributed under the License is distributed on an "AS IS" BASIS,
 * WITHOUT WARRANTIES OR CONDITIONS OF ANY KIND, either express or implied.
 * See the License for the specific language governing permissions and
 * limitations under the License.
 */

package org.wfanet.measurement.edpaggregator.resultsfulfiller

<<<<<<< HEAD
import com.google.crypto.tink.CleartextKeysetHandle
import com.google.crypto.tink.KmsClient
import com.google.crypto.tink.TinkProtoKeysetFormat
import com.google.crypto.tink.proto.AesGcmHkdfStreamingParams
import com.google.crypto.tink.proto.HashType
import com.google.crypto.tink.proto.KeyData
import com.google.crypto.tink.proto.KeyStatusType
import com.google.crypto.tink.proto.Keyset
import com.google.crypto.tink.proto.OutputPrefixType
import com.google.crypto.tink.proto.AesGcmHkdfStreamingKey
import com.google.crypto.tink.BinaryKeysetReader
=======
>>>>>>> 7bf8d20f
import com.google.protobuf.ByteString
import com.google.protobuf.util.JsonFormat
import com.google.type.Interval
import com.google.type.interval
import java.time.LocalDate
import java.time.ZoneId
import java.time.ZoneOffset
import java.util.logging.Logger
import kotlin.streams.asSequence
import org.wfanet.measurement.common.flatten
import org.wfanet.measurement.common.toInstant
import org.wfanet.measurement.common.toProtoTime
import org.wfanet.measurement.edpaggregator.StorageConfig
import org.wfanet.measurement.edpaggregator.v1alpha.BlobDetails
import org.wfanet.measurement.edpaggregator.v1alpha.EncryptedDek
import org.wfanet.measurement.storage.SelectedStorageClient
import org.wfanet.measurement.edpaggregator.v1alpha.HashType as EdpAggregatorHashType
import org.wfanet.measurement.edpaggregator.v1alpha.EncryptionKey
import java.security.SecureRandom
import kotlin.math.absoluteValue

/**
 * Storage-backed [ImpressionMetadataService].
 *
 * Resolves per-day metadata paths, reads [BlobDetails] messages from storage, and emits sources
 * with UTC day intervals. Date expansion uses [zoneIdForDates].
 *
 * @param impressionsMetadataStorageConfig configuration for metadata storage
 * @param impressionsBlobDetailsUriPrefix the URI prefix for the metadata paths
 * @param zoneIdForDates the zone used to determine date boundaries
 */
class StorageImpressionMetadataService(
  private val impressionsMetadataStorageConfig: StorageConfig,
  private val impressionsBlobDetailsUriPrefix: String,
  private val zoneIdForDates: ZoneId = ZoneOffset.UTC,
) : ImpressionMetadataService {

  /**
   * Lists impression data sources for an event group within a period.
   *
   * Expands [period] to per-day boundaries using [zoneIdForDates], reads `BlobDetails` for each day
   * from storage, and returns a source per day with UTC closed-open intervals [start, end).
   *
   * @param eventGroupReferenceId event group reference identifier.
   * @param period closed-open time interval in UTC.
   * @return sources covering the requested period; empty if the period maps to no dates.
   * @throws ImpressionReadException if a required metadata blob does not exist.
   * @throws com.google.protobuf.InvalidProtocolBufferException if a metadata blob is present but
   *   contains invalid `BlobDetails`.
   */
  override suspend fun listImpressionDataSources(
    modelLine: String,
    eventGroupReferenceId: String,
    period: Interval,
  ): List<ImpressionDataSource> {
    val startDate = LocalDate.ofInstant(period.startTime.toInstant(), zoneIdForDates)
    val endDateInclusive =
      LocalDate.ofInstant(period.endTime.toInstant().minusSeconds(1), zoneIdForDates)
    if (startDate.isAfter(endDateInclusive)) return emptyList()

    val dates = startDate.datesUntil(endDateInclusive.plusDays(1)).asSequence().toList()

    return dates.map { date ->
      val path = resolvePath(modelLine, date, eventGroupReferenceId)
      val blobDetails = readBlobDetails(path)

      val dayStartUtc = date.atStartOfDay(ZoneOffset.UTC).toInstant()
      val dayEndUtc = date.plusDays(1).atStartOfDay(ZoneOffset.UTC).toInstant()

      ImpressionDataSource(
        modelLine = modelLine,
        eventGroupReferenceId = eventGroupReferenceId,
        interval =
          interval {
            startTime = dayStartUtc.toProtoTime()
            endTime = dayEndUtc.toProtoTime()
          },
        blobDetails = blobDetails,
      )
    }
  }

  /**
   * Resolve a path to a blob details protobuf record.
   *
   * @param modelLine the model line
   * @param date the of the event data
   * @param eventGroupReferenceId referenced event group
   */
  fun resolvePath(modelLine: String, date: LocalDate, eventGroupReferenceId: String): String {
    val prefix =
      if (impressionsBlobDetailsUriPrefix.endsWith('/')) impressionsBlobDetailsUriPrefix
      else "$impressionsBlobDetailsUriPrefix/"
    return "${prefix}ds/$date/model-line/${modelLine}/event-group-reference-id/$eventGroupReferenceId/metadata"
  }

  /**
   * Reads `BlobDetails` from a metadata blob.
   *
   * @param metadataPath blob URI for the metadata (e.g., `file:///bucket/key`).
   * @return parsed [BlobDetails].
   * @throws ImpressionReadException with [ImpressionReadException.Code.BLOB_NOT_FOUND] when the
   *   blob is missing.
   * @throws com.google.protobuf.InvalidProtocolBufferException if parsing fails due to invalid
   *   metadata contents.
   */
  private suspend fun readBlobDetails(metadataPath: String): BlobDetails {
    val storageClientUri = SelectedStorageClient.parseBlobUri(metadataPath)
    val storageClient =
      SelectedStorageClient(
        storageClientUri,
        impressionsMetadataStorageConfig.rootDirectory,
        impressionsMetadataStorageConfig.projectId,
      )
    logger.info("Reading impression metadata from $metadataPath")
    val blob =
      storageClient.getBlob(storageClientUri.key)
        ?: throw ImpressionReadException(
          metadataPath,
          ImpressionReadException.Code.BLOB_NOT_FOUND,
          "BlobDetails metadata not found",
        )

    val bytes: ByteString = blob.read().flatten()
<<<<<<< HEAD
    // TODO(world-federation-of-advertisers/cross-media-measurement#2948): Determine blob parsing logic based on file extension
=======
    // TODO(world-federation-of-advertisers/cross-media-measurement#2948): Determine blob parsing
    // logic based on file extension
>>>>>>> 7bf8d20f
    return try {
      BlobDetails.parseFrom(bytes)
    } catch (e: com.google.protobuf.InvalidProtocolBufferException) {
      val builder = BlobDetails.newBuilder()
<<<<<<< HEAD
      JsonFormat.parser().ignoringUnknownFields()
        .merge(bytes.toString(Charsets.UTF_8), builder)
      builder.build()
    }

=======
      JsonFormat.parser().ignoringUnknownFields().merge(bytes.toString(Charsets.UTF_8), builder)
      builder.build()
    }
>>>>>>> 7bf8d20f
  }


  companion object {
    private val logger: Logger = Logger.getLogger(this::class.java.name)
  }
}<|MERGE_RESOLUTION|>--- conflicted
+++ resolved
@@ -16,20 +16,6 @@
 
 package org.wfanet.measurement.edpaggregator.resultsfulfiller
 
-<<<<<<< HEAD
-import com.google.crypto.tink.CleartextKeysetHandle
-import com.google.crypto.tink.KmsClient
-import com.google.crypto.tink.TinkProtoKeysetFormat
-import com.google.crypto.tink.proto.AesGcmHkdfStreamingParams
-import com.google.crypto.tink.proto.HashType
-import com.google.crypto.tink.proto.KeyData
-import com.google.crypto.tink.proto.KeyStatusType
-import com.google.crypto.tink.proto.Keyset
-import com.google.crypto.tink.proto.OutputPrefixType
-import com.google.crypto.tink.proto.AesGcmHkdfStreamingKey
-import com.google.crypto.tink.BinaryKeysetReader
-=======
->>>>>>> 7bf8d20f
 import com.google.protobuf.ByteString
 import com.google.protobuf.util.JsonFormat
 import com.google.type.Interval
@@ -44,12 +30,7 @@
 import org.wfanet.measurement.common.toProtoTime
 import org.wfanet.measurement.edpaggregator.StorageConfig
 import org.wfanet.measurement.edpaggregator.v1alpha.BlobDetails
-import org.wfanet.measurement.edpaggregator.v1alpha.EncryptedDek
 import org.wfanet.measurement.storage.SelectedStorageClient
-import org.wfanet.measurement.edpaggregator.v1alpha.HashType as EdpAggregatorHashType
-import org.wfanet.measurement.edpaggregator.v1alpha.EncryptionKey
-import java.security.SecureRandom
-import kotlin.math.absoluteValue
 
 /**
  * Storage-backed [ImpressionMetadataService].
@@ -154,29 +135,16 @@
         )
 
     val bytes: ByteString = blob.read().flatten()
-<<<<<<< HEAD
-    // TODO(world-federation-of-advertisers/cross-media-measurement#2948): Determine blob parsing logic based on file extension
-=======
     // TODO(world-federation-of-advertisers/cross-media-measurement#2948): Determine blob parsing
     // logic based on file extension
->>>>>>> 7bf8d20f
     return try {
       BlobDetails.parseFrom(bytes)
     } catch (e: com.google.protobuf.InvalidProtocolBufferException) {
       val builder = BlobDetails.newBuilder()
-<<<<<<< HEAD
-      JsonFormat.parser().ignoringUnknownFields()
-        .merge(bytes.toString(Charsets.UTF_8), builder)
-      builder.build()
-    }
-
-=======
       JsonFormat.parser().ignoringUnknownFields().merge(bytes.toString(Charsets.UTF_8), builder)
       builder.build()
     }
->>>>>>> 7bf8d20f
   }
-
 
   companion object {
     private val logger: Logger = Logger.getLogger(this::class.java.name)
