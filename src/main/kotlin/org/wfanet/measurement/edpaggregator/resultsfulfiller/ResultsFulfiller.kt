/*
 * Copyright 2025 The Cross-Media Measurement Authors
 *
 * Licensed under the Apache License, Version 2.0 (the "License");
 * you may not use this file except in compliance with the License.
 * You may obtain a copy of the License at
 *
 *     http://www.apache.org/licenses/LICENSE-2.0
 *
 * Unless required by applicable law or agreed to in writing, software
 * distributed under the License is distributed on an "AS IS" BASIS,
 * WITHOUT WARRANTIES OR CONDITIONS OF ANY KIND, either express or implied.
 * See the License for the specific language governing permissions and
 * limitations under the License.
 */

package org.wfanet.measurement.edpaggregator.resultsfulfiller

import com.google.protobuf.Any
import com.google.protobuf.ByteString
import com.google.protobuf.TypeRegistry
import com.google.protobuf.kotlin.unpack
import java.security.GeneralSecurityException
import java.security.SecureRandom
import java.time.ZoneId
import java.util.logging.Logger
import kotlinx.coroutines.flow.Flow
import kotlinx.coroutines.flow.toList
import org.wfanet.measurement.api.v2alpha.DataProviderCertificateKey
import org.wfanet.measurement.api.v2alpha.EncryptionPublicKey
import org.wfanet.measurement.api.v2alpha.MeasurementSpec
import org.wfanet.measurement.api.v2alpha.ProtocolConfig
import org.wfanet.measurement.api.v2alpha.Requisition
import org.wfanet.measurement.api.v2alpha.RequisitionSpec
import org.wfanet.measurement.api.v2alpha.RequisitionsGrpcKt
import org.wfanet.measurement.api.v2alpha.SignedMessage
import org.wfanet.measurement.api.v2alpha.unpack
import org.wfanet.measurement.common.crypto.PrivateKeyHandle
import org.wfanet.measurement.common.crypto.SigningKeyHandle
import org.wfanet.measurement.common.flatten
import org.wfanet.measurement.consent.client.dataprovider.decryptRequisitionSpec
import org.wfanet.measurement.edpaggregator.StorageConfig
import org.wfanet.measurement.edpaggregator.resultsfulfiller.compute.protocols.direct.DirectMeasurementResultFactory
import org.wfanet.measurement.edpaggregator.resultsfulfiller.fulfillers.DirectMeasurementFulfiller
import org.wfanet.measurement.edpaggregator.v1alpha.GroupedRequisitions
import org.wfanet.measurement.storage.SelectedStorageClient

/**
 * A class responsible for fulfilling results.
 *
 * @param privateEncryptionKey Handle to the private encryption key.
 * @param requisitionsStub Stub for requisitions gRPC coroutine.
 * @param dataProviderCertificateKey Data provider certificate key.
 * @param dataProviderSigningKeyHandle Handle to the data provider signing key.
 * @param typeRegistry Type registry instance.
 * @param requisitionsBlobUri URI for requisitions blob storage.
 * @param requisitionsStorageConfig Configuration for requisitions storage.
 * @param random Secure random number generator. Defaults to a new instance of [SecureRandom].
 * @param zoneId Zone ID instance.
 * @param noiserSelector Selector for noise addition.
 * @param eventReader the [EventReader] to read in impressions data
 *
 * TODO(2347) - Support additional differential privacy and k-anonymization.
 */
class ResultsFulfiller(
  private val privateEncryptionKey: PrivateKeyHandle,
  private val requisitionsStub: RequisitionsGrpcKt.RequisitionsCoroutineStub,
  private val dataProviderCertificateKey: DataProviderCertificateKey,
  private val dataProviderSigningKeyHandle: SigningKeyHandle,
  private val typeRegistry: TypeRegistry,
  private val requisitionsBlobUri: String,
  private val requisitionsStorageConfig: StorageConfig,
  private val random: SecureRandom = SecureRandom(),
  private val zoneId: ZoneId,
  private val noiserSelector: NoiserSelector,
  private val eventReader: EventReader,
) {
  suspend fun fulfillRequisitions() {
    val groupedRequisitions = getRequisitions()
    val requisitions =
      groupedRequisitions.requisitionsList.map { it.requisition.unpack(Requisition::class.java) }
<<<<<<< HEAD
    val eventGroupMap = groupedRequisitions.eventGroupMapList.map{
      Pair(it.eventGroup, it.details.eventGroupReferenceId)
    }.toMap()
=======
    val eventGroupMap =
      groupedRequisitions.eventGroupMapList
        .map { Pair(it.eventGroup, it.details.eventGroupReferenceId) }
        .toMap()
>>>>>>> dbcffec3
    for (requisition in requisitions) {
      logger.info("Processing requisition: ${requisition.name}")
      val signedRequisitionSpec: SignedMessage =
        try {
          decryptRequisitionSpec(requisition.encryptedRequisitionSpec, privateEncryptionKey)
        } catch (e: GeneralSecurityException) {
          throw Exception("RequisitionSpec decryption failed", e)
        }
      val requisitionSpec: RequisitionSpec = signedRequisitionSpec.unpack()
      val measurementSpec: MeasurementSpec = requisition.measurementSpec.message.unpack()

      val sampledVids: Flow<Long> =
        RequisitionSpecs.getSampledVids(
          requisitionSpec,
          eventGroupMap,
          measurementSpec.vidSamplingInterval,
          typeRegistry,
          eventReader,
          zoneId,
        )

      val protocols: List<ProtocolConfig.Protocol> = requisition.protocolConfig.protocolsList

      val fulfiller =
        if (protocols.any { it.hasDirect() }) {
          buildDirectMeasurementFulfiller(
            requisition,
            measurementSpec,
            requisitionSpec,
            random,
            sampledVids,
          )
        } else if (protocols.any { it.hasHonestMajorityShareShuffle() }) {
          TODO("Not yet implemented")
        } else {
          throw Exception("Protocol not supported")
        }
      fulfiller.fulfillRequisition()
    }
  }

  /**
   * Retrieves a list of requisitions from the configured blob storage.
   *
   * @return A [GroupredRequisitions] retrieved from blob storage
   * @throws ImpressionReadException If the requisition blob cannot be found at the specified URI
   */
  private suspend fun getRequisitions(): GroupedRequisitions {
    val storageClientUri = SelectedStorageClient.parseBlobUri(requisitionsBlobUri)
    val requisitionsStorageClient =
      SelectedStorageClient(
        storageClientUri,
        requisitionsStorageConfig.rootDirectory,
        requisitionsStorageConfig.projectId,
      )

    val requisitionBytes: ByteString =
      requisitionsStorageClient.getBlob(storageClientUri.key)?.read()?.flatten()
        ?: throw ImpressionReadException(
          storageClientUri.key,
          ImpressionReadException.Code.BLOB_NOT_FOUND,
        )

    return try {
      Any.parseFrom(requisitionBytes).unpack(GroupedRequisitions::class.java)
    } catch (e: Exception) {
      throw ImpressionReadException(
        storageClientUri.key,
        ImpressionReadException.Code.INVALID_FORMAT,
      )
    }
  }

  /** Builds a [DirectMeasurementFulfiller]. */
  private suspend fun buildDirectMeasurementFulfiller(
    requisition: Requisition,
    measurementSpec: MeasurementSpec,
    requisitionSpec: RequisitionSpec,
    random: SecureRandom,
    sampledVids: Flow<Long>,
  ): DirectMeasurementFulfiller {
    val measurementEncryptionPublicKey: EncryptionPublicKey =
      measurementSpec.measurementPublicKey.unpack()
    val directProtocolConfig =
      requisition.protocolConfig.protocolsList.first { it.hasDirect() }.direct
    val noiseMechanism =
      noiserSelector.selectNoiseMechanism(directProtocolConfig.noiseMechanismsList)
    val result =
      DirectMeasurementResultFactory.buildMeasurementResult(
        directProtocolConfig,
        noiseMechanism,
        measurementSpec,
        sampledVids,
        random,
      )
    return DirectMeasurementFulfiller(
      requisition.name,
      requisition.dataProviderCertificate,
      result,
      requisitionSpec.nonce,
      measurementEncryptionPublicKey,
      sampledVids,
      directProtocolConfig,
      noiseMechanism,
      dataProviderSigningKeyHandle,
      dataProviderCertificateKey,
      requisitionsStub,
    )
  }

  companion object {
    private val logger: Logger = Logger.getLogger(this::class.java.name)
  }
}<|MERGE_RESOLUTION|>--- conflicted
+++ resolved
@@ -79,16 +79,10 @@
     val groupedRequisitions = getRequisitions()
     val requisitions =
       groupedRequisitions.requisitionsList.map { it.requisition.unpack(Requisition::class.java) }
-<<<<<<< HEAD
-    val eventGroupMap = groupedRequisitions.eventGroupMapList.map{
-      Pair(it.eventGroup, it.details.eventGroupReferenceId)
-    }.toMap()
-=======
     val eventGroupMap =
       groupedRequisitions.eventGroupMapList
         .map { Pair(it.eventGroup, it.details.eventGroupReferenceId) }
         .toMap()
->>>>>>> dbcffec3
     for (requisition in requisitions) {
       logger.info("Processing requisition: ${requisition.name}")
       val signedRequisitionSpec: SignedMessage =
