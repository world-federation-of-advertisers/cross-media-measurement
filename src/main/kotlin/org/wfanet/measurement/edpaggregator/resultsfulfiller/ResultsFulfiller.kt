/*
 * Copyright 2025 The Cross-Media Measurement Authors
 *
 * Licensed under the Apache License, Version 2.0 (the "License");
 * you may not use this file except in compliance with the License.
 * You may obtain a copy of the License at
 *
 *     http://www.apache.org/licenses/LICENSE-2.0
 *
 * Unless required by applicable law or agreed to in writing, software
 * distributed under the License is distributed on an "AS IS" BASIS,
 * WITHOUT WARRANTIES OR CONDITIONS OF ANY KIND, either express or implied.
 * See the License for the specific language governing permissions and
 * limitations under the License.
 */

package org.wfanet.measurement.edpaggregator.resultsfulfiller

import com.google.crypto.tink.KmsClient
import com.google.protobuf.Message
import com.google.protobuf.kotlin.unpack
import io.grpc.StatusException
import java.security.GeneralSecurityException
import java.util.concurrent.atomic.AtomicInteger
import java.util.concurrent.atomic.AtomicLong
import java.util.logging.Logger
import kotlin.time.TimeSource
import kotlinx.coroutines.Dispatchers
import kotlinx.coroutines.ExperimentalCoroutinesApi
import kotlinx.coroutines.flow.Flow
import kotlinx.coroutines.flow.asFlow
import kotlinx.coroutines.flow.collect
import kotlinx.coroutines.flow.flatMapMerge
import kotlinx.coroutines.flow.flow
import kotlinx.coroutines.flow.map
import kotlinx.coroutines.flow.toList
import kotlinx.coroutines.withContext
<<<<<<< HEAD
import org.wfanet.measurement.common.api.grpc.listResources
import org.wfanet.measurement.common.api.grpc.ResourceList
import org.wfanet.measurement.common.api.grpc.flattenConcat
=======
>>>>>>> c53a92c4
import org.wfanet.measurement.api.v2alpha.MeasurementSpec
import org.wfanet.measurement.api.v2alpha.PopulationSpec
import org.wfanet.measurement.api.v2alpha.Requisition
import org.wfanet.measurement.api.v2alpha.RequisitionSpec
import org.wfanet.measurement.api.v2alpha.SignedMessage
import org.wfanet.measurement.api.v2alpha.unpack
<<<<<<< HEAD
=======
import org.wfanet.measurement.common.api.grpc.ResourceList
import org.wfanet.measurement.common.api.grpc.flattenConcat
import org.wfanet.measurement.common.api.grpc.listResources
>>>>>>> c53a92c4
import org.wfanet.measurement.common.crypto.PrivateKeyHandle
import org.wfanet.measurement.consent.client.dataprovider.decryptRequisitionSpec
import org.wfanet.measurement.edpaggregator.StorageConfig
import org.wfanet.measurement.edpaggregator.v1alpha.GroupedRequisitions
<<<<<<< HEAD
import org.wfanet.measurement.edpaggregator.v1alpha.RequisitionMetadataServiceGrpcKt.RequisitionMetadataServiceCoroutineStub
import org.wfanet.measurement.edpaggregator.v1alpha.RequisitionMetadata
import org.wfanet.measurement.edpaggregator.v1alpha.listRequisitionMetadataRequest
import org.wfanet.measurement.edpaggregator.v1alpha.ListRequisitionMetadataRequestKt
import org.wfanet.measurement.edpaggregator.v1alpha.ListRequisitionMetadataResponse
import org.wfanet.measurement.edpaggregator.v1alpha.startProcessingRequisitionMetadataRequest
import org.wfanet.measurement.edpaggregator.v1alpha.fulfillRequisitionMetadataRequest
=======
import org.wfanet.measurement.edpaggregator.v1alpha.ListRequisitionMetadataRequestKt
import org.wfanet.measurement.edpaggregator.v1alpha.ListRequisitionMetadataResponse
import org.wfanet.measurement.edpaggregator.v1alpha.RequisitionMetadata
import org.wfanet.measurement.edpaggregator.v1alpha.RequisitionMetadataServiceGrpcKt.RequisitionMetadataServiceCoroutineStub
import org.wfanet.measurement.edpaggregator.v1alpha.fulfillRequisitionMetadataRequest
import org.wfanet.measurement.edpaggregator.v1alpha.listRequisitionMetadataRequest
import org.wfanet.measurement.edpaggregator.v1alpha.startProcessingRequisitionMetadataRequest
>>>>>>> c53a92c4

/**
 * Fulfills event-level measurement requisitions using protocol-specific fulfillers.
 *
 * This orchestrates the lifecycle for a batch of requisitions: it processes grouped requisitions,
 * calculates frequency vectors via the event processing pipeline, and dispatches fulfillment using
 * a FulfillerSelector to choose the appropriate protocol implementation.
 *
 * Concurrency: supports concurrent fulfillment per batch via Kotlin coroutines. Long-running or
 * blocking operations (storage access, crypto, and RPC) execute on the IO dispatcher as
 * appropriate.
 *
 * @param dataProvider [DataProvider] resource name.
<<<<<<< HEAD
 * @param requisitionMetadataStub used to sync [Requisition]s with the RequisitionMetadataStorage
=======
 * @param requisitionMetadataStub used to sync [Requisition]s with RequisitionMetadataStorage
>>>>>>> c53a92c4
 * @param privateEncryptionKey Private key used to decrypt `RequisitionSpec`s.
 * @param groupedRequisitions The grouped requisitions to fulfill.
 * @param modelLineInfoMap Map of model line to [ModelLineInfo] providing descriptors and indexes.
 * @param pipelineConfiguration Configuration for the event processing pipeline.
 * @param impressionDataSourceProvider Service to resolve impression metadata and sources.
 * @param kmsClient KMS client for accessing encrypted resources in storage.
 * @param impressionsStorageConfig Storage configuration for impression/event ingestion.
 * @param fulfillerSelector Selector for choosing the appropriate fulfiller based on protocol.
 * @param responsePageSize
 */
class ResultsFulfiller(
  private val dataProvider: String,
  private val requisitionMetadataStub: RequisitionMetadataServiceCoroutineStub,
  private val privateEncryptionKey: PrivateKeyHandle,
  private val groupedRequisitions: GroupedRequisitions,
  private val modelLineInfoMap: Map<String, ModelLineInfo>,
  private val pipelineConfiguration: PipelineConfiguration,
  private val impressionDataSourceProvider: ImpressionDataSourceProvider,
  private val kmsClient: KmsClient?,
  private val impressionsStorageConfig: StorageConfig,
  private val fulfillerSelector: FulfillerSelector,
  private val responsePageSize: Int? = null,
) {

  private val totalRequisitions = AtomicInteger(0)

  private val buildTime = AtomicLong(0)
  private val sendTime = AtomicLong(0)
  private val fulfillmentTime = AtomicLong(0)
  private val frequencyVectorTime = AtomicLong(0)

  private val orchestrator: EventProcessingOrchestrator<Message> by lazy {
    EventProcessingOrchestrator<Message>(privateEncryptionKey)
  }

  /**
   * Processes and fulfills all requisitions in the grouped requisitions.
   *
   * Steps:
   * - Builds frequency vectors via the event-processing pipeline.
   * - Selects a protocol-specific fulfiller for each requisition and submits results.
   *
   * @param parallelism Maximum number of requisitions to fulfill concurrently.
   * @throws IllegalArgumentException If a requisition specifies an unsupported protocol.
   * @throws Exception If decryption or RPC fulfillment fails.
   */
  @OptIn(ExperimentalCoroutinesApi::class)
  suspend fun fulfillRequisitions(parallelism: Int = DEFAULT_FULFILLMENT_PARALLELISM) {
    val requisitions =
      groupedRequisitions.requisitionsList.mapIndexed { index, entry ->
        entry.requisition.unpack(Requisition::class.java)
      }

    val eventGroupReferenceIdMap =
      groupedRequisitions.eventGroupMapList.associate {
        it.eventGroup to it.details.eventGroupReferenceId
      }
    // Get requisitions metadata for the groupId of the grouped requisitions
    val requisitionsMetadata: List<RequisitionMetadata> = listRequisitionMetadata()

    totalRequisitions.addAndGet(requisitions.size)

    val modelLine = groupedRequisitions.modelLine
    val modelInfo = modelLineInfoMap.getValue(modelLine)
    val eventDescriptor = modelInfo.eventDescriptor

    val populationSpec = modelInfo.populationSpec
    val vidIndexMap = modelInfo.vidIndexMap

    val eventSource =
      StorageEventSource(
        impressionDataSourceProvider = impressionDataSourceProvider,
        eventGroupDetailsList = groupedRequisitions.eventGroupMapList.map { it.details },
        modelLine = modelLine,
        kmsClient = kmsClient,
        impressionsStorageConfig = impressionsStorageConfig,
        descriptor = eventDescriptor,
        batchSize = pipelineConfiguration.batchSize,
      )

    val frequencyVectorStart = TimeSource.Monotonic.markNow()
    val frequencyVectorMap =
      try {
        orchestrator.run(
          eventSource = eventSource,
          vidIndexMap = vidIndexMap,
          populationSpec = populationSpec,
          requisitions = requisitions,
          eventGroupReferenceIdMap = eventGroupReferenceIdMap,
          config = pipelineConfiguration,
          eventDescriptor = eventDescriptor,
        )
      } catch (e: Exception) {
        e.printStackTrace()
        throw e
      }
    val elapsedMs = frequencyVectorStart.elapsedNow().inWholeMilliseconds
    frequencyVectorTime.addAndGet(frequencyVectorStart.elapsedNow().inWholeNanoseconds)

    var processedCount = 0
    requisitions
      .asFlow()
      .map { req: Requisition -> req to frequencyVectorMap.getValue(req.name) }
      .flatMapMerge(concurrency = parallelism) {
        (req: Requisition, frequencyVector: StripedByteFrequencyVector) ->
        flow {
          val start = TimeSource.Monotonic.markNow()
          try {
            fulfillSingleRequisition(req, frequencyVector, populationSpec, requisitionsMetadata)
            val elapsedMs = start.elapsedNow().inWholeMilliseconds
            fulfillmentTime.addAndGet(start.elapsedNow().inWholeNanoseconds)
            processedCount++
            emit(Unit)
          } catch (t: Throwable) {
            t.printStackTrace()
            throw t
          }
        }
      }
      .collect()

    logFulfillmentStats()
  }

  /**
   * Decrypts inputs, selects a protocol implementation, and fulfills a single requisition.
   *
   * @param requisition The `Requisition` to fulfill.
   * @param frequencyVector Pre-computed per-VID frequency vector for this requisition.
   * @param populationSpec Population specification associated with the model line.
   * @throws Exception If the requisition spec cannot be decrypted or fulfillment fails.
   */
  private suspend fun fulfillSingleRequisition(
    requisition: Requisition,
    frequencyVector: StripedByteFrequencyVector,
    populationSpec: PopulationSpec,
<<<<<<< HEAD
    requisitionsMetadata: List<RequisitionMetadata>
  ) {

    // Update the Requisition status on the ImpressionMetadataStorage
    val requisitionMetadata = requisitionsMetadata.find {
      it.cmmsRequisition == requisition.name
    }
=======
    requisitionsMetadata: List<RequisitionMetadata>,
  ) {

    // Update the Requisition status on the ImpressionMetadataStorage
    val requisitionMetadata = requisitionsMetadata.find { it.cmmsRequisition == requisition.name }
>>>>>>> c53a92c4

    require(requisitionMetadata != null) {
      "Requisition metadata not found for requisition: ${requisition.name}"
    }

    val updateRequisitionMetadata = signalRequisitionStartProcessing(requisitionMetadata)

    val measurementSpec: MeasurementSpec = requisition.measurementSpec.message.unpack()
    val freqBytes = frequencyVector.getByteArray()
    val frequencyData: IntArray = freqBytes.map { it.toInt() and 0xFF }.toIntArray()
    val signedRequisitionSpec: SignedMessage =
      try {
        withContext(Dispatchers.IO) {
          val result =
            decryptRequisitionSpec(requisition.encryptedRequisitionSpec, privateEncryptionKey)
          result
        }
      } catch (e: GeneralSecurityException) {
        throw Exception("RequisitionSpec decryption failed", e)
      }
    val requisitionSpec: RequisitionSpec = signedRequisitionSpec.unpack() // TODO: Issue #2914
    val buildStart = TimeSource.Monotonic.markNow()
    val fulfiller =
      fulfillerSelector.selectFulfiller(
        requisition,
        measurementSpec,
        requisitionSpec,
        frequencyData,
        populationSpec,
      )
    buildTime.addAndGet(buildStart.elapsedNow().inWholeNanoseconds)
    val sendStart = TimeSource.Monotonic.markNow()
    withContext(Dispatchers.IO) { fulfiller.fulfillRequisition() }

    signalRequisitionFulfilled(updateRequisitionMetadata)

    sendTime.addAndGet(sendStart.elapsedNow().inWholeNanoseconds)
  }

  /**
   * Logs aggregate counters and timings for the current process lifetime.
   *
   * Includes totals for requisitions processed, frequency vector construction, builder creation,
   * send time, and end-to-end fulfillment time.
   */
  fun logFulfillmentStats() {
    val stats =
      """
      |=== FULFILLMENT STATISTICS ===
      |  Total requisitions: ${totalRequisitions.get()}
      |  Frequency vector total ms: ${frequencyVectorTime.get() / 1_000_000}
      |  Build total ms: ${buildTime.get() / 1_000_000}
      |  Send total ms: ${sendTime.get() / 1_000_000}
      |  Fulfillment total ms: ${fulfillmentTime.get() / 1_000_000}
      |  Average per requisition:
      |    - Frequency vector: ${if (totalRequisitions.get() > 0) (frequencyVectorTime.get() / 1_000_000) / totalRequisitions.get() else 0}ms
      |    - Build: ${if (totalRequisitions.get() > 0) (buildTime.get() / 1_000_000) / totalRequisitions.get() else 0}ms
      |    - Send: ${if (totalRequisitions.get() > 0) (sendTime.get() / 1_000_000) / totalRequisitions.get() else 0}ms
      |    - Total: ${if (totalRequisitions.get() > 0) (fulfillmentTime.get() / 1_000_000) / totalRequisitions.get() else 0}ms
      |==============================
      """
        .trimMargin()
    logger.info(stats)
  }

  // List requisitions metadata for the goup id being processed.
  private suspend fun listRequisitionMetadata(): List<RequisitionMetadata> {
<<<<<<< HEAD
    val requisitionsMetadata: Flow<RequisitionMetadata> = requisitionMetadataStub
      .listResources { pageToken: String ->
        val request = listRequisitionMetadataRequest {
          parent = dataProvider
          filter = ListRequisitionMetadataRequestKt.filter { groupId = groupedRequisitions.groupId }
          if (responsePageSize != null) {
            pageSize = responsePageSize
          }
          this.pageToken = pageToken
        }
        val response: ListRequisitionMetadataResponse =
          try {
            requisitionMetadataStub.listRequisitionMetadata(request)
          } catch (e: StatusException) {
            throw Exception("Error listing requisition metadata for group id: ${groupedRequisitions.groupId}", e)
          }
        ResourceList(
          response.requisitionMetadataList,
          response.nextPageToken
        )
      }
      .flattenConcat()
      return requisitionsMetadata.toList()
  }

  private suspend fun signalRequisitionStartProcessing(requisitionMetadata: RequisitionMetadata): RequisitionMetadata {
=======
    val requisitionsMetadata: Flow<RequisitionMetadata> =
      requisitionMetadataStub
        .listResources { pageToken: String ->
          val request = listRequisitionMetadataRequest {
            parent = dataProvider
            filter =
              ListRequisitionMetadataRequestKt.filter { groupId = groupedRequisitions.groupId }
            if (responsePageSize != null) {
              pageSize = responsePageSize
            }
            this.pageToken = pageToken
          }
          val response: ListRequisitionMetadataResponse =
            try {
              requisitionMetadataStub.listRequisitionMetadata(request)
            } catch (e: StatusException) {
              throw Exception(
                "Error listing requisition metadata for group id: ${groupedRequisitions.groupId}",
                e,
              )
            }
          ResourceList(response.requisitionMetadataList, response.nextPageToken)
        }
        .flattenConcat()
    return requisitionsMetadata.toList()
  }

  private suspend fun signalRequisitionStartProcessing(
    requisitionMetadata: RequisitionMetadata
  ): RequisitionMetadata {
>>>>>>> c53a92c4
    val startProcessingRequisitionMetadataRequest = startProcessingRequisitionMetadataRequest {
      name = requisitionMetadata.name
      etag = requisitionMetadata.etag
    }
<<<<<<< HEAD
    return requisitionMetadataStub.startProcessingRequisitionMetadata(startProcessingRequisitionMetadataRequest)
  }

  private suspend fun signalRequisitionFulfilled(requisitionMetadata: RequisitionMetadata): RequisitionMetadata {
=======
    return requisitionMetadataStub.startProcessingRequisitionMetadata(
      startProcessingRequisitionMetadataRequest
    )
  }

  private suspend fun signalRequisitionFulfilled(
    requisitionMetadata: RequisitionMetadata
  ): RequisitionMetadata {
>>>>>>> c53a92c4
    val fulfillRequisitionMetadataRequest = fulfillRequisitionMetadataRequest {
      name = requisitionMetadata.name
      etag = requisitionMetadata.etag
    }
    return requisitionMetadataStub.fulfillRequisitionMetadata(fulfillRequisitionMetadataRequest)
  }

  companion object {
    private val logger: Logger = Logger.getLogger(this::class.java.name)

    /** Utilize all cpu cores but keep one free for GC and system work. */
    private val DEFAULT_FULFILLMENT_PARALLELISM: Int =
      (Runtime.getRuntime().availableProcessors()).coerceAtLeast(2) - 1
  }
}<|MERGE_RESOLUTION|>--- conflicted
+++ resolved
@@ -35,37 +35,19 @@
 import kotlinx.coroutines.flow.map
 import kotlinx.coroutines.flow.toList
 import kotlinx.coroutines.withContext
-<<<<<<< HEAD
-import org.wfanet.measurement.common.api.grpc.listResources
-import org.wfanet.measurement.common.api.grpc.ResourceList
-import org.wfanet.measurement.common.api.grpc.flattenConcat
-=======
->>>>>>> c53a92c4
 import org.wfanet.measurement.api.v2alpha.MeasurementSpec
 import org.wfanet.measurement.api.v2alpha.PopulationSpec
 import org.wfanet.measurement.api.v2alpha.Requisition
 import org.wfanet.measurement.api.v2alpha.RequisitionSpec
 import org.wfanet.measurement.api.v2alpha.SignedMessage
 import org.wfanet.measurement.api.v2alpha.unpack
-<<<<<<< HEAD
-=======
 import org.wfanet.measurement.common.api.grpc.ResourceList
 import org.wfanet.measurement.common.api.grpc.flattenConcat
 import org.wfanet.measurement.common.api.grpc.listResources
->>>>>>> c53a92c4
 import org.wfanet.measurement.common.crypto.PrivateKeyHandle
 import org.wfanet.measurement.consent.client.dataprovider.decryptRequisitionSpec
 import org.wfanet.measurement.edpaggregator.StorageConfig
 import org.wfanet.measurement.edpaggregator.v1alpha.GroupedRequisitions
-<<<<<<< HEAD
-import org.wfanet.measurement.edpaggregator.v1alpha.RequisitionMetadataServiceGrpcKt.RequisitionMetadataServiceCoroutineStub
-import org.wfanet.measurement.edpaggregator.v1alpha.RequisitionMetadata
-import org.wfanet.measurement.edpaggregator.v1alpha.listRequisitionMetadataRequest
-import org.wfanet.measurement.edpaggregator.v1alpha.ListRequisitionMetadataRequestKt
-import org.wfanet.measurement.edpaggregator.v1alpha.ListRequisitionMetadataResponse
-import org.wfanet.measurement.edpaggregator.v1alpha.startProcessingRequisitionMetadataRequest
-import org.wfanet.measurement.edpaggregator.v1alpha.fulfillRequisitionMetadataRequest
-=======
 import org.wfanet.measurement.edpaggregator.v1alpha.ListRequisitionMetadataRequestKt
 import org.wfanet.measurement.edpaggregator.v1alpha.ListRequisitionMetadataResponse
 import org.wfanet.measurement.edpaggregator.v1alpha.RequisitionMetadata
@@ -73,7 +55,6 @@
 import org.wfanet.measurement.edpaggregator.v1alpha.fulfillRequisitionMetadataRequest
 import org.wfanet.measurement.edpaggregator.v1alpha.listRequisitionMetadataRequest
 import org.wfanet.measurement.edpaggregator.v1alpha.startProcessingRequisitionMetadataRequest
->>>>>>> c53a92c4
 
 /**
  * Fulfills event-level measurement requisitions using protocol-specific fulfillers.
@@ -87,11 +68,7 @@
  * appropriate.
  *
  * @param dataProvider [DataProvider] resource name.
-<<<<<<< HEAD
  * @param requisitionMetadataStub used to sync [Requisition]s with the RequisitionMetadataStorage
-=======
- * @param requisitionMetadataStub used to sync [Requisition]s with RequisitionMetadataStorage
->>>>>>> c53a92c4
  * @param privateEncryptionKey Private key used to decrypt `RequisitionSpec`s.
  * @param groupedRequisitions The grouped requisitions to fulfill.
  * @param modelLineInfoMap Map of model line to [ModelLineInfo] providing descriptors and indexes.
@@ -228,21 +205,11 @@
     requisition: Requisition,
     frequencyVector: StripedByteFrequencyVector,
     populationSpec: PopulationSpec,
-<<<<<<< HEAD
-    requisitionsMetadata: List<RequisitionMetadata>
-  ) {
-
-    // Update the Requisition status on the ImpressionMetadataStorage
-    val requisitionMetadata = requisitionsMetadata.find {
-      it.cmmsRequisition == requisition.name
-    }
-=======
     requisitionsMetadata: List<RequisitionMetadata>,
   ) {
 
     // Update the Requisition status on the ImpressionMetadataStorage
     val requisitionMetadata = requisitionsMetadata.find { it.cmmsRequisition == requisition.name }
->>>>>>> c53a92c4
 
     require(requisitionMetadata != null) {
       "Requisition metadata not found for requisition: ${requisition.name}"
@@ -310,34 +277,6 @@
 
   // List requisitions metadata for the goup id being processed.
   private suspend fun listRequisitionMetadata(): List<RequisitionMetadata> {
-<<<<<<< HEAD
-    val requisitionsMetadata: Flow<RequisitionMetadata> = requisitionMetadataStub
-      .listResources { pageToken: String ->
-        val request = listRequisitionMetadataRequest {
-          parent = dataProvider
-          filter = ListRequisitionMetadataRequestKt.filter { groupId = groupedRequisitions.groupId }
-          if (responsePageSize != null) {
-            pageSize = responsePageSize
-          }
-          this.pageToken = pageToken
-        }
-        val response: ListRequisitionMetadataResponse =
-          try {
-            requisitionMetadataStub.listRequisitionMetadata(request)
-          } catch (e: StatusException) {
-            throw Exception("Error listing requisition metadata for group id: ${groupedRequisitions.groupId}", e)
-          }
-        ResourceList(
-          response.requisitionMetadataList,
-          response.nextPageToken
-        )
-      }
-      .flattenConcat()
-      return requisitionsMetadata.toList()
-  }
-
-  private suspend fun signalRequisitionStartProcessing(requisitionMetadata: RequisitionMetadata): RequisitionMetadata {
-=======
     val requisitionsMetadata: Flow<RequisitionMetadata> =
       requisitionMetadataStub
         .listResources { pageToken: String ->
@@ -368,17 +307,10 @@
   private suspend fun signalRequisitionStartProcessing(
     requisitionMetadata: RequisitionMetadata
   ): RequisitionMetadata {
->>>>>>> c53a92c4
     val startProcessingRequisitionMetadataRequest = startProcessingRequisitionMetadataRequest {
       name = requisitionMetadata.name
       etag = requisitionMetadata.etag
     }
-<<<<<<< HEAD
-    return requisitionMetadataStub.startProcessingRequisitionMetadata(startProcessingRequisitionMetadataRequest)
-  }
-
-  private suspend fun signalRequisitionFulfilled(requisitionMetadata: RequisitionMetadata): RequisitionMetadata {
-=======
     return requisitionMetadataStub.startProcessingRequisitionMetadata(
       startProcessingRequisitionMetadataRequest
     )
@@ -387,7 +319,6 @@
   private suspend fun signalRequisitionFulfilled(
     requisitionMetadata: RequisitionMetadata
   ): RequisitionMetadata {
->>>>>>> c53a92c4
     val fulfillRequisitionMetadataRequest = fulfillRequisitionMetadataRequest {
       name = requisitionMetadata.name
       etag = requisitionMetadata.etag
