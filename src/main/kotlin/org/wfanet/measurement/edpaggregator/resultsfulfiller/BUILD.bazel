load("@rules_java//java:defs.bzl", "java_binary")
load("@wfa_rules_kotlin_jvm//kotlin:defs.bzl", "kt_jvm_library")
load("//src/main/docker:macros.bzl", "java_image")

package(
    default_visibility = [
        "//src/main/kotlin/org/wfanet/measurement/edpaggregator:__subpackages__",
        "//src/main/kotlin/org/wfanet/measurement/integration/common:__subpackages__",
        "//src/test/kotlin/org/wfanet/measurement/edpaggregator:__subpackages__",
    ],
)

kt_jvm_library(
    name = "results_fulfiller",
    srcs = ["ResultsFulfiller.kt"],
    deps = [
        ":continuous_gaussian_noiser_selector",
        ":event_reader",
        ":model_line_info",
        ":noiser_selector",
        ":requisition_specs",
        ":vid_filter",
        "//src/main/kotlin/org/wfanet/measurement/api/v2alpha:packed_messages",
        "//src/main/kotlin/org/wfanet/measurement/api/v2alpha:resource_key",
        "//src/main/kotlin/org/wfanet/measurement/dataprovider:requisition_refusal_exception",
        "//src/main/kotlin/org/wfanet/measurement/edpaggregator/resultsfulfiller/compute/protocols/direct:direct_measurement_result_factory",
        "//src/main/kotlin/org/wfanet/measurement/edpaggregator/resultsfulfiller/fulfillers:direct_measurement_fulfiller",
        "//src/main/kotlin/org/wfanet/measurement/edpaggregator/resultsfulfiller/fulfillers:hmshuffle_measurement_fulfiller",
        "//src/main/kotlin/org/wfanet/measurement/eventdataprovider/noiser",
        "//src/main/kotlin/org/wfanet/measurement/eventdataprovider/requisition/v2alpha:requisition",
        "//src/main/proto/wfa/measurement/api/v2alpha:measurement_spec_kt_jvm_proto",
        "//src/main/proto/wfa/measurement/api/v2alpha:population_spec_kt_jvm_proto",
        "//src/main/proto/wfa/measurement/api/v2alpha:requisition_fulfillment_service_kt_jvm_grpc_proto",
        "//src/main/proto/wfa/measurement/api/v2alpha:requisitions_service_kt_jvm_grpc_proto",
        "//src/main/proto/wfa/measurement/edpaggregator/v1alpha:grouped_requisitions_kt_jvm_proto",
        "//src/main/proto/wfa/measurement/edpaggregator/v1alpha:labeled_impression_kt_jvm_proto",
        "@wfa_consent_signaling_client//src/main/kotlin/org/wfanet/measurement/consent/client/dataprovider",
    ],
)

kt_jvm_library(
    name = "noiser_selector",
    srcs = ["NoiserSelector.kt"],
    deps = [
        "//src/main/kotlin/org/wfanet/measurement/eventdataprovider/noiser",
        "//src/main/proto/wfa/measurement/api/v2alpha:protocol_config_kt_jvm_proto",
    ],
)

kt_jvm_library(
    name = "continuous_gaussian_noiser_selector",
    srcs = ["ContinuousGaussianNoiseSelector.kt"],
    deps = [
        ":noiser_selector",
        "//src/main/kotlin/org/wfanet/measurement/dataprovider:requisition_refusal_exception",
        "//src/main/proto/wfa/measurement/api/v2alpha:requisitions_service_kt_jvm_grpc_proto",
    ],
)

kt_jvm_library(
    name = "no_noiser_selector",
    srcs = ["NoNoiserSelector.kt"],
    deps = [
        ":noiser_selector",
        "//src/main/kotlin/org/wfanet/measurement/dataprovider:requisition_refusal_exception",
        "//src/main/proto/wfa/measurement/api/v2alpha:requisitions_service_kt_jvm_grpc_proto",
    ],
)

kt_jvm_library(
    name = "impression_read_exception",
    srcs = ["ImpressionReadException.kt"],
    deps = [],
)

kt_jvm_library(
    name = "vid_filter",
    srcs = ["VidFilter.kt"],
    deps = [
        "//src/main/kotlin/org/wfanet/measurement/eventdataprovider/eventfiltration:event_filters",
        "//src/main/proto/wfa/measurement/api/v2alpha:requisition_spec_kt_jvm_proto",
        "//src/main/proto/wfa/measurement/edpaggregator/v1alpha:labeled_impression_kt_jvm_proto",
        "@any_sketch_java//src/main/java/org/wfanet/sampling",
    ],
)

kt_jvm_library(
    name = "event_reader",
    srcs = ["EventReader.kt"],
    deps = [
        ":impression_read_exception",
        "//src/main/kotlin/org/wfanet/measurement/edpaggregator:encrypted_storage",
        "//src/main/kotlin/org/wfanet/measurement/edpaggregator:storage_config",
        "//src/main/proto/wfa/measurement/edpaggregator/v1alpha:blob_details_kt_jvm_proto",
        "//src/main/proto/wfa/measurement/edpaggregator/v1alpha:labeled_impression_kt_jvm_proto",
        "@wfa_common_jvm//imports/java/com/google/crypto/tink",
        "@wfa_common_jvm//src/main/kotlin/org/wfanet/measurement/common/crypto/tink",
        "@wfa_common_jvm//src/main/kotlin/org/wfanet/measurement/storage:mesos_recordio_storage_client",
        "@wfa_common_jvm//src/main/kotlin/org/wfanet/measurement/storage:selected_storage_client",
    ],
)

kt_jvm_library(
    name = "model_line_info",
    srcs = ["ModelLineInfo.kt"],
    deps = [
        "//src/main/kotlin/org/wfanet/measurement/eventdataprovider/requisition/v2alpha/common",
        "//src/main/proto/wfa/measurement/api/v2alpha:population_spec_kt_jvm_proto",
    ],
)

kt_jvm_library(
    name = "results_fulfiller_app",
    srcs = ["ResultsFulfillerApp.kt"],
    deps = [
        ":continuous_gaussian_noiser_selector",
        ":no_noiser_selector",
        ":requisition_stub_factory",
        ":results_fulfiller",
        "//src/main/kotlin/org/wfanet/measurement/securecomputation/controlplane/v1alpha:work_item_attempts_service",
        "//src/main/kotlin/org/wfanet/measurement/securecomputation/controlplane/v1alpha:work_items_service",
        "//src/main/kotlin/org/wfanet/measurement/securecomputation/teesdk:base_tee_application",
        "//src/main/proto/wfa/measurement/api/v2alpha:population_spec_kt_jvm_proto",
        "//src/main/proto/wfa/measurement/edpaggregator/v1alpha:results_fulfiller_params_kt_jvm_proto",
        "//src/main/proto/wfa/measurement/securecomputation/controlplane/v1alpha:work_item_kt_jvm_proto",
        "@wfa_common_jvm//imports/java/com/google/protobuf",
        "@wfa_common_jvm//imports/kotlin/kotlinx/coroutines:core",
        "@wfa_common_jvm//src/main/kotlin/org/wfanet/measurement/queue:queue_subscriber",
    ],
)

kt_jvm_library(
    name = "requisition_stub_factory",
    srcs = ["RequisitionStubFactory.kt"],
    deps = [
        "//src/main/proto/wfa/measurement/api/v2alpha:requisition_fulfillment_service_kt_jvm_grpc_proto",
        "//src/main/proto/wfa/measurement/api/v2alpha:requisitions_service_kt_jvm_grpc_proto",
        "//src/main/proto/wfa/measurement/edpaggregator/v1alpha:results_fulfiller_params_kt_jvm_proto",
        "@wfa_common_jvm//imports/java/com/google/protobuf",
        "@wfa_common_jvm//imports/kotlin/kotlinx/coroutines:core",
    ],
)

kt_jvm_library(
    name = "requisition_stub_factory_impl",
    srcs = ["RequisitionStubFactoryImpl.kt"],
    deps = [
        ":requisition_stub_factory",
        "//src/main/proto/wfa/measurement/api/v2alpha:requisitions_service_kt_jvm_grpc_proto",
        "//src/main/proto/wfa/measurement/edpaggregator/v1alpha:results_fulfiller_params_kt_jvm_proto",
        "@wfa_common_jvm//imports/java/com/google/protobuf",
        "@wfa_common_jvm//imports/kotlin/kotlinx/coroutines:core",
        "@wfa_common_jvm//src/main/kotlin/org/wfanet/measurement/common/crypto:signing_certs",
        "@wfa_common_jvm//src/main/kotlin/org/wfanet/measurement/common/grpc",
    ],
)

kt_jvm_library(
    name = "requisition_specs",
    srcs = ["RequisitionSpecs.kt"],
    deps = [
        ":event_reader",
        ":vid_filter",
        "//src/main/kotlin/org/wfanet/measurement/eventdataprovider/eventfiltration:event_filters",
        "//src/main/proto/wfa/measurement/api/v2alpha:measurement_spec_kt_jvm_proto",
    ],
)

kt_jvm_library(
    name = "results_fulfiller_app_runner",
    srcs = ["ResultsFulfillerAppRunner.kt"],
    deps = [
        ":requisition_stub_factory_impl",
        ":results_fulfiller_app",
        "//imports/java/com/google/cloud/secretmanager",
        "//imports/java/com/google/crypto/tink/integration/gcpkms",
        "//src/main/kotlin/org/wfanet/measurement/common/edpaggregator:edp_aggregator_config",
<<<<<<< HEAD
=======
        "//src/main/proto/wfa/measurement/api/v2alpha:population_spec_kt_jvm_proto",
>>>>>>> 2f22e673
        "//src/main/proto/wfa/measurement/config/edpaggregator:event_data_provider_configs_kt_jvm_proto",
        "@wfa_common_jvm//src/main/kotlin/org/wfanet/measurement/common/crypto/tink",
        "@wfa_common_jvm//src/main/kotlin/org/wfanet/measurement/gcloud/kms:gcp_kms_client_factory",
        "@wfa_common_jvm//src/main/kotlin/org/wfanet/measurement/gcloud/pubsub:google_pub_sub_client",
        "@wfa_common_jvm//src/main/kotlin/org/wfanet/measurement/gcloud/pubsub:publisher",
        "@wfa_common_jvm//src/main/kotlin/org/wfanet/measurement/gcloud/pubsub:subscriber",
    ],
)

java_binary(
    name = "ResultsFulfiller",
    main_class = "org.wfanet.measurement.edpaggregator.resultsfulfiller.ResultsFulfillerAppRunner",
    runtime_deps = [
        ":results_fulfiller_app_runner",
    ],
)

java_image(
    name = "results_fulfiller_image",
    base = "@java_image_base_root",
    binary = ":ResultsFulfiller",
    env_overrides = ["EDPA_CONFIG_STORAGE_BUCKET"],
    main_class = "org.wfanet.measurement.edpaggregator.resultsfulfiller.ResultsFulfillerAppRunner",
    visibility = ["//src:docker_image_deployment"],
)<|MERGE_RESOLUTION|>--- conflicted
+++ resolved
@@ -175,10 +175,7 @@
         "//imports/java/com/google/cloud/secretmanager",
         "//imports/java/com/google/crypto/tink/integration/gcpkms",
         "//src/main/kotlin/org/wfanet/measurement/common/edpaggregator:edp_aggregator_config",
-<<<<<<< HEAD
-=======
-        "//src/main/proto/wfa/measurement/api/v2alpha:population_spec_kt_jvm_proto",
->>>>>>> 2f22e673
+        "//src/main/proto/wfa/measurement/api/v2alpha:population_spec_kt_jvm_proto",
         "//src/main/proto/wfa/measurement/config/edpaggregator:event_data_provider_configs_kt_jvm_proto",
         "@wfa_common_jvm//src/main/kotlin/org/wfanet/measurement/common/crypto/tink",
         "@wfa_common_jvm//src/main/kotlin/org/wfanet/measurement/gcloud/kms:gcp_kms_client_factory",
