/*
 * Copyright 2025 The Cross-Media Measurement Authors
 *
 * Licensed under the Apache License, Version 2.0 (the "License");
 * you may not use this file except in compliance with the License.
 * You may obtain a copy of the License at
 *
 *     http://www.apache.org/licenses/LICENSE-2.0
 *
 * Unless required by applicable law or agreed to in writing, software
 * distributed under the License is distributed on an "AS IS" BASIS,
 * WITHOUT WARRANTIES OR CONDITIONS OF ANY KIND, either express or implied.
 * See the License for the specific language governing permissions and
 * limitations under the License.
 */

package org.wfanet.measurement.edpaggregator.resultsfulfiller

import com.google.crypto.tink.integration.gcpkms.GcpKmsClient
import com.google.protobuf.DescriptorProtos
import com.google.protobuf.Descriptors
import com.google.protobuf.ExtensionRegistry
import com.google.protobuf.Parser
import com.google.protobuf.TypeRegistry
import java.io.File
import java.util.logging.Logger
import kotlinx.coroutines.runBlocking
import org.wfanet.measurement.api.v2alpha.EventAnnotationsProto
import org.wfanet.measurement.common.ProtoReflection
import org.wfanet.measurement.common.commandLineMain
import org.wfanet.measurement.common.crypto.SigningCerts
import org.wfanet.measurement.common.grpc.buildMutualTlsChannel
import org.wfanet.measurement.edpaggregator.StorageConfig
import org.wfanet.measurement.edpaggregator.v1alpha.ResultsFulfillerParams
import org.wfanet.measurement.edpaggregator.v1alpha.ResultsFulfillerParams.StorageParams
import org.wfanet.measurement.gcloud.pubsub.DefaultGooglePubSubClient
import org.wfanet.measurement.gcloud.pubsub.Subscriber
import org.wfanet.measurement.queue.QueueSubscriber
import org.wfanet.measurement.securecomputation.controlplane.v1alpha.WorkItem
import org.wfanet.measurement.securecomputation.controlplane.v1alpha.WorkItemAttemptsGrpcKt
import org.wfanet.measurement.securecomputation.controlplane.v1alpha.WorkItemsGrpcKt
import picocli.CommandLine
import com.google.cloud.secretmanager.v1.SecretManagerServiceClient
import com.google.cloud.secretmanager.v1.AccessSecretVersionRequest
import com.google.cloud.secretmanager.v1.SecretVersionName

@CommandLine.Command(name = "results_fulfiller_app_runner")
class ResultsFulfillerAppRunner : Runnable {
  @CommandLine.Option(
    names = ["--edpa-tls-cert-secret-id"],
    description = ["Secret ID of EDPA TLS cert file."],
    defaultValue = "",
  )
  lateinit var edpaCertSecretId: String
    private set

  @CommandLine.Option(
    names = ["--edpa-tls-key-secret-id"],
    description = ["Secret ID of EDPA TLS key file."],
    defaultValue = "",
  )
  lateinit var edpaPrivateKeySecretId: String
    private set

  @CommandLine.Option(
    names = ["--secure-computation-cert-collection-secret-id"],
    description = ["Secret ID of SecureComputation Trusted root Cert collection file."],
    required = true,
  )
  lateinit var secureComputationCertCollectionSecretId: String
    private set

  @CommandLine.Option(
    names = ["--kingdom-cert-collection-secret-id"],
    description = ["Secret ID of Kingdom root collections file."],
    required = true,
  )
  private lateinit var kingdomCertCollectionSecretId: String

  @CommandLine.ArgGroup(
    exclusive = false,
    multiplicity = "1..*",
    heading = "Single EDP certs\n"
  )
  lateinit var edpCerts: List<EdpFlags>
    private set

  class EdpFlags {
    @CommandLine.Option(names = ["--edp-name"], required = true, description = ["Name of the EDP"])
    lateinit var edpName: String

    @CommandLine.Option(names = ["--edp-cert-der"], required = true, description = ["Secret ID for the EDP cert"])
    lateinit var certDerSecretId: String

    @CommandLine.Option(names = ["--edp-private-der"], required = true, description = ["Secret ID for the EDP private key"])
    lateinit var privateDerSecretId: String

    @CommandLine.Option(names = ["--edp-enc-private"], required = true, description = ["Secret ID for the EDP encryption private key"])
    lateinit var encPrivateSecretId: String

    @CommandLine.Option(names = ["--edp-tls-key"], required = true, description = ["Secret ID for the EDP TLS key"])
    lateinit var tlsKeySecretId: String

    @CommandLine.Option(names = ["--edp-tls-pem"], required = true, description = ["Secret ID for the EDP TLS cert"])
    lateinit var tlsPemSecretId: String

  }

  @CommandLine.Option(
    names = ["--kingdom-public-api-target"],
    description = ["gRPC target of the Kingdom public API server"],
    required = true,
  )
  private lateinit var kingdomPublicApiTarget: String

  @CommandLine.Option(
    names = ["--secure-computation-public-api-target"],
    description = ["gRPC target of the Secure Conmputation public API server"],
    required = true,
  )
  private lateinit var secureComputationPublicApiTarget: String

  @CommandLine.Option(
    names = ["--kingdom-public-api-cert-host"],
    description =
      [
        "Expected hostname (DNS-ID) in the Kingdom public API server's TLS certificate.",
        "This overrides derivation of the TLS DNS-ID from --kingdom-public-api-target.",
      ],
    required = false,
  )
  private var kingdomPublicApiCertHost: String? = null

  @CommandLine.Option(
    names = ["--secure-computation-public-api-cert-host"],
    description =
      [
        "Expected hostname (DNS-ID) in the SecureComputation public API server's TLS certificate.",
        "This overrides derivation of the TLS DNS-ID from --secure-computation-public-api-target.",
      ],
    required = false,
  )
  private var secureComputationPublicApiCertHost: String? = null

  @CommandLine.Option(
    names = ["--subscription-id"],
    description = ["Subscription ID for the queue"],
    required = true,
  )
  private lateinit var subscriptionId: String

  @CommandLine.Option(
    names = ["--google-project-id"],
    description = ["Project ID of EDP Aggregator."],
    required = true,
  )
  lateinit var googleProjectId: String
    private set

  @CommandLine.Option(
    names = ["--event-template-metadata-type"],
    description =
      [
        "Serialized FileDescriptorSet for EventTemplate metadata types.",
        "This can be specified multiple times.",
      ],
    required = true,
  )
  private lateinit var eventTemplateDescriptorSetFiles: List<File>

  private val getImpressionsStorageConfig: (StorageParams) -> StorageConfig = { storageParams ->
    StorageConfig(projectId = storageParams.gcsProjectId)
  }

  override fun run() {

    saveEdpaCerts()

    val queueSubscriber = createQueueSubscriber()
    val parser = createWorkItemParser()

    // Get client certificates from server flags
    val edpaCertFile = File(EDPA_TLS_CERT_FILE_PATH)
    val edpaPrivateKeyFile = File(EDPA_TLS_KEY_FILE_PATH)
    val secureComputationCertCollectionFile = File(SECURE_COMPUTATION_ROOT_CA_FILE_PATH)
    val secureComputationClientCerts =
      SigningCerts.fromPemFiles(
        certificateFile = edpaCertFile,
        privateKeyFile = edpaPrivateKeyFile,
        trustedCertCollectionFile = secureComputationCertCollectionFile,
      )

    // Build the mutual TLS channel for secure computation API
    val publicChannel =
      buildMutualTlsChannel(
        secureComputationPublicApiTarget,
        secureComputationClientCerts,
        secureComputationPublicApiCertHost,
      )
    val workItemsClient = WorkItemsGrpcKt.WorkItemsCoroutineStub(publicChannel)
    val workItemAttemptsClient = WorkItemAttemptsGrpcKt.WorkItemAttemptsCoroutineStub(publicChannel)
    val kingdomCertCollectionFile = File(KINGDOM_ROOT_CA_FILE_PATH)

    val requisitionStubFactory =
      RequisitionStubFactoryImpl(
        cmmsCertHost = kingdomPublicApiCertHost,
        cmmsTarget = kingdomPublicApiTarget,
        trustedCertCollection = kingdomCertCollectionFile,
      )

    val kmsClient = GcpKmsClient().withDefaultCredentials()

    val typeRegistry: TypeRegistry = buildTypeRegistry()

    val resultsFulfillerApp =
      ResultsFulfillerApp(
        subscriptionId = subscriptionId,
        queueSubscriber = queueSubscriber,
        parser = parser,
        workItemsClient = workItemsClient,
        workItemAttemptsClient = workItemAttemptsClient,
        requisitionStubFactory = requisitionStubFactory,
        kmsClient = kmsClient,
        typeRegistry = typeRegistry,
        getImpressionsMetadataStorageConfig = getImpressionsStorageConfig,
        getImpressionsStorageConfig = getImpressionsStorageConfig,
        getRequisitionsStorageConfig = getImpressionsStorageConfig,
      )

    runBlocking { resultsFulfillerApp.run() }
  }

  // @TODO(@marcopremier): Move this and `buildTypeRegistry` on common-jvm
  private fun loadFileDescriptorSets(
    files: Iterable<File>
  ): List<DescriptorProtos.FileDescriptorSet> {
    return files.map { file ->
      file.inputStream().use { input ->
        DescriptorProtos.FileDescriptorSet.parseFrom(input, EXTENSION_REGISTRY)
      }
    }
  }

  private fun buildTypeRegistry(): TypeRegistry {
    return TypeRegistry.newBuilder()
      .apply {
        add(COMPILED_PROTOBUF_TYPES.flatMap { it.messageTypes })
        if (::eventTemplateDescriptorSetFiles.isInitialized) {
          add(
            ProtoReflection.buildDescriptors(
              loadFileDescriptorSets(eventTemplateDescriptorSetFiles),
              COMPILED_PROTOBUF_TYPES,
            )
          )
        }
      }
      .build()
  }

  fun saveEdpaCerts() {
    logger.info("Storing EDP Aggregator certs file")
    val edpaCert = accessSecretBytes(googleProjectId, edpaCertSecretId, SECRET_VERSION)
    saveSecretToFile(edpaCert, EDPA_TLS_CERT_FILE_PATH)
    val edpaPrivateKey = accessSecretBytes(googleProjectId, edpaPrivateKeySecretId, SECRET_VERSION)
    saveSecretToFile(edpaPrivateKey, EDPA_TLS_KEY_FILE_PATH)
    val secureComputationRootCa = accessSecretBytes(googleProjectId, secureComputationCertCollectionSecretId, SECRET_VERSION)
    saveSecretToFile(secureComputationRootCa, SECURE_COMPUTATION_ROOT_CA_FILE_PATH)
    val kingdomRootCa = accessSecretBytes(googleProjectId, kingdomCertCollectionSecretId, SECRET_VERSION)
    saveSecretToFile(kingdomRootCa, KINGDOM_ROOT_CA_FILE_PATH)
    logger.info("EDP Aggregator certs file have been stored.")
  }

  fun saveEdpsCerts() {
    logger.info("Storing certs file for EDPs")
    edpCerts.forEachIndexed { index, edp ->
      println("EDP #$index: $edp")
      // Process each EDP cert set
    }
    logger.info("EDPs certs file have been stored.")
  }

  fun saveSecretToFile(bytes: ByteArray, path: String) {
    val file = File(path)
    file.parentFile?.mkdirs()
    file.writeBytes(bytes)
  }

  fun accessSecretBytes(projectId: String, secretId: String, version: String): ByteArray {
    return SecretManagerServiceClient.create().use { client ->
      val secretVersionName = SecretVersionName.of(projectId, secretId, version)
      val request = AccessSecretVersionRequest.newBuilder()
        .setName(secretVersionName.toString())
        .build()

      val response = client.accessSecretVersion(request)
      response.payload.data.toByteArray()
    }
  }

  private fun createQueueSubscriber(): QueueSubscriber {
    logger.info("Creating DefaultGooglePubSubclient: ${googleProjectId}")
    val pubSubClient = DefaultGooglePubSubClient()
    return Subscriber(projectId = googleProjectId, googlePubSubClient = pubSubClient)
  }

  private fun createWorkItemParser(): Parser<WorkItem> {
    return WorkItem.parser()
  }

  companion object {

    /**
     * [Descriptors.FileDescriptor]s of protobuf types known at compile-time that may be loaded from
     * a [DescriptorProtos.FileDescriptorSet].
     */
    private val COMPILED_PROTOBUF_TYPES: Iterable<Descriptors.FileDescriptor> =
      (ProtoReflection.WELL_KNOWN_TYPES.asSequence() + ResultsFulfillerParams.getDescriptor().file)
        .asIterable()

    private val EXTENSION_REGISTRY =
      ExtensionRegistry.newInstance()
        .also { EventAnnotationsProto.registerAllExtensions(it) }
        .unmodifiable

    private val logger = Logger.getLogger(this::class.java.name)

    private const val SECRET_VERSION = "latest"
<<<<<<< HEAD
    private const val EDPA_TLS_CERT_FILE_PATH = "/etc/ssl/edpa_tee_app_tls.pem"
    private const val EDPA_TLS_KEY_FILE_PATH = "/etc/ssl/edpa_tee_app_tls.key"
    private const val SECURE_COMPUTATION_ROOT_CA_FILE_PATH = "/etc/ssl/secure_computation_root.pem"
    private const val KINGDOM_ROOT_CA_FILE_PATH = "/etc/ssl/kingdom_root.pem"
    private const val _cs_cert.der = "/etc/ssl/%s_cs_cert.der"
=======
    private const val EDPA_TLS_CERT_FILE_PATH = "/tmp/edpa_certs/edpa_tee_app_tls.pem"
    private const val EDPA_TLS_KEY_FILE_PATH = "/tmp/edpa_certs/edpa_tee_app_tls.key"
    private const val SECURE_COMPUTATION_ROOT_CA_FILE_PATH = "/tmp/edpa_certs/secure_computation_root.pem"
    private const val KINGDOM_ROOT_CA_FILE_PATH = "/tmp/edpa_certs/kingdom_root.pem"

>>>>>>> 0e935a80
    @JvmStatic fun main(args: Array<String>) = commandLineMain(ResultsFulfillerAppRunner(), args)
  }
}<|MERGE_RESOLUTION|>--- conflicted
+++ resolved
@@ -174,7 +174,9 @@
 
   override fun run() {
 
+    // Pull certificates needed to operate from Google Secrets.
     saveEdpaCerts()
+    saveEdpsCerts()
 
     val queueSubscriber = createQueueSubscriber()
     val parser = createWorkItemParser()
@@ -258,7 +260,7 @@
   }
 
   fun saveEdpaCerts() {
-    logger.info("Storing EDP Aggregator certs file")
+    logger.info("Storing EDP Aggregator certs file...")
     val edpaCert = accessSecretBytes(googleProjectId, edpaCertSecretId, SECRET_VERSION)
     saveSecretToFile(edpaCert, EDPA_TLS_CERT_FILE_PATH)
     val edpaPrivateKey = accessSecretBytes(googleProjectId, edpaPrivateKeySecretId, SECRET_VERSION)
@@ -271,10 +273,19 @@
   }
 
   fun saveEdpsCerts() {
-    logger.info("Storing certs file for EDPs")
+    logger.info("Storing certs file for EDPs...")
     edpCerts.forEachIndexed { index, edp ->
-      println("EDP #$index: $edp")
-      // Process each EDP cert set
+      val edpName = edp.edpName
+      val edpCertDer = accessSecretBytes(googleProjectId, edp.certDerSecretId, SECRET_VERSION)
+      saveSecretToFile(edpCertDer, EDP_CERT_DER.format(edpName))
+      val edpprivateDer = accessSecretBytes(googleProjectId, edp.privateDerSecretId, SECRET_VERSION)
+      saveSecretToFile(edpprivateDer, EDP_PRIVATE_DER.format(edpName))
+      val edpEncPrivate = accessSecretBytes(googleProjectId, edp.encPrivateSecretId, SECRET_VERSION)
+      saveSecretToFile(edpEncPrivate, EDP_ENC_PRIVATE.format(edpName))
+      val edpTlsKey = accessSecretBytes(googleProjectId, edp.tlsKeySecretId, SECRET_VERSION)
+      saveSecretToFile(edpTlsKey, EDP_TLS_KEY.format(edpName))
+      val edpTlsPem = accessSecretBytes(googleProjectId, edp.tlsPemSecretId, SECRET_VERSION)
+      saveSecretToFile(edpTlsPem, EDP_TLS_PEM.format(edpName))
     }
     logger.info("EDPs certs file have been stored.")
   }
@@ -325,19 +336,16 @@
     private val logger = Logger.getLogger(this::class.java.name)
 
     private const val SECRET_VERSION = "latest"
-<<<<<<< HEAD
-    private const val EDPA_TLS_CERT_FILE_PATH = "/etc/ssl/edpa_tee_app_tls.pem"
-    private const val EDPA_TLS_KEY_FILE_PATH = "/etc/ssl/edpa_tee_app_tls.key"
-    private const val SECURE_COMPUTATION_ROOT_CA_FILE_PATH = "/etc/ssl/secure_computation_root.pem"
-    private const val KINGDOM_ROOT_CA_FILE_PATH = "/etc/ssl/kingdom_root.pem"
-    private const val _cs_cert.der = "/etc/ssl/%s_cs_cert.der"
-=======
     private const val EDPA_TLS_CERT_FILE_PATH = "/tmp/edpa_certs/edpa_tee_app_tls.pem"
     private const val EDPA_TLS_KEY_FILE_PATH = "/tmp/edpa_certs/edpa_tee_app_tls.key"
     private const val SECURE_COMPUTATION_ROOT_CA_FILE_PATH = "/tmp/edpa_certs/secure_computation_root.pem"
     private const val KINGDOM_ROOT_CA_FILE_PATH = "/tmp/edpa_certs/kingdom_root.pem"
-
->>>>>>> 0e935a80
+    private const val EDP_CERT_DER = "/tmp/edp_certs/%s_cs_cert.der"
+    private const val EDP_PRIVATE_DER = "/tmp/edp_certs/%s_cs_private.der"
+    private const val EDP_ENC_PRIVATE = "/tmp/edp_certs/%s_enc_private.tink"
+    private const val EDP_TLS_KEY = "/tmp/edp_certs/%s_tls.key"
+    private const val EDP_TLS_PEM = "/tmp/edp_certs/%s_tls.pem"
+
     @JvmStatic fun main(args: Array<String>) = commandLineMain(ResultsFulfillerAppRunner(), args)
   }
 }