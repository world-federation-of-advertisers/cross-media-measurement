--- conflicted
+++ resolved
@@ -43,9 +43,6 @@
 import org.wfanet.measurement.securecomputation.controlplane.v1alpha.WorkItemAttemptsGrpcKt
 import org.wfanet.measurement.securecomputation.controlplane.v1alpha.WorkItemsGrpcKt
 import picocli.CommandLine
-import com.google.cloud.secretmanager.v1.SecretManagerServiceClient
-import com.google.cloud.secretmanager.v1.AccessSecretVersionRequest
-import com.google.cloud.secretmanager.v1.SecretVersionName
 import java.net.URI
 import org.wfanet.measurement.common.edpaggregator.TeeAppConfig.getConfig
 
@@ -71,10 +68,6 @@
     names = ["--secure-computation-cert-collection-secret-id"],
     description = ["Secret ID of SecureComputation Trusted root Cert collection file."],
     required = true,
-<<<<<<< HEAD
-  )
-  lateinit var secureComputationCertCollectionSecretId: String
-=======
   )
   lateinit var secureComputationCertCollectionSecretId: String
     private set
@@ -88,7 +81,6 @@
 
   @CommandLine.ArgGroup(exclusive = false, multiplicity = "1..*", heading = "Single EDP certs\n")
   lateinit var edpCerts: List<EdpFlags>
->>>>>>> aa7c700f
     private set
 
   // The file paths supplied via each EdpFlags instance must exactly match the paths defined in the
@@ -172,55 +164,6 @@
       description = ["EDP TLS cert file path"],
     )
     lateinit var tlsPemFilePath: String
-  }
-
-  @CommandLine.Option(
-    names = ["--kingdom-cert-collection-secret-id"],
-    description = ["Secret ID of Kingdom root collections file."],
-    required = true,
-  )
-  private lateinit var kingdomCertCollectionSecretId: String
-
-  @CommandLine.ArgGroup(
-    exclusive = false,
-    multiplicity = "1..*",
-    heading = "Single EDP certs\n"
-  )
-  lateinit var edpCerts: List<EdpFlags>
-    private set
-
-  // The file paths supplied via each EdpFlags instance must exactly match the paths defined in the ResultsFulfillerParam proto configuration.
-  class EdpFlags {
-    @CommandLine.Option(names = ["--edp-cert-der-secret-id"], required = true, description = ["Secret ID for the EDP cert"])
-    lateinit var certDerSecretId: String
-
-    @CommandLine.Option(names = ["--edp-cert-der-file-path"], required = true, description = ["EDP cert file path"])
-    lateinit var certDerFilePath: String
-
-    @CommandLine.Option(names = ["--edp-private-der-secret-id"], required = true, description = ["Secret ID for the EDP private key"])
-    lateinit var privateDerSecretId: String
-
-    @CommandLine.Option(names = ["--edp-private-der-file-path"], required = true, description = ["EDP private key file path"])
-    lateinit var privateDerFilePath: String
-
-    @CommandLine.Option(names = ["--edp-enc-private-secret-id"], required = true, description = ["Secret ID for the EDP encryption private key"])
-    lateinit var encPrivateSecretId: String
-
-    @CommandLine.Option(names = ["--edp-enc-private-file-path"], required = true, description = ["EDP encryption private key file path"])
-    lateinit var encPrivateFilePath: String
-
-    @CommandLine.Option(names = ["--edp-tls-key-secret-id"], required = true, description = ["Secret ID for the EDP TLS key"])
-    lateinit var tlsKeySecretId: String
-
-    @CommandLine.Option(names = ["--edp-tls-key-file-path"], required = true, description = ["EDP TLS key file path"])
-    lateinit var tlsKeyFilePath: String
-
-    @CommandLine.Option(names = ["--edp-tls-pem-secret-id"], required = true, description = ["Secret ID for the EDP TLS cert"])
-    lateinit var tlsPemSecretId: String
-
-    @CommandLine.Option(names = ["--edp-tls-pem-file-path"], required = true, description = ["EDP TLS cert file path"])
-    lateinit var tlsPemFilePath: String
-
   }
 
   @CommandLine.Option(
@@ -294,10 +237,7 @@
     // Pull certificates needed to operate from Google Secrets.
     saveEdpaCerts()
     saveEdpsCerts()
-<<<<<<< HEAD
     saveResultsFulfillerConfig()
-=======
->>>>>>> aa7c700f
 
     val queueSubscriber = createQueueSubscriber()
     val parser = createWorkItemParser()
@@ -386,7 +326,6 @@
 
   fun saveEdpaCerts() {
     val edpaCert = accessSecretBytes(googleProjectId, edpaCertSecretId, SECRET_VERSION)
-<<<<<<< HEAD
     saveByteArrayToFile(edpaCert, EDPA_TLS_CERT_FILE_PATH)
     val edpaPrivateKey = accessSecretBytes(googleProjectId, edpaPrivateKeySecretId, SECRET_VERSION)
     saveByteArrayToFile(edpaPrivateKey, EDPA_TLS_KEY_FILE_PATH)
@@ -394,23 +333,11 @@
     saveByteArrayToFile(secureComputationRootCa, SECURE_COMPUTATION_ROOT_CA_FILE_PATH)
     val kingdomRootCa = accessSecretBytes(googleProjectId, kingdomCertCollectionSecretId, SECRET_VERSION)
     saveByteArrayToFile(kingdomRootCa, KINGDOM_ROOT_CA_FILE_PATH)
-=======
-    saveSecretToFile(edpaCert, EDPA_TLS_CERT_FILE_PATH)
-    val edpaPrivateKey = accessSecretBytes(googleProjectId, edpaPrivateKeySecretId, SECRET_VERSION)
-    saveSecretToFile(edpaPrivateKey, EDPA_TLS_KEY_FILE_PATH)
-    val secureComputationRootCa =
-      accessSecretBytes(googleProjectId, secureComputationCertCollectionSecretId, SECRET_VERSION)
-    saveSecretToFile(secureComputationRootCa, SECURE_COMPUTATION_ROOT_CA_FILE_PATH)
-    val kingdomRootCa =
-      accessSecretBytes(googleProjectId, kingdomCertCollectionSecretId, SECRET_VERSION)
-    saveSecretToFile(kingdomRootCa, KINGDOM_ROOT_CA_FILE_PATH)
->>>>>>> aa7c700f
   }
 
   fun saveEdpsCerts() {
     edpCerts.forEachIndexed { index, edp ->
       val edpCertDer = accessSecretBytes(googleProjectId, edp.certDerSecretId, SECRET_VERSION)
-<<<<<<< HEAD
       saveByteArrayToFile(edpCertDer, edp.certDerFilePath)
       val edpPrivateDer = accessSecretBytes(googleProjectId, edp.privateDerSecretId, SECRET_VERSION)
       saveByteArrayToFile(edpPrivateDer, edp.privateDerFilePath)
@@ -435,21 +362,6 @@
   }
 
   fun saveByteArrayToFile(bytes: ByteArray, path: String) {
-=======
-      saveSecretToFile(edpCertDer, edp.certDerFilePath)
-      val edpprivateDer = accessSecretBytes(googleProjectId, edp.privateDerSecretId, SECRET_VERSION)
-      saveSecretToFile(edpprivateDer, edp.privateDerFilePath)
-      val edpEncPrivate = accessSecretBytes(googleProjectId, edp.encPrivateSecretId, SECRET_VERSION)
-      saveSecretToFile(edpEncPrivate, edp.encPrivateFilePath)
-      val edpTlsKey = accessSecretBytes(googleProjectId, edp.tlsKeySecretId, SECRET_VERSION)
-      saveSecretToFile(edpTlsKey, edp.tlsKeyFilePath)
-      val edpTlsPem = accessSecretBytes(googleProjectId, edp.tlsPemSecretId, SECRET_VERSION)
-      saveSecretToFile(edpTlsPem, edp.tlsPemFilePath)
-    }
-  }
-
-  fun saveSecretToFile(bytes: ByteArray, path: String) {
->>>>>>> aa7c700f
     val file = File(path)
     file.parentFile?.mkdirs()
     file.writeBytes(bytes)
@@ -458,14 +370,8 @@
   fun accessSecretBytes(projectId: String, secretId: String, version: String): ByteArray {
     return SecretManagerServiceClient.create().use { client ->
       val secretVersionName = SecretVersionName.of(projectId, secretId, version)
-<<<<<<< HEAD
-      val request = AccessSecretVersionRequest.newBuilder()
-        .setName(secretVersionName.toString())
-        .build()
-=======
       val request =
         AccessSecretVersionRequest.newBuilder().setName(secretVersionName.toString()).build()
->>>>>>> aa7c700f
 
       val response = client.accessSecretVersion(request)
       response.payload.data.toByteArray()
@@ -502,18 +408,12 @@
     private const val SECRET_VERSION = "latest"
     private const val EDPA_TLS_CERT_FILE_PATH = "/tmp/edpa_certs/edpa_tee_app_tls.pem"
     private const val EDPA_TLS_KEY_FILE_PATH = "/tmp/edpa_certs/edpa_tee_app_tls.key"
-<<<<<<< HEAD
-    private const val SECURE_COMPUTATION_ROOT_CA_FILE_PATH = "/tmp/edpa_certs/secure_computation_root.pem"
-    private const val KINGDOM_ROOT_CA_FILE_PATH = "/tmp/edpa_certs/kingdom_root.pem"
-
-    private const val PROTO_DESCRIPTORS_DIR = "/tmp/proto_descriptors"
-
-=======
     private const val SECURE_COMPUTATION_ROOT_CA_FILE_PATH =
       "/tmp/edpa_certs/secure_computation_root.pem"
     private const val KINGDOM_ROOT_CA_FILE_PATH = "/tmp/edpa_certs/kingdom_root.pem"
 
->>>>>>> aa7c700f
+    private const val PROTO_DESCRIPTORS_DIR = "/tmp/proto_descriptors"
+
     @JvmStatic fun main(args: Array<String>) = commandLineMain(ResultsFulfillerAppRunner(), args)
   }
 }