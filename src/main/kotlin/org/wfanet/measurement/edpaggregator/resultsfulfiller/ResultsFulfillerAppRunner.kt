--- conflicted
+++ resolved
@@ -371,12 +371,12 @@
 
   suspend fun buildModelLineMap(): Map<String, ModelLineInfo> {
     return modelLines.associate { it: ModelLineFlags ->
-      val configContent: ByteArray = getConfig(googleProjectId, it.populationSpecFileBlobUri)
+      val configContent: ByteArray = getResultsFulfillerConfigAsByteArray(googleProjectId, it.populationSpecFileBlobUri)
       val populationSpec =
         configContent.inputStream().reader(Charsets.UTF_8).use { reader ->
           parseTextProto(reader, PopulationSpec.getDefaultInstance())
         }
-      val eventDescriptorBytes = getConfig(googleProjectId, it.eventTemplateDescriptorBlobUri)
+      val eventDescriptorBytes = getResultsFulfillerConfigAsByteArray(googleProjectId, it.eventTemplateDescriptorBlobUri)
       val fileDescriptorSet =
         DescriptorProtos.FileDescriptorSet.parseFrom(eventDescriptorBytes, EXTENSION_REGISTRY)
       val descriptors: List<Descriptors.Descriptor> =
@@ -422,20 +422,6 @@
     }
   }
 
-<<<<<<< HEAD
-  fun saveResultsFulfillerConfig() {
-    runBlocking {
-      eventTemplateDescriptorBlobUris.forEach {
-        saveByteArrayToFile(
-          getResultsFulfillerConfigAsByteArray(googleProjectId, it),
-          "$PROTO_DESCRIPTORS_DIR/${URI(it).path.substringAfterLast("/")}",
-        )
-      }
-    }
-  }
-
-=======
->>>>>>> 973cdc32
   fun saveByteArrayToFile(bytes: ByteArray, path: String) {
     val file = File(path)
     file.parentFile?.mkdirs()
