--- conflicted
+++ resolved
@@ -222,17 +222,10 @@
   @CommandLine.Option(
     names = ["--event-template-metadata-blob-uri"],
     description =
-<<<<<<< HEAD
-    [
-      "Config storage blob URI to the FileDescriptorSet for EventTemplate metadata types.",
-      "This can be specified multiple times.",
-    ],
-=======
       [
         "Config storage blob URI to the FileDescriptorSet for EventTemplate metadata types.",
         "This can be specified multiple times.",
       ],
->>>>>>> 146b7ed5
     required = true,
   )
   private lateinit var eventTemplateDescriptorBlobUris: List<String>
@@ -317,14 +310,7 @@
     return TypeRegistry.newBuilder()
       .apply {
         add(COMPILED_PROTOBUF_TYPES.flatMap { it.messageTypes })
-<<<<<<< HEAD
-        val localDescriptorFiles = File(PROTO_DESCRIPTORS_DIR)
-          .listFiles()
-          ?.toList()
-          .orEmpty()
-=======
         val localDescriptorFiles = File(PROTO_DESCRIPTORS_DIR).listFiles()?.toList().orEmpty()
->>>>>>> 146b7ed5
         if (localDescriptorFiles.isNotEmpty()) {
           add(
             ProtoReflection.buildDescriptors(
@@ -342,17 +328,11 @@
     saveByteArrayToFile(edpaCert, EDPA_TLS_CERT_FILE_PATH)
     val edpaPrivateKey = accessSecretBytes(googleProjectId, edpaPrivateKeySecretId, SECRET_VERSION)
     saveByteArrayToFile(edpaPrivateKey, EDPA_TLS_KEY_FILE_PATH)
-<<<<<<< HEAD
-    val secureComputationRootCa = accessSecretBytes(googleProjectId, secureComputationCertCollectionSecretId, SECRET_VERSION)
-    saveByteArrayToFile(secureComputationRootCa, SECURE_COMPUTATION_ROOT_CA_FILE_PATH)
-    val kingdomRootCa = accessSecretBytes(googleProjectId, kingdomCertCollectionSecretId, SECRET_VERSION)
-=======
     val secureComputationRootCa =
       accessSecretBytes(googleProjectId, secureComputationCertCollectionSecretId, SECRET_VERSION)
     saveByteArrayToFile(secureComputationRootCa, SECURE_COMPUTATION_ROOT_CA_FILE_PATH)
     val kingdomRootCa =
       accessSecretBytes(googleProjectId, kingdomCertCollectionSecretId, SECRET_VERSION)
->>>>>>> 146b7ed5
     saveByteArrayToFile(kingdomRootCa, KINGDOM_ROOT_CA_FILE_PATH)
   }
 
@@ -376,11 +356,7 @@
       eventTemplateDescriptorBlobUris.forEach {
         saveByteArrayToFile(
           getConfig(googleProjectId, it),
-<<<<<<< HEAD
-          "$PROTO_DESCRIPTORS_DIR/${URI(it).path.substringAfterLast("/")}"
-=======
           "$PROTO_DESCRIPTORS_DIR/${URI(it).path.substringAfterLast("/")}",
->>>>>>> 146b7ed5
         )
       }
     }
