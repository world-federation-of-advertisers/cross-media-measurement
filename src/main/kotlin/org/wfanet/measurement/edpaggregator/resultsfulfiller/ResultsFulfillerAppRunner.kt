/*
 * Copyright 2025 The Cross-Media Measurement Authors
 *
 * Licensed under the Apache License, Version 2.0 (the "License");
 * you may not use this file except in compliance with the License.
 * You may obtain a copy of the License at
 *
 *     http://www.apache.org/licenses/LICENSE-2.0
 *
 * Unless required by applicable law or agreed to in writing, software
 * distributed under the License is distributed on an "AS IS" BASIS,
 * WITHOUT WARRANTIES OR CONDITIONS OF ANY KIND, either express or implied.
 * See the License for the specific language governing permissions and
 * limitations under the License.
 */

package org.wfanet.measurement.edpaggregator.resultsfulfiller

import com.google.cloud.secretmanager.v1.AccessSecretVersionRequest
import com.google.cloud.secretmanager.v1.SecretManagerServiceClient
import com.google.cloud.secretmanager.v1.SecretVersionName
import com.google.crypto.tink.KmsClient
import com.google.protobuf.DescriptorProtos
import com.google.protobuf.Descriptors
import com.google.protobuf.ExtensionRegistry
import com.google.protobuf.Parser
import java.io.File
import java.util.logging.Logger
import kotlinx.coroutines.runBlocking
import org.wfanet.measurement.api.v2alpha.EventAnnotationsProto
import org.wfanet.measurement.api.v2alpha.PopulationSpec
import org.wfanet.measurement.common.ProtoReflection
import org.wfanet.measurement.common.commandLineMain
import org.wfanet.measurement.common.crypto.SigningCerts
import org.wfanet.measurement.common.crypto.tink.GCloudWifCredentials
import org.wfanet.measurement.common.edpaggregator.EdpAggregatorConfig.getResultsFulfillerConfigAsByteArray
import org.wfanet.measurement.common.edpaggregator.EdpAggregatorConfig.getConfigAsProtoMessage
import org.wfanet.measurement.config.edpaggregator.EventDataProviderConfigs
import org.wfanet.measurement.common.grpc.buildMutualTlsChannel
import org.wfanet.measurement.common.parseTextProto
import org.wfanet.measurement.edpaggregator.StorageConfig
import org.wfanet.measurement.edpaggregator.v1alpha.ResultsFulfillerParams.StorageParams
import org.wfanet.measurement.eventdataprovider.requisition.v2alpha.common.InMemoryVidIndexMap
import org.wfanet.measurement.gcloud.kms.GCloudKmsClientFactory
import org.wfanet.measurement.gcloud.pubsub.DefaultGooglePubSubClient
import org.wfanet.measurement.gcloud.pubsub.Subscriber
import org.wfanet.measurement.queue.QueueSubscriber
import org.wfanet.measurement.securecomputation.controlplane.v1alpha.WorkItem
import org.wfanet.measurement.securecomputation.controlplane.v1alpha.WorkItemAttemptsGrpcKt
import org.wfanet.measurement.securecomputation.controlplane.v1alpha.WorkItemsGrpcKt
import picocli.CommandLine

@CommandLine.Command(name = "results_fulfiller_app_runner")
class ResultsFulfillerAppRunner : Runnable {
  @CommandLine.Option(
    names = ["--edpa-tls-cert-secret-id"],
    description = ["Secret ID of EDPA TLS cert file."],
    defaultValue = "",
  )
  lateinit var edpaCertSecretId: String
    private set

  @CommandLine.Option(
    names = ["--edpa-tls-key-secret-id"],
    description = ["Secret ID of EDPA TLS key file."],
    defaultValue = "",
  )
  lateinit var edpaPrivateKeySecretId: String
    private set

  @CommandLine.Option(
    names = ["--secure-computation-cert-collection-secret-id"],
    description = ["Secret ID of SecureComputation Trusted root Cert collection file."],
    required = true,
  )
  lateinit var secureComputationCertCollectionSecretId: String
    private set

  @CommandLine.Option(
    names = ["--kingdom-cert-collection-secret-id"],
    description = ["Secret ID of Kingdom root collections file."],
    required = true,
  )
  private lateinit var kingdomCertCollectionSecretId: String

<<<<<<< HEAD
=======
  @CommandLine.ArgGroup(exclusive = false, multiplicity = "1..*", heading = "Single EDP certs\n")
  lateinit var edpCerts: List<EdpFlags>
    private set

  // The file paths supplied via each EdpFlags instance must exactly match the paths defined in the
  // ResultsFulfillerParam proto configuration.
  // TODO(world-federation-of-advertisers/cross-media-measurement#2738): Replace flags with config
  // files.
  class EdpFlags {
    @CommandLine.Option(
      names = ["--edp-kms-audience"],
      required = true,
      description = ["Kms credential audience as workload identity pool provider"],
    )
    lateinit var edpKmsAudience: String

    @CommandLine.Option(
      names = ["--edp-target-service-account"],
      required = true,
      description = ["Edp service account with KMS access"],
    )
    lateinit var edpTargetServiceAccount: String

    @CommandLine.Option(
      names = ["--edp-resource-name"],
      required = true,
      description =
        [
          "Edp resource name. It must match the resource name in the DataWatcher ResultsFulfillerParams."
        ],
    )
    lateinit var edpResourceName: String

    @CommandLine.Option(
      names = ["--edp-cert-der-secret-id"],
      required = true,
      description = ["Secret ID for the EDP cert"],
    )
    lateinit var certDerSecretId: String

    @CommandLine.Option(
      names = ["--edp-cert-der-file-path"],
      required = true,
      description =
        [
          "Path to the EDP certificate in DER format. Must match the `consent_params` field of the `results_fulfiller_param` proto in DataWatcher."
        ],
    )
    lateinit var certDerFilePath: String

    @CommandLine.Option(
      names = ["--edp-private-der-secret-id"],
      required = true,
      description = ["Secret ID for the EDP private key"],
    )
    lateinit var privateDerSecretId: String

    @CommandLine.Option(
      names = ["--edp-private-der-file-path"],
      required = true,
      description =
        [
          "EDP private key file path. Must match the `consent_params` field of the `results_fulfiller_param` proto in DataWatcher."
        ],
    )
    lateinit var privateDerFilePath: String

    @CommandLine.Option(
      names = ["--edp-enc-private-secret-id"],
      required = true,
      description = ["Secret ID for the EDP encryption private key"],
    )
    lateinit var encPrivateSecretId: String

    @CommandLine.Option(
      names = ["--edp-enc-private-file-path"],
      required = true,
      description =
        [
          "EDP encryption private key file path. Must match the `consent_params` field of the `results_fulfiller_param` proto in DataWatcher."
        ],
    )
    lateinit var encPrivateFilePath: String

    @CommandLine.Option(
      names = ["--edp-tls-key-secret-id"],
      required = true,
      description = ["Secret ID for the EDP TLS key"],
    )
    lateinit var tlsKeySecretId: String

    @CommandLine.Option(
      names = ["--edp-tls-key-file-path"],
      required = true,
      description = ["EDP TLS key file path"],
    )
    lateinit var tlsKeyFilePath: String

    @CommandLine.Option(
      names = ["--edp-tls-pem-secret-id"],
      required = true,
      description = ["Secret ID for the EDP TLS cert"],
    )
    lateinit var tlsPemSecretId: String

    @CommandLine.Option(
      names = ["--edp-tls-pem-file-path"],
      required = true,
      description = ["EDP TLS cert file path"],
    )
    lateinit var tlsPemFilePath: String
  }

  @CommandLine.ArgGroup(exclusive = false, multiplicity = "1..*", heading = "Model line info\n")
  lateinit var modelLines: List<ModelLineFlags>
    private set

  class ModelLineFlags {
    @CommandLine.Option(
      names = ["--model-line"],
      required = true,
      description = ["model line resource name"],
    )
    lateinit var modelLine: String

    @CommandLine.Option(
      names = ["--population-spec-file-blob-uri"],
      required = true,
      description = ["Blob uri to the proto."],
    )
    lateinit var populationSpecFileBlobUri: String

    @CommandLine.Option(
      names = ["--event-template-descriptor-blob-uri"],
      description =
        ["Config storage blob URI to the FileDescriptorSet for EventTemplate metadata types."],
      required = true,
    )
    lateinit var eventTemplateDescriptorBlobUri: String

    @CommandLine.Option(
      names = ["--event-template-type-name"],
      description = ["Fully qualified type name url of the event proto message."],
      required = true,
    )
    lateinit var eventTemplateTypeName: String
  }

>>>>>>> 27fc26d2
  @CommandLine.Option(
    names = ["--kingdom-public-api-target"],
    description = ["gRPC target of the Kingdom public API server"],
    required = true,
  )
  private lateinit var kingdomPublicApiTarget: String

  @CommandLine.Option(
    names = ["--secure-computation-public-api-target"],
    description = ["gRPC target of the Secure Conmputation public API server"],
    required = true,
  )
  private lateinit var secureComputationPublicApiTarget: String

  @CommandLine.Option(
    names = ["--kingdom-public-api-cert-host"],
    description =
      [
        "Expected hostname (DNS-ID) in the Kingdom public API server's TLS certificate.",
        "This overrides derivation of the TLS DNS-ID from --kingdom-public-api-target.",
      ],
    required = false,
  )
  private var kingdomPublicApiCertHost: String? = null

  @CommandLine.Option(
    names = ["--secure-computation-public-api-cert-host"],
    description =
      [
        "Expected hostname (DNS-ID) in the SecureComputation public API server's TLS certificate.",
        "This overrides derivation of the TLS DNS-ID from --secure-computation-public-api-target.",
      ],
    required = false,
  )
  private var secureComputationPublicApiCertHost: String? = null

  @CommandLine.Option(
    names = ["--subscription-id"],
    description = ["Subscription ID for the queue"],
    required = true,
  )
  private lateinit var subscriptionId: String

  @CommandLine.Option(
    names = ["--google-project-id"],
    description = ["Project ID of EDP Aggregator."],
    required = true,
  )
  lateinit var googleProjectId: String
    private set

  private lateinit var kmsClientsMap: MutableMap<String, KmsClient>

  private val getImpressionsStorageConfig: (StorageParams) -> StorageConfig = { storageParams ->
    StorageConfig(projectId = storageParams.gcsProjectId)
  }

  override fun run() {

    // Pull certificates needed to operate from Google Secrets.
    saveEdpaCerts()
    saveEdpsCerts()
    // Create KMS clients for EDPs
    createKmsClients()

    val queueSubscriber = createQueueSubscriber()
    val parser = createWorkItemParser()

    // Get client certificates from server flags
    val edpaCertFile = File(EDPA_TLS_CERT_FILE_PATH)
    val edpaPrivateKeyFile = File(EDPA_TLS_KEY_FILE_PATH)
    val secureComputationCertCollectionFile = File(SECURE_COMPUTATION_ROOT_CA_FILE_PATH)
    val secureComputationClientCerts =
      SigningCerts.fromPemFiles(
        certificateFile = edpaCertFile,
        privateKeyFile = edpaPrivateKeyFile,
        trustedCertCollectionFile = secureComputationCertCollectionFile,
      )

    // Build the mutual TLS channel for secure computation API
    val publicChannel =
      buildMutualTlsChannel(
        secureComputationPublicApiTarget,
        secureComputationClientCerts,
        secureComputationPublicApiCertHost,
      )
    val workItemsClient = WorkItemsGrpcKt.WorkItemsCoroutineStub(publicChannel)
    val workItemAttemptsClient = WorkItemAttemptsGrpcKt.WorkItemAttemptsCoroutineStub(publicChannel)
    val kingdomCertCollectionFile = File(KINGDOM_ROOT_CA_FILE_PATH)

    // TODO: Add support for duchy channels
    val requisitionStubFactory =
      RequisitionStubFactoryImpl(
        cmmsCertHost = kingdomPublicApiCertHost,
        cmmsTarget = kingdomPublicApiTarget,
        trustedCertCollection = kingdomCertCollectionFile,
        duchies = emptyMap(),
      )

    val modelLinesMap = runBlocking { buildModelLineMap() }

    val resultsFulfillerApp =
      ResultsFulfillerApp(
        subscriptionId = subscriptionId,
        queueSubscriber = queueSubscriber,
        parser = parser,
        workItemsClient = workItemsClient,
        workItemAttemptsClient = workItemAttemptsClient,
        requisitionStubFactory = requisitionStubFactory,
        kmsClients = kmsClientsMap,
        getImpressionsMetadataStorageConfig = getImpressionsStorageConfig,
        getImpressionsStorageConfig = getImpressionsStorageConfig,
        getRequisitionsStorageConfig = getImpressionsStorageConfig,
        modelLineInfoMap = modelLinesMap,
      )

    runBlocking { resultsFulfillerApp.run() }
  }

  fun createKmsClients() {

    kmsClientsMap = mutableMapOf()

    edpsConfig.eventDataProviderConfigList.forEach { edpConfig ->
      val kmsConfig =
        GCloudWifCredentials(
          audience = edpConfig.kmsConfig.kmsAudience,
          subjectTokenType = SUBJECT_TOKEN_TYPE,
          tokenUrl = TOKEN_URL,
          credentialSourceFilePath = CREDENTIAL_SOURCE_FILE_PATH,
          serviceAccountImpersonationUrl =
            EDP_TARGET_SERVICE_ACCOUNT_FORMAT.format(edpConfig.kmsConfig.serviceAccount),
        )

      val kmsClient = GCloudKmsClientFactory().getKmsClient(kmsConfig)

      kmsClientsMap[edpConfig.dataProvider] = kmsClient
    }
  }

  suspend fun buildModelLineMap(): Map<String, ModelLineInfo> {
    return modelLines.associate { it: ModelLineFlags ->
      val configContent: ByteArray = getConfig(googleProjectId, it.populationSpecFileBlobUri)
      val populationSpec =
        configContent.inputStream().reader(Charsets.UTF_8).use { reader ->
          parseTextProto(reader, PopulationSpec.getDefaultInstance())
        }
      val eventDescriptorBytes = getConfig(googleProjectId, it.eventTemplateDescriptorBlobUri)
      val fileDescriptorSet =
        DescriptorProtos.FileDescriptorSet.parseFrom(eventDescriptorBytes, EXTENSION_REGISTRY)
      val descriptors: List<Descriptors.Descriptor> =
        ProtoReflection.buildDescriptors(listOf(fileDescriptorSet), COMPILED_PROTOBUF_TYPES)
      val typeName = it.eventTemplateTypeName
      val eventDescriptor =
        descriptors.firstOrNull { it.fullName == typeName }
          ?: error("Descriptor not found for type: $typeName")
      it.modelLine to
        ModelLineInfo(
          populationSpec = populationSpec,
          vidIndexMap = InMemoryVidIndexMap.build(populationSpec),
          eventDescriptor = eventDescriptor,
        )
    }
  }

  fun saveEdpaCerts() {
    val edpaCert = accessSecretBytes(googleProjectId, edpaCertSecretId, SECRET_VERSION)
    saveByteArrayToFile(edpaCert, EDPA_TLS_CERT_FILE_PATH)
    val edpaPrivateKey = accessSecretBytes(googleProjectId, edpaPrivateKeySecretId, SECRET_VERSION)
    saveByteArrayToFile(edpaPrivateKey, EDPA_TLS_KEY_FILE_PATH)
    val secureComputationRootCa =
      accessSecretBytes(googleProjectId, secureComputationCertCollectionSecretId, SECRET_VERSION)
    saveByteArrayToFile(secureComputationRootCa, SECURE_COMPUTATION_ROOT_CA_FILE_PATH)
    val kingdomRootCa =
      accessSecretBytes(googleProjectId, kingdomCertCollectionSecretId, SECRET_VERSION)
    saveByteArrayToFile(kingdomRootCa, KINGDOM_ROOT_CA_FILE_PATH)
  }

  fun saveEdpsCerts() {
    edpsConfig.eventDataProviderConfigList.forEach { edpConfig ->
      val edpCertDer = accessSecretBytes(googleProjectId, edpConfig.consentSignalingConfig.certDerSecretId, SECRET_VERSION)
      saveByteArrayToFile(edpCertDer, edpConfig.consentSignalingConfig.certDerLocalPath)
      val edpPrivateDer = accessSecretBytes(googleProjectId, edpConfig.consentSignalingConfig.encPrivateDerSecretId, SECRET_VERSION)
      saveByteArrayToFile(edpPrivateDer, edpConfig.consentSignalingConfig.encPrivateDerLocalPath)
      val edpEncPrivate = accessSecretBytes(googleProjectId, edpConfig.consentSignalingConfig.encPrivateSecretId, SECRET_VERSION)
      saveByteArrayToFile(edpEncPrivate, edpConfig.consentSignalingConfig.encPrivateLocalPath)
      val edpTlsKey = accessSecretBytes(googleProjectId, edpConfig.tlsConfig.tlsKeySecretId, SECRET_VERSION)
      saveByteArrayToFile(edpTlsKey, edpConfig.tlsConfig.tlsKeyLocalPath)
      val edpTlsPem = accessSecretBytes(googleProjectId, edpConfig.tlsConfig.tlsPemSecretId, SECRET_VERSION)
      saveByteArrayToFile(edpTlsPem, edpConfig.tlsConfig.tlsPemLocalPath)
    }
  }

<<<<<<< HEAD
  fun saveResultsFulfillerConfig() {
    runBlocking {
      eventTemplateDescriptorBlobUris.forEach {
        saveByteArrayToFile(
          getResultsFulfillerConfigAsByteArray(googleProjectId, it),
          "$PROTO_DESCRIPTORS_DIR/${URI(it).path.substringAfterLast("/")}",
        )
      }
    }
  }

=======
>>>>>>> 27fc26d2
  fun saveByteArrayToFile(bytes: ByteArray, path: String) {
    val file = File(path)
    file.parentFile?.mkdirs()
    file.writeBytes(bytes)
  }

  fun accessSecretBytes(projectId: String, secretId: String, version: String): ByteArray {
    return SecretManagerServiceClient.create().use { client ->
      val secretVersionName = SecretVersionName.of(projectId, secretId, version)
      val request =
        AccessSecretVersionRequest.newBuilder().setName(secretVersionName.toString()).build()

      val response = client.accessSecretVersion(request)
      response.payload.data.toByteArray()
    }
  }

  private fun createQueueSubscriber(): QueueSubscriber {
    logger.info("Creating DefaultGooglePubSubclient: ${googleProjectId}.")
    val pubSubClient = DefaultGooglePubSubClient()
    return Subscriber(projectId = googleProjectId, googlePubSubClient = pubSubClient)
  }

  private fun createWorkItemParser(): Parser<WorkItem> {
    return WorkItem.parser()
  }

  companion object {

    private val logger = Logger.getLogger(this::class.java.name)

    /**
     * [Descriptors.FileDescriptor]s of protobuf types known at compile-time that may be loaded from
     * a [DescriptorProtos.FileDescriptorSet].
     */
    private val COMPILED_PROTOBUF_TYPES: Iterable<Descriptors.FileDescriptor> =
      (ProtoReflection.WELL_KNOWN_TYPES.asSequence()).asIterable()

    private val EXTENSION_REGISTRY =
      ExtensionRegistry.newInstance()
        .also { EventAnnotationsProto.registerAllExtensions(it) }
        .unmodifiable

    private const val SECRET_VERSION = "latest"
    private const val EDPA_TLS_CERT_FILE_PATH = "/tmp/edpa_certs/edpa_tee_app_tls.pem"
    private const val EDPA_TLS_KEY_FILE_PATH = "/tmp/edpa_certs/edpa_tee_app_tls.key"
    private const val SECURE_COMPUTATION_ROOT_CA_FILE_PATH =
      "/tmp/edpa_certs/secure_computation_root.pem"
    private const val KINGDOM_ROOT_CA_FILE_PATH = "/tmp/edpa_certs/kingdom_root.pem"
<<<<<<< HEAD
    private const val PROTO_DESCRIPTORS_DIR = "/tmp/proto_descriptors"
=======
>>>>>>> 27fc26d2

    private const val SUBJECT_TOKEN_TYPE = "urn:ietf:params:oauth:token-type:jwt"
    private const val TOKEN_URL = "https://sts.googleapis.com/v1/token"
    private const val CREDENTIAL_SOURCE_FILE_PATH =
      "/run/container_launcher/attestation_verifier_claims_token"
    private const val EDP_TARGET_SERVICE_ACCOUNT_FORMAT =
      "https://iamcredentials.googleapis.com/v1/projects/-/serviceAccounts/%s:generateAccessToken"

    private const val EVENT_DATA_PROVIDER_CONFIGS_BLOB_KEY = "event-data-provider-configs.textproto"
    private val edpsConfig by lazy {
      runBlocking { getConfigAsProtoMessage(EVENT_DATA_PROVIDER_CONFIGS_BLOB_KEY, EventDataProviderConfigs.getDefaultInstance()) }
    }

    @JvmStatic fun main(args: Array<String>) = commandLineMain(ResultsFulfillerAppRunner(), args)
  }
}<|MERGE_RESOLUTION|>--- conflicted
+++ resolved
@@ -83,121 +83,6 @@
   )
   private lateinit var kingdomCertCollectionSecretId: String
 
-<<<<<<< HEAD
-=======
-  @CommandLine.ArgGroup(exclusive = false, multiplicity = "1..*", heading = "Single EDP certs\n")
-  lateinit var edpCerts: List<EdpFlags>
-    private set
-
-  // The file paths supplied via each EdpFlags instance must exactly match the paths defined in the
-  // ResultsFulfillerParam proto configuration.
-  // TODO(world-federation-of-advertisers/cross-media-measurement#2738): Replace flags with config
-  // files.
-  class EdpFlags {
-    @CommandLine.Option(
-      names = ["--edp-kms-audience"],
-      required = true,
-      description = ["Kms credential audience as workload identity pool provider"],
-    )
-    lateinit var edpKmsAudience: String
-
-    @CommandLine.Option(
-      names = ["--edp-target-service-account"],
-      required = true,
-      description = ["Edp service account with KMS access"],
-    )
-    lateinit var edpTargetServiceAccount: String
-
-    @CommandLine.Option(
-      names = ["--edp-resource-name"],
-      required = true,
-      description =
-        [
-          "Edp resource name. It must match the resource name in the DataWatcher ResultsFulfillerParams."
-        ],
-    )
-    lateinit var edpResourceName: String
-
-    @CommandLine.Option(
-      names = ["--edp-cert-der-secret-id"],
-      required = true,
-      description = ["Secret ID for the EDP cert"],
-    )
-    lateinit var certDerSecretId: String
-
-    @CommandLine.Option(
-      names = ["--edp-cert-der-file-path"],
-      required = true,
-      description =
-        [
-          "Path to the EDP certificate in DER format. Must match the `consent_params` field of the `results_fulfiller_param` proto in DataWatcher."
-        ],
-    )
-    lateinit var certDerFilePath: String
-
-    @CommandLine.Option(
-      names = ["--edp-private-der-secret-id"],
-      required = true,
-      description = ["Secret ID for the EDP private key"],
-    )
-    lateinit var privateDerSecretId: String
-
-    @CommandLine.Option(
-      names = ["--edp-private-der-file-path"],
-      required = true,
-      description =
-        [
-          "EDP private key file path. Must match the `consent_params` field of the `results_fulfiller_param` proto in DataWatcher."
-        ],
-    )
-    lateinit var privateDerFilePath: String
-
-    @CommandLine.Option(
-      names = ["--edp-enc-private-secret-id"],
-      required = true,
-      description = ["Secret ID for the EDP encryption private key"],
-    )
-    lateinit var encPrivateSecretId: String
-
-    @CommandLine.Option(
-      names = ["--edp-enc-private-file-path"],
-      required = true,
-      description =
-        [
-          "EDP encryption private key file path. Must match the `consent_params` field of the `results_fulfiller_param` proto in DataWatcher."
-        ],
-    )
-    lateinit var encPrivateFilePath: String
-
-    @CommandLine.Option(
-      names = ["--edp-tls-key-secret-id"],
-      required = true,
-      description = ["Secret ID for the EDP TLS key"],
-    )
-    lateinit var tlsKeySecretId: String
-
-    @CommandLine.Option(
-      names = ["--edp-tls-key-file-path"],
-      required = true,
-      description = ["EDP TLS key file path"],
-    )
-    lateinit var tlsKeyFilePath: String
-
-    @CommandLine.Option(
-      names = ["--edp-tls-pem-secret-id"],
-      required = true,
-      description = ["Secret ID for the EDP TLS cert"],
-    )
-    lateinit var tlsPemSecretId: String
-
-    @CommandLine.Option(
-      names = ["--edp-tls-pem-file-path"],
-      required = true,
-      description = ["EDP TLS cert file path"],
-    )
-    lateinit var tlsPemFilePath: String
-  }
-
   @CommandLine.ArgGroup(exclusive = false, multiplicity = "1..*", heading = "Model line info\n")
   lateinit var modelLines: List<ModelLineFlags>
     private set
@@ -233,7 +118,6 @@
     lateinit var eventTemplateTypeName: String
   }
 
->>>>>>> 27fc26d2
   @CommandLine.Option(
     names = ["--kingdom-public-api-target"],
     description = ["gRPC target of the Kingdom public API server"],
@@ -427,20 +311,6 @@
     }
   }
 
-<<<<<<< HEAD
-  fun saveResultsFulfillerConfig() {
-    runBlocking {
-      eventTemplateDescriptorBlobUris.forEach {
-        saveByteArrayToFile(
-          getResultsFulfillerConfigAsByteArray(googleProjectId, it),
-          "$PROTO_DESCRIPTORS_DIR/${URI(it).path.substringAfterLast("/")}",
-        )
-      }
-    }
-  }
-
-=======
->>>>>>> 27fc26d2
   fun saveByteArrayToFile(bytes: ByteArray, path: String) {
     val file = File(path)
     file.parentFile?.mkdirs()
@@ -490,10 +360,6 @@
     private const val SECURE_COMPUTATION_ROOT_CA_FILE_PATH =
       "/tmp/edpa_certs/secure_computation_root.pem"
     private const val KINGDOM_ROOT_CA_FILE_PATH = "/tmp/edpa_certs/kingdom_root.pem"
-<<<<<<< HEAD
-    private const val PROTO_DESCRIPTORS_DIR = "/tmp/proto_descriptors"
-=======
->>>>>>> 27fc26d2
 
     private const val SUBJECT_TOKEN_TYPE = "urn:ietf:params:oauth:token-type:jwt"
     private const val TOKEN_URL = "https://sts.googleapis.com/v1/token"
