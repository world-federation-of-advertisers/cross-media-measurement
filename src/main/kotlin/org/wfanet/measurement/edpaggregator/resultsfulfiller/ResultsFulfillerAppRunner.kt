/*
 * Copyright 2025 The Cross-Media Measurement Authors
 *
 * Licensed under the Apache License, Version 2.0 (the "License");
 * you may not use this file except in compliance with the License.
 * You may obtain a copy of the License at
 *
 *     http://www.apache.org/licenses/LICENSE-2.0
 *
 * Unless required by applicable law or agreed to in writing, software
 * distributed under the License is distributed on an "AS IS" BASIS,
 * WITHOUT WARRANTIES OR CONDITIONS OF ANY KIND, either express or implied.
 * See the License for the specific language governing permissions and
 * limitations under the License.
 */

package org.wfanet.measurement.edpaggregator.resultsfulfiller

import com.google.cloud.secretmanager.v1.AccessSecretVersionRequest
import com.google.cloud.secretmanager.v1.SecretManagerServiceClient
import com.google.cloud.secretmanager.v1.SecretVersionName
import com.google.crypto.tink.KmsClient
import com.google.protobuf.DescriptorProtos
import com.google.protobuf.Descriptors
import com.google.protobuf.ExtensionRegistry
import com.google.protobuf.Parser
import java.io.File
import java.util.logging.Logger
import kotlinx.coroutines.runBlocking
import org.wfanet.measurement.api.v2alpha.EventAnnotationsProto
import org.wfanet.measurement.api.v2alpha.PopulationSpec
import org.wfanet.measurement.common.ProtoReflection
import org.wfanet.measurement.common.commandLineMain
import org.wfanet.measurement.common.crypto.SigningCerts
import org.wfanet.measurement.common.crypto.tink.GCloudWifCredentials
import org.wfanet.measurement.common.edpaggregator.EdpAggregatorConfig.getConfigAsProtoMessage
import org.wfanet.measurement.common.edpaggregator.EdpAggregatorConfig.getResultsFulfillerConfigAsByteArray
import org.wfanet.measurement.common.grpc.buildMutualTlsChannel
import org.wfanet.measurement.common.parseTextProto
import org.wfanet.measurement.config.edpaggregator.EventDataProviderConfigs
import org.wfanet.measurement.edpaggregator.StorageConfig
import org.wfanet.measurement.edpaggregator.v1alpha.RequisitionMetadataServiceGrpcKt.RequisitionMetadataServiceCoroutineStub
import org.wfanet.measurement.edpaggregator.v1alpha.ResultsFulfillerParams.StorageParams
import org.wfanet.measurement.eventdataprovider.requisition.v2alpha.common.ParallelInMemoryVidIndexMap
import org.wfanet.measurement.gcloud.kms.GCloudKmsClientFactory
import org.wfanet.measurement.gcloud.pubsub.DefaultGooglePubSubClient
import org.wfanet.measurement.gcloud.pubsub.Subscriber
import org.wfanet.measurement.queue.QueueSubscriber
import org.wfanet.measurement.securecomputation.controlplane.v1alpha.WorkItem
import org.wfanet.measurement.securecomputation.controlplane.v1alpha.WorkItemAttemptsGrpcKt
import org.wfanet.measurement.securecomputation.controlplane.v1alpha.WorkItemsGrpcKt
import org.wfanet.measurement.edpaggregator.v1alpha.RequisitionMetadataServiceGrpcKt.RequisitionMetadataServiceCoroutineStub
import picocli.CommandLine

@CommandLine.Command(name = "results_fulfiller_app_runner")
class ResultsFulfillerAppRunner : Runnable {
  @CommandLine.Option(
    names = ["--edpa-tls-cert-secret-id"],
    description = ["Secret ID of EDPA TLS cert file."],
    defaultValue = "",
  )
  lateinit var edpaCertSecretId: String
    private set

  @CommandLine.Option(
    names = ["--edpa-tls-cert-file-path"],
    description = ["Local path where the --edpa-tls-cert-secret-id secret is stored."],
    defaultValue = "",
  )
  lateinit var edpaCertFilePath: String
    private set

  @CommandLine.Option(
    names = ["--edpa-tls-key-secret-id"],
    description = ["Secret ID of EDPA TLS key file."],
    defaultValue = "",
  )
  lateinit var edpaPrivateKeySecretId: String
    private set

  @CommandLine.Option(
    names = ["--edpa-tls-key-file-path"],
    description = ["Local path where the --edpa-tls-key-secret-id secret is stored."],
    defaultValue = "",
  )
  lateinit var edpaPrivateKeyFilePath: String
    private set

  @CommandLine.Option(
    names = ["--secure-computation-cert-collection-secret-id"],
    description = ["Secret ID of SecureComputation Trusted root Cert collection file."],
    required = true,
  )
  lateinit var secureComputationCertCollectionSecretId: String
    private set

  @CommandLine.Option(
    names = ["--secure-computation-cert-collection-file-path"],
<<<<<<< HEAD
    description = ["Local path where the --secure-computation-cert-collection-secret-id secret is stored."],
=======
    description =
      ["Local path where the --secure-computation-cert-collection-secret-id secret is stored."],
>>>>>>> c53a92c4
    required = true,
  )
  lateinit var secureComputationCertCollectionFilePath: String
    private set

  @CommandLine.Option(
    names = ["--metadata-storage-cert-collection-secret-id"],
    description = ["Secret ID of Metadata Storage Trusted root Cert collection file."],
    required = true,
  )
  lateinit var metadataStorageCertCollectionSecretId: String
    private set

  @CommandLine.Option(
    names = ["--metadata-storage-cert-collection-file-path"],
<<<<<<< HEAD
    description = ["Local path where the --metadata-storage-cert-collection-secret-id secret is stored."],
=======
    description =
      ["Local path where the --metadata-storage-cert-collection-secret-id secret is stored."],
>>>>>>> c53a92c4
    required = true,
  )
  lateinit var metadataStorageCertCollectionFilePath: String
    private set

  @CommandLine.Option(
    names = ["--trusted-cert-collection-secret-id"],
    description = ["Secret ID of trusted root collections file."],
    required = true,
  )
  private lateinit var trustedCertCollectionSecretId: String

  @CommandLine.Option(
    names = ["--trusted-cert-collection-file-path"],
    description = ["Local path where the --trusted-cert-collection-secret-id secret is stored."],
    required = true,
  )
  private lateinit var trustedCertCollectionFilePath: String

  @CommandLine.ArgGroup(exclusive = false, multiplicity = "1..*", heading = "Duchy info\n")
  lateinit var duchyInfos: List<DuchyFlags>
    private set

  class DuchyFlags {
    @CommandLine.Option(names = ["--duchy-id"], required = true, description = ["Id of the duchy"])
    lateinit var duchyId: String

    @CommandLine.Option(
      names = ["--duchy-target"],
      required = true,
      description = ["Target of the duchy"],
    )
    lateinit var duchyTarget: String

    @CommandLine.Option(
      names = ["--duchy-cert-host"],
      required = false,
      description = ["Duchy mTLS cert hostname override for localhost testing."],
    )
    var duchyCertHost: String? = null
  }

  @CommandLine.ArgGroup(exclusive = false, multiplicity = "1..*", heading = "Model line info\n")
  lateinit var modelLines: List<ModelLineFlags>
    private set

  class ModelLineFlags {
    @CommandLine.Option(
      names = ["--model-line"],
      required = true,
      description = ["model line resource name"],
    )
    lateinit var modelLine: String

    @CommandLine.Option(
      names = ["--population-spec-file-blob-uri"],
      required = true,
      description = ["Blob uri to the proto."],
    )
    lateinit var populationSpecFileBlobUri: String

    @CommandLine.Option(
      names = ["--event-template-descriptor-blob-uri"],
      description =
        ["Config storage blob URI to the FileDescriptorSet for EventTemplate metadata types."],
      required = true,
    )
    lateinit var eventTemplateDescriptorBlobUri: String

    @CommandLine.Option(
      names = ["--event-template-type-name"],
      description = ["Fully qualified type name url of the event proto message."],
      required = true,
    )
    lateinit var eventTemplateTypeName: String
  }

  @CommandLine.Option(
    names = ["--kingdom-public-api-target"],
    description = ["gRPC target of the Kingdom public API server"],
    required = true,
  )
  private lateinit var kingdomPublicApiTarget: String

  @CommandLine.Option(
    names = ["--secure-computation-public-api-target"],
    description = ["gRPC target of the Secure Conmputation public API server"],
    required = true,
  )
  private lateinit var secureComputationPublicApiTarget: String

  @CommandLine.Option(
    names = ["--metadata-storage-public-api-target"],
    description = ["gRPC target of the Metadata Storage public API server"],
    required = true,
  )
  private lateinit var metadataStoragePublicApiTarget: String

  @CommandLine.Option(
    names = ["--kingdom-public-api-cert-host"],
    description =
      [
        "Expected hostname (DNS-ID) in the Kingdom public API server's TLS certificate.",
        "This overrides derivation of the TLS DNS-ID from --kingdom-public-api-target.",
      ],
    required = false,
  )
  private var kingdomPublicApiCertHost: String? = null

  @CommandLine.Option(
    names = ["--secure-computation-public-api-cert-host"],
    description =
      [
        "Expected hostname (DNS-ID) in the SecureComputation public API server's TLS certificate.",
        "This overrides derivation of the TLS DNS-ID from --secure-computation-public-api-target.",
      ],
    required = false,
  )
  private var secureComputationPublicApiCertHost: String? = null

  @CommandLine.Option(
    names = ["--metadata-storage-public-api-cert-host"],
    description =
<<<<<<< HEAD
    [
      "Expected hostname (DNS-ID) in the Metadata Storage public API server's TLS certificate.",
      "This overrides derivation of the TLS DNS-ID from --edpa-aggregator-public-api-target.",
    ],
=======
      [
        "Expected hostname (DNS-ID) in the Metadata Storage public API server's TLS certificate.",
        "This overrides derivation of the TLS DNS-ID from --edpa-aggregator-public-api-target.",
      ],
>>>>>>> c53a92c4
    required = false,
  )
  private var metadataStoragePublicApiCertHost: String? = null

  @CommandLine.Option(
    names = ["--subscription-id"],
    description = ["Subscription ID for the queue"],
    required = true,
  )
  private lateinit var subscriptionId: String

  @CommandLine.Option(
    names = ["--google-project-id"],
    description = ["Project ID of EDP Aggregator."],
    required = true,
  )
  lateinit var googleProjectId: String
    private set

  private lateinit var kmsClientsMap: MutableMap<String, KmsClient>

  private val getImpressionsStorageConfig: (StorageParams) -> StorageConfig = { storageParams ->
    StorageConfig(projectId = storageParams.gcsProjectId)
  }

  override fun run() {

    // Pull certificates needed to operate from Google Secrets.
    saveEdpaCerts()
    saveEdpsCerts()
    // Create KMS clients for EDPs
    createKmsClients()

    val queueSubscriber = createQueueSubscriber()
    val parser = createWorkItemParser()

    // Get client certificates for secure computation API from server flags
    val secureComputationEdpaCertFile = File(edpaCertFilePath)
    val secureComputationEdpaPrivateKeyFile = File(edpaPrivateKeyFilePath)
    val secureComputationCertCollectionFile = File(secureComputationCertCollectionFilePath)
    val secureComputationClientCerts =
      SigningCerts.fromPemFiles(
        certificateFile = secureComputationEdpaCertFile,
        privateKeyFile = secureComputationEdpaPrivateKeyFile,
        trustedCertCollectionFile = secureComputationCertCollectionFile,
      )

    // Build the mutual TLS channel for secure computation API
    val secureComputationPublicChannel =
      buildMutualTlsChannel(
        secureComputationPublicApiTarget,
        secureComputationClientCerts,
        secureComputationPublicApiCertHost,
      )
    val workItemsClient = WorkItemsGrpcKt.WorkItemsCoroutineStub(secureComputationPublicChannel)
<<<<<<< HEAD
    val workItemAttemptsClient = WorkItemAttemptsGrpcKt.WorkItemAttemptsCoroutineStub(secureComputationPublicChannel)
=======
    val workItemAttemptsClient =
      WorkItemAttemptsGrpcKt.WorkItemAttemptsCoroutineStub(secureComputationPublicChannel)
>>>>>>> c53a92c4

    // Get client certificates for EDP Aggregator API from server flags
    val metadataStorageCertFile = File(edpaCertFilePath)
    val metadataStoragePrivateKeyFile = File(edpaPrivateKeyFilePath)
    val metadataStorageCertCollectionFile = File(metadataStorageCertCollectionFilePath)
    val metadataStorageClientCerts =
      SigningCerts.fromPemFiles(
        certificateFile = metadataStorageCertFile,
        privateKeyFile = metadataStoragePrivateKeyFile,
        trustedCertCollectionFile = metadataStorageCertCollectionFile,
      )

    // Build the mutual TLS channel for secure computation API
    val metadataStoragePublicChannel =
      buildMutualTlsChannel(
        metadataStoragePublicApiTarget,
        metadataStorageClientCerts,
        metadataStoragePublicApiCertHost,
      )

<<<<<<< HEAD
    val requisitionMetadataClient = RequisitionMetadataServiceCoroutineStub(metadataStoragePublicChannel)
=======
    val requisitionMetadataClient =
      RequisitionMetadataServiceCoroutineStub(metadataStoragePublicChannel)
>>>>>>> c53a92c4
    val trustedRootCaCollectionFile = File(trustedCertCollectionFilePath)

    val duchiesMap = buildDuchyMap()

    val requisitionStubFactory =
      RequisitionStubFactoryImpl(
        cmmsCertHost = kingdomPublicApiCertHost,
        cmmsTarget = kingdomPublicApiTarget,
        trustedCertCollection = trustedRootCaCollectionFile,
        duchies = duchiesMap,
      )

    val modelLinesMap = runBlocking { buildModelLineMap() }

    val resultsFulfillerApp =
      ResultsFulfillerApp(
        subscriptionId = subscriptionId,
        queueSubscriber = queueSubscriber,
        parser = parser,
        workItemsClient = workItemsClient,
        requisitionMetadataStub = requisitionMetadataClient,
        workItemAttemptsClient = workItemAttemptsClient,
        requisitionStubFactory = requisitionStubFactory,
        kmsClients = kmsClientsMap,
        getImpressionsMetadataStorageConfig = getImpressionsStorageConfig,
        getImpressionsStorageConfig = getImpressionsStorageConfig,
        getRequisitionsStorageConfig = getImpressionsStorageConfig,
        modelLineInfoMap = modelLinesMap,
      )

    runBlocking { resultsFulfillerApp.run() }
  }

  fun createKmsClients() {

    kmsClientsMap = mutableMapOf()

    edpsConfig.eventDataProviderConfigList.forEach { edpConfig ->
      val kmsConfig =
        GCloudWifCredentials(
          audience = edpConfig.kmsConfig.kmsAudience,
          subjectTokenType = SUBJECT_TOKEN_TYPE,
          tokenUrl = TOKEN_URL,
          credentialSourceFilePath = CREDENTIAL_SOURCE_FILE_PATH,
          serviceAccountImpersonationUrl =
            EDP_TARGET_SERVICE_ACCOUNT_FORMAT.format(edpConfig.kmsConfig.serviceAccount),
        )

      val kmsClient = GCloudKmsClientFactory().getKmsClient(kmsConfig)

      kmsClientsMap[edpConfig.dataProvider] = kmsClient
    }
  }

  fun buildDuchyMap(): Map<String, DuchyInfo> {
    return duchyInfos.associate { it: DuchyFlags ->
      it.duchyId to DuchyInfo(it.duchyTarget, it.duchyCertHost)
    }
  }

  suspend fun buildModelLineMap(): Map<String, ModelLineInfo> {
    return modelLines.associate { it: ModelLineFlags ->
      val configContent: ByteArray =
        getResultsFulfillerConfigAsByteArray(googleProjectId, it.populationSpecFileBlobUri)
      val populationSpec =
        configContent.inputStream().reader(Charsets.UTF_8).use { reader ->
          parseTextProto(reader, PopulationSpec.getDefaultInstance())
        }
      val eventDescriptorBytes =
        getResultsFulfillerConfigAsByteArray(googleProjectId, it.eventTemplateDescriptorBlobUri)
      val fileDescriptorSet =
        DescriptorProtos.FileDescriptorSet.parseFrom(eventDescriptorBytes, EXTENSION_REGISTRY)
      val descriptors: List<Descriptors.Descriptor> =
        ProtoReflection.buildDescriptors(listOf(fileDescriptorSet), COMPILED_PROTOBUF_TYPES)
      val typeName = it.eventTemplateTypeName
      val eventDescriptor =
        descriptors.firstOrNull { it.fullName == typeName }
          ?: error("Descriptor not found for type: $typeName")
      it.modelLine to
        ModelLineInfo(
          populationSpec = populationSpec,
          vidIndexMap = ParallelInMemoryVidIndexMap.build(populationSpec),
          eventDescriptor = eventDescriptor,
        )
    }
  }

  fun saveEdpaCerts() {
    val edpaCert = accessSecretBytes(googleProjectId, edpaCertSecretId, SECRET_VERSION)
    saveByteArrayToFile(edpaCert, edpaCertFilePath)
    val edpaPrivateKey = accessSecretBytes(googleProjectId, edpaPrivateKeySecretId, SECRET_VERSION)
    saveByteArrayToFile(edpaPrivateKey, edpaPrivateKeyFilePath)
    val secureComputationRootCa =
      accessSecretBytes(googleProjectId, secureComputationCertCollectionSecretId, SECRET_VERSION)
    saveByteArrayToFile(secureComputationRootCa, secureComputationCertCollectionFilePath)
    val metadataStorageRootCa =
      accessSecretBytes(googleProjectId, metadataStorageCertCollectionSecretId, SECRET_VERSION)
    saveByteArrayToFile(metadataStorageRootCa, metadataStorageCertCollectionFilePath)
    val trustedRootCaCollectionFile =
      accessSecretBytes(googleProjectId, trustedCertCollectionSecretId, SECRET_VERSION)
    saveByteArrayToFile(trustedRootCaCollectionFile, trustedCertCollectionFilePath)
  }

  fun saveEdpsCerts() {
    edpsConfig.eventDataProviderConfigList.forEach { edpConfig ->
      val edpCertDer =
        accessSecretBytes(
          googleProjectId,
          edpConfig.consentSignalingConfig.certDerSecretId,
          SECRET_VERSION,
        )
      saveByteArrayToFile(edpCertDer, edpConfig.consentSignalingConfig.certDerLocalPath)
      val edpPrivateDer =
        accessSecretBytes(
          googleProjectId,
          edpConfig.consentSignalingConfig.encPrivateDerSecretId,
          SECRET_VERSION,
        )
      saveByteArrayToFile(edpPrivateDer, edpConfig.consentSignalingConfig.encPrivateDerLocalPath)
      val edpEncPrivate =
        accessSecretBytes(
          googleProjectId,
          edpConfig.consentSignalingConfig.encPrivateSecretId,
          SECRET_VERSION,
        )
      saveByteArrayToFile(edpEncPrivate, edpConfig.consentSignalingConfig.encPrivateLocalPath)
      val edpTlsKey =
        accessSecretBytes(googleProjectId, edpConfig.tlsConfig.tlsKeySecretId, SECRET_VERSION)
      saveByteArrayToFile(edpTlsKey, edpConfig.tlsConfig.tlsKeyLocalPath)
      val edpTlsPem =
        accessSecretBytes(googleProjectId, edpConfig.tlsConfig.tlsPemSecretId, SECRET_VERSION)
      saveByteArrayToFile(edpTlsPem, edpConfig.tlsConfig.tlsPemLocalPath)
    }
  }

  fun saveByteArrayToFile(bytes: ByteArray, path: String) {
    val file = File(path)
    file.parentFile?.mkdirs()
    file.writeBytes(bytes)
  }

  fun accessSecretBytes(projectId: String, secretId: String, version: String): ByteArray {
    return SecretManagerServiceClient.create().use { client ->
      val secretVersionName = SecretVersionName.of(projectId, secretId, version)
      val request =
        AccessSecretVersionRequest.newBuilder().setName(secretVersionName.toString()).build()

      val response = client.accessSecretVersion(request)
      response.payload.data.toByteArray()
    }
  }

  private fun createQueueSubscriber(): QueueSubscriber {
    logger.info("Creating DefaultGooglePubSubclient: ${googleProjectId}.")
    val pubSubClient = DefaultGooglePubSubClient()
    return Subscriber(projectId = googleProjectId, googlePubSubClient = pubSubClient)
  }

  private fun createWorkItemParser(): Parser<WorkItem> {
    return WorkItem.parser()
  }

  companion object {

    private val logger = Logger.getLogger(this::class.java.name)

    /**
     * [Descriptors.FileDescriptor]s of protobuf types known at compile-time that may be loaded from
     * a [DescriptorProtos.FileDescriptorSet].
     */
    private val COMPILED_PROTOBUF_TYPES: Iterable<Descriptors.FileDescriptor> =
      (ProtoReflection.WELL_KNOWN_TYPES.asSequence()).asIterable()

    private val EXTENSION_REGISTRY =
      ExtensionRegistry.newInstance()
        .also { EventAnnotationsProto.registerAllExtensions(it) }
        .unmodifiable

    private const val SECRET_VERSION = "latest"

    private const val SUBJECT_TOKEN_TYPE = "urn:ietf:params:oauth:token-type:jwt"
    private const val TOKEN_URL = "https://sts.googleapis.com/v1/token"
    private const val CREDENTIAL_SOURCE_FILE_PATH =
      "/run/container_launcher/attestation_verifier_claims_token"
    private const val EDP_TARGET_SERVICE_ACCOUNT_FORMAT =
      "https://iamcredentials.googleapis.com/v1/projects/-/serviceAccounts/%s:generateAccessToken"

    private const val EVENT_DATA_PROVIDER_CONFIGS_BLOB_KEY = "event-data-provider-configs.textproto"
    private val edpsConfig by lazy {
      runBlocking {
        getConfigAsProtoMessage(
          EVENT_DATA_PROVIDER_CONFIGS_BLOB_KEY,
          EventDataProviderConfigs.getDefaultInstance(),
        )
      }
    }

    @JvmStatic fun main(args: Array<String>) = commandLineMain(ResultsFulfillerAppRunner(), args)
  }
}<|MERGE_RESOLUTION|>--- conflicted
+++ resolved
@@ -96,12 +96,8 @@
 
   @CommandLine.Option(
     names = ["--secure-computation-cert-collection-file-path"],
-<<<<<<< HEAD
-    description = ["Local path where the --secure-computation-cert-collection-secret-id secret is stored."],
-=======
     description =
       ["Local path where the --secure-computation-cert-collection-secret-id secret is stored."],
->>>>>>> c53a92c4
     required = true,
   )
   lateinit var secureComputationCertCollectionFilePath: String
@@ -117,12 +113,8 @@
 
   @CommandLine.Option(
     names = ["--metadata-storage-cert-collection-file-path"],
-<<<<<<< HEAD
-    description = ["Local path where the --metadata-storage-cert-collection-secret-id secret is stored."],
-=======
     description =
       ["Local path where the --metadata-storage-cert-collection-secret-id secret is stored."],
->>>>>>> c53a92c4
     required = true,
   )
   lateinit var metadataStorageCertCollectionFilePath: String
@@ -246,17 +238,10 @@
   @CommandLine.Option(
     names = ["--metadata-storage-public-api-cert-host"],
     description =
-<<<<<<< HEAD
-    [
-      "Expected hostname (DNS-ID) in the Metadata Storage public API server's TLS certificate.",
-      "This overrides derivation of the TLS DNS-ID from --edpa-aggregator-public-api-target.",
-    ],
-=======
       [
         "Expected hostname (DNS-ID) in the Metadata Storage public API server's TLS certificate.",
         "This overrides derivation of the TLS DNS-ID from --edpa-aggregator-public-api-target.",
       ],
->>>>>>> c53a92c4
     required = false,
   )
   private var metadataStoragePublicApiCertHost: String? = null
@@ -312,12 +297,8 @@
         secureComputationPublicApiCertHost,
       )
     val workItemsClient = WorkItemsGrpcKt.WorkItemsCoroutineStub(secureComputationPublicChannel)
-<<<<<<< HEAD
-    val workItemAttemptsClient = WorkItemAttemptsGrpcKt.WorkItemAttemptsCoroutineStub(secureComputationPublicChannel)
-=======
     val workItemAttemptsClient =
       WorkItemAttemptsGrpcKt.WorkItemAttemptsCoroutineStub(secureComputationPublicChannel)
->>>>>>> c53a92c4
 
     // Get client certificates for EDP Aggregator API from server flags
     val metadataStorageCertFile = File(edpaCertFilePath)
@@ -338,12 +319,8 @@
         metadataStoragePublicApiCertHost,
       )
 
-<<<<<<< HEAD
-    val requisitionMetadataClient = RequisitionMetadataServiceCoroutineStub(metadataStoragePublicChannel)
-=======
     val requisitionMetadataClient =
       RequisitionMetadataServiceCoroutineStub(metadataStoragePublicChannel)
->>>>>>> c53a92c4
     val trustedRootCaCollectionFile = File(trustedCertCollectionFilePath)
 
     val duchiesMap = buildDuchyMap()
