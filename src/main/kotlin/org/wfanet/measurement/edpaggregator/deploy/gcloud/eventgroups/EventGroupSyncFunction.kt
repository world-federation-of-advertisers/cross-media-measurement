--- conflicted
+++ resolved
@@ -55,25 +55,10 @@
 
     val signingCerts =
       SigningCerts.fromPemFiles(
-<<<<<<< HEAD
-        certificateFile =
-          checkNotNull(
-            File(eventGroupSyncConfig.cmmsConnection.certFilePath)
-          ),
-        privateKeyFile =
-          checkNotNull(
-            File(eventGroupSyncConfig.cmmsConnection.privateKeyFilePath)
-          ),
-        trustedCertCollectionFile =
-          checkNotNull(
-            File(eventGroupSyncConfig.cmmsConnection.certCollectionFilePath)
-          ),
-=======
         certificateFile = checkNotNull(File(eventGroupSyncConfig.cmmsConnection.certFilePath)),
         privateKeyFile = checkNotNull(File(eventGroupSyncConfig.cmmsConnection.privateKeyFilePath)),
         trustedCertCollectionFile =
           checkNotNull(File(eventGroupSyncConfig.cmmsConnection.certCollectionFilePath)),
->>>>>>> 3840fd34
       )
     val publicChannel =
       buildMutualTlsChannel(kingdomTarget, signingCerts, kingdomCertHost)
