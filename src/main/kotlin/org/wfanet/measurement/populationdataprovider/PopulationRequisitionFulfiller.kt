--- conflicted
+++ resolved
@@ -127,20 +127,7 @@
         logger.log(Level.INFO, "MeasurementSpec:\n$measurementSpec")
         logger.log(Level.INFO, "RequisitionSpec:\n$requisitionSpec")
 
-<<<<<<< HEAD
-        val modelRelease: ModelRelease = getModelRelease(measurementSpec)
-
-        val populationId: PopulationKey =
-          requireNotNull(PopulationKey.fromName(modelRelease.population)) {
-            throw InvalidSpecException(
-              "Measurement spec model line does not contain a valid Population for the model release of its latest model rollout."
-            )
-          }
-
-        val populationInfo: PopulationInfo = populationInfoMap.getValue(populationId)
-=======
         val populationInfo: PopulationInfo = getPopulationInfo(measurementSpec)
->>>>>>> 63d2dc5d
         PopulationSpecValidator.validateVidRangesList(populationInfo.populationSpec).getOrThrow()
 
         val requisitionFilterExpression = requisitionSpec.population.filter.expression
