/*
 * Copyright 2024 The Cross-Media Measurement Authors
 *
 * Licensed under the Apache License, Version 2.0 (the "License");
 * you may not use this file except in compliance with the License.
 * You may obtain a copy of the License at
 *
 *     http://www.apache.org/licenses/LICENSE-2.0
 *
 * Unless required by applicable law or agreed to in writing, software
 * distributed under the License is distributed on an "AS IS" BASIS,
 * WITHOUT WARRANTIES OR CONDITIONS OF ANY KIND, either express or implied.
 * See the License for the specific language governing permissions and
 * limitations under the License.
 */

package org.wfanet.measurement.securecomputation.controlplane.v1alpha

import io.grpc.Status
<<<<<<< HEAD
import org.wfanet.measurement.internal.securecomputation.controlplane.WorkItemsGrpcKt.WorkItemsCoroutineStub as InternalWorkItemsCoroutineStub
import io.grpc.StatusException
import org.wfanet.measurement.internal.securecomputation.controlplane.WorkItem as InternalWorkItem
import org.wfanet.measurement.internal.securecomputation.controlplane.workItem as internalWorkItem
import org.wfanet.measurement.internal.securecomputation.controlplane.createWorkItemRequest as internalCreateWorkItemRequest
import org.wfanet.measurement.internal.securecomputation.controlplane.getWorkItemRequest as internalGetWorkItemRequest
import org.wfanet.measurement.internal.securecomputation.controlplane.failWorkItemRequest as internalFailWorkItemRequest
import org.wfanet.measurement.internal.securecomputation.controlplane.listWorkItemsRequest as internalListWorkItemsRequest
import org.wfanet.measurement.internal.securecomputation.controlplane.ListWorkItemsResponse as InternalListWorkItemsResponse
import org.wfanet.measurement.securecomputation.controlplane.v1alpha.WorkItemsGrpcKt.WorkItemsCoroutineImplBase
import org.wfanet.measurement.securecomputation.service.internal.Errors as InternalErrors
import java.io.IOException
import kotlinx.coroutines.flow.Flow
import org.wfanet.measurement.common.api.ResourceIds
import org.wfanet.measurement.common.api.grpc.ResourceList
import org.wfanet.measurement.common.api.grpc.listResources
import org.wfanet.measurement.common.base64UrlDecode
import org.wfanet.measurement.common.base64UrlEncode
import org.wfanet.measurement.internal.securecomputation.controlplane.ListWorkItemsPageToken
=======
import io.grpc.StatusException
import java.io.IOException
import org.wfanet.measurement.common.api.ResourceIds
import org.wfanet.measurement.common.base64UrlDecode
import org.wfanet.measurement.common.base64UrlEncode
import org.wfanet.measurement.internal.securecomputation.controlplane.ListWorkItemsPageToken
import org.wfanet.measurement.internal.securecomputation.controlplane.ListWorkItemsResponse as InternalListWorkItemsResponse
import org.wfanet.measurement.internal.securecomputation.controlplane.WorkItem as InternalWorkItem
import org.wfanet.measurement.internal.securecomputation.controlplane.WorkItemsGrpcKt.WorkItemsCoroutineStub as InternalWorkItemsCoroutineStub
import org.wfanet.measurement.internal.securecomputation.controlplane.createWorkItemRequest as internalCreateWorkItemRequest
import org.wfanet.measurement.internal.securecomputation.controlplane.failWorkItemRequest as internalFailWorkItemRequest
import org.wfanet.measurement.internal.securecomputation.controlplane.getWorkItemRequest as internalGetWorkItemRequest
import org.wfanet.measurement.internal.securecomputation.controlplane.listWorkItemsRequest as internalListWorkItemsRequest
import org.wfanet.measurement.internal.securecomputation.controlplane.workItem as internalWorkItem
import org.wfanet.measurement.securecomputation.controlplane.v1alpha.WorkItemsGrpcKt.WorkItemsCoroutineImplBase
>>>>>>> e35db17d
import org.wfanet.measurement.securecomputation.service.InvalidFieldValueException
import org.wfanet.measurement.securecomputation.service.RequiredFieldNotSetException
import org.wfanet.measurement.securecomputation.service.WorkItemAlreadyExistsException
import org.wfanet.measurement.securecomputation.service.WorkItemKey
import org.wfanet.measurement.securecomputation.service.WorkItemNotFoundException
<<<<<<< HEAD

class WorkItemsService(
  private val internalWorkItemsStub: InternalWorkItemsCoroutineStub,
) :
=======
import org.wfanet.measurement.securecomputation.service.internal.Errors as InternalErrors

class WorkItemsService(private val internalWorkItemsStub: InternalWorkItemsCoroutineStub) :
>>>>>>> e35db17d
  WorkItemsCoroutineImplBase() {

  override suspend fun createWorkItem(request: CreateWorkItemRequest): WorkItem {

    if (!request.hasWorkItem()) {
      throw RequiredFieldNotSetException("work_item")
        .asStatusRuntimeException(Status.Code.INVALID_ARGUMENT)
    }
    if (request.workItem.queue.isEmpty()) {
      throw RequiredFieldNotSetException("queue")
        .asStatusRuntimeException(Status.Code.INVALID_ARGUMENT)
    }
    if (request.workItemId.isEmpty()) {
      throw RequiredFieldNotSetException("work_item_id")
        .asStatusRuntimeException(Status.Code.INVALID_ARGUMENT)
    }
    if (!ResourceIds.RFC_1034_REGEX.matches(request.workItemId)) {
      throw InvalidFieldValueException("work_item_id")
        .asStatusRuntimeException(Status.Code.INVALID_ARGUMENT)
    }
<<<<<<< HEAD
    
=======

>>>>>>> e35db17d
    val internalResponse: InternalWorkItem =
      try {
        internalWorkItemsStub.createWorkItem(
          internalCreateWorkItemRequest {
            internalWorkItem {
              queueResourceId = request.workItem.queue
              workItemResourceId = request.workItemId
              workItemParams = request.workItem.workItemParams
            }
          }
        )
      } catch (e: StatusException) {
        throw when (InternalErrors.getReason(e)) {
          InternalErrors.Reason.WORK_ITEM_ALREADY_EXISTS ->
<<<<<<< HEAD
            WorkItemAlreadyExistsException(request.workItem.name, e).asStatusRuntimeException(e.status.code)
=======
            WorkItemAlreadyExistsException(request.workItem.name, e)
              .asStatusRuntimeException(e.status.code)
>>>>>>> e35db17d
          InternalErrors.Reason.WORK_ITEM_ATTEMPT_ALREADY_EXISTS,
          InternalErrors.Reason.REQUIRED_FIELD_NOT_SET,
          InternalErrors.Reason.QUEUE_NOT_FOUND,
          InternalErrors.Reason.QUEUE_NOT_FOUND_FOR_WORK_ITEM,
          InternalErrors.Reason.INVALID_WORK_ITEM_STATE,
          InternalErrors.Reason.WORK_ITEM_NOT_FOUND,
          InternalErrors.Reason.WORK_ITEM_ATTEMPT_NOT_FOUND,
          InternalErrors.Reason.INVALID_FIELD_VALUE,
          InternalErrors.Reason.INVALID_WORK_ITEM_ATTEMPT_STATE,
          null -> Status.INTERNAL.withCause(e).asRuntimeException()
        }
      }

    return internalResponse.toWorkItem()
  }

  override suspend fun getWorkItem(request: GetWorkItemRequest): WorkItem {
    if (request.name.isEmpty()) {
      throw RequiredFieldNotSetException("name")
        .asStatusRuntimeException(Status.Code.INVALID_ARGUMENT)
    }

    val key =
      WorkItemKey.fromName(request.name)
        ?: throw InvalidFieldValueException("name")
          .asStatusRuntimeException(Status.Code.INVALID_ARGUMENT)
<<<<<<< HEAD

    val internalResponse: InternalWorkItem =
      try {
        internalWorkItemsStub.getWorkItem(
          internalGetWorkItemRequest {
            workItemResourceId = key.workItemId
          }
        )
      } catch (e: StatusException) {
        throw when (InternalErrors.getReason(e)) {
          InternalErrors.Reason.WORK_ITEM_NOT_FOUND ->
            WorkItemNotFoundException(request.name, e).asStatusRuntimeException(e.status.code)
          InternalErrors.Reason.REQUIRED_FIELD_NOT_SET,
          InternalErrors.Reason.QUEUE_NOT_FOUND,
          InternalErrors.Reason.QUEUE_NOT_FOUND_FOR_WORK_ITEM,
          InternalErrors.Reason.INVALID_WORK_ITEM_STATE,
          InternalErrors.Reason.WORK_ITEM_ATTEMPT_NOT_FOUND,
          InternalErrors.Reason.INVALID_FIELD_VALUE,
          InternalErrors.Reason.INVALID_WORK_ITEM_ATTEMPT_STATE,
          InternalErrors.Reason.WORK_ITEM_ALREADY_EXISTS,
          InternalErrors.Reason.WORK_ITEM_ATTEMPT_ALREADY_EXISTS,
          null -> Status.INTERNAL.withCause(e).asRuntimeException()
        }
      }

    return internalResponse.toWorkItem()

  }

  override suspend fun listWorkItems(request: ListWorkItemsRequest): ListWorkItemsResponse {
    if (request.pageSize < 0) {
      throw InvalidFieldValueException("page_size") { fieldName -> "$fieldName cannot be negative" }
        .asStatusRuntimeException(Status.Code.INVALID_ARGUMENT)
    }

    val pageSize = when {
      request.pageSize == 0 -> DEFAULT_PAGE_SIZE
      request.pageSize > MAX_PAGE_SIZE -> MAX_PAGE_SIZE
      else -> request.pageSize
    }

    val internalPageToken: ListWorkItemsPageToken? =
      if (request.pageToken.isEmpty()) {
        null
      } else {
        try {
          ListWorkItemsPageToken.parseFrom(request.pageToken.base64UrlDecode())
        } catch (e: IOException) {
          throw InvalidFieldValueException("page_token", e)
            .asStatusRuntimeException(Status.Code.INVALID_ARGUMENT)
=======

    val internalResponse: InternalWorkItem =
      try {
        internalWorkItemsStub.getWorkItem(
          internalGetWorkItemRequest { workItemResourceId = key.workItemId }
        )
      } catch (e: StatusException) {
        throw when (InternalErrors.getReason(e)) {
          InternalErrors.Reason.WORK_ITEM_NOT_FOUND ->
            WorkItemNotFoundException(request.name, e).asStatusRuntimeException(e.status.code)
          InternalErrors.Reason.REQUIRED_FIELD_NOT_SET,
          InternalErrors.Reason.QUEUE_NOT_FOUND,
          InternalErrors.Reason.QUEUE_NOT_FOUND_FOR_WORK_ITEM,
          InternalErrors.Reason.INVALID_WORK_ITEM_STATE,
          InternalErrors.Reason.WORK_ITEM_ATTEMPT_NOT_FOUND,
          InternalErrors.Reason.INVALID_FIELD_VALUE,
          InternalErrors.Reason.INVALID_WORK_ITEM_ATTEMPT_STATE,
          InternalErrors.Reason.WORK_ITEM_ALREADY_EXISTS,
          InternalErrors.Reason.WORK_ITEM_ATTEMPT_ALREADY_EXISTS,
          null -> Status.INTERNAL.withCause(e).asRuntimeException()
        }
      }

    return internalResponse.toWorkItem()
  }

  override suspend fun listWorkItems(request: ListWorkItemsRequest): ListWorkItemsResponse {
    if (request.pageSize < 0) {
      throw InvalidFieldValueException("page_size") { fieldName -> "$fieldName cannot be negative" }
        .asStatusRuntimeException(Status.Code.INVALID_ARGUMENT)
    }

    val pageSize =
      when {
        request.pageSize == 0 -> DEFAULT_PAGE_SIZE
        request.pageSize > MAX_PAGE_SIZE -> MAX_PAGE_SIZE
        else -> request.pageSize
      }

    val internalPageToken: ListWorkItemsPageToken? =
      if (request.pageToken.isEmpty()) {
        null
      } else {
        try {
          ListWorkItemsPageToken.parseFrom(request.pageToken.base64UrlDecode())
        } catch (e: IOException) {
          throw InvalidFieldValueException("page_token", e)
            .asStatusRuntimeException(Status.Code.INVALID_ARGUMENT)
        }
      }

    val internalResponse: InternalListWorkItemsResponse =
      internalWorkItemsStub.listWorkItems(
        internalListWorkItemsRequest {
          this.pageSize = pageSize
          if (internalPageToken != null) {
            pageToken = internalPageToken
          }
>>>>>>> e35db17d
        }
      )

    return listWorkItemsResponse {
      workItems += internalResponse.workItemsList.map { it.toWorkItem() }
      if (internalResponse.hasNextPageToken()) {
        nextPageToken = internalResponse.nextPageToken.after.toByteString().base64UrlEncode()
      }

    val internalResponse: InternalListWorkItemsResponse =
      internalWorkItemsStub.listWorkItems(
        internalListWorkItemsRequest {
          this.pageSize = pageSize
          if (internalPageToken != null) {
            pageToken = internalPageToken
          }
        }
      )

    return listWorkItemsResponse {
      workItems += internalResponse.workItemsList.map { it.toWorkItem() }
      if (internalResponse.hasNextPageToken()) {
        nextPageToken = internalResponse.nextPageToken.after.toByteString().base64UrlEncode()
      }
    }
<<<<<<< HEAD
=======
  }

  override suspend fun failWorkItem(request: FailWorkItemRequest): WorkItem {
    if (request.name.isEmpty()) {
      throw RequiredFieldNotSetException("name")
        .asStatusRuntimeException(Status.Code.INVALID_ARGUMENT)
    }

    val key =
      WorkItemKey.fromName(request.name)
        ?: throw InvalidFieldValueException("name")
          .asStatusRuntimeException(Status.Code.INVALID_ARGUMENT)

    val internalResponse: InternalWorkItem =
      try {
        internalWorkItemsStub.failWorkItem(
          internalFailWorkItemRequest { workItemResourceId = key.workItemId }
        )
      } catch (e: StatusException) {
        throw when (InternalErrors.getReason(e)) {
          InternalErrors.Reason.WORK_ITEM_NOT_FOUND ->
            WorkItemNotFoundException(request.name, e).asStatusRuntimeException(e.status.code)
          InternalErrors.Reason.REQUIRED_FIELD_NOT_SET,
          InternalErrors.Reason.QUEUE_NOT_FOUND,
          InternalErrors.Reason.QUEUE_NOT_FOUND_FOR_WORK_ITEM,
          InternalErrors.Reason.INVALID_WORK_ITEM_STATE,
          InternalErrors.Reason.WORK_ITEM_ATTEMPT_NOT_FOUND,
          InternalErrors.Reason.INVALID_FIELD_VALUE,
          InternalErrors.Reason.INVALID_WORK_ITEM_ATTEMPT_STATE,
          InternalErrors.Reason.WORK_ITEM_ALREADY_EXISTS,
          InternalErrors.Reason.WORK_ITEM_ATTEMPT_ALREADY_EXISTS,
          null -> Status.INTERNAL.withCause(e).asRuntimeException()
        }
      }

    return internalResponse.toWorkItem()
  }

  companion object {
    private const val DEFAULT_PAGE_SIZE = 50
    private const val MAX_PAGE_SIZE = 100
>>>>>>> e35db17d
  }

  override suspend fun failWorkItem(request: FailWorkItemRequest): WorkItem {
    if (request.name.isEmpty()) {
      throw RequiredFieldNotSetException("name")
        .asStatusRuntimeException(Status.Code.INVALID_ARGUMENT)
    }

    val key =
      WorkItemKey.fromName(request.name)
        ?: throw InvalidFieldValueException("name")
          .asStatusRuntimeException(Status.Code.INVALID_ARGUMENT)

    val internalResponse: InternalWorkItem =
      try {
        internalWorkItemsStub.failWorkItem(
          internalFailWorkItemRequest {
            workItemResourceId = key.workItemId
          }
        )
      } catch (e: StatusException) {
        throw when (InternalErrors.getReason(e)) {
          InternalErrors.Reason.WORK_ITEM_NOT_FOUND ->
            WorkItemNotFoundException(request.name, e).asStatusRuntimeException(e.status.code)
          InternalErrors.Reason.REQUIRED_FIELD_NOT_SET,
          InternalErrors.Reason.QUEUE_NOT_FOUND,
          InternalErrors.Reason.QUEUE_NOT_FOUND_FOR_WORK_ITEM,
          InternalErrors.Reason.INVALID_WORK_ITEM_STATE,
          InternalErrors.Reason.WORK_ITEM_ATTEMPT_NOT_FOUND,
          InternalErrors.Reason.INVALID_FIELD_VALUE,
          InternalErrors.Reason.INVALID_WORK_ITEM_ATTEMPT_STATE,
          InternalErrors.Reason.WORK_ITEM_ALREADY_EXISTS,
          InternalErrors.Reason.WORK_ITEM_ATTEMPT_ALREADY_EXISTS,
          null -> Status.INTERNAL.withCause(e).asRuntimeException()
        }
      }

    return internalResponse.toWorkItem()
  }

  companion object {
    private const val DEFAULT_PAGE_SIZE = 50
    private const val MAX_PAGE_SIZE = 100
  }

}<|MERGE_RESOLUTION|>--- conflicted
+++ resolved
@@ -17,27 +17,6 @@
 package org.wfanet.measurement.securecomputation.controlplane.v1alpha
 
 import io.grpc.Status
-<<<<<<< HEAD
-import org.wfanet.measurement.internal.securecomputation.controlplane.WorkItemsGrpcKt.WorkItemsCoroutineStub as InternalWorkItemsCoroutineStub
-import io.grpc.StatusException
-import org.wfanet.measurement.internal.securecomputation.controlplane.WorkItem as InternalWorkItem
-import org.wfanet.measurement.internal.securecomputation.controlplane.workItem as internalWorkItem
-import org.wfanet.measurement.internal.securecomputation.controlplane.createWorkItemRequest as internalCreateWorkItemRequest
-import org.wfanet.measurement.internal.securecomputation.controlplane.getWorkItemRequest as internalGetWorkItemRequest
-import org.wfanet.measurement.internal.securecomputation.controlplane.failWorkItemRequest as internalFailWorkItemRequest
-import org.wfanet.measurement.internal.securecomputation.controlplane.listWorkItemsRequest as internalListWorkItemsRequest
-import org.wfanet.measurement.internal.securecomputation.controlplane.ListWorkItemsResponse as InternalListWorkItemsResponse
-import org.wfanet.measurement.securecomputation.controlplane.v1alpha.WorkItemsGrpcKt.WorkItemsCoroutineImplBase
-import org.wfanet.measurement.securecomputation.service.internal.Errors as InternalErrors
-import java.io.IOException
-import kotlinx.coroutines.flow.Flow
-import org.wfanet.measurement.common.api.ResourceIds
-import org.wfanet.measurement.common.api.grpc.ResourceList
-import org.wfanet.measurement.common.api.grpc.listResources
-import org.wfanet.measurement.common.base64UrlDecode
-import org.wfanet.measurement.common.base64UrlEncode
-import org.wfanet.measurement.internal.securecomputation.controlplane.ListWorkItemsPageToken
-=======
 import io.grpc.StatusException
 import java.io.IOException
 import org.wfanet.measurement.common.api.ResourceIds
@@ -53,22 +32,14 @@
 import org.wfanet.measurement.internal.securecomputation.controlplane.listWorkItemsRequest as internalListWorkItemsRequest
 import org.wfanet.measurement.internal.securecomputation.controlplane.workItem as internalWorkItem
 import org.wfanet.measurement.securecomputation.controlplane.v1alpha.WorkItemsGrpcKt.WorkItemsCoroutineImplBase
->>>>>>> e35db17d
 import org.wfanet.measurement.securecomputation.service.InvalidFieldValueException
 import org.wfanet.measurement.securecomputation.service.RequiredFieldNotSetException
 import org.wfanet.measurement.securecomputation.service.WorkItemAlreadyExistsException
 import org.wfanet.measurement.securecomputation.service.WorkItemKey
 import org.wfanet.measurement.securecomputation.service.WorkItemNotFoundException
-<<<<<<< HEAD
-
-class WorkItemsService(
-  private val internalWorkItemsStub: InternalWorkItemsCoroutineStub,
-) :
-=======
 import org.wfanet.measurement.securecomputation.service.internal.Errors as InternalErrors
 
 class WorkItemsService(private val internalWorkItemsStub: InternalWorkItemsCoroutineStub) :
->>>>>>> e35db17d
   WorkItemsCoroutineImplBase() {
 
   override suspend fun createWorkItem(request: CreateWorkItemRequest): WorkItem {
@@ -89,11 +60,7 @@
       throw InvalidFieldValueException("work_item_id")
         .asStatusRuntimeException(Status.Code.INVALID_ARGUMENT)
     }
-<<<<<<< HEAD
-    
-=======
-
->>>>>>> e35db17d
+
     val internalResponse: InternalWorkItem =
       try {
         internalWorkItemsStub.createWorkItem(
@@ -108,12 +75,8 @@
       } catch (e: StatusException) {
         throw when (InternalErrors.getReason(e)) {
           InternalErrors.Reason.WORK_ITEM_ALREADY_EXISTS ->
-<<<<<<< HEAD
-            WorkItemAlreadyExistsException(request.workItem.name, e).asStatusRuntimeException(e.status.code)
-=======
             WorkItemAlreadyExistsException(request.workItem.name, e)
               .asStatusRuntimeException(e.status.code)
->>>>>>> e35db17d
           InternalErrors.Reason.WORK_ITEM_ATTEMPT_ALREADY_EXISTS,
           InternalErrors.Reason.REQUIRED_FIELD_NOT_SET,
           InternalErrors.Reason.QUEUE_NOT_FOUND,
@@ -140,58 +103,6 @@
       WorkItemKey.fromName(request.name)
         ?: throw InvalidFieldValueException("name")
           .asStatusRuntimeException(Status.Code.INVALID_ARGUMENT)
-<<<<<<< HEAD
-
-    val internalResponse: InternalWorkItem =
-      try {
-        internalWorkItemsStub.getWorkItem(
-          internalGetWorkItemRequest {
-            workItemResourceId = key.workItemId
-          }
-        )
-      } catch (e: StatusException) {
-        throw when (InternalErrors.getReason(e)) {
-          InternalErrors.Reason.WORK_ITEM_NOT_FOUND ->
-            WorkItemNotFoundException(request.name, e).asStatusRuntimeException(e.status.code)
-          InternalErrors.Reason.REQUIRED_FIELD_NOT_SET,
-          InternalErrors.Reason.QUEUE_NOT_FOUND,
-          InternalErrors.Reason.QUEUE_NOT_FOUND_FOR_WORK_ITEM,
-          InternalErrors.Reason.INVALID_WORK_ITEM_STATE,
-          InternalErrors.Reason.WORK_ITEM_ATTEMPT_NOT_FOUND,
-          InternalErrors.Reason.INVALID_FIELD_VALUE,
-          InternalErrors.Reason.INVALID_WORK_ITEM_ATTEMPT_STATE,
-          InternalErrors.Reason.WORK_ITEM_ALREADY_EXISTS,
-          InternalErrors.Reason.WORK_ITEM_ATTEMPT_ALREADY_EXISTS,
-          null -> Status.INTERNAL.withCause(e).asRuntimeException()
-        }
-      }
-
-    return internalResponse.toWorkItem()
-
-  }
-
-  override suspend fun listWorkItems(request: ListWorkItemsRequest): ListWorkItemsResponse {
-    if (request.pageSize < 0) {
-      throw InvalidFieldValueException("page_size") { fieldName -> "$fieldName cannot be negative" }
-        .asStatusRuntimeException(Status.Code.INVALID_ARGUMENT)
-    }
-
-    val pageSize = when {
-      request.pageSize == 0 -> DEFAULT_PAGE_SIZE
-      request.pageSize > MAX_PAGE_SIZE -> MAX_PAGE_SIZE
-      else -> request.pageSize
-    }
-
-    val internalPageToken: ListWorkItemsPageToken? =
-      if (request.pageToken.isEmpty()) {
-        null
-      } else {
-        try {
-          ListWorkItemsPageToken.parseFrom(request.pageToken.base64UrlDecode())
-        } catch (e: IOException) {
-          throw InvalidFieldValueException("page_token", e)
-            .asStatusRuntimeException(Status.Code.INVALID_ARGUMENT)
-=======
 
     val internalResponse: InternalWorkItem =
       try {
@@ -250,7 +161,6 @@
           if (internalPageToken != null) {
             pageToken = internalPageToken
           }
->>>>>>> e35db17d
         }
       )
 
@@ -259,25 +169,7 @@
       if (internalResponse.hasNextPageToken()) {
         nextPageToken = internalResponse.nextPageToken.after.toByteString().base64UrlEncode()
       }
-
-    val internalResponse: InternalListWorkItemsResponse =
-      internalWorkItemsStub.listWorkItems(
-        internalListWorkItemsRequest {
-          this.pageSize = pageSize
-          if (internalPageToken != null) {
-            pageToken = internalPageToken
-          }
-        }
-      )
-
-    return listWorkItemsResponse {
-      workItems += internalResponse.workItemsList.map { it.toWorkItem() }
-      if (internalResponse.hasNextPageToken()) {
-        nextPageToken = internalResponse.nextPageToken.after.toByteString().base64UrlEncode()
-      }
-    }
-<<<<<<< HEAD
-=======
+    }
   }
 
   override suspend fun failWorkItem(request: FailWorkItemRequest): WorkItem {
@@ -319,50 +211,6 @@
   companion object {
     private const val DEFAULT_PAGE_SIZE = 50
     private const val MAX_PAGE_SIZE = 100
->>>>>>> e35db17d
-  }
-
-  override suspend fun failWorkItem(request: FailWorkItemRequest): WorkItem {
-    if (request.name.isEmpty()) {
-      throw RequiredFieldNotSetException("name")
-        .asStatusRuntimeException(Status.Code.INVALID_ARGUMENT)
-    }
-
-    val key =
-      WorkItemKey.fromName(request.name)
-        ?: throw InvalidFieldValueException("name")
-          .asStatusRuntimeException(Status.Code.INVALID_ARGUMENT)
-
-    val internalResponse: InternalWorkItem =
-      try {
-        internalWorkItemsStub.failWorkItem(
-          internalFailWorkItemRequest {
-            workItemResourceId = key.workItemId
-          }
-        )
-      } catch (e: StatusException) {
-        throw when (InternalErrors.getReason(e)) {
-          InternalErrors.Reason.WORK_ITEM_NOT_FOUND ->
-            WorkItemNotFoundException(request.name, e).asStatusRuntimeException(e.status.code)
-          InternalErrors.Reason.REQUIRED_FIELD_NOT_SET,
-          InternalErrors.Reason.QUEUE_NOT_FOUND,
-          InternalErrors.Reason.QUEUE_NOT_FOUND_FOR_WORK_ITEM,
-          InternalErrors.Reason.INVALID_WORK_ITEM_STATE,
-          InternalErrors.Reason.WORK_ITEM_ATTEMPT_NOT_FOUND,
-          InternalErrors.Reason.INVALID_FIELD_VALUE,
-          InternalErrors.Reason.INVALID_WORK_ITEM_ATTEMPT_STATE,
-          InternalErrors.Reason.WORK_ITEM_ALREADY_EXISTS,
-          InternalErrors.Reason.WORK_ITEM_ATTEMPT_ALREADY_EXISTS,
-          null -> Status.INTERNAL.withCause(e).asRuntimeException()
-        }
-      }
-
-    return internalResponse.toWorkItem()
-  }
-
-  companion object {
-    private const val DEFAULT_PAGE_SIZE = 50
-    private const val MAX_PAGE_SIZE = 100
   }
 
 }