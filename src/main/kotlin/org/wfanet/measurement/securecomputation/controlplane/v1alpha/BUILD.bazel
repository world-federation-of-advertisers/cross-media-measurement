load("@wfa_rules_kotlin_jvm//kotlin:defs.bzl", "kt_jvm_library")

package(default_visibility = ["//visibility:public"])

kt_jvm_library(
    name = "work_items_service",
    srcs = ["WorkItemsService.kt"],
    deps = [
        ":resource_conversion",
        "//src/main/kotlin/org/wfanet/measurement/common/api:resource_ids",
        "//src/main/kotlin/org/wfanet/measurement/common/api/grpc:list_resources",
        "//src/main/kotlin/org/wfanet/measurement/securecomputation/service:errors",
        "//src/main/kotlin/org/wfanet/measurement/securecomputation/service:resource_key",
        "//src/main/kotlin/org/wfanet/measurement/securecomputation/service/internal:errors",
        "//src/main/proto/wfa/measurement/internal/securecomputation/controlplane:work_item_kt_jvm_proto",
        "//src/main/proto/wfa/measurement/internal/securecomputation/controlplane:work_items_service_kt_jvm_grpc_proto",
        "//src/main/proto/wfa/measurement/securecomputation/controlplane/v1alpha:work_item_kt_jvm_proto",
        "//src/main/proto/wfa/measurement/securecomputation/controlplane/v1alpha:work_items_service_kt_jvm_grpc_proto",
        "@wfa_common_jvm//src/main/kotlin/org/wfanet/measurement/common",
        "@wfa_common_jvm//src/main/kotlin/org/wfanet/measurement/common/grpc",
        "@wfa_common_jvm//src/main/kotlin/org/wfanet/measurement/common/identity",
    ],
)

kt_jvm_library(
    name = "work_item_attempts_service",
    srcs = ["WorkItemAttemptsService.kt"],
    deps = [
        ":resource_conversion",
        "//src/main/kotlin/org/wfanet/measurement/common/api:resource_ids",
        "//src/main/kotlin/org/wfanet/measurement/common/api/grpc:list_resources",
        "//src/main/kotlin/org/wfanet/measurement/securecomputation/service:errors",
        "//src/main/kotlin/org/wfanet/measurement/securecomputation/service:resource_key",
        "//src/main/kotlin/org/wfanet/measurement/securecomputation/service/internal:errors",
        "//src/main/proto/wfa/measurement/internal/securecomputation/controlplane:work_item_attempt_kt_jvm_proto",
        "//src/main/proto/wfa/measurement/internal/securecomputation/controlplane:work_item_attempts_service_kt_jvm_grpc_proto",
        "//src/main/proto/wfa/measurement/securecomputation/controlplane/v1alpha:work_item_attempt_kt_jvm_proto",
        "//src/main/proto/wfa/measurement/securecomputation/controlplane/v1alpha:work_item_attempts_service_kt_jvm_grpc_proto",
        "@wfa_common_jvm//imports/java/com/google/protobuf",
        "@wfa_common_jvm//src/main/kotlin/org/wfanet/measurement/common",
        "@wfa_common_jvm//src/main/kotlin/org/wfanet/measurement/common/grpc",
        "@wfa_common_jvm//src/main/kotlin/org/wfanet/measurement/common/identity",
    ],
)

kt_jvm_library(
    name = "resource_conversion",
    srcs = ["ResourceConversion.kt"],
    deps = [
        "//src/main/kotlin/org/wfanet/measurement/securecomputation/service:resource_key",
        "//src/main/proto/wfa/measurement/internal/securecomputation/controlplane:work_item_attempt_kt_jvm_proto",
        "//src/main/proto/wfa/measurement/internal/securecomputation/controlplane:work_item_kt_jvm_proto",
        "//src/main/proto/wfa/measurement/securecomputation/controlplane/v1alpha:work_item_attempt_kt_jvm_proto",
        "//src/main/proto/wfa/measurement/securecomputation/controlplane/v1alpha:work_item_kt_jvm_proto",
<<<<<<< HEAD
    ],
)

kt_jvm_library(
    name = "services",
    srcs = ["Services.kt"],
    deps = [
        ":work_item_attempts_service",
        ":work_items_service",
        "//src/main/proto/wfa/measurement/internal/securecomputation/controlplane:work_item_attempts_service_kt_jvm_grpc_proto",
        "//src/main/proto/wfa/measurement/internal/securecomputation/controlplane:work_items_service_kt_jvm_grpc_proto",
        "//src/main/proto/wfa/measurement/securecomputation/controlplane/v1alpha:work_item_attempts_service_kt_jvm_grpc_proto",
        "//src/main/proto/wfa/measurement/securecomputation/controlplane/v1alpha:work_items_service_kt_jvm_grpc_proto",
=======
>>>>>>> 68df4000
    ],
)<|MERGE_RESOLUTION|>--- conflicted
+++ resolved
@@ -52,21 +52,5 @@
         "//src/main/proto/wfa/measurement/internal/securecomputation/controlplane:work_item_kt_jvm_proto",
         "//src/main/proto/wfa/measurement/securecomputation/controlplane/v1alpha:work_item_attempt_kt_jvm_proto",
         "//src/main/proto/wfa/measurement/securecomputation/controlplane/v1alpha:work_item_kt_jvm_proto",
-<<<<<<< HEAD
-    ],
-)
-
-kt_jvm_library(
-    name = "services",
-    srcs = ["Services.kt"],
-    deps = [
-        ":work_item_attempts_service",
-        ":work_items_service",
-        "//src/main/proto/wfa/measurement/internal/securecomputation/controlplane:work_item_attempts_service_kt_jvm_grpc_proto",
-        "//src/main/proto/wfa/measurement/internal/securecomputation/controlplane:work_items_service_kt_jvm_grpc_proto",
-        "//src/main/proto/wfa/measurement/securecomputation/controlplane/v1alpha:work_item_attempts_service_kt_jvm_grpc_proto",
-        "//src/main/proto/wfa/measurement/securecomputation/controlplane/v1alpha:work_items_service_kt_jvm_grpc_proto",
-=======
->>>>>>> 68df4000
     ],
 )