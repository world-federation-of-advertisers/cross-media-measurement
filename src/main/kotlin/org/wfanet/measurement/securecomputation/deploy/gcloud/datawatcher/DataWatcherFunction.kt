/*
 * Copyright 2025 The Cross-Media Measurement Authors
 *
 * Licensed under the Apache License, Version 2.0 (the "License");
 * you may not use this file except in compliance with the License.
 * You may obtain a copy of the License at
 *
 *     http://www.apache.org/licenses/LICENSE-2.0
 *
 * Unless required by applicable law or agreed to in writing, software
 * distributed under the License is distributed on an "AS IS" BASIS,
 * WITHOUT WARRANTIES OR CONDITIONS OF ANY KIND, either express or implied.
 * See the License for the specific language governing permissions and
 * limitations under the License.
 */

package org.wfanet.measurement.securecomputation.deploy.gcloud.datawatcher

import com.google.cloud.functions.CloudEventsFunction
import com.google.events.cloud.storage.v1.StorageObjectData
import com.google.protobuf.util.JsonFormat
import io.cloudevents.CloudEvent
import java.io.File
import java.nio.file.Paths
import java.time.Duration
import java.util.logging.Logger
import kotlinx.coroutines.runBlocking
import org.wfanet.measurement.common.crypto.SigningCerts
import org.wfanet.measurement.common.getJarResourceFile
import org.wfanet.measurement.common.grpc.buildMutualTlsChannel
import org.wfanet.measurement.common.grpc.withShutdownTimeout
import org.wfanet.measurement.common.parseTextProto
import org.wfanet.measurement.config.securecomputation.DataWatcherConfig
import org.wfanet.measurement.securecomputation.controlplane.v1alpha.WorkItemsGrpcKt.WorkItemsCoroutineStub
import org.wfanet.measurement.securecomputation.datawatcher.DataWatcher

/*
 * Cloud Function receives a CloudEvent. If the cloud event path matches config, it calls the
 * DataWatcher with the path and config.
 */
class DataWatcherFunction : CloudEventsFunction {

  override fun accept(event: CloudEvent) {
    logger.fine("Starting DataWatcherFunction")
    val cloudEventData =
      requireNotNull(event.getData()) { "event must have data" }.toBytes().decodeToString()
    val data =
      StorageObjectData.newBuilder()
        .apply { JsonFormat.parser().merge(cloudEventData, this) }
        .build()
    val blobKey: String = data.getName()
    val bucket: String = data.getBucket()
    val path = "$scheme://$bucket/$blobKey"
    logger.info("Receiving path $path")
    runBlocking { dataWatcher.receivePath(path) }
  }

  companion object {
    private const val scheme = "gs"
    private val logger: Logger = Logger.getLogger(this::class.java.name)
    private const val DEFAULT_CHANNEL_SHUTDOWN_DURATION_SECONDS: Long = 3L
    private val CLASS_LOADER: ClassLoader = Thread.currentThread().contextClassLoader
<<<<<<< HEAD
    private val certFilePath = checkIsPath("CERT_FILE_PATH")
    private val privateKeyFilePath = checkIsPath("PRIVATE_KEY_FILE_PATH")
    private val certCollectionFilePath = checkIsPath("CERT_COLLECTION_FILE_PATH")
    private const val dataWatcherConfigResourcePath =
      "securecomputation/datawatcher/data_watcher_config.textproto"
=======
    private val certJarResourcePath = checkIsPath("CERT_JAR_RESOURCE_PATH")
    private val privateKeyJarResourcePath = checkIsPath("PRIVATE_KEY_JAR_RESOURCE_PATH")
    private val certCollectionJarResourcePath = checkIsPath("CERT_COLLECTION_JAR_RESOURCE_PATH")
    private val dataWatcherConfigJarResourcePath =
      checkIsPath("DATA_WATCHER_CONFIG_JAR_RESOURCE_PATH")
>>>>>>> 96e089b7
    private val controlPlaneTarget = checkNotEmpty("CONTROL_PLANE_TARGET")
    private val controlPlaneCertHost = checkNotEmpty("CONTROL_PLANE_CERT_HOST")
    private val channelShutdownTimeout =
      Duration.ofSeconds(
        System.getenv("CONTROL_PLANE_CHANNEL_SHUTDOWN_DURATION_SECONDS")?.toLong()
          ?: DEFAULT_CHANNEL_SHUTDOWN_DURATION_SECONDS
      )

    private fun checkNotEmpty(envVar: String): String {
      val value = System.getenv(envVar)
      checkNotNull(value) { "Missing env var: $envVar" }
      check(value.isNotBlank())
      return value
    }

    private fun checkIsPath(envVar: String): String {
      val value = System.getenv(envVar) ?: throw IllegalStateException("Missing env var: $envVar")
      Paths.get(value)
      return value
    }

    private fun getClientCerts(): SigningCerts {
      fun logFileStatus(label: String, path: String) {
        val file = File(path)
        logger.info("$label - Path: $path")
        if (file.exists()) {
          logger.info("$label exists. Size: ${file.length()} bytes")
        } else {
          logger.severe("$label NOT FOUND at path: $path")
        }
      }

      logFileStatus("CERT_FILE", certFilePath)
      logFileStatus("PRIVATE_KEY_FILE", privateKeyFilePath)
      logFileStatus("CERT_COLLECTION_FILE", certCollectionFilePath)

      return SigningCerts.fromPemFiles(
        certificateFile =
          File(certFilePath).also { require(it.exists()) { "Cert not found: $certFilePath" } },
        privateKeyFile =
          File(privateKeyFilePath).also {
            require(it.exists()) { "Key not found: $privateKeyFilePath" }
          },
        trustedCertCollectionFile =
          File(certCollectionFilePath).also {
            require(it.exists()) { "CA not found: $certCollectionFilePath" }
          },
      )
    }

    private val publicChannel by lazy {
      buildMutualTlsChannel(controlPlaneTarget, getClientCerts(), controlPlaneCertHost)
        .withShutdownTimeout(channelShutdownTimeout)
    }

    private val workItemsStub by lazy { WorkItemsCoroutineStub(publicChannel) }
    private val config by lazy {
      checkNotNull(CLASS_LOADER.getJarResourceFile(dataWatcherConfigJarResourcePath))
    }
    private val dataWatcherConfig by lazy {
      runBlocking { parseTextProto(config, DataWatcherConfig.getDefaultInstance()) }
    }
    private val dataWatcher by lazy {
      DataWatcher(
        workItemsStub = workItemsStub,
        dataWatcherConfigs = dataWatcherConfig.watchedPathsList,
      )
    }
  }
}<|MERGE_RESOLUTION|>--- conflicted
+++ resolved
@@ -60,19 +60,11 @@
     private val logger: Logger = Logger.getLogger(this::class.java.name)
     private const val DEFAULT_CHANNEL_SHUTDOWN_DURATION_SECONDS: Long = 3L
     private val CLASS_LOADER: ClassLoader = Thread.currentThread().contextClassLoader
-<<<<<<< HEAD
     private val certFilePath = checkIsPath("CERT_FILE_PATH")
     private val privateKeyFilePath = checkIsPath("PRIVATE_KEY_FILE_PATH")
     private val certCollectionFilePath = checkIsPath("CERT_COLLECTION_FILE_PATH")
     private const val dataWatcherConfigResourcePath =
       "securecomputation/datawatcher/data_watcher_config.textproto"
-=======
-    private val certJarResourcePath = checkIsPath("CERT_JAR_RESOURCE_PATH")
-    private val privateKeyJarResourcePath = checkIsPath("PRIVATE_KEY_JAR_RESOURCE_PATH")
-    private val certCollectionJarResourcePath = checkIsPath("CERT_COLLECTION_JAR_RESOURCE_PATH")
-    private val dataWatcherConfigJarResourcePath =
-      checkIsPath("DATA_WATCHER_CONFIG_JAR_RESOURCE_PATH")
->>>>>>> 96e089b7
     private val controlPlaneTarget = checkNotEmpty("CONTROL_PLANE_TARGET")
     private val controlPlaneCertHost = checkNotEmpty("CONTROL_PLANE_CERT_HOST")
     private val channelShutdownTimeout =
