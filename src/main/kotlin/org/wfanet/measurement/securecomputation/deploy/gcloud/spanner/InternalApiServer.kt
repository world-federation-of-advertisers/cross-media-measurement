--- conflicted
+++ resolved
@@ -18,13 +18,10 @@
 
 import io.grpc.BindableService
 import java.io.File
-<<<<<<< HEAD
 import kotlinx.coroutines.Deferred
 import kotlinx.coroutines.async
 import kotlinx.coroutines.awaitAll
-=======
 import kotlinx.coroutines.asCoroutineDispatcher
->>>>>>> 6671b832
 import kotlinx.coroutines.runBlocking
 import org.wfanet.measurement.common.commandLineMain
 import org.wfanet.measurement.common.grpc.CommonServer
@@ -91,18 +88,9 @@
         val databaseClient: AsyncDatabaseClient = spanner.databaseClient
         val googlePubSubClient = DefaultGooglePubSubClient()
         val workItemPublisher = GoogleWorkItemPublisher(googleProjectId, googlePubSubClient)
-<<<<<<< HEAD
-=======
-        val services: List<BindableService> =
-          InternalApiServices(workItemPublisher, databaseClient, queueMapping)
-            .build(serviceFlags.executor.asCoroutineDispatcher())
-            .toList()
-        val server = CommonServer.fromFlags(serverFlags, SERVER_NAME, services)
->>>>>>> 6671b832
-
         val internalApiServices =
             InternalApiServices(workItemPublisher, databaseClient, queueMapping)
-        val services = internalApiServices.build()
+        val services = internalApiServices.build(serviceFlags.executor.asCoroutineDispatcher())
         val servicesList: List<BindableService> = services.toList()
         val server = CommonServer.fromFlags(serverFlags, SERVER_NAME, servicesList)
 
