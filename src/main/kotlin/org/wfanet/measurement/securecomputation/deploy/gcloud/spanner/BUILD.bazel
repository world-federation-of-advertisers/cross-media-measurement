load("@rules_java//java:defs.bzl", "java_binary")
load("@wfa_rules_kotlin_jvm//kotlin:defs.bzl", "kt_jvm_library")
load("//src/main/docker:macros.bzl", "java_image")

kt_jvm_library(
    name = "services",
    srcs = [
        "InternalApiServices.kt",
        "SpannerWorkItemAttemptsService.kt",
        "SpannerWorkItemService.kt",
    ],
    visibility =
        [
            "//src/main/kotlin/org/wfanet/measurement/integration/common:__subpackages__",
            "//src/main/kotlin/org/wfanet/measurement/integration/deploy/gcloud:__subpackages__",
            "//src/main/kotlin/org/wfanet/measurement/securecomputation/controlplane:__subpackages__",
            "//src/main/kotlin/org/wfanet/measurement/securecomputation/deploy:__subpackages__",
            "//src/test/kotlin/org/wfanet/measurement/securecomputation/deploy:__subpackages__",
        ],
    deps = [
        "//src/main/kotlin/org/wfanet/measurement/common:id_generator",
        "//src/main/kotlin/org/wfanet/measurement/securecomputation/deploy/gcloud/deadletter:dead_letter_queue_listener",
        "//src/main/kotlin/org/wfanet/measurement/securecomputation/deploy/gcloud/publisher:google_work_item_publisher",
        "//src/main/kotlin/org/wfanet/measurement/securecomputation/deploy/gcloud/spanner/db",
        "//src/main/kotlin/org/wfanet/measurement/securecomputation/service/internal:services",
        "//src/main/kotlin/org/wfanet/measurement/securecomputation/service/internal:work_item_publisher",
        "//src/main/proto/wfa/measurement/internal/securecomputation/controlplane:work_item_attempts_service_kt_jvm_grpc_proto",
        "//src/main/proto/wfa/measurement/internal/securecomputation/controlplane:work_items_service_kt_jvm_grpc_proto",
        "//src/main/proto/wfa/measurement/securecomputation/controlplane/v1alpha:work_item_kt_jvm_proto",
        "@wfa_common_jvm//imports/java/com/google/cloud/spanner",
        "@wfa_common_jvm//imports/java/com/google/protobuf",
        "@wfa_common_jvm//imports/java/io/grpc:api",
        "@wfa_common_jvm//imports/kotlin/kotlinx/coroutines:core",
        "@wfa_common_jvm//src/main/kotlin/org/wfanet/measurement/common",
        "@wfa_common_jvm//src/main/kotlin/org/wfanet/measurement/common/grpc",
        "@wfa_common_jvm//src/main/kotlin/org/wfanet/measurement/gcloud/spanner",
        "@wfa_common_jvm//src/main/kotlin/org/wfanet/measurement/queue:queue_subscriber",
    ],
)

kt_jvm_library(
    name = "internal_api_server",
    srcs = ["InternalApiServer.kt"],
    deps = [
        ":services",
<<<<<<< HEAD
        "//src/main/kotlin/org/wfanet/measurement/securecomputation/deploy/gcloud/deadletter:dead_letter_queue_listener",
=======
        "//src/main/kotlin/org/wfanet/measurement/common/grpc:service_flags",
>>>>>>> 6671b832
        "//src/main/kotlin/org/wfanet/measurement/securecomputation/deploy/gcloud/publisher:google_work_item_publisher",
        "//src/main/kotlin/org/wfanet/measurement/securecomputation/service/internal:queue_mapping",
        "//src/main/proto/wfa/measurement/config/securecomputation:queues_config_kt_jvm_proto",
        "//src/main/proto/wfa/measurement/securecomputation/controlplane/v1alpha:work_item_kt_jvm_proto",
        "@wfa_common_jvm//imports/java/io/grpc:api",
        "@wfa_common_jvm//imports/java/picocli",
        "@wfa_common_jvm//imports/kotlin/kotlinx/coroutines:core",
        "@wfa_common_jvm//src/main/kotlin/org/wfanet/measurement/common",
        "@wfa_common_jvm//src/main/kotlin/org/wfanet/measurement/common/grpc",
        "@wfa_common_jvm//src/main/kotlin/org/wfanet/measurement/gcloud/pubsub:default_google_pub_sub_client",
        "@wfa_common_jvm//src/main/kotlin/org/wfanet/measurement/gcloud/pubsub:subscriber",
        "@wfa_common_jvm//src/main/kotlin/org/wfanet/measurement/gcloud/spanner",
    ],
)

java_binary(
    name = "InternalApiServer",
    main_class = "org.wfanet.measurement.securecomputation.deploy.gcloud.spanner.InternalApiServer",
    runtime_deps = [
        ":internal_api_server",
        "@wfa_common_jvm//src/main/kotlin/org/wfanet/measurement/gcloud/logging",
    ],
)

java_image(
    name = "internal_api_server_image",
    binary = ":InternalApiServer",
    main_class = "org.wfanet.measurement.securecomputation.deploy.gcloud.spanner.InternalApiServerKt",
    visibility = ["//src:docker_image_deployment"],
)<|MERGE_RESOLUTION|>--- conflicted
+++ resolved
@@ -43,11 +43,8 @@
     srcs = ["InternalApiServer.kt"],
     deps = [
         ":services",
-<<<<<<< HEAD
         "//src/main/kotlin/org/wfanet/measurement/securecomputation/deploy/gcloud/deadletter:dead_letter_queue_listener",
-=======
         "//src/main/kotlin/org/wfanet/measurement/common/grpc:service_flags",
->>>>>>> 6671b832
         "//src/main/kotlin/org/wfanet/measurement/securecomputation/deploy/gcloud/publisher:google_work_item_publisher",
         "//src/main/kotlin/org/wfanet/measurement/securecomputation/service/internal:queue_mapping",
         "//src/main/proto/wfa/measurement/config/securecomputation:queues_config_kt_jvm_proto",
