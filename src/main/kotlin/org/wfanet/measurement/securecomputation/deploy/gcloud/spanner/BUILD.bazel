--- conflicted
+++ resolved
@@ -48,11 +48,7 @@
 
 java_binary(
     name = "InternalApiServer",
-<<<<<<< HEAD
-    main_class = "org.wfanet.measurement.securecomputation.deploy.gcloud.spanner.InternalApiServer",
-=======
     main_class = "org.wfanet.measurement.securecomputation.deploy.gcloud.spanner.InternalApiServerKt",
->>>>>>> f98c2bef
     runtime_deps = [
         ":internal_api_server",
         "@wfa_common_jvm//src/main/kotlin/org/wfanet/measurement/gcloud/logging",
