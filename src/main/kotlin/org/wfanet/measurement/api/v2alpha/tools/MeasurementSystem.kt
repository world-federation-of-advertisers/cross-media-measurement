/*
 * Copyright 2022 The Cross-Media Measurement Authors
 *
 * Licensed under the Apache License, Version 2.0 (the "License");
 * you may not use this file except in compliance with the License.
 * You may obtain a copy of the License at
 *
 *      http://www.apache.org/licenses/LICENSE-2.0
 *
 * Unless required by applicable law or agreed to in writing, software
 * distributed under the License is distributed on an "AS IS" BASIS,
 * WITHOUT WARRANTIES OR CONDITIONS OF ANY KIND, either express or implied.
 * See the License for the specific language governing permissions and
 * limitations under the License.
 */

package org.wfanet.measurement.api.v2alpha.tools

import com.google.crypto.tink.BinaryKeysetReader
import com.google.crypto.tink.CleartextKeysetHandle
import com.google.protobuf.ByteString
import com.google.protobuf.kotlin.toByteString
import com.google.type.interval
import io.grpc.ManagedChannel
import java.io.File
import java.security.SecureRandom
import java.security.SignatureException
import java.security.cert.CertPathValidatorException
import java.security.cert.X509Certificate
import java.time.Clock
import java.time.Duration as systemDuration
import java.time.Instant
import java.time.LocalDate
import kotlin.properties.Delegates
import kotlinx.coroutines.CoroutineDispatcher
import kotlinx.coroutines.Dispatchers
import kotlinx.coroutines.runBlocking
import org.wfanet.measurement.api.v2alpha.Account
import org.wfanet.measurement.api.v2alpha.AccountsGrpcKt.AccountsCoroutineStub
import org.wfanet.measurement.api.v2alpha.ApiKey
import org.wfanet.measurement.api.v2alpha.ApiKeysGrpcKt.ApiKeysCoroutineStub
import org.wfanet.measurement.api.v2alpha.Certificate
import org.wfanet.measurement.api.v2alpha.CertificatesGrpcKt.CertificatesCoroutineStub
import org.wfanet.measurement.api.v2alpha.DataProvidersGrpcKt.DataProvidersCoroutineStub
import org.wfanet.measurement.api.v2alpha.EncryptionPublicKey
import org.wfanet.measurement.api.v2alpha.ListModelLinesRequestKt.filter
import org.wfanet.measurement.api.v2alpha.ListModelOutagesRequestKt
import org.wfanet.measurement.api.v2alpha.ListModelRolloutsRequestKt
import org.wfanet.measurement.api.v2alpha.Measurement
import org.wfanet.measurement.api.v2alpha.MeasurementConsumer
import org.wfanet.measurement.api.v2alpha.MeasurementConsumerCertificateKey
import org.wfanet.measurement.api.v2alpha.MeasurementConsumerKey
import org.wfanet.measurement.api.v2alpha.MeasurementConsumersGrpcKt.MeasurementConsumersCoroutineStub
import org.wfanet.measurement.api.v2alpha.MeasurementKt.DataProviderEntryKt as DataProviderEntries
import org.wfanet.measurement.api.v2alpha.MeasurementKt.dataProviderEntry
import org.wfanet.measurement.api.v2alpha.MeasurementSpec.Duration
import org.wfanet.measurement.api.v2alpha.MeasurementSpec.Impression
import org.wfanet.measurement.api.v2alpha.MeasurementSpec.Population
import org.wfanet.measurement.api.v2alpha.MeasurementSpec.ReachAndFrequency
import org.wfanet.measurement.api.v2alpha.MeasurementSpecKt.duration
import org.wfanet.measurement.api.v2alpha.MeasurementSpecKt.impression
import org.wfanet.measurement.api.v2alpha.MeasurementSpecKt.population
import org.wfanet.measurement.api.v2alpha.MeasurementSpecKt.reachAndFrequency
import org.wfanet.measurement.api.v2alpha.MeasurementSpecKt.vidSamplingInterval
import org.wfanet.measurement.api.v2alpha.MeasurementsGrpcKt.MeasurementsCoroutineStub
import org.wfanet.measurement.api.v2alpha.ModelLine
import org.wfanet.measurement.api.v2alpha.ModelLinesGrpcKt.ModelLinesCoroutineStub
import org.wfanet.measurement.api.v2alpha.ModelOutage
import org.wfanet.measurement.api.v2alpha.ModelOutagesGrpcKt.ModelOutagesCoroutineStub
import org.wfanet.measurement.api.v2alpha.ModelRelease
import org.wfanet.measurement.api.v2alpha.ModelReleasesGrpcKt.ModelReleasesCoroutineStub
import org.wfanet.measurement.api.v2alpha.ModelRollout
import org.wfanet.measurement.api.v2alpha.ModelRolloutsGrpcKt.ModelRolloutsCoroutineStub
import org.wfanet.measurement.api.v2alpha.ModelShard
import org.wfanet.measurement.api.v2alpha.ModelShardKt.modelBlob
import org.wfanet.measurement.api.v2alpha.ModelShardsGrpcKt.ModelShardsCoroutineStub
import org.wfanet.measurement.api.v2alpha.ModelSuite
import org.wfanet.measurement.api.v2alpha.ModelSuitesGrpcKt.ModelSuitesCoroutineStub
import org.wfanet.measurement.api.v2alpha.PublicKey
import org.wfanet.measurement.api.v2alpha.PublicKeysGrpcKt.PublicKeysCoroutineStub
import org.wfanet.measurement.api.v2alpha.RequisitionSpecKt
import org.wfanet.measurement.api.v2alpha.RequisitionSpecKt.EventGroupEntryKt as EventGroupEntries
import org.wfanet.measurement.api.v2alpha.RequisitionSpecKt.eventFilter
import org.wfanet.measurement.api.v2alpha.RequisitionSpecKt.eventGroupEntry
import org.wfanet.measurement.api.v2alpha.activateAccountRequest
import org.wfanet.measurement.api.v2alpha.apiKey
import org.wfanet.measurement.api.v2alpha.authenticateRequest
import org.wfanet.measurement.api.v2alpha.cancelMeasurementRequest
import org.wfanet.measurement.api.v2alpha.certificate
import org.wfanet.measurement.api.v2alpha.createApiKeyRequest
import org.wfanet.measurement.api.v2alpha.createCertificateRequest
import org.wfanet.measurement.api.v2alpha.createMeasurementConsumerRequest
import org.wfanet.measurement.api.v2alpha.createMeasurementRequest
import org.wfanet.measurement.api.v2alpha.createModelLineRequest
import org.wfanet.measurement.api.v2alpha.createModelOutageRequest
import org.wfanet.measurement.api.v2alpha.createModelReleaseRequest
import org.wfanet.measurement.api.v2alpha.createModelRolloutRequest
import org.wfanet.measurement.api.v2alpha.createModelShardRequest
import org.wfanet.measurement.api.v2alpha.createModelSuiteRequest
import org.wfanet.measurement.api.v2alpha.dateInterval
import org.wfanet.measurement.api.v2alpha.deleteModelOutageRequest
import org.wfanet.measurement.api.v2alpha.deleteModelRolloutRequest
import org.wfanet.measurement.api.v2alpha.deleteModelShardRequest
import org.wfanet.measurement.api.v2alpha.differentialPrivacyParams
import org.wfanet.measurement.api.v2alpha.getCertificateRequest
import org.wfanet.measurement.api.v2alpha.getDataProviderRequest
import org.wfanet.measurement.api.v2alpha.getMeasurementConsumerRequest
import org.wfanet.measurement.api.v2alpha.getMeasurementRequest
import org.wfanet.measurement.api.v2alpha.getModelReleaseRequest
import org.wfanet.measurement.api.v2alpha.getModelSuiteRequest
import org.wfanet.measurement.api.v2alpha.listMeasurementsRequest
import org.wfanet.measurement.api.v2alpha.listModelLinesRequest
import org.wfanet.measurement.api.v2alpha.listModelOutagesRequest
import org.wfanet.measurement.api.v2alpha.listModelReleasesRequest
import org.wfanet.measurement.api.v2alpha.listModelRolloutsRequest
import org.wfanet.measurement.api.v2alpha.listModelShardsRequest
import org.wfanet.measurement.api.v2alpha.listModelSuitesRequest
import org.wfanet.measurement.api.v2alpha.measurement
import org.wfanet.measurement.api.v2alpha.measurementConsumer
import org.wfanet.measurement.api.v2alpha.measurementSpec
import org.wfanet.measurement.api.v2alpha.modelLine
import org.wfanet.measurement.api.v2alpha.modelOutage
import org.wfanet.measurement.api.v2alpha.modelRelease
import org.wfanet.measurement.api.v2alpha.modelRollout
import org.wfanet.measurement.api.v2alpha.modelShard
import org.wfanet.measurement.api.v2alpha.modelSuite
import org.wfanet.measurement.api.v2alpha.publicKey
import org.wfanet.measurement.api.v2alpha.replaceDataProviderRequiredDuchiesRequest
import org.wfanet.measurement.api.v2alpha.requisitionSpec
import org.wfanet.measurement.api.v2alpha.revokeCertificateRequest
import org.wfanet.measurement.api.v2alpha.scheduleModelRolloutFreezeRequest
import org.wfanet.measurement.api.v2alpha.setModelLineActiveEndTimeRequest
import org.wfanet.measurement.api.v2alpha.setModelLineHoldbackModelLineRequest
import org.wfanet.measurement.api.v2alpha.signedData
import org.wfanet.measurement.api.v2alpha.updatePublicKeyRequest
import org.wfanet.measurement.api.withAuthenticationKey
import org.wfanet.measurement.api.withIdToken
import org.wfanet.measurement.common.commandLineMain
import org.wfanet.measurement.common.crypto.Hashing
import org.wfanet.measurement.common.crypto.PrivateKeyHandle
import org.wfanet.measurement.common.crypto.SigningKeyHandle
import org.wfanet.measurement.common.crypto.authorityKeyIdentifier
import org.wfanet.measurement.common.crypto.readCertificate
import org.wfanet.measurement.common.crypto.readPrivateKey
import org.wfanet.measurement.common.crypto.tink.PrivateJwkHandle
import org.wfanet.measurement.common.crypto.tink.SelfIssuedIdTokens
import org.wfanet.measurement.common.crypto.tink.loadPrivateKey
import org.wfanet.measurement.common.grpc.TlsFlags
import org.wfanet.measurement.common.grpc.buildMutualTlsChannel
import org.wfanet.measurement.common.grpc.withShutdownTimeout
import org.wfanet.measurement.common.readByteString
import org.wfanet.measurement.common.toProtoDate
import org.wfanet.measurement.common.toProtoTime
import org.wfanet.measurement.consent.client.measurementconsumer.decryptResult
import org.wfanet.measurement.consent.client.measurementconsumer.encryptRequisitionSpec
import org.wfanet.measurement.consent.client.measurementconsumer.signMeasurementSpec
import org.wfanet.measurement.consent.client.measurementconsumer.signRequisitionSpec
import org.wfanet.measurement.consent.client.measurementconsumer.verifyResult
import picocli.CommandLine
import picocli.CommandLine.ArgGroup
import picocli.CommandLine.Command
import picocli.CommandLine.Mixin
import picocli.CommandLine.Model.CommandSpec
import picocli.CommandLine.Option
import picocli.CommandLine.ParameterException
import picocli.CommandLine.Parameters
import picocli.CommandLine.ParentCommand
import picocli.CommandLine.Spec

private val CHANNEL_SHUTDOWN_TIMEOUT = systemDuration.ofSeconds(30)

@Command(
  name = "MeasurementSystem",
  description = ["Interacts with the Cross-Media Measurement System API"],
  subcommands =
    [
      CommandLine.HelpCommand::class,
      Accounts::class,
      Certificates::class,
      PublicKeys::class,
      MeasurementConsumers::class,
      Measurements::class,
      ApiKeys::class,
      DataProviders::class,
      ModelLines::class,
      ModelReleases::class,
      ModelOutages::class,
      ModelShards::class,
      ModelRollouts::class,
      ModelSuites::class,
    ]
)
class MeasurementSystem private constructor() : Runnable {
  @Spec private lateinit var commandSpec: CommandSpec

  val commandLine: CommandLine
    get() = commandSpec.commandLine()

  @Mixin private lateinit var tlsFlags: TlsFlags

  @Option(
    names = ["--kingdom-public-api-target"],
    description = ["gRPC target (authority) of the Kingdom public API server"],
    required = true,
  )
  private lateinit var target: String

  @Option(
    names = ["--kingdom-public-api-cert-host"],
    description =
      [
        "Expected hostname (DNS-ID) in the Kingdom public API server's TLS certificate.",
        "This overrides derivation of the TLS DNS-ID from --kingdom-public-api-target.",
      ],
    required = false,
  )
  private var certHost: String? = null

  val trustedCertificates: Map<ByteString, X509Certificate>
    get() = tlsFlags.signingCerts.trustedCertificates

  val kingdomChannel: ManagedChannel by lazy {
    buildMutualTlsChannel(target, tlsFlags.signingCerts, certHost)
      .withShutdownTimeout(CHANNEL_SHUTDOWN_TIMEOUT)
  }

  val rpcDispatcher: CoroutineDispatcher = Dispatchers.IO

  override fun run() {
    // No-op. See subcommands.
  }

  companion object {
    /**
     * Issuer for Self-issued OpenID Provider (SIOP).
     *
     * TODO(@SanjayVas): Use this from [SelfIssuedIdTokens] once it's exposed.
     */
    const val SELF_ISSUED_ISSUER = "https://self-issued.me"

    @JvmStatic fun main(args: Array<String>) = commandLineMain(MeasurementSystem(), args)
  }
}

@Command(
  name = "accounts",
  subcommands = [CommandLine.HelpCommand::class],
)
private class Accounts {
  @ParentCommand
  lateinit var parentCommand: MeasurementSystem
    private set

  private val accountsClient: AccountsCoroutineStub by lazy {
    AccountsCoroutineStub(parentCommand.kingdomChannel)
  }

  @Command
  fun authenticate(
    @Option(
      names = ["--self-issued-openid-provider-key", "--siop-key"],
      description = ["Self-issued OpenID Provider key as a binary Tink keyset"]
    )
    siopKey: File
  ) {
    val response =
      runBlocking(parentCommand.rpcDispatcher) {
        accountsClient.authenticate(
          authenticateRequest { issuer = MeasurementSystem.SELF_ISSUED_ISSUER }
        )
      }

    // TODO(@SanjayVas): Use a util from common.crypto rather than directly interacting with Tink.
    val keysetHandle = CleartextKeysetHandle.read(BinaryKeysetReader.withFile(siopKey))
    val idToken: String =
      SelfIssuedIdTokens.generateIdToken(
        PrivateJwkHandle(keysetHandle),
        response.authenticationRequestUri,
        Clock.systemUTC()
      )

    println("ID Token: $idToken")
  }

  @Command
  fun activate(
    @Option(names = ["--id-token"]) idTokenOption: String? = null,
    @Parameters(index = "0", description = ["Resource name of the Account"]) name: String,
    @Option(names = ["--activation-token"], required = true) activationToken: String,
  ) {
    // TODO(remkop/picocli#882): Use built-in Picocli functionality once available.
    val idToken: String = idTokenOption ?: String(System.console().readPassword("ID Token: "))

    val response: Account =
      runBlocking(parentCommand.rpcDispatcher) {
        accountsClient
          .withIdToken(idToken)
          .activateAccount(
            activateAccountRequest {
              this.name = name
              this.activationToken = activationToken
            }
          )
      }
    println(response)
  }
}

@Command(
  name = "certificates",
  subcommands = [CommandLine.HelpCommand::class],
)
private class Certificates {
  @ParentCommand
  lateinit var parentCommand: MeasurementSystem
    private set

  @Option(
    names = ["--api-key"],
    paramLabel = "<apiKey>",
    description = ["API authentication key. Required when parent type is MeasurementConsumer."]
  )
  var authenticationKey: String? = null

  private val certificatesClient: CertificatesCoroutineStub by lazy {
    val client = CertificatesCoroutineStub(parentCommand.kingdomChannel)
    if (authenticationKey == null) client else client.withAuthenticationKey(authenticationKey)
  }

  @Command(
    description = ["Creates a Certificate resource"],
  )
  fun create(
    @Option(
      names = ["--parent"],
      paramLabel = "<parent>",
      required = true,
      description = ["Name of parent resource"]
    )
    parent: String,
    @Option(
      names = ["--certificate"],
      paramLabel = "<certPath>",
      description = ["Path to X.509 certificate in PEM or DER format"],
      required = true,
    )
    certificateFile: File,
  ) {
    if (authenticationKey == null && MeasurementConsumerKey.fromName(parent) != null) {
      throw ParameterException(
        parentCommand.commandLine,
        "API authentication key is required when parent type is MeasurementConsumer"
      )
    }

    val certificate: X509Certificate = certificateFile.inputStream().use { readCertificate(it) }
    val request = createCertificateRequest {
      this.parent = parent
      this.certificate = certificate { x509Der = certificate.encoded.toByteString() }
    }
    val response: Certificate =
      runBlocking(parentCommand.rpcDispatcher) { certificatesClient.createCertificate(request) }
    println("Certificate name: ${response.name}")
  }

  @Command(
    description = ["Revokes a Certificate"],
  )
  fun revoke(
    @Option(
      names = ["--revocation-state"],
      paramLabel = "<revocationState>",
      required = true,
    )
    revocationState: Certificate.RevocationState,
    @Parameters(index = "0", paramLabel = "<name>", description = ["Resource name"]) name: String,
  ) {
    if (authenticationKey == null && MeasurementConsumerCertificateKey.fromName(name) != null) {
      throw ParameterException(
        parentCommand.commandLine,
        "API authentication key is required when parent type is MeasurementConsumer"
      )
    }

    val request = revokeCertificateRequest {
      this.name = name
      this.revocationState = revocationState
    }
    val response =
      runBlocking(parentCommand.rpcDispatcher) { certificatesClient.revokeCertificate(request) }
    println(response)
  }
}

@Command(
  name = "public-keys",
  subcommands = [CommandLine.HelpCommand::class],
)
private class PublicKeys {
  @ParentCommand
  lateinit var parentCommand: MeasurementSystem
    private set

  @Option(
    names = ["--api-key"],
    paramLabel = "<apiKey>",
    description = ["API authentication key. Required when parent type is MeasurementConsumer."]
  )
  var authenticationKey: String? = null

  private val publicKeysClient: PublicKeysCoroutineStub by lazy {
    val client = PublicKeysCoroutineStub(parentCommand.kingdomChannel)
    if (authenticationKey == null) client else client.withAuthenticationKey(authenticationKey)
  }

  @Command(
    description = ["Updates a PublicKey resource"],
  )
  fun update(
    @Option(
      names = ["--public-key"],
      paramLabel = "<publicKeyFile>",
      description = ["Path to serialized EncryptionPublicKey message"],
      required = true,
    )
    publicKeyFile: File,
    @Option(
      names = ["--public-key-signature"],
      paramLabel = "<publicKeySignatureFile>",
      description = ["Path to signature of public key"],
      required = true,
    )
    publicKeySignatureFile: File,
    @Option(
      names = ["--certificate"],
      paramLabel = "<certificate>",
      description = ["Name of Certificate resource to verify public key signature"],
      required = true,
    )
    certificate: String,
    @Parameters(index = "0", paramLabel = "<name>", description = ["Resource name"]) name: String,
  ) {
    val request = updatePublicKeyRequest {
      this.publicKey = publicKey {
        this.name = name
        this.publicKey = signedData {
          data = publicKeyFile.readByteString()
          signature = publicKeySignatureFile.readByteString()
        }
        this.certificate = certificate
      }
    }
    val response: PublicKey =
      runBlocking(parentCommand.rpcDispatcher) { publicKeysClient.updatePublicKey(request) }
    println(response)
  }
}

@Command(
  name = "measurement-consumers",
  subcommands = [CommandLine.HelpCommand::class],
)
private class MeasurementConsumers {
  @ParentCommand
  lateinit var parentCommand: MeasurementSystem
    private set

  private val measurementConsumersClient: MeasurementConsumersCoroutineStub by lazy {
    MeasurementConsumersCoroutineStub(parentCommand.kingdomChannel)
  }

  @Command(
    description =
      [
        "Creates a MeasurementConsumer resource.",
        "Use the EncryptionPublicKeys tool to serialize/sign the encryption public key.",
      ],
  )
  fun create(
    @Option(
      names = ["--creation-token"],
      paramLabel = "<creationToken>",
      required = true,
    )
    creationToken: String,
    @Option(
      names = ["--certificate"],
      paramLabel = "<certPath>",
      description = ["Path to X.509 certificate in PEM or DER format"],
      required = true,
    )
    certificateFile: File,
    @Option(
      names = ["--public-key"],
      paramLabel = "<pubKeyPath>",
      description = ["Path to serialized EncryptionPublicKey message"],
      required = true,
    )
    publicKeyFile: File,
    @Option(
      names = ["--public-key-signature"],
      paramLabel = "<pubKeySigPath>",
      description = ["Path to public key signature"],
      required = true,
    )
    publicKeySignatureFile: File,
    @Option(
      names = ["--display-name"],
      paramLabel = "<displayName>",
      defaultValue = "",
    )
    displayName: String,
    @Option(
      names = ["--id-token"],
      paramLabel = "<idToken>",
    )
    idTokenOption: String? = null,
  ) {
    // TODO(remkop/picocli#882): Use built-in Picocli functionality once available.
    val idToken: String = idTokenOption ?: String(System.console().readPassword("ID Token: "))

    val certificate: X509Certificate = certificateFile.inputStream().use { readCertificate(it) }
    val request = createMeasurementConsumerRequest {
      measurementConsumer = measurementConsumer {
        measurementConsumerCreationToken = creationToken
        certificateDer = certificate.encoded.toByteString()
        publicKey = signedData {
          data = publicKeyFile.readByteString()
          signature = publicKeySignatureFile.readByteString()
        }
        this.displayName = displayName
      }
    }
    val response: MeasurementConsumer =
      runBlocking(parentCommand.rpcDispatcher) {
        measurementConsumersClient.withIdToken(idToken).createMeasurementConsumer(request)
      }
    println(response)
  }
}

@Command(
  name = "measurements",
  sortOptions = false,
  subcommands =
    [
      CommandLine.HelpCommand::class,
      CreateMeasurement::class,
      ListMeasurements::class,
      GetMeasurement::class,
      CancelMeasurement::class,
    ]
)
private class Measurements {
  @ParentCommand
  lateinit var parentCommand: MeasurementSystem
    private set

  @Option(
    names = ["--api-key"],
    description = ["API authentication key for the MeasurementConsumer"],
    required = true,
  )
  lateinit var apiAuthenticationKey: String
    private set

  val measurementConsumerStub: MeasurementConsumersCoroutineStub by lazy {
    MeasurementConsumersCoroutineStub(parentCommand.kingdomChannel)
  }
  val measurementStub: MeasurementsCoroutineStub by lazy {
    MeasurementsCoroutineStub(parentCommand.kingdomChannel)
  }
  val dataProviderStub: DataProvidersCoroutineStub by lazy {
    DataProvidersCoroutineStub(parentCommand.kingdomChannel)
  }
  val certificateStub: CertificatesCoroutineStub by lazy {
    CertificatesCoroutineStub(parentCommand.kingdomChannel)
  }

  companion object {
    fun printState(measurement: Measurement) {
      if (measurement.state == Measurement.State.FAILED) {
        println(
          "State: FAILED - " + measurement.failure.reason + ": " + measurement.failure.message
        )
      } else {
        println("State: ${measurement.state}")
      }
    }
  }
}

@Command(name = "create", description = ["Creates a Single Measurement"])
class CreateMeasurement : Runnable {
  @ParentCommand private lateinit var parentCommand: Measurements

  @Option(
    names = ["--measurement-consumer"],
    description = ["API resource name of the MeasurementConsumer"],
    required = true
  )
  private lateinit var measurementConsumer: String

  @Option(
    names = ["--request-id"],
    description = ["ID of API request for idempotency"],
    required = false,
    defaultValue = "",
  )
  private lateinit var requestId: String

  @Option(
    names = ["--private-key-der-file"],
    description = ["Private key for MeasurementConsumer"],
    required = true
  )
  private lateinit var privateKeyDerFile: File

  @Option(
    names = ["--measurement-ref-id"],
    description = ["Measurement reference id"],
    required = false,
    defaultValue = ""
  )
  private lateinit var measurementReferenceId: String

  @set:Option(
    names = ["--vid-sampling-start"],
    description = ["Start point of vid sampling interval"],
    required = true,
  )
  var vidSamplingStart by Delegates.notNull<Float>()
    private set

  @set:Option(
    names = ["--vid-sampling-width"],
    description = ["Width of vid sampling interval"],
    required = true,
  )
  var vidSamplingWidth by Delegates.notNull<Float>()
    private set

  @CommandLine.Option(
    names = ["--model-line"],
    description = ["API resource name of the ModelLine"],
    required = false,
    defaultValue = "",
  )
  lateinit var modelLine: String

  @ArgGroup(
    exclusive = true,
    multiplicity = "1",
    heading = "Specify one of the measurement types with its params\n"
  )
  lateinit var measurementTypeParams: MeasurementTypeParams

  class MeasurementTypeParams {
    class ReachAndFrequencyParams {
      @Option(
        names = ["--reach-and-frequency"],
        description = ["Measurement Type of ReachAndFrequency"],
        required = true,
      )
      var selected = false
        private set

      @set:Option(
        names = ["--reach-privacy-epsilon"],
        description = ["Epsilon value of reach privacy params"],
        required = true,
      )
      var reachPrivacyEpsilon by Delegates.notNull<Double>()
        private set

      @set:Option(
        names = ["--reach-privacy-delta"],
        description = ["Delta value of reach privacy params"],
        required = true,
      )
      var reachPrivacyDelta by Delegates.notNull<Double>()
        private set

      @set:Option(
        names = ["--frequency-privacy-epsilon"],
        description = ["Epsilon value of frequency privacy params"],
        required = true,
      )
      var frequencyPrivacyEpsilon by Delegates.notNull<Double>()
        private set

      @set:Option(
        names = ["--frequency-privacy-delta"],
        description = ["Epsilon value of frequency privacy params"],
        required = true,
      )
      var frequencyPrivacyDelta by Delegates.notNull<Double>()
        private set

      @set:Option(
        names = ["--reach-max-frequency"],
        description = ["Maximum frequency per user"],
        required = false,
        defaultValue = "10",
      )
      var maximumFrequencyPerUser by Delegates.notNull<Int>()
        private set
    }

    class ImpressionParams {
      @Option(
        names = ["--impression"],
        description = ["Measurement Type of Impression"],
        required = true,
      )
      var selected = false
        private set

      @set:Option(
        names = ["--impression-privacy-epsilon"],
        description = ["Epsilon value of impression privacy params"],
        required = true,
      )
      var privacyEpsilon by Delegates.notNull<Double>()
        private set

      @set:Option(
        names = ["--impression-privacy-delta"],
        description = ["Epsilon value of impression privacy params"],
        required = true,
      )
      var privacyDelta by Delegates.notNull<Double>()
        private set

      @set:Option(
        names = ["--impression-max-frequency"],
        description = ["Maximum frequency per user"],
        required = true,
      )
      var maximumFrequencyPerUser by Delegates.notNull<Int>()
        private set
    }

    class DurationParams {
      @Option(
        names = ["--duration"],
        description = ["Measurement Type of Duration"],
        required = true,
      )
      var selected = false
        private set

      @set:Option(
        names = ["--duration-privacy-epsilon"],
        description = ["Epsilon value of duration privacy params"],
        required = true,
      )
      var privacyEpsilon by Delegates.notNull<Double>()
        private set

      @set:Option(
        names = ["--duration-privacy-delta"],
        description = ["Epsilon value of duration privacy params"],
        required = true,
      )
      var privacyDelta by Delegates.notNull<Double>()
        private set

      @set:Option(
        names = ["--max-duration"],
        description = ["Maximum watch duration per user"],
        required = true,
      )
      var maximumWatchDurationPerUser by Delegates.notNull<Int>()
        private set
    }
    class PopulationParams {
      @Option(
        names = ["--population"],
        description = ["Measurement Type of Population"],
        required = true,
      )
      var selected = false
        private set
    }

    @ArgGroup(exclusive = false, heading = "Measurement type ReachAndFrequency and params\n")
    var reachAndFrequency = ReachAndFrequencyParams()
    @ArgGroup(exclusive = false, heading = "Measurement type Impression and params\n")
    var impression = ImpressionParams()
    @ArgGroup(exclusive = false, heading = "Measurement type Duration and params\n")
    var duration = DurationParams()
    @ArgGroup(exclusive = false, heading = "Measurement type Population and params\n")
    var population = PopulationParams()
  }

  private fun getReachAndFrequency(): ReachAndFrequency {
    return reachAndFrequency {
      reachPrivacyParams = differentialPrivacyParams {
        epsilon = measurementTypeParams.reachAndFrequency.reachPrivacyEpsilon
        delta = measurementTypeParams.reachAndFrequency.reachPrivacyDelta
      }
      frequencyPrivacyParams = differentialPrivacyParams {
        epsilon = measurementTypeParams.reachAndFrequency.frequencyPrivacyEpsilon
        delta = measurementTypeParams.reachAndFrequency.frequencyPrivacyDelta
      }
      maximumFrequencyPerUser = measurementTypeParams.reachAndFrequency.maximumFrequencyPerUser
    }
  }

  private fun getImpression(): Impression {
    return impression {
      privacyParams = differentialPrivacyParams {
        epsilon = measurementTypeParams.impression.privacyEpsilon
        delta = measurementTypeParams.impression.privacyDelta
      }
      maximumFrequencyPerUser = measurementTypeParams.impression.maximumFrequencyPerUser
    }
  }

  private fun getDuration(): Duration {
    return duration {
      privacyParams = differentialPrivacyParams {
        epsilon = measurementTypeParams.duration.privacyEpsilon
        delta = measurementTypeParams.duration.privacyDelta
      }
      maximumWatchDurationPerUser = measurementTypeParams.duration.maximumWatchDurationPerUser
    }
  }

  private fun getPopulation(): Population {
    return population {}
  }

  @ArgGroup(exclusive = false, multiplicity = "1..*", heading = "Add DataProviders\n")
  private lateinit var dataProviderInputs: List<DataProviderInput>

  class DataProviderInput {
    @Option(
      names = ["--data-provider"],
      description = ["API resource name of the DataProvider"],
      required = true,
    )
    lateinit var name: String
      private set

    @ArgGroup(
      exclusive = false,
      multiplicity = "1..*",
      heading = "Add EventGroups for a DataProvider\n"
    )
    lateinit var eventGroupInputs: List<EventGroupInput>
      private set

    @CommandLine.ArgGroup(exclusive = false, heading = "Set Population for a DataProvider\n")
    lateinit var populationInputs: PopulationInput
      private set
  }

  class EventGroupInput {
    @Option(
      names = ["--event-group"],
      description = ["API resource name of the EventGroup"],
      required = true,
    )
    lateinit var name: String
      private set

    @Option(
      names = ["--event-filter"],
      description = ["Raw CEL expression of EventFilter"],
      required = false,
      defaultValue = ""
    )
    lateinit var eventFilter: String
      private set

    @Option(
      names = ["--event-start-time"],
      description = ["Start time of Event range in ISO 8601 format of UTC"],
      required = true,
    )
    lateinit var eventStartTime: Instant
      private set

    @Option(
      names = ["--event-end-time"],
      description = ["End time of Event range in ISO 8601 format of UTC"],
      required = true,
    )
    lateinit var eventEndTime: Instant
      private set
  }

  class PopulationInput {
    @CommandLine.Option(
      names = ["--population-filter"],
      description = ["Raw CEL expression of Population Filter"],
      required = false,
      defaultValue = ""
    )
    lateinit var filter: String
      private set

    @CommandLine.Option(
      names = ["--population-start-time"],
      description = ["Start time of Population range in ISO 8601 format of UTC"],
      required = true,
    )
    lateinit var startTime: Instant
      private set

    @CommandLine.Option(
      names = ["--population-end-time"],
      description = ["End time of Population range in ISO 8601 format of UTC"],
      required = true,
    )
    lateinit var endTime: Instant
      private set
  }

  private val secureRandom = SecureRandom.getInstance("SHA1PRNG")

  private fun getPopulationDataProviderEntry(
    dataProviderInput: DataProviderInput,
    measurementConsumerSigningKey: SigningKeyHandle,
    measurementEncryptionPublicKey: ByteString
  ): Measurement.DataProviderEntry {
    return dataProviderEntry {
      val requisitionSpec = requisitionSpec {
<<<<<<< HEAD
        population =
          RequisitionSpecKt.population {
            interval = interval {
              startTime = dataProviderInput.populationInputs.startTime.toProtoTime()
              endTime = dataProviderInput.populationInputs.endTime.toProtoTime()
=======
        val eventGroups =
          dataProviderInput.eventGroupInputs.map {
            eventGroupEntry {
              key = it.name
              value =
                EventGroupEntries.value {
                  collectionInterval = interval {
                    startTime = it.eventStartTime.toProtoTime()
                    endTime = it.eventEndTime.toProtoTime()
                  }
                  if (it.eventFilter.isNotEmpty())
                    filter = eventFilter { expression = it.eventFilter }
                }
>>>>>>> 8d0ffec2
            }
            if (dataProviderInput.populationInputs.filter.isNotEmpty())
              filter = eventFilter { expression = dataProviderInput.populationInputs.filter }
          }
        this.measurementPublicKey = measurementEncryptionPublicKey
        nonce = secureRandom.nextLong()
      }

      key = dataProviderInput.name
      val dataProvider =
        runBlocking(parentCommand.parentCommand.rpcDispatcher) {
          parentCommand.dataProviderStub
            .withAuthenticationKey(parentCommand.apiAuthenticationKey)
            .getDataProvider(getDataProviderRequest { name = dataProviderInput.name })
        }
      value =
        DataProviderEntries.value {
          dataProviderCertificate = dataProvider.certificate
          dataProviderPublicKey = dataProvider.publicKey
          encryptedRequisitionSpec =
            encryptRequisitionSpec(
              signRequisitionSpec(requisitionSpec, measurementConsumerSigningKey),
              EncryptionPublicKey.parseFrom(dataProvider.publicKey.data)
            )
          nonceHash = Hashing.hashSha256(requisitionSpec.nonce)
        }
    }
  }
  private fun getEventDataProviderEntry(
    dataProviderInput: DataProviderInput,
    measurementConsumerSigningKey: SigningKeyHandle,
    measurementEncryptionPublicKey: ByteString
  ): Measurement.DataProviderEntry {
    return dataProviderEntry {
      val requisitionSpec = requisitionSpec {
        events =
          RequisitionSpecKt.events {
            this.eventGroups +=
              dataProviderInput.eventGroupInputs.map {
                eventGroupEntry {
                  key = it.name
                  value =
                    EventGroupEntries.value {
                      collectionInterval = interval {
                        startTime = it.eventStartTime.toProtoTime()
                        endTime = it.eventEndTime.toProtoTime()
                      }
                      if (it.eventFilter.isNotEmpty())
                        filter = eventFilter { expression = it.eventFilter }
                    }
                }
              }
          }
        this.eventGroups += eventGroups
        events = RequisitionSpecKt.events { this.eventGroups += eventGroups }
        this.measurementPublicKey = measurementEncryptionPublicKey
        nonce = secureRandom.nextLong()
      }

      key = dataProviderInput.name
      val dataProvider =
        runBlocking(parentCommand.parentCommand.rpcDispatcher) {
          parentCommand.dataProviderStub
            .withAuthenticationKey(parentCommand.apiAuthenticationKey)
            .getDataProvider(getDataProviderRequest { name = dataProviderInput.name })
        }
      value =
        DataProviderEntries.value {
          dataProviderCertificate = dataProvider.certificate
          dataProviderPublicKey = dataProvider.publicKey
          encryptedRequisitionSpec =
            encryptRequisitionSpec(
              signRequisitionSpec(requisitionSpec, measurementConsumerSigningKey),
              EncryptionPublicKey.parseFrom(dataProvider.publicKey.data)
            )
          nonceHash = Hashing.hashSha256(requisitionSpec.nonce)
        }
    }
  }

  override fun run() {
    val measurementConsumer =
      runBlocking(parentCommand.parentCommand.rpcDispatcher) {
        parentCommand.measurementConsumerStub
          .withAuthenticationKey(parentCommand.apiAuthenticationKey)
          .getMeasurementConsumer(getMeasurementConsumerRequest { name = measurementConsumer })
      }
    val measurementConsumerCertificate = readCertificate(measurementConsumer.certificateDer)
    val measurementConsumerPrivateKey =
      readPrivateKey(
        privateKeyDerFile.readByteString(),
        measurementConsumerCertificate.publicKey.algorithm
      )
    val measurementConsumerSigningKey =
      SigningKeyHandle(measurementConsumerCertificate, measurementConsumerPrivateKey)
    val measurementEncryptionPublicKey = measurementConsumer.publicKey.data

    val measurement = measurement {
      this.measurementConsumerCertificate = measurementConsumer.certificate
      dataProviders +=
        if (measurementTypeParams.population.selected) {
          listOf(
            getPopulationDataProviderEntry(
              dataProviderInputs.single(),
              measurementConsumerSigningKey,
              measurementEncryptionPublicKey
            )
          )
        } else {
          dataProviderInputs.map {
            getEventDataProviderEntry(
              it,
              measurementConsumerSigningKey,
              measurementEncryptionPublicKey
            )
          }
        }
      val unsignedMeasurementSpec = measurementSpec {
        measurementPublicKey = measurementEncryptionPublicKey
        nonceHashes += this@measurement.dataProviders.map { it.value.nonceHash }
        vidSamplingInterval = vidSamplingInterval {
          start = vidSamplingStart
          width = vidSamplingWidth
        }
        if (measurementTypeParams.reachAndFrequency.selected) {
          reachAndFrequency = getReachAndFrequency()
        } else if (measurementTypeParams.impression.selected) {
          impression = getImpression()
        } else if (measurementTypeParams.duration.selected) {
          duration = getDuration()
        } else if (measurementTypeParams.population.selected) {
          population = getPopulation()
        }
        if (modelLine.isNotEmpty()) modelLine = modelLine
      }

      this.measurementSpec =
        signMeasurementSpec(unsignedMeasurementSpec, measurementConsumerSigningKey)
      measurementReferenceId = this@CreateMeasurement.measurementReferenceId
    }

    val response =
      runBlocking(parentCommand.parentCommand.rpcDispatcher) {
        parentCommand.measurementStub
          .withAuthenticationKey(parentCommand.apiAuthenticationKey)
          .createMeasurement(
            createMeasurementRequest {
              parent = measurementConsumer.name
              this.measurement = measurement
              requestId = this@CreateMeasurement.requestId
            }
          )
      }
    println("Measurement Name: ${response.name}")
  }
}

@Command(name = "list", description = ["Lists Measurements"])
class ListMeasurements : Runnable {
  @ParentCommand private lateinit var parentCommand: Measurements

  @Option(
    names = ["--measurement-consumer"],
    description = ["API resource name of the Measurement Consumer"],
    required = true,
  )
  private lateinit var measurementConsumerName: String

  override fun run() {
    val response =
      runBlocking(parentCommand.parentCommand.rpcDispatcher) {
        parentCommand.measurementStub
          .withAuthenticationKey(parentCommand.apiAuthenticationKey)
          .listMeasurements(listMeasurementsRequest { parent = measurementConsumerName })
      }

    response.measurementsList.forEach {
      if (it.state == Measurement.State.FAILED) {
        println(it.name + " FAILED - " + it.failure.reason + ": " + it.failure.message)
      } else {
        println(it.name + " " + it.state)
      }
    }
  }
}

@Command(name = "get", description = ["Gets a Single Measurement"])
class GetMeasurement : Runnable {
  @ParentCommand private lateinit var parentCommand: Measurements

  @Parameters(
    index = "0",
    description = ["API resource name of the Measurement"],
  )
  private lateinit var measurementName: String

  @Option(
    names = ["--encryption-private-key-file"],
    description = ["MeasurementConsumer's EncryptionPrivateKey"],
    required = true
  )
  private lateinit var privateKeyDerFile: File

  private val privateKeyHandle: PrivateKeyHandle by lazy { loadPrivateKey(privateKeyDerFile) }

  private fun getMeasurementResult(
    resultPair: Measurement.ResultPair,
  ): Measurement.Result {
    val certificate = runBlocking {
      parentCommand.certificateStub
        .withAuthenticationKey(parentCommand.apiAuthenticationKey)
        .getCertificate(getCertificateRequest { name = resultPair.certificate })
    }

    val signedResult = decryptResult(resultPair.encryptedResult, privateKeyHandle)
    val x509Certificate: X509Certificate = readCertificate(certificate.x509Der)
    val trustedIssuer =
      checkNotNull(
        parentCommand.parentCommand.trustedCertificates[
            checkNotNull(x509Certificate.authorityKeyIdentifier)]
      ) {
        "${certificate.name} not issued by trusted CA"
      }
    try {
      verifyResult(signedResult, x509Certificate, trustedIssuer)
    } catch (e: CertPathValidatorException) {
      throw Exception("Certificate path of ${certificate.name} is invalid", e)
    } catch (e: SignatureException) {
      throw Exception("Measurement result signature is invalid", e)
    }
    return Measurement.Result.parseFrom(signedResult.data)
  }

  private fun printMeasurementResult(result: Measurement.Result) {
    if (result.hasReach()) println("Reach - ${result.reach.value}")
    if (result.hasFrequency()) {
      println("Frequency - ")
      result.frequency.relativeFrequencyDistributionMap.toSortedMap().forEach {
        println("\t${it.key}  ${it.value}")
      }
    }
    if (result.hasImpression()) {
      println("Impression - ${result.impression.value}")
    }
    if (result.hasWatchDuration()) {
      println(
        "WatchDuration - " +
          "${result.watchDuration.value.seconds} seconds ${result.watchDuration.value.nanos} nanos"
      )
    }
    if (result.hasPopulation()) {
      println("Population - ${result.population.value}")
    }
  }

  override fun run() {
    val measurement =
      runBlocking(parentCommand.parentCommand.rpcDispatcher) {
        parentCommand.measurementStub
          .withAuthenticationKey(parentCommand.apiAuthenticationKey)
          .getMeasurement(getMeasurementRequest { name = measurementName })
      }

    Measurements.printState(measurement)
    if (measurement.state == Measurement.State.SUCCEEDED) {
      measurement.resultsList.forEach {
        val result = getMeasurementResult(it)
        printMeasurementResult(result)
      }
    }
  }
}

@Command(name = "cancel", description = ["Cancels a Measurement"])
class CancelMeasurement : Runnable {
  @ParentCommand private lateinit var parentCommand: Measurements

  @Parameters(
    index = "0",
    description = ["API resource name of the Measurement"],
  )
  private lateinit var measurementName: String

  override fun run() {
    val measurement =
      runBlocking(parentCommand.parentCommand.rpcDispatcher) {
        parentCommand.measurementStub
          .withAuthenticationKey(parentCommand.apiAuthenticationKey)
          .cancelMeasurement(cancelMeasurementRequest { name = measurementName })
      }

    Measurements.printState(measurement)
  }
}

@Command(
  name = "data-providers",
  subcommands = [CommandLine.HelpCommand::class],
)
private class DataProviders {
  @ParentCommand
  lateinit var parentCommand: MeasurementSystem
    private set

  val dataProviderStub: DataProvidersCoroutineStub by lazy {
    DataProvidersCoroutineStub(parentCommand.kingdomChannel)
  }
  @Option(
    names = ["--name"],
    description = ["API resource name of the DataProvider"],
    required = true,
  )
  private lateinit var dataProviderName: String
  @Command(name = "replace-required-duchies", description = ["Replaces DataProvider's duchy list"])
  fun replaceRequiredDuchyList(
    @Option(
      names = ["--required-duchies"],
      description =
        [
          "The set of new duchies externals IDS that that will replace the old duchy list for this DataProvider"
        ],
      required = true,
    )
    requiredDuchies: List<String>,
  ) {
    val request = replaceDataProviderRequiredDuchiesRequest {
      name = dataProviderName
      this.requiredDuchies += requiredDuchies
    }
    val outputDataProvider =
      runBlocking(parentCommand.rpcDispatcher) {
        dataProviderStub.replaceDataProviderRequiredDuchies(request)
      }

    println(
      "Data Provider ${outputDataProvider.name} duchy list replaced with ${outputDataProvider.requiredDuchiesList}"
    )
  }
}

@Command(
  name = "api-keys",
  subcommands = [CommandLine.HelpCommand::class],
)
private class ApiKeys {
  @ParentCommand
  lateinit var parentCommand: MeasurementSystem
    private set

  private val apiKeysClient: ApiKeysCoroutineStub by lazy {
    ApiKeysCoroutineStub(parentCommand.kingdomChannel)
  }

  @Option(
    names = ["--id-token"],
    paramLabel = "<idToken>",
  )
  private var idTokenOption: String? = null

  @Command(
    description = ["Creates an ApiKey resource"],
  )
  fun create(
    @Option(
      names = ["--measurement-consumer"],
      paramLabel = "<measurementConsumer>",
      description = ["API resource name of the MeasurementConsumer"],
      required = true
    )
    measurementConsumer: String,
    @Option(
      names = ["--nickname"],
      paramLabel = "<nickname>",
      required = true,
    )
    nickname: String,
    @Option(
      names = ["--description"],
      paramLabel = "<description>",
    )
    description: String?,
  ) {
    // TODO(remkop/picocli#882): Use built-in Picocli functionality once available.
    val idToken: String = idTokenOption ?: String(System.console().readPassword("ID Token: "))
    val request = createApiKeyRequest {
      parent = measurementConsumer
      apiKey = apiKey {
        this.nickname = nickname
        if (description != null) {
          this.description = description
        }
      }
    }
    val response: ApiKey =
      runBlocking(parentCommand.rpcDispatcher) {
        apiKeysClient.withIdToken(idToken).createApiKey(request)
      }
    println(response)
  }
}

@Command(
  name = "model-lines",
  subcommands = [CommandLine.HelpCommand::class],
)
private class ModelLines {
  @ParentCommand
  lateinit var parentCommand: MeasurementSystem
    private set

  val modelLineStub: ModelLinesCoroutineStub by lazy {
    ModelLinesCoroutineStub(parentCommand.kingdomChannel)
  }

  @Command(description = ["Creates model line."])
  fun create(
    @Option(
      names = ["--parent"],
      description = ["API resource name of the parent ModelSuite."],
      required = true,
    )
    modelSuiteName: String,
    @Option(
      names = ["--display-name"],
      description = ["Model line display name."],
      required = false,
      defaultValue = ""
    )
    modelLineDisplayName: String,
    @Option(
      names = ["--description"],
      description = ["Model line description."],
      required = false,
      defaultValue = ""
    )
    modelLineDescription: String,
    @Option(
      names = ["--active-start-time"],
      description = ["Model line active start time in ISO 8601 format of UTC."],
      required = true,
    )
    modelLineActiveStartTime: Instant,
    @Option(
      names = ["--active-end-time"],
      description = ["Model line active end time in ISO 8601 format of UTC."],
      required = false,
    )
    modelLineActiveEndTime: Instant? = null,
    @Option(
      names = ["--type"],
      description = ["Model line type."],
      required = true,
    )
    modelLineType: ModelLine.Type,
    @Option(
      names = ["--holdback-model-line"],
      description = ["Holdback model line."],
      required = false,
      defaultValue = ""
    )
    modelLineHoldbackModelLine: String
  ) {
    val request = createModelLineRequest {
      parent = modelSuiteName
      modelLine = modelLine {
        displayName = modelLineDisplayName
        description = modelLineDescription
        activeStartTime = modelLineActiveStartTime.toProtoTime()
        if (modelLineActiveEndTime != null) {
          activeEndTime = modelLineActiveEndTime.toProtoTime()
        }
        type = modelLineType
        holdbackModelLine = modelLineHoldbackModelLine
      }
    }
    val outputModelLine =
      runBlocking(parentCommand.rpcDispatcher) { modelLineStub.createModelLine(request) }

    println("Model line ${outputModelLine.name} has been created.")
    printModelLine(outputModelLine)
  }

  @Command(description = ["Sets the holdback model line for a given model line."])
  fun setHoldbackModelLine(
    @Option(
      names = ["--name"],
      description = ["Model line name."],
      required = true,
    )
    modelLineName: String,
    @Option(
      names = ["--holdback-model-line"],
      description = ["Holdback model line."],
      required = true,
    )
    modelLineHoldbackModelLine: String,
  ) {
    val request = setModelLineHoldbackModelLineRequest {
      name = modelLineName
      holdbackModelLine = modelLineHoldbackModelLine
    }
    val outputModelLine =
      runBlocking(parentCommand.rpcDispatcher) {
        modelLineStub.setModelLineHoldbackModelLine(request)
      }
    printModelLine(outputModelLine)
  }

  @Command(description = ["Sets the active end time for a given model line."])
  fun setActiveEndTime(
    @Option(
      names = ["--name"],
      description = ["Model line name."],
      required = true,
    )
    modelLineName: String,
    @Option(
      names = ["--active-end-time"],
      description = ["Model line active end time in ISO 8601 format of UTC."],
      required = true,
    )
    modelLineActiveEndTime: Instant,
  ) {
    val request = setModelLineActiveEndTimeRequest {
      name = modelLineName
      activeEndTime = modelLineActiveEndTime.toProtoTime()
    }
    val outputModelLine =
      runBlocking(parentCommand.rpcDispatcher) { modelLineStub.setModelLineActiveEndTime(request) }
    printModelLine(outputModelLine)
  }

  @Command(description = ["Lists model lines for a model suite."])
  fun list(
    @Option(
      names = ["--parent"],
      description = ["API resource name of the parent ModelSuite."],
      required = true,
    )
    modelSuiteName: String,
    @Option(
      names = ["--page-size"],
      description = ["The maximum number of ModelLines to return."],
      required = false,
      defaultValue = "0"
    )
    listPageSize: Int,
    @Option(
      names = ["--page-token"],
      description =
        [
          "A page token, received from a previous `ListModelLinesRequest` call. Provide this to retrieve the subsequent page."
        ],
      required = false,
      defaultValue = ""
    )
    listPageToken: String,
    @Option(
      names = ["--types"],
      description = ["The list of types used to filter the result."],
      required = false,
    )
    modelLineTypes: List<ModelLine.Type>?
  ) {
    val request = listModelLinesRequest {
      parent = modelSuiteName
      pageSize = listPageSize
      pageToken = listPageToken
      if (modelLineTypes != null) {
        filter = filter { types += modelLineTypes }
      }
    }
    val response =
      runBlocking(parentCommand.rpcDispatcher) { modelLineStub.listModelLines(request) }
    response.modelLinesList.forEach { printModelLine(it) }
  }

  private fun printModelLine(modelLine: ModelLine) {
    println("NAME - ${modelLine.name}")
    if (modelLine.displayName.isNotBlank()) {
      println("DISPLAY NAME - ${modelLine.displayName}")
    }
    if (modelLine.description.isNotBlank()) {
      println("DESCRIPTION - ${modelLine.description}")
    }
    println("ACTIVE START TIME - ${modelLine.activeStartTime}")
    if (modelLine.hasActiveEndTime()) {
      println("ACTIVE END TIME - ${modelLine.activeEndTime}")
    }
    println("TYPE - ${modelLine.type}")
    if (modelLine.holdbackModelLine.isNotBlank()) {
      println("HOLDBACK MODEL LINE - ${modelLine.holdbackModelLine}")
    }
    println("CREATE TIME - ${modelLine.createTime}")
    println("UPDATE TIME - ${modelLine.updateTime}")
  }
}

@Command(
  name = "model-releases",
  subcommands = [CommandLine.HelpCommand::class],
)
private class ModelReleases {
  @ParentCommand
  lateinit var parentCommand: MeasurementSystem
    private set

  val modelReleaseStub: ModelReleasesCoroutineStub by lazy {
    ModelReleasesCoroutineStub(parentCommand.kingdomChannel)
  }

  @Command(description = ["Creates model release."])
  fun create(
    @Option(
      names = ["--parent"],
      description = ["API resource name of the parent ModelSuite."],
      required = true,
    )
    modelSuiteName: String,
  ) {
    val request = createModelReleaseRequest {
      parent = modelSuiteName
      modelRelease = modelRelease {}
    }
    val outputModelRelease =
      runBlocking(parentCommand.rpcDispatcher) { modelReleaseStub.createModelRelease(request) }

    println("Model release ${outputModelRelease.name} has been created.")
    printModelRelease(outputModelRelease)
  }

  @Command(description = ["Gets model release."])
  fun get(
    @Option(
      names = ["--name"],
      description = ["Model release name."],
      required = true,
    )
    modelReleaseName: String,
  ) {
    val request = getModelReleaseRequest { name = modelReleaseName }
    val outputModelRelease =
      runBlocking(parentCommand.rpcDispatcher) { modelReleaseStub.getModelRelease(request) }
    printModelRelease(outputModelRelease)
  }

  @Command(description = ["Lists model releases for a model suite."])
  fun list(
    @Option(
      names = ["--parent"],
      description = ["API resource name of the parent ModelSuite."],
      required = true,
    )
    modelSuiteName: String,
    @Option(
      names = ["--page-size"],
      description = ["The maximum number of ModelReleases to return."],
      required = false,
      defaultValue = "0"
    )
    listPageSize: Int,
    @Option(
      names = ["--page-token"],
      description =
        [
          "A page token, received from a previous `ListModelReleasesRequest` call. Provide this to retrieve the subsequent page."
        ],
      required = false,
      defaultValue = ""
    )
    listPageToken: String,
  ) {
    val request = listModelReleasesRequest {
      parent = modelSuiteName
      pageSize = listPageSize
      pageToken = listPageToken
    }
    val response =
      runBlocking(parentCommand.rpcDispatcher) { modelReleaseStub.listModelReleases(request) }
    response.modelReleasesList.forEach { printModelRelease(it) }
  }

  private fun printModelRelease(modelRelease: ModelRelease) {
    println("NAME - ${modelRelease.name}")
    println("CREATE TIME - ${modelRelease.createTime}")
  }
}

@Command(
  name = "model-outages",
  subcommands = [CommandLine.HelpCommand::class],
)
private class ModelOutages {
  @ParentCommand
  lateinit var parentCommand: MeasurementSystem
    private set

  val modelOutageStub: ModelOutagesCoroutineStub by lazy {
    ModelOutagesCoroutineStub(parentCommand.kingdomChannel)
  }

  @Command(description = ["Creates model outage."])
  fun create(
    @Option(
      names = ["--parent"],
      description = ["API resource name of the parent ModelLine."],
      required = true,
    )
    modelLineName: String,
    @Option(
      names = ["--outage-start-time"],
      description = ["Start time of model outage in ISO 8601 format of UTC"],
      required = true,
    )
    outageStartTime: Instant,
    @Option(
      names = ["--outage-end-time"],
      description = ["End time of model outage in ISO 8601 format of UTC"],
      required = true,
    )
    outageEndTime: Instant,
  ) {
    val request = createModelOutageRequest {
      parent = modelLineName
      modelOutage = modelOutage {
        outageInterval = interval {
          startTime = outageStartTime.toProtoTime()
          endTime = outageEndTime.toProtoTime()
        }
      }
    }
    val outputModelOutage =
      runBlocking(parentCommand.rpcDispatcher) { modelOutageStub.createModelOutage(request) }

    println("Model outage ${outputModelOutage.name} has been created.")
    printModelOutage(outputModelOutage)
  }

  @Command(description = ["Lists model outages for a model line."])
  fun list(
    @Option(
      names = ["--parent"],
      description = ["API resource name of the parent ModelLine."],
      required = true,
    )
    modelLineName: String,
    @Option(
      names = ["--page-size"],
      description = ["The maximum number of ModelOutages to return."],
      required = false,
      defaultValue = "0"
    )
    listPageSize: Int,
    @Option(
      names = ["--page-token"],
      description =
        [
          "A page token, received from a previous `ListModelOutagesRequest` call. Provide this to retrieve the subsequent page."
        ],
      required = false,
      defaultValue = ""
    )
    listPageToken: String,
    @Option(
      names = ["--show-deleted"],
      description =
        ["A flag to specify whether to include ModelOutage in the DELETED state or not."],
      required = false,
      defaultValue = "false"
    )
    showDeletedOutages: Boolean,
    @Option(
      names = ["--interval-start-time"],
      description =
        ["Start time of interval for desired overlapping model outages in ISO 8601 format of UTC"],
      required = false,
    )
    outageStartTime: Instant? = null,
    @Option(
      names = ["--interval-end-time"],
      description =
        ["End time of interval for desired overlapping model outages in ISO 8601 format of UTC"],
      required = false,
    )
    outageEndTime: Instant? = null,
  ) {
    val request = listModelOutagesRequest {
      parent = modelLineName
      pageSize = listPageSize
      pageToken = listPageToken
      showDeleted = showDeletedOutages
      if (outageStartTime != null && outageEndTime != null) {
        filter =
          ListModelOutagesRequestKt.filter {
            outageIntervalOverlapping = interval {
              startTime = outageStartTime.toProtoTime()
              endTime = outageEndTime.toProtoTime()
            }
          }
      }
    }
    val response =
      runBlocking(parentCommand.rpcDispatcher) { modelOutageStub.listModelOutages(request) }
    response.modelOutagesList.forEach { printModelOutage(it) }
  }

  @Command(description = ["Deletes model outage."])
  fun delete(
    @Option(
      names = ["--name"],
      description = ["API resource name of the ModelOutage."],
      required = true,
    )
    modelOutageName: String,
  ) {
    val request = deleteModelOutageRequest { name = modelOutageName }
    val outputModelOutage =
      runBlocking(parentCommand.rpcDispatcher) { modelOutageStub.deleteModelOutage(request) }

    println("Model outage ${outputModelOutage.name} has been deleted.")
    printModelOutage(outputModelOutage)
  }

  private fun printModelOutage(modelOutage: ModelOutage) {
    println("NAME - ${modelOutage.name}")
    println("OUTAGE INTERVAL - ${modelOutage.outageInterval}")
    println("STATE - ${modelOutage.stateValue}")
    println("CREATE TIME - ${modelOutage.createTime}")
    println("DELETE TIME - ${modelOutage.deleteTime}")
  }
}

@Command(
  name = "model-shards",
  subcommands = [CommandLine.HelpCommand::class],
)
private class ModelShards {
  @ParentCommand
  lateinit var parentCommand: MeasurementSystem
    private set

  val modelShardStub: ModelShardsCoroutineStub by lazy {
    ModelShardsCoroutineStub(parentCommand.kingdomChannel)
  }

  @Command(description = ["Creates model shard."])
  fun create(
    @Option(
      names = ["--parent"],
      description = ["API resource name of the parent DataProvider."],
      required = true,
    )
    dataProviderName: String,
    @Option(
      names = ["--model-release"],
      description = ["API Resource name of the ModelRelease that this is a shard of."],
      required = true,
    )
    shardModelRelease: String,
    @Option(
      names = ["--model-blob-path"],
      description = ["The path the model blob can be downloaded from."],
      required = true,
    )
    shardModelBlobPath: String,
  ) {
    val request = createModelShardRequest {
      parent = dataProviderName
      modelShard = modelShard {
        modelRelease = shardModelRelease
        modelBlob = modelBlob { modelBlobPath = shardModelBlobPath }
      }
    }
    val outputModelShard =
      runBlocking(parentCommand.rpcDispatcher) { modelShardStub.createModelShard(request) }

    println("Model shard ${outputModelShard.name} has been created.")
    printModelShard(outputModelShard)
  }

  @Command(description = ["Lists model shards for a data provider."])
  fun list(
    @Option(
      names = ["--parent"],
      description = ["API resource name of the parent DataProvider."],
      required = true,
    )
    dataProviderName: String,
    @Option(
      names = ["--page-size"],
      description = ["The maximum number of ModelShards to return."],
      required = false,
      defaultValue = "0"
    )
    listPageSize: Int,
    @Option(
      names = ["--page-token"],
      description =
        [
          "A page token, received from a previous `ListModelShardsRequest` call. Provide this to retrieve the subsequent page."
        ],
      required = false,
      defaultValue = ""
    )
    listPageToken: String,
  ) {
    val request = listModelShardsRequest {
      parent = dataProviderName
      pageSize = listPageSize
      pageToken = listPageToken
    }
    val response =
      runBlocking(parentCommand.rpcDispatcher) { modelShardStub.listModelShards(request) }
    response.modelShardsList.forEach { printModelShard(it) }
  }

  @Command(description = ["Deletes model shard."])
  fun delete(
    @Option(
      names = ["--name"],
      description = ["API resource name of the ModelShard."],
      required = true,
    )
    modelShardName: String,
  ) {
    val request = deleteModelShardRequest { name = modelShardName }

    runBlocking(parentCommand.rpcDispatcher) { modelShardStub.deleteModelShard(request) }

    println("Model shard $modelShardName has been deleted.")
  }

  private fun printModelShard(modelShard: ModelShard) {
    println("NAME - ${modelShard.name}")
    println("MODEL RELEASE- ${modelShard.modelRelease}")
    println("MODEL BLOB - ${modelShard.modelBlob}")
    println("CREATE TIME - ${modelShard.createTime}")
  }
}

@Command(
  name = "model-rollouts",
  subcommands = [CommandLine.HelpCommand::class],
)
private class ModelRollouts {
  @ParentCommand
  lateinit var parentCommand: MeasurementSystem
    private set

  val modelRolloutStub: ModelRolloutsCoroutineStub by lazy {
    ModelRolloutsCoroutineStub(parentCommand.kingdomChannel)
  }

  @Command(description = ["Creates model rollout."])
  fun create(
    @Option(
      names = ["--parent"],
      description = ["API resource name of the parent ModelLine."],
      required = true,
    )
    modelLineName: String,
    @Option(
      names = ["--rollout-start-date"],
      description = ["Start date of model rollout in ISO 8601 format of UTC"],
      required = false,
    )
    rolloutStartDate: LocalDate? = null,
    @Option(
      names = ["--rollout-end-date"],
      description = ["End date of model rollout in ISO 8601 format of UTC"],
      required = false,
    )
    rolloutEndDate: LocalDate? = null,
    @Option(
      names = ["--instant-rollout-date"],
      description = ["Instant rollout date of model rollout in ISO 8601 format of UTC"],
      required = false,
    )
    instantRolloutDate: LocalDate? = null,
    @Option(
      names = ["--model-release"],
      description = ["The `ModelRelease` this model rollout refers to."],
      required = true,
    )
    modelRolloutRelease: String,
  ) {

    if (instantRolloutDate == null && (rolloutStartDate == null || rolloutEndDate == null)) {
      throw ParameterException(
        parentCommand.commandLine,
        "Both `rolloutStartDate` and `rolloutEndDate` must be set when `instantRolloutDate` is not."
      )
    }

    val request = createModelRolloutRequest {
      parent = modelLineName
      modelRollout = modelRollout {
        if (instantRolloutDate != null) {
          this.instantRolloutDate = instantRolloutDate.toProtoDate()
        } else {
          gradualRolloutPeriod = dateInterval {
            this.startDate = rolloutStartDate!!.toProtoDate()
            this.endDate = rolloutEndDate!!.toProtoDate()
          }
        }
        modelRelease = modelRolloutRelease
      }
    }
    val outputModelRollout =
      runBlocking(parentCommand.rpcDispatcher) { modelRolloutStub.createModelRollout(request) }

    println("Model rollout ${outputModelRollout.name} has been created.")
    printModelRollout(outputModelRollout)
  }

  @Command(description = ["Lists model rollouts for a model line."])
  fun list(
    @Option(
      names = ["--parent"],
      description = ["API resource name of the parent ModelLine."],
      required = true,
    )
    modelLineName: String,
    @Option(
      names = ["--page-size"],
      description = ["The maximum number of ModelRollouts to return."],
      required = false,
      defaultValue = "0"
    )
    listPageSize: Int,
    @Option(
      names = ["--page-token"],
      description =
        [
          "A page token, received from a previous ListModelRolloutsRequest call. Provide this to retrieve the subsequent page."
        ],
      required = false,
      defaultValue = ""
    )
    listPageToken: String,
    @Option(
      names = ["--rollout-period-overlapping-start-date"],
      description =
        ["Start date of overlapping period for desired model rollouts in ISO 8601 format of UTC"],
      required = false,
    )
    rolloutPeriodOverlappingStartDate: LocalDate? = null,
    @Option(
      names = ["--rollout-period-overlapping-end-date"],
      description =
        ["End date of overlapping period for desired model rollouts in ISO 8601 format of UTC"],
      required = false,
    )
    rolloutPeriodOverlappingEndDate: LocalDate? = null,
  ) {
    val request = listModelRolloutsRequest {
      parent = modelLineName
      pageSize = listPageSize
      pageToken = listPageToken
      if (rolloutPeriodOverlappingStartDate != null && rolloutPeriodOverlappingEndDate != null) {
        filter =
          ListModelRolloutsRequestKt.filter {
            rolloutPeriodOverlapping = dateInterval {
              this.startDate = rolloutPeriodOverlappingStartDate.toProtoDate()
              this.endDate = rolloutPeriodOverlappingEndDate.toProtoDate()
            }
          }
      }
    }
    val response =
      runBlocking(parentCommand.rpcDispatcher) { modelRolloutStub.listModelRollouts(request) }
    response.modelRolloutsList.forEach { printModelRollout(it) }
  }

  @Command(description = ["Schedule model rollout freeze time."])
  fun schedule(
    @Option(
      names = ["--name"],
      description = ["API resource name of the ModelRollout."],
      required = true,
    )
    modelRolloutName: String,
    @Option(
      names = ["--freeze-time"],
      description = ["The rollout freeze time to be set in ISO 8601 format of UTC."],
      required = true,
    )
    freezeDate: LocalDate,
  ) {
    val request = scheduleModelRolloutFreezeRequest {
      name = modelRolloutName
      this.rolloutFreezeDate = freezeDate.toProtoDate()
    }
    val outputModelRollout =
      runBlocking(parentCommand.rpcDispatcher) {
        modelRolloutStub.scheduleModelRolloutFreeze(request)
      }

    println(
      "Freeze date ${outputModelRollout.rolloutFreezeDate} has been set for ${outputModelRollout.name}."
    )
  }

  @Command(description = ["Deletes model rollout."])
  fun delete(
    @Option(
      names = ["--name"],
      description = ["API resource name of the ModelRollout."],
      required = true,
    )
    modelRolloutName: String,
  ) {
    val request = deleteModelRolloutRequest { name = modelRolloutName }
    runBlocking(parentCommand.rpcDispatcher) { modelRolloutStub.deleteModelRollout(request) }

    println("Model rollout $modelRolloutName has been deleted.")
  }

  private fun printModelRollout(modelRollout: ModelRollout) {
    println("NAME - ${modelRollout.name}")
    if (modelRollout.hasInstantRolloutDate()) {
      println("INSTANT ROLLOUT DATE- ${modelRollout.instantRolloutDate}")
    } else {
      println("GRADUAL ROLLOUT PERIOD- ${modelRollout.gradualRolloutPeriod}")
    }
    println("ROLLOUT FREEZE DATE - ${modelRollout.rolloutFreezeDate}")
    println("PREVIOUS MODEL ROLLOUT - ${modelRollout.previousModelRollout}")
    println("MODEL RELEASE - ${modelRollout.modelRelease}")
    println("CREATE TIME - ${modelRollout.createTime}")
    println("UPDATE TIME - ${modelRollout.updateTime}")
  }
}

@Command(
  name = "model-suites",
  subcommands = [CommandLine.HelpCommand::class],
)
private class ModelSuites {
  @ParentCommand
  lateinit var parentCommand: MeasurementSystem
    private set

  val modelSuiteStub: ModelSuitesCoroutineStub by lazy {
    ModelSuitesCoroutineStub(parentCommand.kingdomChannel)
  }

  @Command(description = ["Creates model suite."])
  fun create(
    @Option(
      names = ["--parent"],
      description = ["API resource name of the parent ModelProvider."],
      required = true,
    )
    modelProviderName: String,
    @Option(
      names = ["--display-name"],
      description = ["Model suite display name."],
      required = true,
    )
    modelSuiteDisplayName: String,
    @Option(
      names = ["--description"],
      description = ["Model suite description."],
      required = false,
      defaultValue = ""
    )
    modelSuiteDescription: String
  ) {
    val request = createModelSuiteRequest {
      parent = modelProviderName
      modelSuite = modelSuite {
        displayName = modelSuiteDisplayName
        description = modelSuiteDescription
      }
    }
    val outputModelSuite =
      runBlocking(parentCommand.rpcDispatcher) { modelSuiteStub.createModelSuite(request) }

    printModelSuite(outputModelSuite)
  }

  @Command(description = ["Gets model suite."])
  fun get(
    @Option(
      names = ["--name"],
      description = ["Model suite name."],
      required = true,
    )
    modelSuiteName: String,
  ) {
    val request = getModelSuiteRequest { name = modelSuiteName }
    val outputModelSuite =
      runBlocking(parentCommand.rpcDispatcher) { modelSuiteStub.getModelSuite(request) }
    printModelSuite(outputModelSuite)
  }

  @Command(description = ["Lists model suites for a model provider."])
  fun list(
    @Option(
      names = ["--parent"],
      description = ["API resource name of the parent ModelProvider."],
      required = true,
    )
    modelProviderName: String,
    @Option(
      names = ["--page-size"],
      description = ["The maximum number of ModelSuites to return."],
      required = false,
      defaultValue = "0"
    )
    listPageSize: Int,
    @Option(
      names = ["--page-token"],
      description =
        [
          "A page token, received from a previous `ListModelSuitesRequest` call. Provide this to retrieve the subsequent page."
        ],
      required = false,
      defaultValue = ""
    )
    listPageToken: String,
  ) {
    val request = listModelSuitesRequest {
      parent = modelProviderName
      pageSize = listPageSize
      pageToken = listPageToken
    }
    val response =
      runBlocking(parentCommand.rpcDispatcher) { modelSuiteStub.listModelSuites(request) }
    response.modelSuitesList.forEach { printModelSuite(it) }
  }

  private fun printModelSuite(modelSuite: ModelSuite) {
    println("NAME - ${modelSuite.name}")
    println("DISPLAY NAME - ${modelSuite.displayName}")
    if (modelSuite.description.isNotBlank()) {
      println("DESCRIPTION - ${modelSuite.description}")
    }
    println("CREATE TIME - ${modelSuite.createTime}")
  }
}<|MERGE_RESOLUTION|>--- conflicted
+++ resolved
@@ -191,19 +191,19 @@
     ]
 )
 class MeasurementSystem private constructor() : Runnable {
-  @Spec private lateinit var commandSpec: CommandSpec
+  @Spec lateinit var commandSpec: CommandSpec
 
   val commandLine: CommandLine
     get() = commandSpec.commandLine()
 
-  @Mixin private lateinit var tlsFlags: TlsFlags
+  @Mixin lateinit var tlsFlags: TlsFlags
 
   @Option(
     names = ["--kingdom-public-api-target"],
     description = ["gRPC target (authority) of the Kingdom public API server"],
     required = true,
   )
-  private lateinit var target: String
+  lateinit var target: String
 
   @Option(
     names = ["--kingdom-public-api-cert-host"],
@@ -599,7 +599,7 @@
     description = ["API resource name of the MeasurementConsumer"],
     required = true
   )
-  private lateinit var measurementConsumer: String
+  lateinit var measurementConsumer: String
 
   @Option(
     names = ["--request-id"],
@@ -607,14 +607,14 @@
     required = false,
     defaultValue = "",
   )
-  private lateinit var requestId: String
+  lateinit var requestId: String
 
   @Option(
     names = ["--private-key-der-file"],
     description = ["Private key for MeasurementConsumer"],
     required = true
   )
-  private lateinit var privateKeyDerFile: File
+  lateinit var privateKeyDerFile: File
 
   @Option(
     names = ["--measurement-ref-id"],
@@ -622,25 +622,16 @@
     required = false,
     defaultValue = ""
   )
-  private lateinit var measurementReferenceId: String
-
-  @set:Option(
-    names = ["--vid-sampling-start"],
-    description = ["Start point of vid sampling interval"],
-    required = true,
+  lateinit var measurementReferenceId: String
+
+  @ArgGroup(
+    exclusive = true,
+    multiplicity = "1",
+    heading = "Specify either Event or Population Measurement with its params\n"
   )
-  var vidSamplingStart by Delegates.notNull<Float>()
-    private set
-
-  @set:Option(
-    names = ["--vid-sampling-width"],
-    description = ["Width of vid sampling interval"],
-    required = true,
-  )
-  var vidSamplingWidth by Delegates.notNull<Float>()
-    private set
-
-  @CommandLine.Option(
+  lateinit var measurementParams: MeasurementParams
+
+  @Option(
     names = ["--model-line"],
     description = ["API resource name of the ModelLine"],
     required = false,
@@ -648,183 +639,327 @@
   )
   lateinit var modelLine: String
 
-  @ArgGroup(
-    exclusive = true,
-    multiplicity = "1",
-    heading = "Specify one of the measurement types with its params\n"
-  )
-  lateinit var measurementTypeParams: MeasurementTypeParams
-
-  class MeasurementTypeParams {
-    class ReachAndFrequencyParams {
+  class MeasurementParams {
+    @ArgGroup(exclusive = false, multiplicity = "1", heading = "Event Measurement and params\n")
+    var eventMeasurementParams = EventMeasurementParams()
+    @ArgGroup(
+      exclusive = false,
+      multiplicity = "1",
+      heading = "Population Measurement and params\n"
+    )
+    var populationMeasurementParams = PopulationMeasurementParams()
+
+    class EventMeasurementParams {
+      class EventDataProviderInput {
+        @Option(
+          names = ["--event-data-provider"],
+          description = ["API resource name of the Event Data Provider"],
+          required = true,
+        )
+        lateinit var name: String
+          private set
+
+        @ArgGroup(
+          exclusive = false,
+          multiplicity = "1..*",
+          heading = "Add EventGroups for an Event Data Provider\n"
+        )
+        lateinit var eventGroupInputs: List<EventGroupInput>
+          private set
+      }
+
+      class EventGroupInput {
+        @Option(
+          names = ["--event-group"],
+          description = ["API resource name of the EventGroup"],
+          required = true,
+        )
+        lateinit var name: String
+          private set
+
+        @Option(
+          names = ["--event-filter"],
+          description = ["Raw CEL expression of EventFilter"],
+          required = false,
+          defaultValue = ""
+        )
+        lateinit var eventFilter: String
+          private set
+
+        @Option(
+          names = ["--event-start-time"],
+          description = ["Start time of Event range in ISO 8601 format of UTC"],
+          required = true,
+        )
+        lateinit var eventStartTime: Instant
+          private set
+
+        @Option(
+          names = ["--event-end-time"],
+          description = ["End time of Event range in ISO 8601 format of UTC"],
+          required = true,
+        )
+        lateinit var eventEndTime: Instant
+          private set
+      }
+
+      @ArgGroup(exclusive = false, multiplicity = "1..*", heading = "Add Event Data Providers\n")
+      lateinit var eventDataProviderInputs: List<EventDataProviderInput>
+        private set
+
+      @set:Option(
+        names = ["--vid-sampling-start"],
+        description = ["Start point of vid sampling interval"],
+        required = true,
+      )
+      var vidSamplingStart by Delegates.notNull<Float>()
+        private set
+
+      @set:Option(
+        names = ["--vid-sampling-width"],
+        description = ["Width of vid sampling interval"],
+        required = true,
+      )
+      var vidSamplingWidth by Delegates.notNull<Float>()
+        private set
+
+      class EventMeasurementTypeParams {
+        class ReachAndFrequencyParams {
+          @Option(
+            names = ["--reach-and-frequency"],
+            description = ["Measurement Type of ReachAndFrequency"],
+            required = true,
+          )
+          var selected = false
+            private set
+
+          @set:Option(
+            names = ["--reach-privacy-epsilon"],
+            description = ["Epsilon value of reach privacy params"],
+            required = true,
+          )
+          var reachPrivacyEpsilon by Delegates.notNull<Double>()
+            private set
+
+          @set:Option(
+            names = ["--reach-privacy-delta"],
+            description = ["Delta value of reach privacy params"],
+            required = true,
+          )
+          var reachPrivacyDelta by Delegates.notNull<Double>()
+            private set
+
+          @set:Option(
+            names = ["--frequency-privacy-epsilon"],
+            description = ["Epsilon value of frequency privacy params"],
+            required = true,
+          )
+          var frequencyPrivacyEpsilon by Delegates.notNull<Double>()
+            private set
+
+          @set:Option(
+            names = ["--frequency-privacy-delta"],
+            description = ["Epsilon value of frequency privacy params"],
+            required = true,
+          )
+          var frequencyPrivacyDelta by Delegates.notNull<Double>()
+            private set
+
+          @set:Option(
+            names = ["--reach-max-frequency"],
+            description = ["Maximum frequency per user"],
+            required = false,
+            defaultValue = "10",
+          )
+          var maximumFrequencyPerUser by Delegates.notNull<Int>()
+            private set
+        }
+
+        class ImpressionParams {
+          @Option(
+            names = ["--impression"],
+            description = ["Measurement Type of Impression"],
+            required = true,
+          )
+          var selected = false
+            private set
+
+          @set:Option(
+            names = ["--impression-privacy-epsilon"],
+            description = ["Epsilon value of impression privacy params"],
+            required = true,
+          )
+          var privacyEpsilon by Delegates.notNull<Double>()
+            private set
+
+          @set:Option(
+            names = ["--impression-privacy-delta"],
+            description = ["Epsilon value of impression privacy params"],
+            required = true,
+          )
+          var privacyDelta by Delegates.notNull<Double>()
+            private set
+
+          @set:Option(
+            names = ["--impression-max-frequency"],
+            description = ["Maximum frequency per user"],
+            required = true,
+          )
+          var maximumFrequencyPerUser by Delegates.notNull<Int>()
+            private set
+        }
+
+        class DurationParams {
+          @Option(
+            names = ["--duration"],
+            description = ["Measurement Type of Duration"],
+            required = true,
+          )
+          var selected = false
+            private set
+
+          @set:Option(
+            names = ["--duration-privacy-epsilon"],
+            description = ["Epsilon value of duration privacy params"],
+            required = true,
+          )
+          var privacyEpsilon by Delegates.notNull<Double>()
+            private set
+
+          @set:Option(
+            names = ["--duration-privacy-delta"],
+            description = ["Epsilon value of duration privacy params"],
+            required = true,
+          )
+          var privacyDelta by Delegates.notNull<Double>()
+            private set
+
+          @set:Option(
+            names = ["--max-duration"],
+            description = ["Maximum watch duration per user"],
+            required = true,
+          )
+          var maximumWatchDurationPerUser by Delegates.notNull<Int>()
+            private set
+        }
+
+        @ArgGroup(exclusive = false, heading = "Measurement type ReachAndFrequency and params\n")
+        var reachAndFrequency = ReachAndFrequencyParams()
+        @ArgGroup(exclusive = false, heading = "Measurement type Impression and params\n")
+        var impression = ImpressionParams()
+        @ArgGroup(exclusive = false, heading = "Measurement type Duration and params\n")
+        var duration = DurationParams()
+      }
+
+      @ArgGroup(exclusive = true, multiplicity = "1", heading = "Event Measurement and params\n")
+      var eventMeasurementTypeParams = EventMeasurementTypeParams()
+    }
+    class PopulationMeasurementParams {
+      class PopulationInput {
+        @Option(
+          names = ["--population-filter"],
+          description = ["Raw CEL expression of Population Filter"],
+          required = false,
+          defaultValue = ""
+        )
+        lateinit var filter: String
+          private set
+
+        @Option(
+          names = ["--population-start-time"],
+          description = ["Start time of Population range in ISO 8601 format of UTC"],
+          required = true,
+        )
+        lateinit var startTime: Instant
+          private set
+
+        @Option(
+          names = ["--population-end-time"],
+          description = ["End time of Population range in ISO 8601 format of UTC"],
+          required = true,
+        )
+        lateinit var endTime: Instant
+          private set
+      }
+
+      class PopulationDataProviderInput {
+        @Option(
+          names = ["--population-data-provider"],
+          description = ["API resource name of the Population Data Provider"],
+          required = true,
+        )
+        lateinit var name: String
+          private set
+      }
+
+      @ArgGroup(exclusive = false, heading = "Population Params\n")
+      lateinit var populationInputs: PopulationInput
+        private set
+      @ArgGroup(exclusive = false, heading = "Set Population Data Provider\n")
+      lateinit var populationDataProviderInput: PopulationDataProviderInput
+
       @Option(
-        names = ["--reach-and-frequency"],
-        description = ["Measurement Type of ReachAndFrequency"],
+        names = ["--population"],
+        description = ["Population Measurement"],
         required = true,
       )
       var selected = false
         private set
-
-      @set:Option(
-        names = ["--reach-privacy-epsilon"],
-        description = ["Epsilon value of reach privacy params"],
-        required = true,
-      )
-      var reachPrivacyEpsilon by Delegates.notNull<Double>()
-        private set
-
-      @set:Option(
-        names = ["--reach-privacy-delta"],
-        description = ["Delta value of reach privacy params"],
-        required = true,
-      )
-      var reachPrivacyDelta by Delegates.notNull<Double>()
-        private set
-
-      @set:Option(
-        names = ["--frequency-privacy-epsilon"],
-        description = ["Epsilon value of frequency privacy params"],
-        required = true,
-      )
-      var frequencyPrivacyEpsilon by Delegates.notNull<Double>()
-        private set
-
-      @set:Option(
-        names = ["--frequency-privacy-delta"],
-        description = ["Epsilon value of frequency privacy params"],
-        required = true,
-      )
-      var frequencyPrivacyDelta by Delegates.notNull<Double>()
-        private set
-
-      @set:Option(
-        names = ["--reach-max-frequency"],
-        description = ["Maximum frequency per user"],
-        required = false,
-        defaultValue = "10",
-      )
-      var maximumFrequencyPerUser by Delegates.notNull<Int>()
-        private set
-    }
-
-    class ImpressionParams {
-      @Option(
-        names = ["--impression"],
-        description = ["Measurement Type of Impression"],
-        required = true,
-      )
-      var selected = false
-        private set
-
-      @set:Option(
-        names = ["--impression-privacy-epsilon"],
-        description = ["Epsilon value of impression privacy params"],
-        required = true,
-      )
-      var privacyEpsilon by Delegates.notNull<Double>()
-        private set
-
-      @set:Option(
-        names = ["--impression-privacy-delta"],
-        description = ["Epsilon value of impression privacy params"],
-        required = true,
-      )
-      var privacyDelta by Delegates.notNull<Double>()
-        private set
-
-      @set:Option(
-        names = ["--impression-max-frequency"],
-        description = ["Maximum frequency per user"],
-        required = true,
-      )
-      var maximumFrequencyPerUser by Delegates.notNull<Int>()
-        private set
-    }
-
-    class DurationParams {
-      @Option(
-        names = ["--duration"],
-        description = ["Measurement Type of Duration"],
-        required = true,
-      )
-      var selected = false
-        private set
-
-      @set:Option(
-        names = ["--duration-privacy-epsilon"],
-        description = ["Epsilon value of duration privacy params"],
-        required = true,
-      )
-      var privacyEpsilon by Delegates.notNull<Double>()
-        private set
-
-      @set:Option(
-        names = ["--duration-privacy-delta"],
-        description = ["Epsilon value of duration privacy params"],
-        required = true,
-      )
-      var privacyDelta by Delegates.notNull<Double>()
-        private set
-
-      @set:Option(
-        names = ["--max-duration"],
-        description = ["Maximum watch duration per user"],
-        required = true,
-      )
-      var maximumWatchDurationPerUser by Delegates.notNull<Int>()
-        private set
-    }
-    class PopulationParams {
-      @Option(
-        names = ["--population"],
-        description = ["Measurement Type of Population"],
-        required = true,
-      )
-      var selected = false
-        private set
-    }
-
-    @ArgGroup(exclusive = false, heading = "Measurement type ReachAndFrequency and params\n")
-    var reachAndFrequency = ReachAndFrequencyParams()
-    @ArgGroup(exclusive = false, heading = "Measurement type Impression and params\n")
-    var impression = ImpressionParams()
-    @ArgGroup(exclusive = false, heading = "Measurement type Duration and params\n")
-    var duration = DurationParams()
-    @ArgGroup(exclusive = false, heading = "Measurement type Population and params\n")
-    var population = PopulationParams()
+    }
   }
 
   private fun getReachAndFrequency(): ReachAndFrequency {
     return reachAndFrequency {
       reachPrivacyParams = differentialPrivacyParams {
-        epsilon = measurementTypeParams.reachAndFrequency.reachPrivacyEpsilon
-        delta = measurementTypeParams.reachAndFrequency.reachPrivacyDelta
+        epsilon =
+          measurementParams.eventMeasurementParams.eventMeasurementTypeParams.reachAndFrequency
+            .reachPrivacyEpsilon
+        delta =
+          measurementParams.eventMeasurementParams.eventMeasurementTypeParams.reachAndFrequency
+            .reachPrivacyDelta
       }
       frequencyPrivacyParams = differentialPrivacyParams {
-        epsilon = measurementTypeParams.reachAndFrequency.frequencyPrivacyEpsilon
-        delta = measurementTypeParams.reachAndFrequency.frequencyPrivacyDelta
-      }
-      maximumFrequencyPerUser = measurementTypeParams.reachAndFrequency.maximumFrequencyPerUser
+        epsilon =
+          measurementParams.eventMeasurementParams.eventMeasurementTypeParams.reachAndFrequency
+            .frequencyPrivacyEpsilon
+        delta =
+          measurementParams.eventMeasurementParams.eventMeasurementTypeParams.reachAndFrequency
+            .frequencyPrivacyDelta
+      }
+      maximumFrequencyPerUser =
+        measurementParams.eventMeasurementParams.eventMeasurementTypeParams.reachAndFrequency
+          .maximumFrequencyPerUser
     }
   }
 
   private fun getImpression(): Impression {
     return impression {
       privacyParams = differentialPrivacyParams {
-        epsilon = measurementTypeParams.impression.privacyEpsilon
-        delta = measurementTypeParams.impression.privacyDelta
-      }
-      maximumFrequencyPerUser = measurementTypeParams.impression.maximumFrequencyPerUser
+        epsilon =
+          measurementParams.eventMeasurementParams.eventMeasurementTypeParams.impression
+            .privacyEpsilon
+        delta =
+          measurementParams.eventMeasurementParams.eventMeasurementTypeParams.impression
+            .privacyDelta
+      }
+      maximumFrequencyPerUser =
+        measurementParams.eventMeasurementParams.eventMeasurementTypeParams.impression
+          .maximumFrequencyPerUser
     }
   }
 
   private fun getDuration(): Duration {
     return duration {
       privacyParams = differentialPrivacyParams {
-        epsilon = measurementTypeParams.duration.privacyEpsilon
-        delta = measurementTypeParams.duration.privacyDelta
-      }
-      maximumWatchDurationPerUser = measurementTypeParams.duration.maximumWatchDurationPerUser
+        epsilon =
+          measurementParams.eventMeasurementParams.eventMeasurementTypeParams.duration
+            .privacyEpsilon
+        delta =
+          measurementParams.eventMeasurementParams.eventMeasurementTypeParams.duration.privacyDelta
+      }
+      maximumWatchDurationPerUser =
+        measurementParams.eventMeasurementParams.eventMeasurementTypeParams.duration
+          .maximumWatchDurationPerUser
     }
   }
 
@@ -832,137 +967,38 @@
     return population {}
   }
 
-  @ArgGroup(exclusive = false, multiplicity = "1..*", heading = "Add DataProviders\n")
-  private lateinit var dataProviderInputs: List<DataProviderInput>
-
-  class DataProviderInput {
-    @Option(
-      names = ["--data-provider"],
-      description = ["API resource name of the DataProvider"],
-      required = true,
-    )
-    lateinit var name: String
-      private set
-
-    @ArgGroup(
-      exclusive = false,
-      multiplicity = "1..*",
-      heading = "Add EventGroups for a DataProvider\n"
-    )
-    lateinit var eventGroupInputs: List<EventGroupInput>
-      private set
-
-    @CommandLine.ArgGroup(exclusive = false, heading = "Set Population for a DataProvider\n")
-    lateinit var populationInputs: PopulationInput
-      private set
-  }
-
-  class EventGroupInput {
-    @Option(
-      names = ["--event-group"],
-      description = ["API resource name of the EventGroup"],
-      required = true,
-    )
-    lateinit var name: String
-      private set
-
-    @Option(
-      names = ["--event-filter"],
-      description = ["Raw CEL expression of EventFilter"],
-      required = false,
-      defaultValue = ""
-    )
-    lateinit var eventFilter: String
-      private set
-
-    @Option(
-      names = ["--event-start-time"],
-      description = ["Start time of Event range in ISO 8601 format of UTC"],
-      required = true,
-    )
-    lateinit var eventStartTime: Instant
-      private set
-
-    @Option(
-      names = ["--event-end-time"],
-      description = ["End time of Event range in ISO 8601 format of UTC"],
-      required = true,
-    )
-    lateinit var eventEndTime: Instant
-      private set
-  }
-
-  class PopulationInput {
-    @CommandLine.Option(
-      names = ["--population-filter"],
-      description = ["Raw CEL expression of Population Filter"],
-      required = false,
-      defaultValue = ""
-    )
-    lateinit var filter: String
-      private set
-
-    @CommandLine.Option(
-      names = ["--population-start-time"],
-      description = ["Start time of Population range in ISO 8601 format of UTC"],
-      required = true,
-    )
-    lateinit var startTime: Instant
-      private set
-
-    @CommandLine.Option(
-      names = ["--population-end-time"],
-      description = ["End time of Population range in ISO 8601 format of UTC"],
-      required = true,
-    )
-    lateinit var endTime: Instant
-      private set
-  }
-
   private val secureRandom = SecureRandom.getInstance("SHA1PRNG")
 
   private fun getPopulationDataProviderEntry(
-    dataProviderInput: DataProviderInput,
+    populationDataProviderInput:
+      MeasurementParams.PopulationMeasurementParams.PopulationDataProviderInput,
+    populationMeasurementParams: MeasurementParams.PopulationMeasurementParams,
     measurementConsumerSigningKey: SigningKeyHandle,
     measurementEncryptionPublicKey: ByteString
   ): Measurement.DataProviderEntry {
     return dataProviderEntry {
       val requisitionSpec = requisitionSpec {
-<<<<<<< HEAD
         population =
           RequisitionSpecKt.population {
             interval = interval {
-              startTime = dataProviderInput.populationInputs.startTime.toProtoTime()
-              endTime = dataProviderInput.populationInputs.endTime.toProtoTime()
-=======
-        val eventGroups =
-          dataProviderInput.eventGroupInputs.map {
-            eventGroupEntry {
-              key = it.name
-              value =
-                EventGroupEntries.value {
-                  collectionInterval = interval {
-                    startTime = it.eventStartTime.toProtoTime()
-                    endTime = it.eventEndTime.toProtoTime()
-                  }
-                  if (it.eventFilter.isNotEmpty())
-                    filter = eventFilter { expression = it.eventFilter }
-                }
->>>>>>> 8d0ffec2
+              startTime = populationMeasurementParams.populationInputs.startTime.toProtoTime()
+              endTime = populationMeasurementParams.populationInputs.endTime.toProtoTime()
             }
-            if (dataProviderInput.populationInputs.filter.isNotEmpty())
-              filter = eventFilter { expression = dataProviderInput.populationInputs.filter }
+            if (populationMeasurementParams.populationInputs.filter.isNotEmpty())
+              filter = eventFilter {
+                expression = populationMeasurementParams.populationInputs.filter
+              }
           }
         this.measurementPublicKey = measurementEncryptionPublicKey
         nonce = secureRandom.nextLong()
       }
 
-      key = dataProviderInput.name
+      key = populationDataProviderInput.name
       val dataProvider =
         runBlocking(parentCommand.parentCommand.rpcDispatcher) {
           parentCommand.dataProviderStub
             .withAuthenticationKey(parentCommand.apiAuthenticationKey)
-            .getDataProvider(getDataProviderRequest { name = dataProviderInput.name })
+            .getDataProvider(getDataProviderRequest { name = populationDataProviderInput.name })
         }
       value =
         DataProviderEntries.value {
@@ -978,42 +1014,40 @@
     }
   }
   private fun getEventDataProviderEntry(
-    dataProviderInput: DataProviderInput,
+    eventDataProviderInput: MeasurementParams.EventMeasurementParams.EventDataProviderInput,
+    eventMeasurementParams: MeasurementParams.EventMeasurementParams,
     measurementConsumerSigningKey: SigningKeyHandle,
     measurementEncryptionPublicKey: ByteString
   ): Measurement.DataProviderEntry {
     return dataProviderEntry {
       val requisitionSpec = requisitionSpec {
-        events =
-          RequisitionSpecKt.events {
-            this.eventGroups +=
-              dataProviderInput.eventGroupInputs.map {
-                eventGroupEntry {
-                  key = it.name
-                  value =
-                    EventGroupEntries.value {
-                      collectionInterval = interval {
-                        startTime = it.eventStartTime.toProtoTime()
-                        endTime = it.eventEndTime.toProtoTime()
-                      }
-                      if (it.eventFilter.isNotEmpty())
-                        filter = eventFilter { expression = it.eventFilter }
-                    }
+        val eventGroups =
+          eventDataProviderInput.eventGroupInputs.map {
+            eventGroupEntry {
+              key = it.name
+              value =
+                EventGroupEntries.value {
+                  collectionInterval = interval {
+                    startTime = it.eventStartTime.toProtoTime()
+                    endTime = it.eventEndTime.toProtoTime()
+                  }
+                  if (it.eventFilter.isNotEmpty())
+                    filter = eventFilter { expression = it.eventFilter }
                 }
-              }
+            }
           }
+        events = RequisitionSpecKt.events { this.eventGroups += eventGroups }
         this.eventGroups += eventGroups
-        events = RequisitionSpecKt.events { this.eventGroups += eventGroups }
         this.measurementPublicKey = measurementEncryptionPublicKey
         nonce = secureRandom.nextLong()
       }
 
-      key = dataProviderInput.name
+      key = eventDataProviderInput.name
       val dataProvider =
         runBlocking(parentCommand.parentCommand.rpcDispatcher) {
           parentCommand.dataProviderStub
             .withAuthenticationKey(parentCommand.apiAuthenticationKey)
-            .getDataProvider(getDataProviderRequest { name = dataProviderInput.name })
+            .getDataProvider(getDataProviderRequest { name = eventDataProviderInput.name })
         }
       value =
         DataProviderEntries.value {
@@ -1045,22 +1079,25 @@
     val measurementConsumerSigningKey =
       SigningKeyHandle(measurementConsumerCertificate, measurementConsumerPrivateKey)
     val measurementEncryptionPublicKey = measurementConsumer.publicKey.data
+    val modelLine = modelLine
 
     val measurement = measurement {
       this.measurementConsumerCertificate = measurementConsumer.certificate
       dataProviders +=
-        if (measurementTypeParams.population.selected) {
+        if (measurementParams.populationMeasurementParams.selected) {
           listOf(
             getPopulationDataProviderEntry(
-              dataProviderInputs.single(),
+              measurementParams.populationMeasurementParams.populationDataProviderInput,
+              measurementParams.populationMeasurementParams,
               measurementConsumerSigningKey,
               measurementEncryptionPublicKey
             )
           )
         } else {
-          dataProviderInputs.map {
+          measurementParams.eventMeasurementParams.eventDataProviderInputs.map {
             getEventDataProviderEntry(
               it,
+              measurementParams.eventMeasurementParams,
               measurementConsumerSigningKey,
               measurementEncryptionPublicKey
             )
@@ -1069,20 +1106,29 @@
       val unsignedMeasurementSpec = measurementSpec {
         measurementPublicKey = measurementEncryptionPublicKey
         nonceHashes += this@measurement.dataProviders.map { it.value.nonceHash }
-        vidSamplingInterval = vidSamplingInterval {
-          start = vidSamplingStart
-          width = vidSamplingWidth
-        }
-        if (measurementTypeParams.reachAndFrequency.selected) {
-          reachAndFrequency = getReachAndFrequency()
-        } else if (measurementTypeParams.impression.selected) {
-          impression = getImpression()
-        } else if (measurementTypeParams.duration.selected) {
-          duration = getDuration()
-        } else if (measurementTypeParams.population.selected) {
+        if (!measurementParams.populationMeasurementParams.selected) {
+          vidSamplingInterval = vidSamplingInterval {
+            start = measurementParams.eventMeasurementParams.vidSamplingStart
+            width = measurementParams.eventMeasurementParams.vidSamplingWidth
+          }
+          if (
+            measurementParams.eventMeasurementParams.eventMeasurementTypeParams.reachAndFrequency
+              .selected
+          ) {
+            reachAndFrequency = getReachAndFrequency()
+          } else if (
+            measurementParams.eventMeasurementParams.eventMeasurementTypeParams.impression.selected
+          ) {
+            impression = getImpression()
+          } else if (
+            measurementParams.eventMeasurementParams.eventMeasurementTypeParams.duration.selected
+          ) {
+            duration = getDuration()
+          }
+        } else if (measurementParams.populationMeasurementParams.selected) {
           population = getPopulation()
         }
-        if (modelLine.isNotEmpty()) modelLine = modelLine
+        if (modelLine.isNotEmpty()) this.modelLine = modelLine
       }
 
       this.measurementSpec =
@@ -1115,7 +1161,7 @@
     description = ["API resource name of the Measurement Consumer"],
     required = true,
   )
-  private lateinit var measurementConsumerName: String
+  lateinit var measurementConsumerName: String
 
   override fun run() {
     val response =
@@ -1143,14 +1189,14 @@
     index = "0",
     description = ["API resource name of the Measurement"],
   )
-  private lateinit var measurementName: String
+  lateinit var measurementName: String
 
   @Option(
     names = ["--encryption-private-key-file"],
     description = ["MeasurementConsumer's EncryptionPrivateKey"],
     required = true
   )
-  private lateinit var privateKeyDerFile: File
+  lateinit var privateKeyDerFile: File
 
   private val privateKeyHandle: PrivateKeyHandle by lazy { loadPrivateKey(privateKeyDerFile) }
 
@@ -1230,7 +1276,7 @@
     index = "0",
     description = ["API resource name of the Measurement"],
   )
-  private lateinit var measurementName: String
+  lateinit var measurementName: String
 
   override fun run() {
     val measurement =
@@ -1261,7 +1307,7 @@
     description = ["API resource name of the DataProvider"],
     required = true,
   )
-  private lateinit var dataProviderName: String
+  lateinit var dataProviderName: String
   @Command(name = "replace-required-duchies", description = ["Replaces DataProvider's duchy list"])
   fun replaceRequiredDuchyList(
     @Option(
@@ -1798,7 +1844,7 @@
   fun create(
     @Option(
       names = ["--parent"],
-      description = ["API resource name of the parent DataProvider."],
+      description = ["API resource name of the parent Event Data Provider."],
       required = true,
     )
     dataProviderName: String,
@@ -1833,7 +1879,7 @@
   fun list(
     @Option(
       names = ["--parent"],
-      description = ["API resource name of the parent DataProvider."],
+      description = ["API resource name of the parent Event Data Provider."],
       required = true,
     )
     dataProviderName: String,
