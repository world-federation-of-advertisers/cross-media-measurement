--- conflicted
+++ resolved
@@ -42,11 +42,8 @@
 import org.wfanet.measurement.api.v2alpha.DataProvidersGrpcKt.DataProvidersCoroutineStub
 import org.wfanet.measurement.api.v2alpha.EncryptionPublicKey
 import org.wfanet.measurement.api.v2alpha.ListModelLinesRequestKt.filter
-<<<<<<< HEAD
 import org.wfanet.measurement.api.v2alpha.ListModelOutagesRequestKt
-=======
 import org.wfanet.measurement.api.v2alpha.ListModelRolloutsRequestKt
->>>>>>> 37f939e1
 import org.wfanet.measurement.api.v2alpha.Measurement
 import org.wfanet.measurement.api.v2alpha.MeasurementConsumer
 import org.wfanet.measurement.api.v2alpha.MeasurementConsumerCertificateKey
@@ -68,14 +65,11 @@
 import org.wfanet.measurement.api.v2alpha.ModelOutagesGrpcKt.ModelOutagesCoroutineStub
 import org.wfanet.measurement.api.v2alpha.ModelRelease
 import org.wfanet.measurement.api.v2alpha.ModelReleasesGrpcKt.ModelReleasesCoroutineStub
-<<<<<<< HEAD
+import org.wfanet.measurement.api.v2alpha.ModelRollout
+import org.wfanet.measurement.api.v2alpha.ModelRolloutsGrpcKt.ModelRolloutsCoroutineStub
 import org.wfanet.measurement.api.v2alpha.ModelShard
 import org.wfanet.measurement.api.v2alpha.ModelShardKt.modelBlob
 import org.wfanet.measurement.api.v2alpha.ModelShardsGrpcKt.ModelShardsCoroutineStub
-=======
-import org.wfanet.measurement.api.v2alpha.ModelRollout
-import org.wfanet.measurement.api.v2alpha.ModelRolloutsGrpcKt.ModelRolloutsCoroutineStub
->>>>>>> 37f939e1
 import org.wfanet.measurement.api.v2alpha.ModelSuite
 import org.wfanet.measurement.api.v2alpha.ModelSuitesGrpcKt.ModelSuitesCoroutineStub
 import org.wfanet.measurement.api.v2alpha.PublicKey
@@ -94,16 +88,12 @@
 import org.wfanet.measurement.api.v2alpha.createModelLineRequest
 import org.wfanet.measurement.api.v2alpha.createModelOutageRequest
 import org.wfanet.measurement.api.v2alpha.createModelReleaseRequest
-<<<<<<< HEAD
+import org.wfanet.measurement.api.v2alpha.createModelRolloutRequest
 import org.wfanet.measurement.api.v2alpha.createModelShardRequest
 import org.wfanet.measurement.api.v2alpha.createModelSuiteRequest
 import org.wfanet.measurement.api.v2alpha.deleteModelOutageRequest
+import org.wfanet.measurement.api.v2alpha.deleteModelRolloutRequest
 import org.wfanet.measurement.api.v2alpha.deleteModelShardRequest
-=======
-import org.wfanet.measurement.api.v2alpha.createModelRolloutRequest
-import org.wfanet.measurement.api.v2alpha.createModelSuiteRequest
-import org.wfanet.measurement.api.v2alpha.deleteModelRolloutRequest
->>>>>>> 37f939e1
 import org.wfanet.measurement.api.v2alpha.differentialPrivacyParams
 import org.wfanet.measurement.api.v2alpha.getCertificateRequest
 import org.wfanet.measurement.api.v2alpha.getDataProviderRequest
@@ -115,11 +105,8 @@
 import org.wfanet.measurement.api.v2alpha.listModelLinesRequest
 import org.wfanet.measurement.api.v2alpha.listModelOutagesRequest
 import org.wfanet.measurement.api.v2alpha.listModelReleasesRequest
-<<<<<<< HEAD
+import org.wfanet.measurement.api.v2alpha.listModelRolloutsRequest
 import org.wfanet.measurement.api.v2alpha.listModelShardsRequest
-=======
-import org.wfanet.measurement.api.v2alpha.listModelRolloutsRequest
->>>>>>> 37f939e1
 import org.wfanet.measurement.api.v2alpha.listModelSuitesRequest
 import org.wfanet.measurement.api.v2alpha.measurement
 import org.wfanet.measurement.api.v2alpha.measurementConsumer
@@ -127,11 +114,8 @@
 import org.wfanet.measurement.api.v2alpha.modelLine
 import org.wfanet.measurement.api.v2alpha.modelOutage
 import org.wfanet.measurement.api.v2alpha.modelRelease
-<<<<<<< HEAD
+import org.wfanet.measurement.api.v2alpha.modelRollout
 import org.wfanet.measurement.api.v2alpha.modelShard
-=======
-import org.wfanet.measurement.api.v2alpha.modelRollout
->>>>>>> 37f939e1
 import org.wfanet.measurement.api.v2alpha.modelSuite
 import org.wfanet.measurement.api.v2alpha.publicKey
 import org.wfanet.measurement.api.v2alpha.replaceDataProviderRequiredDuchiesRequest
@@ -193,12 +177,9 @@
       DataProviders::class,
       ModelLines::class,
       ModelReleases::class,
-<<<<<<< HEAD
       ModelOutages::class,
       ModelShards::class,
-=======
       ModelRollouts::class,
->>>>>>> 37f939e1
       ModelSuites::class,
     ]
 )
@@ -1488,34 +1469,19 @@
 }
 
 @Command(
-<<<<<<< HEAD
   name = "model-outages",
   subcommands = [CommandLine.HelpCommand::class],
 )
 private class ModelOutages {
-=======
-  name = "model-rollouts",
-  subcommands = [CommandLine.HelpCommand::class],
-)
-private class ModelRollouts {
->>>>>>> 37f939e1
   @ParentCommand
   lateinit var parentCommand: MeasurementSystem
     private set
 
-<<<<<<< HEAD
   val modelOutageStub: ModelOutagesCoroutineStub by lazy {
     ModelOutagesCoroutineStub(parentCommand.kingdomChannel)
   }
 
   @Command(description = ["Creates model outage."])
-=======
-  val modelRolloutStub: ModelRolloutsCoroutineStub by lazy {
-    ModelRolloutsCoroutineStub(parentCommand.kingdomChannel)
-  }
-
-  @Command(description = ["Creates model rollout."])
->>>>>>> 37f939e1
   fun create(
     @Option(
       names = ["--parent"],
@@ -1524,7 +1490,6 @@
     )
     modelLineName: String,
     @Option(
-<<<<<<< HEAD
       names = ["--outage-start-time"],
       description = ["Start time of model outage in ISO 8601 format of UTC"],
       required = true,
@@ -1554,44 +1519,6 @@
   }
 
   @Command(description = ["Lists model outages for a model line."])
-=======
-      names = ["--rollout-start-time"],
-      description = ["Start time of model rollout in ISO 8601 format of UTC"],
-      required = true,
-    )
-    rolloutStartTime: Instant,
-    @Option(
-      names = ["--rollout-end-time"],
-      description = ["End time of model rollout in ISO 8601 format of UTC"],
-      required = true,
-    )
-    rolloutEndTime: Instant,
-    @Option(
-      names = ["--model-release"],
-      description = ["The `ModelRelease` this model rollout refers to."],
-      required = true,
-    )
-    modelRolloutRelease: String,
-  ) {
-    val request = createModelRolloutRequest {
-      parent = modelLineName
-      modelRollout = modelRollout {
-        rolloutPeriod = timeInterval {
-          startTime = rolloutStartTime.toProtoTime()
-          endTime = rolloutEndTime.toProtoTime()
-        }
-        modelRelease = modelRolloutRelease
-      }
-    }
-    val outputModelRollout =
-      runBlocking(parentCommand.rpcDispatcher) { modelRolloutStub.createModelRollout(request) }
-
-    println("Model rollout ${outputModelRollout.name} has been created.")
-    printModelRollout(outputModelRollout)
-  }
-
-  @Command(description = ["Lists model rollouts for a model line."])
->>>>>>> 37f939e1
   fun list(
     @Option(
       names = ["--parent"],
@@ -1601,11 +1528,7 @@
     modelLineName: String,
     @Option(
       names = ["--page-size"],
-<<<<<<< HEAD
       description = ["The maximum number of ModelOutages to return."],
-=======
-      description = ["The maximum number of ModelRollouts to return."],
->>>>>>> 37f939e1
       required = false,
       defaultValue = "0"
     )
@@ -1614,18 +1537,13 @@
       names = ["--page-token"],
       description =
         [
-<<<<<<< HEAD
           "A page token, received from a previous `ListModelOutagesRequest` call. Provide this to retrieve the subsequent page."
-=======
-          "A page token, received from a previous ListModelRolloutsRequest call. Provide this to retrieve the subsequent page."
->>>>>>> 37f939e1
         ],
       required = false,
       defaultValue = ""
     )
     listPageToken: String,
     @Option(
-<<<<<<< HEAD
       names = ["--show-deleted"],
       description =
         ["A flag to specify whether to include ModelOutage in the DELETED state or not."],
@@ -1659,7 +1577,232 @@
             outageIntervalOverlapping = timeInterval {
               startTime = outageStartTime.toProtoTime()
               endTime = outageEndTime.toProtoTime()
-=======
+            }
+          }
+      }
+    }
+    val response =
+      runBlocking(parentCommand.rpcDispatcher) { modelOutageStub.listModelOutages(request) }
+    response.modelOutagesList.forEach { printModelOutage(it) }
+  }
+
+  @Command(description = ["Deletes model outage."])
+  fun delete(
+    @Option(
+      names = ["--name"],
+      description = ["API resource name of the ModelOutage."],
+      required = true,
+    )
+    modelOutageName: String,
+  ) {
+    val request = deleteModelOutageRequest { name = modelOutageName }
+    val outputModelOutage =
+      runBlocking(parentCommand.rpcDispatcher) { modelOutageStub.deleteModelOutage(request) }
+
+    println("Model outage ${outputModelOutage.name} has been deleted.")
+    printModelOutage(outputModelOutage)
+  }
+
+  private fun printModelOutage(modelOutage: ModelOutage) {
+    println("NAME - ${modelOutage.name}")
+    println("OUTAGE INTERVAL - ${modelOutage.outageInterval}")
+    println("STATE - ${modelOutage.stateValue}")
+    println("CREATE TIME - ${modelOutage.createTime}")
+    println("DELETE TIME - ${modelOutage.deleteTime}")
+  }
+}
+
+@Command(
+  name = "model-shards",
+  subcommands = [CommandLine.HelpCommand::class],
+)
+private class ModelShards {
+  @ParentCommand
+  lateinit var parentCommand: MeasurementSystem
+    private set
+
+  val modelShardStub: ModelShardsCoroutineStub by lazy {
+    ModelShardsCoroutineStub(parentCommand.kingdomChannel)
+  }
+
+  @Command(description = ["Creates model shard."])
+  fun create(
+    @Option(
+      names = ["--parent"],
+      description = ["API resource name of the parent DataProvider."],
+      required = true,
+    )
+    dataProviderName: String,
+    @Option(
+      names = ["--model-release"],
+      description = ["API Resource name of the ModelRelease that this is a shard of."],
+      required = true,
+    )
+    shardModelRelease: String,
+    @Option(
+      names = ["--model-blob-path"],
+      description = ["The path the model blob can be downloaded from."],
+      required = true,
+    )
+    shardModelBlobPath: String,
+  ) {
+    val request = createModelShardRequest {
+      parent = dataProviderName
+      modelShard = modelShard {
+        modelRelease = shardModelRelease
+        modelBlob = modelBlob { modelBlobPath = shardModelBlobPath }
+      }
+    }
+    val outputModelShard =
+      runBlocking(parentCommand.rpcDispatcher) { modelShardStub.createModelShard(request) }
+
+    println("Model shard ${outputModelShard.name} has been created.")
+    printModelShard(outputModelShard)
+  }
+
+  @Command(description = ["Lists model shards for a data provider."])
+  fun list(
+    @Option(
+      names = ["--parent"],
+      description = ["API resource name of the parent DataProvider."],
+      required = true,
+    )
+    dataProviderName: String,
+    @Option(
+      names = ["--page-size"],
+      description = ["The maximum number of ModelShards to return."],
+      required = false,
+      defaultValue = "0"
+    )
+    listPageSize: Int,
+    @Option(
+      names = ["--page-token"],
+      description =
+        [
+          "A page token, received from a previous `ListModelShardsRequest` call. Provide this to retrieve the subsequent page."
+        ],
+      required = false,
+      defaultValue = ""
+    )
+    listPageToken: String,
+  ) {
+    val request = listModelShardsRequest {
+      parent = dataProviderName
+      pageSize = listPageSize
+      pageToken = listPageToken
+    }
+    val response =
+      runBlocking(parentCommand.rpcDispatcher) { modelShardStub.listModelShards(request) }
+    response.modelShardsList.forEach { printModelShard(it) }
+  }
+
+  @Command(description = ["Deletes model shard."])
+  fun delete(
+    @Option(
+      names = ["--name"],
+      description = ["API resource name of the ModelShard."],
+      required = true,
+    )
+    modelShardName: String,
+  ) {
+    val request = deleteModelShardRequest { name = modelShardName }
+
+    runBlocking(parentCommand.rpcDispatcher) { modelShardStub.deleteModelShard(request) }
+
+    println("Model shard $modelShardName has been deleted.")
+  }
+
+  private fun printModelShard(modelShard: ModelShard) {
+    println("NAME - ${modelShard.name}")
+    println("MODEL RELEASE- ${modelShard.modelRelease}")
+    println("MODEL BLOB - ${modelShard.modelBlob}")
+    println("CREATE TIME - ${modelShard.createTime}")
+  }
+}
+
+@Command(
+  name = "model-rollouts",
+  subcommands = [CommandLine.HelpCommand::class],
+)
+private class ModelRollouts {
+  @ParentCommand
+  lateinit var parentCommand: MeasurementSystem
+    private set
+
+  val modelRolloutStub: ModelRolloutsCoroutineStub by lazy {
+    ModelRolloutsCoroutineStub(parentCommand.kingdomChannel)
+  }
+
+  @Command(description = ["Creates model rollout."])
+  fun create(
+    @Option(
+      names = ["--parent"],
+      description = ["API resource name of the parent ModelLine."],
+      required = true,
+    )
+    modelLineName: String,
+    @Option(
+      names = ["--rollout-start-time"],
+      description = ["Start time of model rollout in ISO 8601 format of UTC"],
+      required = true,
+    )
+    rolloutStartTime: Instant,
+    @Option(
+      names = ["--rollout-end-time"],
+      description = ["End time of model rollout in ISO 8601 format of UTC"],
+      required = true,
+    )
+    rolloutEndTime: Instant,
+    @Option(
+      names = ["--model-release"],
+      description = ["The `ModelRelease` this model rollout refers to."],
+      required = true,
+    )
+    modelRolloutRelease: String,
+  ) {
+    val request = createModelRolloutRequest {
+      parent = modelLineName
+      modelRollout = modelRollout {
+        rolloutPeriod = timeInterval {
+          startTime = rolloutStartTime.toProtoTime()
+          endTime = rolloutEndTime.toProtoTime()
+        }
+        modelRelease = modelRolloutRelease
+      }
+    }
+    val outputModelRollout =
+      runBlocking(parentCommand.rpcDispatcher) { modelRolloutStub.createModelRollout(request) }
+
+    println("Model rollout ${outputModelRollout.name} has been created.")
+    printModelRollout(outputModelRollout)
+  }
+
+  @Command(description = ["Lists model rollouts for a model line."])
+  fun list(
+    @Option(
+      names = ["--parent"],
+      description = ["API resource name of the parent ModelLine."],
+      required = true,
+    )
+    modelLineName: String,
+    @Option(
+      names = ["--page-size"],
+      description = ["The maximum number of ModelRollouts to return."],
+      required = false,
+      defaultValue = "0"
+    )
+    listPageSize: Int,
+    @Option(
+      names = ["--page-token"],
+      description =
+        [
+          "A page token, received from a previous ListModelRolloutsRequest call. Provide this to retrieve the subsequent page."
+        ],
+      required = false,
+      defaultValue = ""
+    )
+    listPageToken: String,
+    @Option(
       names = ["--rollout-period-overlapping-start-time"],
       description =
         ["Start time of overlapping period for desired model rollouts in ISO 8601 format of UTC"],
@@ -1684,149 +1827,11 @@
             rolloutPeriodOverlapping = timeInterval {
               startTime = rolloutPeriodStartTime.toProtoTime()
               endTime = rolloutPeriodEndTime.toProtoTime()
->>>>>>> 37f939e1
             }
           }
       }
     }
     val response =
-<<<<<<< HEAD
-      runBlocking(parentCommand.rpcDispatcher) { modelOutageStub.listModelOutages(request) }
-    response.modelOutagesList.forEach { printModelOutage(it) }
-  }
-
-  @Command(description = ["Deletes model outage."])
-  fun delete(
-    @Option(
-      names = ["--name"],
-      description = ["API resource name of the ModelOutage."],
-      required = true,
-    )
-    modelOutageName: String,
-  ) {
-    val request = deleteModelOutageRequest { name = modelOutageName }
-    val outputModelOutage =
-      runBlocking(parentCommand.rpcDispatcher) { modelOutageStub.deleteModelOutage(request) }
-
-    println("Model outage ${outputModelOutage.name} has been deleted.")
-    printModelOutage(outputModelOutage)
-  }
-
-  private fun printModelOutage(modelOutage: ModelOutage) {
-    println("NAME - ${modelOutage.name}")
-    println("OUTAGE INTERVAL - ${modelOutage.outageInterval}")
-    println("STATE - ${modelOutage.stateValue}")
-    println("CREATE TIME - ${modelOutage.createTime}")
-    println("DELETE TIME - ${modelOutage.deleteTime}")
-  }
-}
-
-@Command(
-  name = "model-shards",
-  subcommands = [CommandLine.HelpCommand::class],
-)
-private class ModelShards {
-  @ParentCommand
-  lateinit var parentCommand: MeasurementSystem
-    private set
-
-  val modelShardStub: ModelShardsCoroutineStub by lazy {
-    ModelShardsCoroutineStub(parentCommand.kingdomChannel)
-  }
-
-  @Command(description = ["Creates model shard."])
-  fun create(
-    @Option(
-      names = ["--parent"],
-      description = ["API resource name of the parent DataProvider."],
-      required = true,
-    )
-    dataProviderName: String,
-    @Option(
-      names = ["--model-release"],
-      description = ["API Resource name of the ModelRelease that this is a shard of."],
-      required = true,
-    )
-    shardModelRelease: String,
-    @Option(
-      names = ["--model-blob-path"],
-      description = ["The path the model blob can be downloaded from."],
-      required = true,
-    )
-    shardModelBlobPath: String,
-  ) {
-    val request = createModelShardRequest {
-      parent = dataProviderName
-      modelShard = modelShard {
-        modelRelease = shardModelRelease
-        modelBlob = modelBlob { modelBlobPath = shardModelBlobPath }
-      }
-    }
-    val outputModelShard =
-      runBlocking(parentCommand.rpcDispatcher) { modelShardStub.createModelShard(request) }
-
-    println("Model shard ${outputModelShard.name} has been created.")
-    printModelShard(outputModelShard)
-  }
-
-  @Command(description = ["Lists model shards for a data provider."])
-  fun list(
-    @Option(
-      names = ["--parent"],
-      description = ["API resource name of the parent DataProvider."],
-      required = true,
-    )
-    dataProviderName: String,
-    @Option(
-      names = ["--page-size"],
-      description = ["The maximum number of ModelShards to return."],
-      required = false,
-      defaultValue = "0"
-    )
-    listPageSize: Int,
-    @Option(
-      names = ["--page-token"],
-      description =
-        [
-          "A page token, received from a previous `ListModelShardsRequest` call. Provide this to retrieve the subsequent page."
-        ],
-      required = false,
-      defaultValue = ""
-    )
-    listPageToken: String,
-  ) {
-    val request = listModelShardsRequest {
-      parent = dataProviderName
-      pageSize = listPageSize
-      pageToken = listPageToken
-    }
-    val response =
-      runBlocking(parentCommand.rpcDispatcher) { modelShardStub.listModelShards(request) }
-    response.modelShardsList.forEach { printModelShard(it) }
-  }
-
-  @Command(description = ["Deletes model shard."])
-  fun delete(
-    @Option(
-      names = ["--name"],
-      description = ["API resource name of the ModelShard."],
-      required = true,
-    )
-    modelShardName: String,
-  ) {
-    val request = deleteModelShardRequest { name = modelShardName }
-
-    runBlocking(parentCommand.rpcDispatcher) { modelShardStub.deleteModelShard(request) }
-
-    println("Model shard $modelShardName has been deleted.")
-  }
-
-  private fun printModelShard(modelShard: ModelShard) {
-    println("NAME - ${modelShard.name}")
-    println("MODEL RELEASE- ${modelShard.modelRelease}")
-    println("MODEL BLOB - ${modelShard.modelBlob}")
-    println("CREATE TIME - ${modelShard.createTime}")
-=======
       runBlocking(parentCommand.rpcDispatcher) { modelRolloutStub.listModelRollouts(request) }
     response.modelRolloutsList.forEach { printModelRollout(it) }
   }
@@ -1883,7 +1888,6 @@
     println("MODEL RELEASE - ${modelRollout.modelRelease}")
     println("CREATE TIME - ${modelRollout.createTime}")
     println("UPDATE TIME - ${modelRollout.updateTime}")
->>>>>>> 37f939e1
   }
 }
 
