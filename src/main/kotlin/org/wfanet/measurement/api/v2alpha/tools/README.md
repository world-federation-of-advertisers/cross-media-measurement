--- conflicted
+++ resolved
@@ -31,27 +31,6 @@
     ```
 
 
-<<<<<<< HEAD
-## `Simple Report`
-
-The Simple Report Tool can be used to create, list or get a `Measurement` by
-calling the public Kingdom API.
-
-### TLS flags
-
-You'll need to specify the public API target using the 
-`--kingdom-public-api-target` option.
-
-You'll also need to specify a TLS client certificate and key using the
-`--tls-cert-file` and `--tls-key-file` options, respectively. The issuer of this
-certificate must be trusted by the Kingdom server, i.e. the issuer
-certificate must be in that server's trusted certificate collection file.
-
-### Create
-
-To create a `Measurement`, the user needs to provide values of the `Measurement`
-by arguments
-=======
 ## `MeasurementSystem`
 
 CommandLine tool for interaction with public Kingdom APIs including Accounts 
@@ -80,7 +59,6 @@
 #### Create
 
 To create a `Measurement`, provide values of the `Measurement` by arguments
->>>>>>> fa0f0051
 
 `Measurement` is a nested structure contains a list of `DataProviderEntry`,
 while `DataProviderEntry` contains a list of `EventGroupEntry`. To specify these
@@ -88,16 +66,6 @@
 
 See the [Examples](##Examples) section below.
 
-<<<<<<< HEAD
-### List
-
-To list `Measurement`s of a `MeasurementConsumer`, the user specifies the
-name of the `MeasurementConsumer` with corresponding credential arguments.
-
-See the [Examples](##Examples) section below.
-
-### Get
-=======
 #### List
 
 To list `Measurement`s of a `MeasurementConsumer`, the user specifies the
@@ -107,21 +75,12 @@
 See the [Examples](##Examples) section below.
 
 #### Get
->>>>>>> fa0f0051
 
 To get a certain `Measurement`, the user specifies the name of the `Measurement` 
 and provides the private encryption key to decrypt the results.
 
 See the [Examples](##Examples) section below.
 
-<<<<<<< HEAD
-## Examples
-
-This assumes that you have built the `SimpleReport` target, which outputs to
-`bazel-bin` by default. For brevity, the examples to not include the full path
-to the executable.
-
-=======
 ### Examples
 
 This assumes that you have built the `MeasurementSystem` target, which outputs to
@@ -158,7 +117,6 @@
 
 #### Measurements
 
->>>>>>> fa0f0051
 * Create
 
   Assuming you have a private key for `MeasurementConsumer` containing
@@ -172,18 +130,11 @@
   options within a group does not matter.
 
   ```shell
-<<<<<<< HEAD
-  SimpleReport \
-  --tls-cert-file=secretfiles/mc_tls.pem --tls-key-file=secretfiles/mc_tls.key \
-  --cert-collection-file=secretfiles/kingdom_root.pem \
-  --kingdom-public-api-target=public.kingdom.dev.halo-cmm.org:8443 \
-=======
   MeasurementSystem \
   --tls-cert-file=secretfiles/mc_tls.pem --tls-key-file=secretfiles/mc_tls.key \
   --cert-collection-file=secretfiles/kingdom_root.pem \
   --kingdom-public-api-target=public.kingdom.dev.halo-cmm.org:8443 \
   measurements \
->>>>>>> fa0f0051
   --api-key=nR5QPN7ptx \
   create \
   --measurement-consumer=measurementConsumers/777 \
@@ -214,18 +165,11 @@
 * List
 
   ```shell
-<<<<<<< HEAD
-  SimpleReport \
-  --tls-cert-file=secretfiles/mc_tls.pem --tls-key-file=secretfiles/mc_tls.key \
-  --cert-collection-file=secretfiles/kingdom_root.pem \
-  --kingdom-public-api-target=public.kingdom.dev.halo-cmm.org:8443 \
-=======
   MeasurementSystem \
   --tls-cert-file=secretfiles/mc_tls.pem --tls-key-file=secretfiles/mc_tls.key \
   --cert-collection-file=secretfiles/kingdom_root.pem \
   --kingdom-public-api-target=public.kingdom.dev.halo-cmm.org:8443 \
   measurements \
->>>>>>> fa0f0051
   --api-key=nR5QPN7ptx \
   list \
   --measurement-consumer=measurementConsumers/777
@@ -237,16 +181,6 @@
   `mc_enc_private.tink`.
 
   ```shell
-<<<<<<< HEAD
-  SimpleReport \
-  --tls-cert-file=secretfiles/mc_tls.pem --tls-key-file=secretfiles/mc_tls.key \
-  --cert-collection-file=secretfiles/kingdom_root.pem \
-  --kingdom-public-api-target=public.kingdom.dev.halo-cmm.org:8443 \
-  --api-key=nR5QPN7ptx \
-  get \
-  --measurement=measurementConsumers/777/measurements/100 \
-  --encryption-private-key-file=secretfiles/mc_enc_private.tink
-=======
   MeasurementSystem \
   --tls-cert-file=secretfiles/mc_tls.pem --tls-key-file=secretfiles/mc_tls.key \
   --cert-collection-file=secretfiles/kingdom_root.pem \
@@ -256,5 +190,4 @@
   get \
   --encryption-private-key-file=secretfiles/mc_enc_private.tink \
   measurementConsumers/777/measurements/100
->>>>>>> fa0f0051
   ```
