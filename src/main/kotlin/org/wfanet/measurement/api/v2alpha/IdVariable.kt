--- conflicted
+++ resolved
@@ -36,11 +36,8 @@
   MODEL_SUITE,
   MODEL_RELEASE,
   MODEL_LINE,
-<<<<<<< HEAD
-  MODEL_OUTAGE
-=======
+  MODEL_OUTAGE,
   MODEL_ROLLOUT
->>>>>>> 453dedc3
 }
 
 internal fun ResourceNameParser.assembleName(idMap: Map<IdVariable, String>): String {
