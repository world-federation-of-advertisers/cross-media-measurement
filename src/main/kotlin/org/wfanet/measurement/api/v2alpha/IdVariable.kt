--- conflicted
+++ resolved
@@ -36,12 +36,9 @@
   MODEL_SUITE,
   MODEL_RELEASE,
   MODEL_LINE,
-<<<<<<< HEAD
-  MODEL_SHARD
-=======
+  MODEL_SHARD,
   MODEL_OUTAGE,
   MODEL_ROLLOUT
->>>>>>> 12be55be
 }
 
 internal fun ResourceNameParser.assembleName(idMap: Map<IdVariable, String>): String {
