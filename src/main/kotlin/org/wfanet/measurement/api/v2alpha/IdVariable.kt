// Copyright 2021 The Cross-Media Measurement Authors
//
// Licensed under the Apache License, Version 2.0 (the "License");
// you may not use this file except in compliance with the License.
// You may obtain a copy of the License at
//
//      http://www.apache.org/licenses/LICENSE-2.0
//
// Unless required by applicable law or agreed to in writing, software
// distributed under the License is distributed on an "AS IS" BASIS,
// WITHOUT WARRANTIES OR CONDITIONS OF ANY KIND, either express or implied.
// See the License for the specific language governing permissions and
// limitations under the License.

package org.wfanet.measurement.api.v2alpha

import org.wfanet.measurement.common.ResourceNameParser

internal enum class IdVariable {
  RECURRING_EXCHANGE,
  EVENT_GROUP,
  EVENT_GROUP_METADATA_DESCRIPTOR,
  EXCHANGE,
  EXCHANGE_STEP,
  EXCHANGE_STEP_ATTEMPT,
  DATA_PROVIDER,
  MODEL_PROVIDER,
  REQUISITION,
  PROTOCOL_CONFIG,
  DUCHY,
  MEASUREMENT,
  MEASUREMENT_CONSUMER,
  CERTIFICATE,
  ACCOUNT,
  API_KEY,
  MODEL_SUITE,
<<<<<<< HEAD
  MODEL_RELEASE,
=======
  MODEL_LINE
>>>>>>> d4d03b20
}

internal fun ResourceNameParser.assembleName(idMap: Map<IdVariable, String>): String {
  return assembleName(idMap.mapKeys { it.key.name.lowercase() })
}

internal fun ResourceNameParser.parseIdVars(resourceName: String): Map<IdVariable, String>? {
  return parseIdSegments(resourceName)?.mapKeys { IdVariable.valueOf(it.key.uppercase()) }
}<|MERGE_RESOLUTION|>--- conflicted
+++ resolved
@@ -34,11 +34,8 @@
   ACCOUNT,
   API_KEY,
   MODEL_SUITE,
-<<<<<<< HEAD
   MODEL_RELEASE,
-=======
   MODEL_LINE
->>>>>>> d4d03b20
 }
 
 internal fun ResourceNameParser.assembleName(idMap: Map<IdVariable, String>): String {
