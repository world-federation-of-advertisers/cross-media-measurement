// Copyright 2022 The Cross-Media Measurement Authors
//
// Licensed under the Apache License, Version 2.0 (the "License");
// you may not use this file except in compliance with the License.
// You may obtain a copy of the License at
//
//      http://www.apache.org/licenses/LICENSE-2.0
//
// Unless required by applicable law or agreed to in writing, software
// distributed under the License is distributed on an "AS IS" BASIS,
// WITHOUT WARRANTIES OR CONDITIONS OF ANY KIND, either express or implied.
// See the License for the specific language governing permissions and
// limitations under the License.

/**
 * Benchmark submits a number of (nearly) identical requests to the kingdom, collects the results,
 * and then generates a CSV output file with the measurements that were collected.
 *
 * <p>Following is an example of the use of the benchmark command to measure reach and frequency
 * <pre> bazel-bin/src/main/kotlin/org/wfanet/measurement/api/v2alpha/tools/SimpleReport \
 * ```
 *    --tls-cert-file src/main/k8s/testing/secretfiles/mc_tls.pem \
 *    --tls-key-file src/main/k8s/testing/secretfiles/mc_tls.key \
 *    --cert-collection-file src/main/k8s/testing/secretfiles/kingdom_root.pem \
 *    --kingdom-public-api-target \
 *    localhost:8443 \
 *    --api-key ${HALO_MC_APIKEY} \
 *    benchmark \
 *    --measurement-consumer ${HALO_MC} \
 *    --private-key-der-file=src/main/k8s/testing/secretfiles/mc_cs_private.der \
 *    --encryption-private-key-file=src/main/k8s/testing/secretfiles/mc_enc_private.tink \
 *    --output-file=benchmark-results.csv \
 *    --timeout=600 \
 *    --reach-and-frequency \
 *    --reach-privacy-epsilon=0.0072 \
 *    --reach-privacy-delta=0.0000000001 \
 *    --frequency-privacy-epsilon=0.2015 \
 *    --frequency-privacy-delta=0.0000000001 \
 *    --vid-sampling-start=0.0 \
 *    --vid-sampling-width=0.016667 \
 *    --vid-bucket-count=1 \
 *    --repetition-count=5 \
 *    --data-provider "${HALO_DATA_PROVIDER}" \
 *    --event-group "${HALO_EVENT_GROUP}" \
 *    --event-start-time=2022-05-22T01:00:00.000Z \
 *    --event-end-time=2022-05-24T05:00:00.000Z
 * ```
 * </pre>
 */
package org.wfanet.measurement.api.v2alpha.tools

import com.google.protobuf.ByteString
import com.google.type.interval
import io.grpc.ManagedChannel
import java.io.File
import java.security.SecureRandom
import java.time.Clock
import java.time.Duration as JavaDuration
import java.time.Instant
import java.util.Collections
import kotlin.properties.Delegates
import kotlinx.coroutines.Dispatchers
import kotlinx.coroutines.delay
import kotlinx.coroutines.launch
import kotlinx.coroutines.runBlocking
import org.wfanet.measurement.api.v2alpha.DataProvidersGrpcKt.DataProvidersCoroutineStub
import org.wfanet.measurement.api.v2alpha.EncryptionPublicKey
import org.wfanet.measurement.api.v2alpha.Measurement
import org.wfanet.measurement.api.v2alpha.MeasurementConsumersGrpcKt.MeasurementConsumersCoroutineStub
import org.wfanet.measurement.api.v2alpha.MeasurementKt.DataProviderEntryKt.value as dataProviderEntryValue
import org.wfanet.measurement.api.v2alpha.MeasurementKt.dataProviderEntry
import org.wfanet.measurement.api.v2alpha.MeasurementSpec.Duration
import org.wfanet.measurement.api.v2alpha.MeasurementSpec.Impression
import org.wfanet.measurement.api.v2alpha.MeasurementSpec.Population
import org.wfanet.measurement.api.v2alpha.MeasurementSpec.ReachAndFrequency
import org.wfanet.measurement.api.v2alpha.MeasurementSpecKt.duration
import org.wfanet.measurement.api.v2alpha.MeasurementSpecKt.impression
import org.wfanet.measurement.api.v2alpha.MeasurementSpecKt.population
import org.wfanet.measurement.api.v2alpha.MeasurementSpecKt.reachAndFrequency
import org.wfanet.measurement.api.v2alpha.MeasurementSpecKt.vidSamplingInterval
import org.wfanet.measurement.api.v2alpha.MeasurementsGrpcKt.MeasurementsCoroutineStub
import org.wfanet.measurement.api.v2alpha.RequisitionSpecKt
import org.wfanet.measurement.api.v2alpha.RequisitionSpecKt.EventGroupEntryKt.value as eventGroupEntryValue
import org.wfanet.measurement.api.v2alpha.RequisitionSpecKt.eventFilter
import org.wfanet.measurement.api.v2alpha.RequisitionSpecKt.eventGroupEntry
import org.wfanet.measurement.api.v2alpha.createMeasurementRequest
import org.wfanet.measurement.api.v2alpha.differentialPrivacyParams
import org.wfanet.measurement.api.v2alpha.getDataProviderRequest
import org.wfanet.measurement.api.v2alpha.getMeasurementConsumerRequest
import org.wfanet.measurement.api.v2alpha.getMeasurementRequest
import org.wfanet.measurement.api.v2alpha.measurement
import org.wfanet.measurement.api.v2alpha.measurementSpec
import org.wfanet.measurement.api.v2alpha.requisitionSpec
import org.wfanet.measurement.api.withAuthenticationKey
import org.wfanet.measurement.common.commandLineMain
import org.wfanet.measurement.common.crypto.Hashing
import org.wfanet.measurement.common.crypto.PrivateKeyHandle
import org.wfanet.measurement.common.crypto.SigningCerts
import org.wfanet.measurement.common.crypto.SigningKeyHandle
import org.wfanet.measurement.common.crypto.readCertificate
import org.wfanet.measurement.common.crypto.readPrivateKey
import org.wfanet.measurement.common.crypto.tink.loadPrivateKey
import org.wfanet.measurement.common.grpc.TlsFlags
import org.wfanet.measurement.common.grpc.buildMutualTlsChannel
import org.wfanet.measurement.common.grpc.withShutdownTimeout
import org.wfanet.measurement.common.readByteString
import org.wfanet.measurement.common.toProtoTime
import org.wfanet.measurement.consent.client.measurementconsumer.decryptResult
import org.wfanet.measurement.consent.client.measurementconsumer.encryptRequisitionSpec
import org.wfanet.measurement.consent.client.measurementconsumer.signMeasurementSpec
import org.wfanet.measurement.consent.client.measurementconsumer.signRequisitionSpec
import picocli.CommandLine

private class ApiFlags {
  @CommandLine.Option(
    names = ["--kingdom-public-api-target"],
    description = ["gRPC target (authority) of the Kingdom public API server"],
    required = true,
  )
  lateinit var apiTarget: String
    private set

  @CommandLine.Option(
    names = ["--kingdom-public-api-cert-host"],
    description =
      [
        "Expected hostname (DNS-ID) in the Kingdom public API server's TLS certificate.",
        "This overrides derivation of the TLS DNS-ID from --kingdom-public-api-target.",
      ],
    required = false,
  )
  var apiCertHost: String? = null
    private set
}

class BaseFlags {
  @CommandLine.Option(
    names = ["--measurement-consumer"],
    description = ["API resource name of the MeasurementConsumer"],
    required = true
  )
  lateinit var measurementConsumer: String

  @CommandLine.Option(
    names = ["--encryption-private-key-file"],
    description = ["MeasurementConsumer's EncryptionPrivateKey"],
    required = true
  )
  lateinit var encryptionPrivateKeyFile: File

  val privateKeyHandle: PrivateKeyHandle by lazy { loadPrivateKey(encryptionPrivateKeyFile) }

  @CommandLine.Option(
    names = ["--private-key-der-file"],
    description = ["Private key for MeasurementConsumer"],
    required = true
  )
  lateinit var privateKeyDerFile: File

  @set:CommandLine.Option(
    names = ["--vid-sampling-start"],
    description = ["Start point of vid sampling interval for first VID bucket"],
    required = true,
  )
  var vidSamplingStart by Delegates.notNull<Float>()
    private set

  @set:CommandLine.Option(
    names = ["--vid-sampling-width"],
    description = ["Width of vid sampling interval"],
    required = true,
  )
  var vidSamplingWidth by Delegates.notNull<Float>()
    private set

  @set:CommandLine.Option(
    names = ["--vid-bucket-count"],
    description = ["Number of VID buckets to sample from"],
    defaultValue = "1",
  )
  var vidBucketCount by Delegates.notNull<Int>()
    private set

  @CommandLine.Option(
    names = ["--model-line"],
    description = ["API resource name of the ModelLine"],
    required = false,
    defaultValue = "",
  )
  lateinit var modelLine: String

  @set:CommandLine.Option(
    names = ["--repetition-count"],
    description = ["Number of times the query should be repeated"],
    defaultValue = "1",
  )
  var repetitionCount by Delegates.notNull<Int>()
    private set

  @set:CommandLine.Option(
    names = ["--output-file"],
    description = ["Name of file where final results should be written"],
    required = true
  )
  var outputFile by Delegates.notNull<String>()
    private set

  @set:CommandLine.Option(
    names = ["--timeout"],
    description = ["Maximum time to wait in seconds for a request to complete"],
    defaultValue = "600",
  )
  var timeout by Delegates.notNull<Long>()
    private set

  @CommandLine.ArgGroup(
    exclusive = true,
    multiplicity = "1",
    heading = "Specify one of the measurement types with its params\n"
  )
  lateinit var measurementTypeParams: MeasurementTypeParams

  @CommandLine.ArgGroup(exclusive = false, multiplicity = "1..*", heading = "Add DataProviders\n")
  lateinit var dataProviderInputs: List<DataProviderInput>
}

class ReachAndFrequencyParams {
  @CommandLine.Option(
    names = ["--reach-and-frequency"],
    description = ["Measurement Type of ReachAndFrequency"],
    required = true,
  )
  var selected = false
    private set

  @set:CommandLine.Option(
    names = ["--reach-privacy-epsilon"],
    description = ["Epsilon value of reach privacy params"],
    required = true,
  )
  var reachPrivacyEpsilon by Delegates.notNull<Double>()
    private set

  @set:CommandLine.Option(
    names = ["--reach-privacy-delta"],
    description = ["Delta value of reach privacy params"],
    required = true,
  )
  var reachPrivacyDelta by Delegates.notNull<Double>()
    private set

  @set:CommandLine.Option(
    names = ["--frequency-privacy-epsilon"],
    description = ["Epsilon value of frequency privacy params"],
    required = true,
  )
  var frequencyPrivacyEpsilon by Delegates.notNull<Double>()
    private set

  @set:CommandLine.Option(
    names = ["--frequency-privacy-delta"],
    description = ["Epsilon value of frequency privacy params"],
    required = true,
  )
  var frequencyPrivacyDelta by Delegates.notNull<Double>()
    private set

  @set:CommandLine.Option(
    names = ["--max-frequency-for-reach"],
    description = ["Maximum frequency per user when estimating reach"],
    required = false,
    defaultValue = "10",
  )
  var maximumFrequencyPerUser by Delegates.notNull<Int>()
    private set
}

class ImpressionParams {
  @CommandLine.Option(
    names = ["--impression"],
    description = ["Measurement Type of Impression"],
    required = true,
  )
  var selected = false
    private set

  @set:CommandLine.Option(
    names = ["--impression-privacy-epsilon"],
    description = ["Epsilon value of impression privacy params"],
    required = true,
  )
  var privacyEpsilon by Delegates.notNull<Double>()
    private set

  @set:CommandLine.Option(
    names = ["--impression-privacy-delta"],
    description = ["Epsilon value of impression privacy params"],
    required = true,
  )
  var privacyDelta by Delegates.notNull<Double>()
    private set

  @set:CommandLine.Option(
    names = ["--max-frequency"],
    description = ["Maximum frequency per user"],
    required = true,
  )
  var maximumFrequencyPerUser by Delegates.notNull<Int>()
    private set
}

class DurationParams {
  @CommandLine.Option(
    names = ["--duration"],
    description = ["Measurement Type of Duration"],
    required = true,
  )
  var selected = false
    private set

  @set:CommandLine.Option(
    names = ["--duration-privacy-epsilon"],
    description = ["Epsilon value of duration privacy params"],
    required = true,
  )
  var privacyEpsilon by Delegates.notNull<Double>()
    private set

  @set:CommandLine.Option(
    names = ["--duration-privacy-delta"],
    description = ["Epsilon value of duration privacy params"],
    required = true,
  )
  var privacyDelta by Delegates.notNull<Double>()
    private set

  @set:CommandLine.Option(
    names = ["--max-duration"],
    description = ["Maximum watch duration per user"],
    required = true,
  )
  var maximumWatchDurationPerUser by Delegates.notNull<Int>()
    private set
}

class PopulationParams {
  @CommandLine.Option(
    names = ["--population"],
    description = ["Measurement Type of Population"],
    required = true,
  )
  var selected = false
    private set
}

class DataProviderInput {
  @CommandLine.Option(
    names = ["--data-provider"],
    description = ["API resource name of the DataProvider"],
    required = true,
  )
  lateinit var name: String
    private set

  @CommandLine.ArgGroup(
    exclusive = false,
    multiplicity = "1..*",
    heading = "Add EventGroups for a DataProvider\n"
  )
  lateinit var eventGroupInputs: List<EventGroupInput>
    private set

  @CommandLine.ArgGroup(exclusive = false, heading = "Set Population for a DataProvider\n")
  lateinit var populationInputs: PopulationInput
    private set
}

class EventGroupInput {
  @CommandLine.Option(
    names = ["--event-group"],
    description = ["API resource name of the EventGroup"],
    required = true,
  )
  lateinit var name: String
    private set

  @CommandLine.Option(
    names = ["--event-filter"],
    description = ["Raw CEL expression of EventFilter"],
    required = false,
    defaultValue = ""
  )
  lateinit var eventFilter: String
    private set

  @CommandLine.Option(
    names = ["--event-start-time"],
    description = ["Start time of Event range in ISO 8601 format of UTC"],
    required = true,
  )
  lateinit var eventStartTime: Instant
    private set

  @CommandLine.Option(
    names = ["--event-end-time"],
    description = ["End time of Event range in ISO 8601 format of UTC"],
    required = true,
  )
  lateinit var eventEndTime: Instant
    private set
}

class PopulationInput {
  @CommandLine.Option(
    names = ["--population-filter"],
    description = ["Raw CEL expression of Population Filter"],
    required = false,
    defaultValue = ""
  )
  lateinit var filter: String
    private set

  @CommandLine.Option(
    names = ["--population-start-time"],
    description = ["Start time of Population range in ISO 8601 format of UTC"],
    required = true,
  )
  lateinit var startTime: Instant
    private set

  @CommandLine.Option(
    names = ["--population-end-time"],
    description = ["End time of Population range in ISO 8601 format of UTC"],
    required = true,
  )
  lateinit var endTime: Instant
    private set
}

class MeasurementTypeParams {

  @CommandLine.ArgGroup(
    exclusive = false,
    heading = "Measurement type ReachAndFrequency and params\n"
  )
  var reachAndFrequency = ReachAndFrequencyParams()
  @CommandLine.ArgGroup(exclusive = false, heading = "Measurement type Impression and params\n")
  var impression = ImpressionParams()
  @CommandLine.ArgGroup(exclusive = false, heading = "Measurement type Duration and params\n")
  var duration = DurationParams()
  @CommandLine.ArgGroup(exclusive = false, heading = "Measurement type Population and params\n")
  var population = PopulationParams()
}

private fun getPopulationDataProviderEntry(
  dataProviderStub: DataProvidersCoroutineStub,
  dataProviderInput: DataProviderInput,
  measurementConsumerSigningKey: SigningKeyHandle,
  measurementEncryptionPublicKey: ByteString,
  secureRandom: SecureRandom,
  apiAuthenticationKey: String
): Measurement.DataProviderEntry {
  return dataProviderEntry {
    val requisitionSpec = requisitionSpec {
<<<<<<< HEAD
      population =
        RequisitionSpecKt.population {
          interval = interval {
            startTime = dataProviderInput.populationInputs.startTime.toProtoTime()
            endTime = dataProviderInput.populationInputs.endTime.toProtoTime()
          }
          if (dataProviderInput.populationInputs.filter.isNotEmpty())
            filter = eventFilter { expression = dataProviderInput.populationInputs.filter }
        }
      this.measurementPublicKey = measurementEncryptionPublicKey
      nonce = secureRandom.nextLong()
    }

    key = dataProviderInput.name
    val dataProvider =
      runBlocking(Dispatchers.IO) {
        dataProviderStub
          .withAuthenticationKey(apiAuthenticationKey)
          .getDataProvider(getDataProviderRequest { name = dataProviderInput.name })
      }
    value = dataProviderEntryValue {
      dataProviderCertificate = dataProvider.certificate
      dataProviderPublicKey = dataProvider.publicKey
      encryptedRequisitionSpec =
        encryptRequisitionSpec(
          signRequisitionSpec(requisitionSpec, measurementConsumerSigningKey),
          EncryptionPublicKey.parseFrom(dataProvider.publicKey.data)
        )
      nonceHash = Hashing.hashSha256(requisitionSpec.nonce)
    }
  }
}

private fun getEventDataProviderEntry(
  dataProviderStub: DataProvidersCoroutineStub,
  dataProviderInput: DataProviderInput,
  measurementConsumerSigningKey: SigningKeyHandle,
  measurementEncryptionPublicKey: ByteString,
  secureRandom: SecureRandom,
  apiAuthenticationKey: String
): Measurement.DataProviderEntry {
  return dataProviderEntry {
    val requisitionSpec = requisitionSpec {
=======
>>>>>>> 8d0ffec2
      events =
        RequisitionSpecKt.events {
          eventGroups +=
            dataProviderInput.eventGroupInputs.map {
              eventGroupEntry {
                key = it.name
                value = eventGroupEntryValue {
                  collectionInterval = interval {
                    startTime = it.eventStartTime.toProtoTime()
                    endTime = it.eventEndTime.toProtoTime()
                  }
                  if (it.eventFilter.isNotEmpty())
                    filter = eventFilter { expression = it.eventFilter }
                }
              }
            }
        }
      this.measurementPublicKey = measurementEncryptionPublicKey
      nonce = secureRandom.nextLong()
    }

    key = dataProviderInput.name
    val dataProvider =
      runBlocking(Dispatchers.IO) {
        dataProviderStub
          .withAuthenticationKey(apiAuthenticationKey)
          .getDataProvider(getDataProviderRequest { name = dataProviderInput.name })
      }
    value = dataProviderEntryValue {
      dataProviderCertificate = dataProvider.certificate
      dataProviderPublicKey = dataProvider.publicKey
      encryptedRequisitionSpec =
        encryptRequisitionSpec(
          signRequisitionSpec(requisitionSpec, measurementConsumerSigningKey),
          EncryptionPublicKey.parseFrom(dataProvider.publicKey.data)
        )
      nonceHash = Hashing.hashSha256(requisitionSpec.nonce)
    }
  }
}

private fun getReachAndFrequency(measurementTypeParams: MeasurementTypeParams): ReachAndFrequency {
  return reachAndFrequency {
    reachPrivacyParams = differentialPrivacyParams {
      epsilon = measurementTypeParams.reachAndFrequency.reachPrivacyEpsilon
      delta = measurementTypeParams.reachAndFrequency.reachPrivacyDelta
    }
    frequencyPrivacyParams = differentialPrivacyParams {
      epsilon = measurementTypeParams.reachAndFrequency.frequencyPrivacyEpsilon
      delta = measurementTypeParams.reachAndFrequency.frequencyPrivacyDelta
    }
    maximumFrequencyPerUser = measurementTypeParams.reachAndFrequency.maximumFrequencyPerUser
  }
}

private fun getImpression(measurementTypeParams: MeasurementTypeParams): Impression {
  return impression {
    privacyParams = differentialPrivacyParams {
      epsilon = measurementTypeParams.impression.privacyEpsilon
      delta = measurementTypeParams.impression.privacyDelta
    }
    maximumFrequencyPerUser = measurementTypeParams.impression.maximumFrequencyPerUser
  }
}

private fun getDuration(measurementTypeParams: MeasurementTypeParams): Duration {
  return duration {
    privacyParams = differentialPrivacyParams {
      epsilon = measurementTypeParams.duration.privacyEpsilon
      delta = measurementTypeParams.duration.privacyDelta
    }
    maximumWatchDurationPerUser = measurementTypeParams.duration.maximumWatchDurationPerUser
  }
}

private fun getPopulation(measurementTypeParams: MeasurementTypeParams): Population {
  return population {}
}

private fun getMeasurementResult(
  resultPair: Measurement.ResultPair,
  privateKeyHandle: PrivateKeyHandle
): Measurement.Result {
  val signedResult = decryptResult(resultPair.encryptedResult, privateKeyHandle)
  return Measurement.Result.parseFrom(signedResult.data)
}

class Benchmark(
  val flags: BaseFlags,
  val channel: ManagedChannel,
  val apiAuthenticationKey: String,
  val clock: Clock
) {

  private val secureRandom = SecureRandom.getInstance("SHA1PRNG")

  /**
   * The following data structure is used to track the status of each request and to store the
   * results that were received.
   */
  class MeasurementTask(val replicaId: Int, val requestTime: Instant) {
    // Time at which we received an acknowledgment of the request.
    lateinit var ackTime: Instant

    // Time at which the response to the request was received.
    lateinit var responseTime: Instant

    // Time at which requisitions are fulfilled. It is the best estimation when detect the
    // computation state changed into COMPUTING
    var requisitionFulfilledTime: Instant? = null

    // Elapsed time from when request was made to response was received.
    var elapsedTimeMillis: Long = 0

    // Name of the measurement, as generated by the benchmarker
    lateinit var referenceId: String

    // Name of the measurement, as generated by the Kingdom.
    lateinit var measurementName: String

    // Status of the response -- did an error occur?
    lateinit var status: String

    // Error message, if any
    var errorMessage = ""

    // The measurement result that was obtained.
    lateinit var result: Measurement.Result
  }
  /** List of tasks that have been submitted to the Kingdom. */
  private val taskList: MutableList<MeasurementTask> = Collections.synchronizedList(mutableListOf())

  /** List of tasks for which responses have been received or which have timed out. */
  private val completedTasks: MutableList<MeasurementTask> = mutableListOf()

  /** Creates list of requests and sends them to the Kingdom. */
  private fun generateRequests(
    measurementConsumerStub: MeasurementConsumersCoroutineStub,
    measurementStub: MeasurementsCoroutineStub,
    dataProviderStub: DataProvidersCoroutineStub
  ) {
    val measurementConsumer =
      runBlocking(Dispatchers.IO) {
        measurementConsumerStub
          .withAuthenticationKey(apiAuthenticationKey)
          .getMeasurementConsumer(
            getMeasurementConsumerRequest { name = flags.measurementConsumer }
          )
      }
    val measurementConsumerCertificate = readCertificate(measurementConsumer.certificateDer)
    val measurementConsumerPrivateKey =
      readPrivateKey(
        flags.privateKeyDerFile.readByteString(),
        measurementConsumerCertificate.publicKey.algorithm
      )
    val measurementConsumerSigningKey =
      SigningKeyHandle(measurementConsumerCertificate, measurementConsumerPrivateKey)
    val measurementEncryptionPublicKey = measurementConsumer.publicKey.data
    val charPool = ('a'..'z').toList()
    val referenceIdBase =
      (1..10)
        .map { _ -> kotlin.random.Random.nextInt(0, charPool.size) }
        .map(charPool::get)
        .joinToString("")

    for (replica in 1..flags.repetitionCount) {
      val referenceId = "$referenceIdBase-$replica"
      val vidSamplingStartForMeasurement =
        flags.vidSamplingStart +
          kotlin.random.Random.nextInt(0, flags.vidBucketCount).toFloat() * flags.vidSamplingWidth

      val measurement = measurement {
        this.measurementConsumerCertificate = measurementConsumer.certificate
        dataProviders +=
          flags.dataProviderInputs.map {
            if (flags.measurementTypeParams.population.selected) {
              getPopulationDataProviderEntry(
                dataProviderStub,
                it,
                measurementConsumerSigningKey,
                measurementEncryptionPublicKey,
                secureRandom,
                apiAuthenticationKey
              )
            } else {
              getEventDataProviderEntry(
                dataProviderStub,
                it,
                measurementConsumerSigningKey,
                measurementEncryptionPublicKey,
                secureRandom,
                apiAuthenticationKey
              )
            }
          }
        val unsignedMeasurementSpec = measurementSpec {
          measurementPublicKey = measurementEncryptionPublicKey
          nonceHashes += this@measurement.dataProviders.map { it.value.nonceHash }
          vidSamplingInterval = vidSamplingInterval {
            start = vidSamplingStartForMeasurement
            width = flags.vidSamplingWidth
          }
          if (flags.measurementTypeParams.reachAndFrequency.selected) {
            reachAndFrequency = getReachAndFrequency(flags.measurementTypeParams)
          } else if (flags.measurementTypeParams.impression.selected) {
            impression = getImpression(flags.measurementTypeParams)
          } else if (flags.measurementTypeParams.duration.selected) {
            duration = getDuration(flags.measurementTypeParams)
          } else if (flags.measurementTypeParams.population.selected) {
            population = getPopulation(flags.measurementTypeParams)
          }
          if (flags.modelLine.isNotEmpty()) modelLine = flags.modelLine
        }

        this.measurementSpec =
          signMeasurementSpec(unsignedMeasurementSpec, measurementConsumerSigningKey)
        measurementReferenceId = referenceId
      }

      val task = MeasurementTask(replica, Instant.now(clock))
      task.referenceId = referenceId

      val response =
        runBlocking(Dispatchers.IO) {
          measurementStub
            .withAuthenticationKey(apiAuthenticationKey)
            .createMeasurement(
              createMeasurementRequest {
                parent = measurementConsumer.name
                this.measurement = measurement
              }
            )
        }
      println("Measurement Name: ${response.name}")

      task.ackTime = Instant.now(clock)
      task.measurementName = response.name
      taskList.add(task)
    }
  }

  /** Collects responses from tasks that have completed. */
  private fun collectCompletedTasks(
    measurementStub: MeasurementsCoroutineStub,
    firstInstant: Instant
  ) {
    var iTask = 0
    while (iTask < taskList.size) {
      val task = taskList[iTask]

      print("${(Instant.now(clock).toEpochMilli() - firstInstant.toEpochMilli()) / 1000.0} ")
      print("Trying to retrieve ${task.referenceId} ${task.measurementName}...")
      val measurement =
        runBlocking(Dispatchers.IO) {
          measurementStub
            .withAuthenticationKey(apiAuthenticationKey)
            .getMeasurement(getMeasurementRequest { name = task.measurementName })
        }

      val timeoutOccurred = task.requestTime.plusSeconds(flags.timeout).isBefore(Instant.now(clock))
      println("${measurement.state}")
      if (
        measurement.state == Measurement.State.COMPUTING && task.requisitionFulfilledTime == null
      ) {
        task.requisitionFulfilledTime = Instant.now(clock)
      }
      if (
        (measurement.state == Measurement.State.SUCCEEDED) ||
          (measurement.state == Measurement.State.FAILED) ||
          timeoutOccurred
      ) {
        when (measurement.state) {
          Measurement.State.SUCCEEDED -> {
            val result = getMeasurementResult(measurement.resultsList[0], flags.privateKeyHandle)
            task.result = result
            // println ("Got result for task $iTask\n$measurement\n-----\n$result")
            task.status = "success"
          }
          Measurement.State.FAILED -> {
            task.status = "failed"
            task.errorMessage = measurement.failure.message
          }
          else -> {
            task.status = "timeout"
          }
        }

        task.responseTime = Instant.now(clock)
        task.elapsedTimeMillis = task.responseTime.toEpochMilli() - firstInstant.toEpochMilli()
        taskList.removeAt(iTask)
        completedTasks.add(task)
      } else {
        iTask += 1
      }
    }
  }

  /** Writes a CSV file containing the benchmarking results. */
  private fun generateOutput(firstInstant: Instant) {
    File(flags.outputFile).printWriter().use { out ->
      out.print("replica,startTime,ackTime,computeTime,endTime,status,msg,")
      if (flags.measurementTypeParams.reachAndFrequency.selected) {
        out.println("reach,freq1,freq2,freq3,freq4,freq5")
      } else if (flags.measurementTypeParams.impression.selected) {
        out.println("impressions")
      } else if (flags.measurementTypeParams.duration.selected) {
        out.println("duration")
      } else if (flags.measurementTypeParams.population.selected) {
        out.println("population")
      }
      for (task in completedTasks) {
        out.print("${task.replicaId}")
        out.print(",${(task.requestTime.toEpochMilli() - firstInstant.toEpochMilli()) / 1000.0}")
        out.print(",${(task.ackTime.toEpochMilli() - firstInstant.toEpochMilli()) / 1000.0}")
        if (task.requisitionFulfilledTime != null) {
          out.print(
            ",${(task.requisitionFulfilledTime!!.toEpochMilli() - firstInstant.toEpochMilli()) / 1000.0}"
          )
        } else {
          out.print(",0.0")
        }
        out.print(",${task.elapsedTimeMillis / 1000.0},")
        out.print("${task.status},${task.errorMessage},")
        if (flags.measurementTypeParams.reachAndFrequency.selected) {
          var reach = 0L
          if (task.status == "success" && task.result.hasReach()) {
            reach = task.result.reach.value
          }
          out.print(reach)
          val frequencies = arrayOf(0.0, 0.0, 0.0, 0.0, 0.0)
          if (task.status == "success" && task.result.hasFrequency()) {
            task.result.frequency.relativeFrequencyDistributionMap.forEach {
              if (it.key <= frequencies.size) {
                frequencies[(it.key - 1).toInt()] = it.value * reach.toDouble()
              }
            }
          }
          for (i in 1..frequencies.size) {
            out.print(",${frequencies[i - 1]}")
          }
          out.println()
        } else if (flags.measurementTypeParams.impression.selected) {
          out.println("${task.result.impression.value}")
        } else if (flags.measurementTypeParams.duration.selected) {
          out.println("${task.result.watchDuration.value.seconds}")
        } else if (flags.measurementTypeParams.population.selected) {
          out.println("${task.result.population.value}")
        }
      }
    }
  }

  fun generateBenchmarkReport() {
    val measurementConsumerStub = MeasurementConsumersCoroutineStub(channel)
    val measurementStub = MeasurementsCoroutineStub(channel)
    val dataProviderStub = DataProvidersCoroutineStub(channel)

    val programStartTime = Instant.now(clock)

    var allRequestsSent = false
    runBlocking {
      launch {
        generateRequests(measurementConsumerStub, measurementStub, dataProviderStub)
        allRequestsSent = true
      }

      launch {
        while (taskList.size > 0 || !allRequestsSent) {
          collectCompletedTasks(measurementStub, programStartTime)
          delay(1000L)
        }
        generateOutput(programStartTime)
      }
    }
  }
}

@CommandLine.Command(
  name = "BenchmarkReport",
  description = ["Benchmark report from Kingdom"],
  sortOptions = false,
)
class BenchmarkReport(val clock: Clock = Clock.systemUTC()) : Runnable {
  @CommandLine.Mixin private lateinit var tlsFlags: TlsFlags
  @CommandLine.Mixin private lateinit var apiFlags: ApiFlags
  @CommandLine.Mixin private lateinit var baseFlags: BaseFlags

  @CommandLine.Option(
    names = ["--api-key"],
    description = ["API authentication key for the MeasurementConsumer"],
    required = true,
  )
  lateinit var apiAuthenticationKey: String
    private set

  val channel: ManagedChannel by lazy {
    val clientCerts =
      SigningCerts.fromPemFiles(
        certificateFile = tlsFlags.certFile,
        privateKeyFile = tlsFlags.privateKeyFile,
        trustedCertCollectionFile = tlsFlags.certCollectionFile
      )
    buildMutualTlsChannel(apiFlags.apiTarget, clientCerts, apiFlags.apiCertHost)
      .withShutdownTimeout(JavaDuration.ofSeconds(1))
  }
  override fun run() {
    val benchmark = Benchmark(baseFlags, channel, apiAuthenticationKey, clock)
    benchmark.generateBenchmarkReport()
  }
}

/**
 * Create a benchmarking report of the public Kingdom API.
 *
 * Use the `help` command to see usage details.
 */
fun main(args: Array<String>) = commandLineMain(BenchmarkReport(), args)<|MERGE_RESOLUTION|>--- conflicted
+++ resolved
@@ -69,14 +69,6 @@
 import org.wfanet.measurement.api.v2alpha.MeasurementConsumersGrpcKt.MeasurementConsumersCoroutineStub
 import org.wfanet.measurement.api.v2alpha.MeasurementKt.DataProviderEntryKt.value as dataProviderEntryValue
 import org.wfanet.measurement.api.v2alpha.MeasurementKt.dataProviderEntry
-import org.wfanet.measurement.api.v2alpha.MeasurementSpec.Duration
-import org.wfanet.measurement.api.v2alpha.MeasurementSpec.Impression
-import org.wfanet.measurement.api.v2alpha.MeasurementSpec.Population
-import org.wfanet.measurement.api.v2alpha.MeasurementSpec.ReachAndFrequency
-import org.wfanet.measurement.api.v2alpha.MeasurementSpecKt.duration
-import org.wfanet.measurement.api.v2alpha.MeasurementSpecKt.impression
-import org.wfanet.measurement.api.v2alpha.MeasurementSpecKt.population
-import org.wfanet.measurement.api.v2alpha.MeasurementSpecKt.reachAndFrequency
 import org.wfanet.measurement.api.v2alpha.MeasurementSpecKt.vidSamplingInterval
 import org.wfanet.measurement.api.v2alpha.MeasurementsGrpcKt.MeasurementsCoroutineStub
 import org.wfanet.measurement.api.v2alpha.RequisitionSpecKt
@@ -84,7 +76,6 @@
 import org.wfanet.measurement.api.v2alpha.RequisitionSpecKt.eventFilter
 import org.wfanet.measurement.api.v2alpha.RequisitionSpecKt.eventGroupEntry
 import org.wfanet.measurement.api.v2alpha.createMeasurementRequest
-import org.wfanet.measurement.api.v2alpha.differentialPrivacyParams
 import org.wfanet.measurement.api.v2alpha.getDataProviderRequest
 import org.wfanet.measurement.api.v2alpha.getMeasurementConsumerRequest
 import org.wfanet.measurement.api.v2alpha.getMeasurementRequest
@@ -134,12 +125,6 @@
 }
 
 class BaseFlags {
-  @CommandLine.Option(
-    names = ["--measurement-consumer"],
-    description = ["API resource name of the MeasurementConsumer"],
-    required = true
-  )
-  lateinit var measurementConsumer: String
 
   @CommandLine.Option(
     names = ["--encryption-private-key-file"],
@@ -150,29 +135,6 @@
 
   val privateKeyHandle: PrivateKeyHandle by lazy { loadPrivateKey(encryptionPrivateKeyFile) }
 
-  @CommandLine.Option(
-    names = ["--private-key-der-file"],
-    description = ["Private key for MeasurementConsumer"],
-    required = true
-  )
-  lateinit var privateKeyDerFile: File
-
-  @set:CommandLine.Option(
-    names = ["--vid-sampling-start"],
-    description = ["Start point of vid sampling interval for first VID bucket"],
-    required = true,
-  )
-  var vidSamplingStart by Delegates.notNull<Float>()
-    private set
-
-  @set:CommandLine.Option(
-    names = ["--vid-sampling-width"],
-    description = ["Width of vid sampling interval"],
-    required = true,
-  )
-  var vidSamplingWidth by Delegates.notNull<Float>()
-    private set
-
   @set:CommandLine.Option(
     names = ["--vid-bucket-count"],
     description = ["Number of VID buckets to sample from"],
@@ -181,14 +143,6 @@
   var vidBucketCount by Delegates.notNull<Int>()
     private set
 
-  @CommandLine.Option(
-    names = ["--model-line"],
-    description = ["API resource name of the ModelLine"],
-    required = false,
-    defaultValue = "",
-  )
-  lateinit var modelLine: String
-
   @set:CommandLine.Option(
     names = ["--repetition-count"],
     description = ["Number of times the query should be repeated"],
@@ -212,249 +166,13 @@
   )
   var timeout by Delegates.notNull<Long>()
     private set
-
-  @CommandLine.ArgGroup(
-    exclusive = true,
-    multiplicity = "1",
-    heading = "Specify one of the measurement types with its params\n"
-  )
-  lateinit var measurementTypeParams: MeasurementTypeParams
-
-  @CommandLine.ArgGroup(exclusive = false, multiplicity = "1..*", heading = "Add DataProviders\n")
-  lateinit var dataProviderInputs: List<DataProviderInput>
-}
-
-class ReachAndFrequencyParams {
-  @CommandLine.Option(
-    names = ["--reach-and-frequency"],
-    description = ["Measurement Type of ReachAndFrequency"],
-    required = true,
-  )
-  var selected = false
-    private set
-
-  @set:CommandLine.Option(
-    names = ["--reach-privacy-epsilon"],
-    description = ["Epsilon value of reach privacy params"],
-    required = true,
-  )
-  var reachPrivacyEpsilon by Delegates.notNull<Double>()
-    private set
-
-  @set:CommandLine.Option(
-    names = ["--reach-privacy-delta"],
-    description = ["Delta value of reach privacy params"],
-    required = true,
-  )
-  var reachPrivacyDelta by Delegates.notNull<Double>()
-    private set
-
-  @set:CommandLine.Option(
-    names = ["--frequency-privacy-epsilon"],
-    description = ["Epsilon value of frequency privacy params"],
-    required = true,
-  )
-  var frequencyPrivacyEpsilon by Delegates.notNull<Double>()
-    private set
-
-  @set:CommandLine.Option(
-    names = ["--frequency-privacy-delta"],
-    description = ["Epsilon value of frequency privacy params"],
-    required = true,
-  )
-  var frequencyPrivacyDelta by Delegates.notNull<Double>()
-    private set
-
-  @set:CommandLine.Option(
-    names = ["--max-frequency-for-reach"],
-    description = ["Maximum frequency per user when estimating reach"],
-    required = false,
-    defaultValue = "10",
-  )
-  var maximumFrequencyPerUser by Delegates.notNull<Int>()
-    private set
-}
-
-class ImpressionParams {
-  @CommandLine.Option(
-    names = ["--impression"],
-    description = ["Measurement Type of Impression"],
-    required = true,
-  )
-  var selected = false
-    private set
-
-  @set:CommandLine.Option(
-    names = ["--impression-privacy-epsilon"],
-    description = ["Epsilon value of impression privacy params"],
-    required = true,
-  )
-  var privacyEpsilon by Delegates.notNull<Double>()
-    private set
-
-  @set:CommandLine.Option(
-    names = ["--impression-privacy-delta"],
-    description = ["Epsilon value of impression privacy params"],
-    required = true,
-  )
-  var privacyDelta by Delegates.notNull<Double>()
-    private set
-
-  @set:CommandLine.Option(
-    names = ["--max-frequency"],
-    description = ["Maximum frequency per user"],
-    required = true,
-  )
-  var maximumFrequencyPerUser by Delegates.notNull<Int>()
-    private set
-}
-
-class DurationParams {
-  @CommandLine.Option(
-    names = ["--duration"],
-    description = ["Measurement Type of Duration"],
-    required = true,
-  )
-  var selected = false
-    private set
-
-  @set:CommandLine.Option(
-    names = ["--duration-privacy-epsilon"],
-    description = ["Epsilon value of duration privacy params"],
-    required = true,
-  )
-  var privacyEpsilon by Delegates.notNull<Double>()
-    private set
-
-  @set:CommandLine.Option(
-    names = ["--duration-privacy-delta"],
-    description = ["Epsilon value of duration privacy params"],
-    required = true,
-  )
-  var privacyDelta by Delegates.notNull<Double>()
-    private set
-
-  @set:CommandLine.Option(
-    names = ["--max-duration"],
-    description = ["Maximum watch duration per user"],
-    required = true,
-  )
-  var maximumWatchDurationPerUser by Delegates.notNull<Int>()
-    private set
-}
-
-class PopulationParams {
-  @CommandLine.Option(
-    names = ["--population"],
-    description = ["Measurement Type of Population"],
-    required = true,
-  )
-  var selected = false
-    private set
-}
-
-class DataProviderInput {
-  @CommandLine.Option(
-    names = ["--data-provider"],
-    description = ["API resource name of the DataProvider"],
-    required = true,
-  )
-  lateinit var name: String
-    private set
-
-  @CommandLine.ArgGroup(
-    exclusive = false,
-    multiplicity = "1..*",
-    heading = "Add EventGroups for a DataProvider\n"
-  )
-  lateinit var eventGroupInputs: List<EventGroupInput>
-    private set
-
-  @CommandLine.ArgGroup(exclusive = false, heading = "Set Population for a DataProvider\n")
-  lateinit var populationInputs: PopulationInput
-    private set
-}
-
-class EventGroupInput {
-  @CommandLine.Option(
-    names = ["--event-group"],
-    description = ["API resource name of the EventGroup"],
-    required = true,
-  )
-  lateinit var name: String
-    private set
-
-  @CommandLine.Option(
-    names = ["--event-filter"],
-    description = ["Raw CEL expression of EventFilter"],
-    required = false,
-    defaultValue = ""
-  )
-  lateinit var eventFilter: String
-    private set
-
-  @CommandLine.Option(
-    names = ["--event-start-time"],
-    description = ["Start time of Event range in ISO 8601 format of UTC"],
-    required = true,
-  )
-  lateinit var eventStartTime: Instant
-    private set
-
-  @CommandLine.Option(
-    names = ["--event-end-time"],
-    description = ["End time of Event range in ISO 8601 format of UTC"],
-    required = true,
-  )
-  lateinit var eventEndTime: Instant
-    private set
-}
-
-class PopulationInput {
-  @CommandLine.Option(
-    names = ["--population-filter"],
-    description = ["Raw CEL expression of Population Filter"],
-    required = false,
-    defaultValue = ""
-  )
-  lateinit var filter: String
-    private set
-
-  @CommandLine.Option(
-    names = ["--population-start-time"],
-    description = ["Start time of Population range in ISO 8601 format of UTC"],
-    required = true,
-  )
-  lateinit var startTime: Instant
-    private set
-
-  @CommandLine.Option(
-    names = ["--population-end-time"],
-    description = ["End time of Population range in ISO 8601 format of UTC"],
-    required = true,
-  )
-  lateinit var endTime: Instant
-    private set
-}
-
-class MeasurementTypeParams {
-
-  @CommandLine.ArgGroup(
-    exclusive = false,
-    heading = "Measurement type ReachAndFrequency and params\n"
-  )
-  var reachAndFrequency = ReachAndFrequencyParams()
-  @CommandLine.ArgGroup(exclusive = false, heading = "Measurement type Impression and params\n")
-  var impression = ImpressionParams()
-  @CommandLine.ArgGroup(exclusive = false, heading = "Measurement type Duration and params\n")
-  var duration = DurationParams()
-  @CommandLine.ArgGroup(exclusive = false, heading = "Measurement type Population and params\n")
-  var population = PopulationParams()
 }
 
 private fun getPopulationDataProviderEntry(
   dataProviderStub: DataProvidersCoroutineStub,
-  dataProviderInput: DataProviderInput,
+  dataProviderInput:
+    CreateMeasurementFlags.MeasurementParams.PopulationMeasurementParams.PopulationDataProviderInput,
+  measurementParams: CreateMeasurementFlags.MeasurementParams.PopulationMeasurementParams,
   measurementConsumerSigningKey: SigningKeyHandle,
   measurementEncryptionPublicKey: ByteString,
   secureRandom: SecureRandom,
@@ -462,15 +180,14 @@
 ): Measurement.DataProviderEntry {
   return dataProviderEntry {
     val requisitionSpec = requisitionSpec {
-<<<<<<< HEAD
       population =
         RequisitionSpecKt.population {
           interval = interval {
-            startTime = dataProviderInput.populationInputs.startTime.toProtoTime()
-            endTime = dataProviderInput.populationInputs.endTime.toProtoTime()
-          }
-          if (dataProviderInput.populationInputs.filter.isNotEmpty())
-            filter = eventFilter { expression = dataProviderInput.populationInputs.filter }
+            startTime = measurementParams.populationInputs.startTime.toProtoTime()
+            endTime = measurementParams.populationInputs.endTime.toProtoTime()
+          }
+          if (measurementParams.populationInputs.filter.isNotEmpty())
+            filter = eventFilter { expression = measurementParams.populationInputs.filter }
         }
       this.measurementPublicKey = measurementEncryptionPublicKey
       nonce = secureRandom.nextLong()
@@ -498,7 +215,8 @@
 
 private fun getEventDataProviderEntry(
   dataProviderStub: DataProvidersCoroutineStub,
-  dataProviderInput: DataProviderInput,
+  dataProviderInput:
+    CreateMeasurementFlags.MeasurementParams.EventMeasurementParams.EventDataProviderInput,
   measurementConsumerSigningKey: SigningKeyHandle,
   measurementEncryptionPublicKey: ByteString,
   secureRandom: SecureRandom,
@@ -506,8 +224,6 @@
 ): Measurement.DataProviderEntry {
   return dataProviderEntry {
     val requisitionSpec = requisitionSpec {
-=======
->>>>>>> 8d0ffec2
       events =
         RequisitionSpecKt.events {
           eventGroups +=
@@ -549,44 +265,6 @@
   }
 }
 
-private fun getReachAndFrequency(measurementTypeParams: MeasurementTypeParams): ReachAndFrequency {
-  return reachAndFrequency {
-    reachPrivacyParams = differentialPrivacyParams {
-      epsilon = measurementTypeParams.reachAndFrequency.reachPrivacyEpsilon
-      delta = measurementTypeParams.reachAndFrequency.reachPrivacyDelta
-    }
-    frequencyPrivacyParams = differentialPrivacyParams {
-      epsilon = measurementTypeParams.reachAndFrequency.frequencyPrivacyEpsilon
-      delta = measurementTypeParams.reachAndFrequency.frequencyPrivacyDelta
-    }
-    maximumFrequencyPerUser = measurementTypeParams.reachAndFrequency.maximumFrequencyPerUser
-  }
-}
-
-private fun getImpression(measurementTypeParams: MeasurementTypeParams): Impression {
-  return impression {
-    privacyParams = differentialPrivacyParams {
-      epsilon = measurementTypeParams.impression.privacyEpsilon
-      delta = measurementTypeParams.impression.privacyDelta
-    }
-    maximumFrequencyPerUser = measurementTypeParams.impression.maximumFrequencyPerUser
-  }
-}
-
-private fun getDuration(measurementTypeParams: MeasurementTypeParams): Duration {
-  return duration {
-    privacyParams = differentialPrivacyParams {
-      epsilon = measurementTypeParams.duration.privacyEpsilon
-      delta = measurementTypeParams.duration.privacyDelta
-    }
-    maximumWatchDurationPerUser = measurementTypeParams.duration.maximumWatchDurationPerUser
-  }
-}
-
-private fun getPopulation(measurementTypeParams: MeasurementTypeParams): Population {
-  return population {}
-}
-
 private fun getMeasurementResult(
   resultPair: Measurement.ResultPair,
   privateKeyHandle: PrivateKeyHandle
@@ -597,12 +275,16 @@
 
 class Benchmark(
   val flags: BaseFlags,
+  private val createMeasurementFlags: CreateMeasurementFlags,
   val channel: ManagedChannel,
   val apiAuthenticationKey: String,
   val clock: Clock
 ) {
 
   private val secureRandom = SecureRandom.getInstance("SHA1PRNG")
+
+  private val eventMeasurementParams =
+    createMeasurementFlags.measurementParams.eventMeasurementParams
 
   /**
    * The following data structure is used to track the status of each request and to store the
@@ -654,13 +336,13 @@
         measurementConsumerStub
           .withAuthenticationKey(apiAuthenticationKey)
           .getMeasurementConsumer(
-            getMeasurementConsumerRequest { name = flags.measurementConsumer }
+            getMeasurementConsumerRequest { name = createMeasurementFlags.measurementConsumer }
           )
       }
     val measurementConsumerCertificate = readCertificate(measurementConsumer.certificateDer)
     val measurementConsumerPrivateKey =
       readPrivateKey(
-        flags.privateKeyDerFile.readByteString(),
+        createMeasurementFlags.privateKeyDerFile.readByteString(),
         measurementConsumerCertificate.publicKey.algorithm
       )
     val measurementConsumerSigningKey =
@@ -675,57 +357,76 @@
 
     for (replica in 1..flags.repetitionCount) {
       val referenceId = "$referenceIdBase-$replica"
-      val vidSamplingStartForMeasurement =
-        flags.vidSamplingStart +
-          kotlin.random.Random.nextInt(0, flags.vidBucketCount).toFloat() * flags.vidSamplingWidth
-
-      val measurement = measurement {
-        this.measurementConsumerCertificate = measurementConsumer.certificate
-        dataProviders +=
-          flags.dataProviderInputs.map {
-            if (flags.measurementTypeParams.population.selected) {
+
+      val measurement =
+        if (createMeasurementFlags.measurementParams.populationMeasurementParams.selected) {
+          measurement {
+            this.measurementConsumerCertificate = measurementConsumer.certificate
+            dataProviders +=
               getPopulationDataProviderEntry(
                 dataProviderStub,
-                it,
+                createMeasurementFlags.measurementParams.populationMeasurementParams
+                  .populationDataProviderInput,
+                createMeasurementFlags.measurementParams.populationMeasurementParams,
                 measurementConsumerSigningKey,
                 measurementEncryptionPublicKey,
                 secureRandom,
                 apiAuthenticationKey
               )
-            } else {
-              getEventDataProviderEntry(
-                dataProviderStub,
-                it,
-                measurementConsumerSigningKey,
-                measurementEncryptionPublicKey,
-                secureRandom,
-                apiAuthenticationKey
-              )
+
+            val unsignedMeasurementSpec = measurementSpec {
+              measurementPublicKey = measurementEncryptionPublicKey
+              nonceHashes += this@measurement.dataProviders.map { it.value.nonceHash }
+              population = createMeasurementFlags.getPopulation()
+              if (createMeasurementFlags.modelLine.isNotEmpty())
+                modelLine = createMeasurementFlags.modelLine
             }
-          }
-        val unsignedMeasurementSpec = measurementSpec {
-          measurementPublicKey = measurementEncryptionPublicKey
-          nonceHashes += this@measurement.dataProviders.map { it.value.nonceHash }
-          vidSamplingInterval = vidSamplingInterval {
-            start = vidSamplingStartForMeasurement
-            width = flags.vidSamplingWidth
-          }
-          if (flags.measurementTypeParams.reachAndFrequency.selected) {
-            reachAndFrequency = getReachAndFrequency(flags.measurementTypeParams)
-          } else if (flags.measurementTypeParams.impression.selected) {
-            impression = getImpression(flags.measurementTypeParams)
-          } else if (flags.measurementTypeParams.duration.selected) {
-            duration = getDuration(flags.measurementTypeParams)
-          } else if (flags.measurementTypeParams.population.selected) {
-            population = getPopulation(flags.measurementTypeParams)
-          }
-          if (flags.modelLine.isNotEmpty()) modelLine = flags.modelLine
-        }
-
-        this.measurementSpec =
-          signMeasurementSpec(unsignedMeasurementSpec, measurementConsumerSigningKey)
-        measurementReferenceId = referenceId
-      }
+
+            this.measurementSpec =
+              signMeasurementSpec(unsignedMeasurementSpec, measurementConsumerSigningKey)
+            measurementReferenceId = referenceId
+          }
+        } else {
+          val vidSamplingStartForMeasurement =
+            eventMeasurementParams.vidSamplingStart +
+              kotlin.random.Random.nextInt(0, flags.vidBucketCount).toFloat() *
+                eventMeasurementParams.vidSamplingWidth
+          measurement {
+            this.measurementConsumerCertificate = measurementConsumer.certificate
+            dataProviders +=
+              eventMeasurementParams.eventDataProviderInputs.map {
+                getEventDataProviderEntry(
+                  dataProviderStub,
+                  it,
+                  measurementConsumerSigningKey,
+                  measurementEncryptionPublicKey,
+                  secureRandom,
+                  apiAuthenticationKey
+                )
+              }
+            val unsignedMeasurementSpec = measurementSpec {
+              measurementPublicKey = measurementEncryptionPublicKey
+              nonceHashes += this@measurement.dataProviders.map { it.value.nonceHash }
+              vidSamplingInterval = vidSamplingInterval {
+                start = vidSamplingStartForMeasurement
+                width = eventMeasurementParams.vidSamplingWidth
+              }
+              if (eventMeasurementParams.eventMeasurementTypeParams.reachAndFrequency.selected) {
+                reachAndFrequency = createMeasurementFlags.getReachAndFrequency()
+              } else if (eventMeasurementParams.eventMeasurementTypeParams.impression.selected) {
+                impression = createMeasurementFlags.getImpression()
+              } else if (eventMeasurementParams.eventMeasurementTypeParams.duration.selected) {
+                duration = createMeasurementFlags.getDuration()
+              }
+              if (createMeasurementFlags.modelLine.isNotEmpty())
+                modelLine = createMeasurementFlags.modelLine
+            }
+
+            this.measurementSpec =
+              signMeasurementSpec(unsignedMeasurementSpec, measurementConsumerSigningKey)
+            measurementReferenceId = referenceId
+          }
+        }
 
       val task = MeasurementTask(replica, Instant.now(clock))
       task.referenceId = referenceId
@@ -809,14 +510,14 @@
   private fun generateOutput(firstInstant: Instant) {
     File(flags.outputFile).printWriter().use { out ->
       out.print("replica,startTime,ackTime,computeTime,endTime,status,msg,")
-      if (flags.measurementTypeParams.reachAndFrequency.selected) {
+      if (createMeasurementFlags.measurementParams.populationMeasurementParams.selected) {
+        out.println("population")
+      } else if (eventMeasurementParams.eventMeasurementTypeParams.reachAndFrequency.selected) {
         out.println("reach,freq1,freq2,freq3,freq4,freq5")
-      } else if (flags.measurementTypeParams.impression.selected) {
+      } else if (eventMeasurementParams.eventMeasurementTypeParams.impression.selected) {
         out.println("impressions")
-      } else if (flags.measurementTypeParams.duration.selected) {
+      } else if (eventMeasurementParams.eventMeasurementTypeParams.duration.selected) {
         out.println("duration")
-      } else if (flags.measurementTypeParams.population.selected) {
-        out.println("population")
       }
       for (task in completedTasks) {
         out.print("${task.replicaId}")
@@ -831,7 +532,9 @@
         }
         out.print(",${task.elapsedTimeMillis / 1000.0},")
         out.print("${task.status},${task.errorMessage},")
-        if (flags.measurementTypeParams.reachAndFrequency.selected) {
+        if (createMeasurementFlags.measurementParams.populationMeasurementParams.selected) {
+          out.println("${task.result.population.value}")
+        } else if (eventMeasurementParams.eventMeasurementTypeParams.reachAndFrequency.selected) {
           var reach = 0L
           if (task.status == "success" && task.result.hasReach()) {
             reach = task.result.reach.value
@@ -849,12 +552,10 @@
             out.print(",${frequencies[i - 1]}")
           }
           out.println()
-        } else if (flags.measurementTypeParams.impression.selected) {
+        } else if (eventMeasurementParams.eventMeasurementTypeParams.impression.selected) {
           out.println("${task.result.impression.value}")
-        } else if (flags.measurementTypeParams.duration.selected) {
+        } else if (eventMeasurementParams.eventMeasurementTypeParams.duration.selected) {
           out.println("${task.result.watchDuration.value.seconds}")
-        } else if (flags.measurementTypeParams.population.selected) {
-          out.println("${task.result.population.value}")
         }
       }
     }
@@ -894,6 +595,7 @@
   @CommandLine.Mixin private lateinit var tlsFlags: TlsFlags
   @CommandLine.Mixin private lateinit var apiFlags: ApiFlags
   @CommandLine.Mixin private lateinit var baseFlags: BaseFlags
+  @CommandLine.Mixin private lateinit var createMeasurementFlags: CreateMeasurementFlags
 
   @CommandLine.Option(
     names = ["--api-key"],
@@ -914,7 +616,8 @@
       .withShutdownTimeout(JavaDuration.ofSeconds(1))
   }
   override fun run() {
-    val benchmark = Benchmark(baseFlags, channel, apiAuthenticationKey, clock)
+    val benchmark =
+      Benchmark(baseFlags, createMeasurementFlags, channel, apiAuthenticationKey, clock)
     benchmark.generateBenchmarkReport()
   }
 }
