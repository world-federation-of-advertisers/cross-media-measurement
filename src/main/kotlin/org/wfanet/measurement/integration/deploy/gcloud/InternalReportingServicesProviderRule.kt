/*
 * Copyright 2025 The Cross-Media Measurement Authors
 *
 * Licensed under the Apache License, Version 2.0 (the "License");
 * you may not use this file except in compliance with the License.
 * You may obtain a copy of the License at
 *
 *     http://www.apache.org/licenses/LICENSE-2.0
 *
 * Unless required by applicable law or agreed to in writing, software
 * distributed under the License is distributed on an "AS IS" BASIS,
 * WITHOUT WARRANTIES OR CONDITIONS OF ANY KIND, either express or implied.
 * See the License for the specific language governing permissions and
 * limitations under the License.
 */

package org.wfanet.measurement.integration.deploy.gcloud

import java.time.Clock
import kotlin.coroutines.EmptyCoroutineContext
import org.junit.runner.Description
import org.junit.runners.model.Statement
import org.wfanet.measurement.common.db.r2dbc.postgres.testing.PostgresDatabaseProviderRule
import org.wfanet.measurement.common.identity.RandomIdGenerator
import org.wfanet.measurement.common.testing.ProviderRule
import org.wfanet.measurement.gcloud.spanner.testing.SpannerDatabaseAdmin
import org.wfanet.measurement.gcloud.spanner.testing.SpannerEmulatorDatabaseRule
import org.wfanet.measurement.reporting.deploy.v2.common.service.DataServices
import org.wfanet.measurement.reporting.deploy.v2.common.service.Services
import org.wfanet.measurement.reporting.deploy.v2.gcloud.spanner.testing.Schemata.REPORTING_CHANGELOG_PATH
import org.wfanet.measurement.reporting.service.internal.ImpressionQualificationFilterMapping

class InternalReportingServicesProviderRule(
  emulatorDatabaseAdmin: SpannerDatabaseAdmin,
  private val postgresDatabaseProvider: PostgresDatabaseProviderRule,
  private val impressionQualificationFilterMapping: ImpressionQualificationFilterMapping,
) : ProviderRule<Services> {
  private val spannerDatabase =
    SpannerEmulatorDatabaseRule(emulatorDatabaseAdmin, REPORTING_CHANGELOG_PATH)

  private lateinit var services: Services

  override val value
    get() = services

  override fun apply(base: Statement, description: Description): Statement {
    val statement =
      object : Statement() {
        override fun evaluate() {
          services =
            DataServices.create(
              RandomIdGenerator(Clock.systemUTC()),
              postgresDatabaseProvider.createDatabase(),
              spannerDatabase.databaseClient,
              impressionQualificationFilterMapping,
<<<<<<< HEAD
              false,
=======
              EmptyCoroutineContext,
>>>>>>> 1f4c8a44
            )
          base.evaluate()
        }
      }
    return spannerDatabase.apply(statement, description)
  }
}<|MERGE_RESOLUTION|>--- conflicted
+++ resolved
@@ -53,11 +53,8 @@
               postgresDatabaseProvider.createDatabase(),
               spannerDatabase.databaseClient,
               impressionQualificationFilterMapping,
-<<<<<<< HEAD
               false,
-=======
               EmptyCoroutineContext,
->>>>>>> 1f4c8a44
             )
           base.evaluate()
         }
