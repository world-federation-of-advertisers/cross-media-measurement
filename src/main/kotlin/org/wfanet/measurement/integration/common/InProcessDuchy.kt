// Copyright 2021 The Cross-Media Measurement Authors
//
// Licensed under the Apache License, Version 2.0 (the "License");
// you may not use this file except in compliance with the License.
// You may obtain a copy of the License at
//
//      http://www.apache.org/licenses/LICENSE-2.0
//
// Unless required by applicable law or agreed to in writing, software
// distributed under the License is distributed on an "AS IS" BASIS,
// WITHOUT WARRANTIES OR CONDITIONS OF ANY KIND, either express or implied.
// See the License for the specific language governing permissions and
// limitations under the License.

package org.wfanet.measurement.integration.common

import com.google.crypto.tink.Aead
import com.google.crypto.tink.KeyTemplates
import com.google.crypto.tink.KeysetHandle
import com.google.protobuf.ByteString
import io.grpc.Channel
import io.grpc.inprocess.InProcessChannelBuilder
import io.grpc.testing.GrpcCleanupRule
import io.opentelemetry.api.GlobalOpenTelemetry
import java.security.cert.X509Certificate
import java.time.Clock
import java.time.Duration
import java.util.logging.Level
import java.util.logging.Logger
import kotlin.coroutines.CoroutineContext
import kotlinx.coroutines.CoroutineExceptionHandler
import kotlinx.coroutines.CoroutineName
import kotlinx.coroutines.CoroutineScope
import kotlinx.coroutines.Dispatchers
import kotlinx.coroutines.Job
import kotlinx.coroutines.cancel
import kotlinx.coroutines.launch
import org.junit.rules.TestRule
import org.junit.runner.Description
import org.junit.runners.model.Statement
import org.wfanet.measurement.api.v2alpha.CertificatesGrpcKt
import org.wfanet.measurement.api.v2alpha.DuchyKey
import org.wfanet.measurement.api.v2alpha.testing.withMetadataPrincipalIdentities
import org.wfanet.measurement.common.crypto.SigningKeyHandle
import org.wfanet.measurement.common.crypto.readCertificate
import org.wfanet.measurement.common.crypto.readPrivateKey
import org.wfanet.measurement.common.crypto.tink.TinkKeyStorageProvider
import org.wfanet.measurement.common.crypto.tink.testing.FakeKmsClient
import org.wfanet.measurement.common.grpc.testing.GrpcTestServerRule
import org.wfanet.measurement.common.grpc.withVerboseLogging
import org.wfanet.measurement.common.identity.testing.withMetadataDuchyIdentities
import org.wfanet.measurement.common.identity.withDuchyId
import org.wfanet.measurement.common.identity.withPrincipalName
import org.wfanet.measurement.common.testing.ProviderRule
import org.wfanet.measurement.common.testing.chainRulesSequentially
import org.wfanet.measurement.common.throttler.MinimumIntervalThrottler
import org.wfanet.measurement.duchy.db.computation.ComputationDataClients
import org.wfanet.measurement.duchy.deploy.common.service.DuchyDataServices
import org.wfanet.measurement.duchy.herald.ContinuationTokenManager
import org.wfanet.measurement.duchy.herald.Herald
import org.wfanet.measurement.duchy.mill.Certificate
import org.wfanet.measurement.duchy.mill.liquidlegionsv2.ReachFrequencyLiquidLegionsV2Mill
import org.wfanet.measurement.duchy.mill.liquidlegionsv2.ReachOnlyLiquidLegionsV2Mill
import org.wfanet.measurement.duchy.mill.liquidlegionsv2.crypto.JniLiquidLegionsV2Encryption
import org.wfanet.measurement.duchy.mill.liquidlegionsv2.crypto.JniReachOnlyLiquidLegionsV2Encryption
import org.wfanet.measurement.duchy.mill.shareshuffle.HonestMajorityShareShuffleMill
import org.wfanet.measurement.duchy.mill.shareshuffle.crypto.JniHonestMajorityShareShuffleCryptor
import org.wfanet.measurement.duchy.service.api.v2alpha.RequisitionFulfillmentService
import org.wfanet.measurement.duchy.service.internal.computationcontrol.AsyncComputationControlService
import org.wfanet.measurement.duchy.service.system.v1alpha.ComputationControlService
import org.wfanet.measurement.duchy.storage.RequisitionStore
import org.wfanet.measurement.duchy.storage.TinkKeyStore
import org.wfanet.measurement.internal.duchy.AsyncComputationControlGrpcKt.AsyncComputationControlCoroutineStub
import org.wfanet.measurement.internal.duchy.ComputationStatsGrpcKt.ComputationStatsCoroutineStub
import org.wfanet.measurement.internal.duchy.ComputationsGrpcKt.ComputationsCoroutineStub
import org.wfanet.measurement.internal.duchy.ContinuationTokensGrpcKt.ContinuationTokensCoroutineStub
import org.wfanet.measurement.storage.StorageClient
import org.wfanet.measurement.storage.testing.InMemoryStorageClient
import org.wfanet.measurement.system.v1alpha.ComputationControlGrpcKt.ComputationControlCoroutineStub as SystemComputationControlCoroutineStub
import org.wfanet.measurement.system.v1alpha.ComputationLogEntriesGrpcKt.ComputationLogEntriesCoroutineStub as SystemComputationLogEntriesCoroutineStub
import org.wfanet.measurement.system.v1alpha.ComputationParticipantsGrpcKt.ComputationParticipantsCoroutineStub as SystemComputationParticipantsCoroutineStub
import org.wfanet.measurement.system.v1alpha.ComputationsGrpcKt.ComputationsCoroutineStub as SystemComputationsCoroutineStub
import org.wfanet.measurement.system.v1alpha.RequisitionsGrpcKt.RequisitionsCoroutineStub as SystemRequisitionsCoroutineStub

/**
 * TestRule that starts and stops all Duchy gRPC services and daemons.
 *
 * @param externalDuchyId the external ID of this duchy
 * @param kingdomSystemApiChannel a gRPC channel to the Kingdom
 * @param duchyDependenciesRule provides the data services and storage client
 * @param verboseGrpcLogging whether to do verboseGrpcLogging
 */
class InProcessDuchy(
  val externalDuchyId: String,
  val kingdomSystemApiChannel: Channel,
  val kingdomPublicApiChannel: Channel,
  val duchyDependenciesRule:
    ProviderRule<(String, SystemComputationLogEntriesCoroutineStub) -> DuchyDependencies>,
  private val trustedCertificates: Map<ByteString, X509Certificate>,
  val verboseGrpcLogging: Boolean = true,
  daemonContext: CoroutineContext = Dispatchers.Default,
) : TestRule {
  data class DuchyDependencies(
    val duchyDataServices: DuchyDataServices,
    val storageClient: StorageClient,
  )

  private val daemonScope = CoroutineScope(daemonContext)
  private lateinit var heraldJob: Job
  private lateinit var millJob: Job

  private val duchyDependencies by lazy {
    duchyDependenciesRule.value(externalDuchyId, systemComputationLogEntriesClient)
  }

  private val systemComputationsClient by lazy {
    SystemComputationsCoroutineStub(kingdomSystemApiChannel).withDuchyId(externalDuchyId)
  }
  private val systemComputationLogEntriesClient by lazy {
    SystemComputationLogEntriesCoroutineStub(kingdomSystemApiChannel).withDuchyId(externalDuchyId)
  }
  private val systemComputationParticipantsClient by lazy {
    SystemComputationParticipantsCoroutineStub(kingdomSystemApiChannel).withDuchyId(externalDuchyId)
  }
  private val systemRequisitionsClient by lazy {
    SystemRequisitionsCoroutineStub(kingdomSystemApiChannel).withDuchyId(externalDuchyId)
  }
  private val certificateStub: CertificatesGrpcKt.CertificatesCoroutineStub by lazy {
    CertificatesGrpcKt.CertificatesCoroutineStub(kingdomPublicApiChannel)
      .withPrincipalName(DuchyKey(externalDuchyId).toName())
  }
  private val computationsClient by lazy { ComputationsCoroutineStub(computationsServer.channel) }
  private val computationStatsClient by lazy {
    ComputationStatsCoroutineStub(computationsServer.channel)
  }
  private val asyncComputationControlClient by lazy {
    AsyncComputationControlCoroutineStub(asyncComputationControlServer.channel)
  }
  private val continuationTokensClient by lazy {
    ContinuationTokensCoroutineStub(computationsServer.channel)
  }

  // TODO(@renjiez): Use real PrivateKeyStore when enabling HMSS.
  private val privateKeyStore by lazy {
    val keyUri = FakeKmsClient.KEY_URI_PREFIX + "kek"
    val privateKeyHandle = KeysetHandle.generateNew(KeyTemplates.get("AES128_GCM"))
    val aead = privateKeyHandle.getPrimitive(Aead::class.java)
    val fakeKmsClient = FakeKmsClient().also { it.setAead(keyUri, aead) }
    TinkKeyStorageProvider(fakeKmsClient)
      .makeKmsPrivateKeyStore(TinkKeyStore(InMemoryStorageClient()), keyUri)
  }

  private val computationsServer =
    GrpcTestServerRule(logAllRequests = verboseGrpcLogging) {
      addService(duchyDependencies.duchyDataServices.computationsService)
      addService(duchyDependencies.duchyDataServices.computationStatsService)
      addService(duchyDependencies.duchyDataServices.continuationTokensService)
    }
  private val requisitionFulfillmentServer =
    GrpcTestServerRule(logAllRequests = verboseGrpcLogging) {
      addService(
        RequisitionFulfillmentService(
            externalDuchyId,
            systemRequisitionsClient,
            computationsClient,
            RequisitionStore(duchyDependencies.storageClient),
          )
          .withMetadataPrincipalIdentities()
      )
    }
  private val asyncComputationControlServer =
    GrpcTestServerRule(logAllRequests = verboseGrpcLogging) {
      addService(
        AsyncComputationControlService(computationsClient, maxAdvanceAttempts = Int.MAX_VALUE)
      )
    }
  private val computationControlServer =
    GrpcTestServerRule(
      computationControlChannelName(externalDuchyId),
      logAllRequests = verboseGrpcLogging,
    ) {
      addService(
        ComputationControlService(
            externalDuchyId,
<<<<<<< HEAD
=======
            computationsClient,
>>>>>>> 4d261531
            asyncComputationControlClient,
            duchyDependencies.storageClient,
          )
          .withMetadataDuchyIdentities()
      )
    }

  private val computationDataClients by lazy {
    ComputationDataClients(
      ComputationsCoroutineStub(computationsServer.channel),
      duchyDependencies.storageClient,
    )
  }

  fun startHerald() {
    heraldJob =
      daemonScope.launch(
        CoroutineName("$externalDuchyId Herald") +
          CoroutineExceptionHandler { _, e ->
            logger.log(Level.SEVERE, e) { "Error in $externalDuchyId Herald" }
          }
      ) {
        val protocolsSetupConfig =
          when (externalDuchyId) {
            AGGREGATOR_NAME -> AGGREGATOR_PROTOCOLS_SETUP_CONFIG
            WORKER1_NAME -> WORKER1_PROTOCOLS_SETUP_CONFIG
            WORKER2_NAME -> WORKER2_PROTOCOLS_SETUP_CONFIG
            else -> error("Protocol setup config for duchy $externalDuchyId not found.")
          }
        val herald =
          Herald(
            heraldId = "$externalDuchyId Herald",
            duchyId = externalDuchyId,
            internalComputationsClient = computationsClient,
            systemComputationsClient = systemComputationsClient,
            systemComputationParticipantClient = systemComputationParticipantsClient,
            privateKeyStore = privateKeyStore,
            continuationTokenManager = ContinuationTokenManager(continuationTokensClient),
            protocolsSetupConfig = protocolsSetupConfig,
            clock = Clock.systemUTC(),
          )
        herald.continuallySyncStatuses()
      }
  }

  suspend fun stopHerald() {
    if (this::heraldJob.isInitialized) {
      heraldJob.cancel("Stopping Herald")
      heraldJob.join()
    }
  }

  fun startMill(duchyCertMap: Map<String, String>) {
    val consentSignal509Cert =
      readCertificate(loadTestCertDerFile("${externalDuchyId}_cs_cert.der"))
    val signingPrivateKey =
      readPrivateKey(
        loadTestCertDerFile("${externalDuchyId}_cs_private.der"),
        consentSignal509Cert.publicKey.algorithm,
      )
    millJob =
      daemonScope.launch(CoroutineName("$externalDuchyId Mill")) {
        val signingKey = SigningKeyHandle(consentSignal509Cert, signingPrivateKey)
        val workerStubs =
          ALL_DUCHY_NAMES.minus(externalDuchyId).associateWith {
            val channel = computationControlChannel(it)
            SystemComputationControlCoroutineStub(channel).withDuchyId(externalDuchyId)
          }
        val protocolsSetupConfig =
          when (externalDuchyId) {
            AGGREGATOR_NAME -> AGGREGATOR_PROTOCOLS_SETUP_CONFIG
            WORKER1_NAME -> WORKER1_PROTOCOLS_SETUP_CONFIG
            WORKER2_NAME -> WORKER2_PROTOCOLS_SETUP_CONFIG
            else -> error("Protocol setup config for duchy $externalDuchyId not found.")
          }
        val reachFrequencyLiquidLegionsV2Mill =
          ReachFrequencyLiquidLegionsV2Mill(
            millId = "$externalDuchyId liquidLegionsV2 Mill",
            duchyId = externalDuchyId,
            signingKey = signingKey,
            consentSignalCert = Certificate(duchyCertMap[externalDuchyId]!!, consentSignal509Cert),
            trustedCertificates = trustedCertificates,
            dataClients = computationDataClients,
            systemComputationParticipantsClient = systemComputationParticipantsClient,
            systemComputationsClient = systemComputationsClient,
            systemComputationLogEntriesClient = systemComputationLogEntriesClient,
            computationStatsClient = computationStatsClient,
            workerStubs = workerStubs,
            cryptoWorker = JniLiquidLegionsV2Encryption(),
            workLockDuration = Duration.ofSeconds(1),
            openTelemetry = GlobalOpenTelemetry.get(),
            parallelism = DUCHY_MILL_PARALLELISM,
          )
        val reachOnlyLiquidLegionsV2Mill =
          ReachOnlyLiquidLegionsV2Mill(
            millId = "$externalDuchyId liquidLegionsV2 Mill",
            duchyId = externalDuchyId,
            signingKey = signingKey,
            consentSignalCert = Certificate(duchyCertMap[externalDuchyId]!!, consentSignal509Cert),
            trustedCertificates = trustedCertificates,
            dataClients = computationDataClients,
            systemComputationParticipantsClient = systemComputationParticipantsClient,
            systemComputationsClient = systemComputationsClient,
            systemComputationLogEntriesClient = systemComputationLogEntriesClient,
            computationStatsClient = computationStatsClient,
            workerStubs = workerStubs,
            cryptoWorker = JniReachOnlyLiquidLegionsV2Encryption(),
            workLockDuration = Duration.ofSeconds(1),
            openTelemetry = GlobalOpenTelemetry.get(),
            parallelism = DUCHY_MILL_PARALLELISM,
          )
        val honestMajorityShareShuffleMill =
          HonestMajorityShareShuffleMill(
            millId = "$externalDuchyId honestMajorityShareShuffle Mill",
            duchyId = externalDuchyId,
            signingKey = signingKey,
            consentSignalCert = Certificate(duchyCertMap[externalDuchyId]!!, consentSignal509Cert),
            trustedCertificates = trustedCertificates,
            dataClients = computationDataClients,
            systemComputationParticipantsClient = systemComputationParticipantsClient,
            systemComputationsClient = systemComputationsClient,
            systemComputationLogEntriesClient = systemComputationLogEntriesClient,
            computationStatsClient = computationStatsClient,
            privateKeyStore = privateKeyStore,
            certificateClient = certificateStub,
            workerStubs = workerStubs,
            protocolSetupConfig = protocolsSetupConfig.honestMajorityShareShuffle,
            cryptoWorker = JniHonestMajorityShareShuffleCryptor(),
            workLockDuration = Duration.ofSeconds(1),
            openTelemetry = GlobalOpenTelemetry.get(),
          )
        val throttler = MinimumIntervalThrottler(Clock.systemUTC(), Duration.ofSeconds(1))
        throttler.loopOnReady {
          reachFrequencyLiquidLegionsV2Mill.claimAndProcessWork()
          reachOnlyLiquidLegionsV2Mill.claimAndProcessWork()
          honestMajorityShareShuffleMill.claimAndProcessWork()
        }
      }
  }

  suspend fun stopMill() {
    if (this::millJob.isInitialized) {
      millJob.cancel("Stopping Mill")
      millJob.join()
    }
  }

  private val channelCloserRule = GrpcCleanupRule()

  private fun computationControlChannelName(duchyName: String) =
    "duchy-computation-control-$duchyName"

  private fun computationControlChannel(duchyName: String): Channel {
    val channel = InProcessChannelBuilder.forName(computationControlChannelName(duchyName)).build()
    return channelCloserRule.register(channel).withVerboseLogging(verboseGrpcLogging)
  }

  /** Provides a gRPC channel to the duchy's public API. */
  val publicApiChannel: Channel
    get() = requisitionFulfillmentServer.channel

  override fun apply(statement: Statement, description: Description) =
    object : Statement() {
      override fun evaluate() {
        val combinedRule =
          chainRulesSequentially(
            computationsServer,
            requisitionFulfillmentServer,
            asyncComputationControlServer,
            computationControlServer,
            channelCloserRule,
          )
        combinedRule.apply(statement, description).evaluate()
        daemonScope.cancel()
      }
    }

  companion object {
    private val logger: Logger = Logger.getLogger(this::class.java.name)
  }
}<|MERGE_RESOLUTION|>--- conflicted
+++ resolved
@@ -182,10 +182,7 @@
       addService(
         ComputationControlService(
             externalDuchyId,
-<<<<<<< HEAD
-=======
             computationsClient,
->>>>>>> 4d261531
             asyncComputationControlClient,
             duchyDependencies.storageClient,
           )
