--- conflicted
+++ resolved
@@ -197,15 +197,10 @@
     val createdReport = createReport("1234", MEASUREMENT_CONSUMER_NAME)
     val reports = listReports(MEASUREMENT_CONSUMER_NAME)
     assertThat(reports.reportsList).hasSize(1)
-<<<<<<< HEAD
-    val reportResult = getReportResult(createdReport)
-    assertThat(reportResult).isGreaterThan(0.0)
-=======
     val completedReport = getReport(createdReport.name, createdReport.measurementConsumer)
     assertThat(assertThat(completedReport.state).isEqualTo(Report.State.SUCCEEDED))
     val reportResult = computeReportResult(completedReport)
     assertThat(reportResult).isEqualTo(200.0)
->>>>>>> bfe110c7
   }
 
   @Test
