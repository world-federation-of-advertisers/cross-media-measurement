load("@rules_java//java:defs.bzl", "java_library")
load("@wfa_rules_kotlin_jvm//kotlin:defs.bzl", "kt_jvm_library")
load("//src/main/proto/wfa/measurement/internal/kingdom:all_protos.bzl", "KINGDOM_INTERNAL_PROTOS")  # buildifier: disable=bzl-visibility

package(
    default_testonly = True,
    default_visibility = [
        "//src/main/kotlin/org/wfanet/measurement/integration:__subpackages__",
        "//src/main/kotlin/org/wfanet/measurement/loadtest:__subpackages__",
        "//src/test/kotlin/org/wfanet/measurement/edpaggregator/resultsfulfiller:__subpackages__",
        "//src/test/kotlin/org/wfanet/measurement/integration:__subpackages__",
        "//src/test/kotlin/org/wfanet/measurement/loadtest:__subpackages__",
        "//src/test/kotlin/org/wfanet/panelmatch/integration:__subpackages__",
    ],
)

java_library(
    name = "kingdom_public_api_services",
    visibility = ["//visibility:private"],
    exports = [
        "//src/main/kotlin/org/wfanet/measurement/kingdom/service/api/v2alpha:accounts_service",
        "//src/main/kotlin/org/wfanet/measurement/kingdom/service/api/v2alpha:api_keys_service",
        "//src/main/kotlin/org/wfanet/measurement/kingdom/service/api/v2alpha:certificates_service",
        "//src/main/kotlin/org/wfanet/measurement/kingdom/service/api/v2alpha:data_providers_service",
        "//src/main/kotlin/org/wfanet/measurement/kingdom/service/api/v2alpha:event_group_metadata_descriptors_service",
        "//src/main/kotlin/org/wfanet/measurement/kingdom/service/api/v2alpha:event_groups_service",
        "//src/main/kotlin/org/wfanet/measurement/kingdom/service/api/v2alpha:exchange_step_attempts_service",
        "//src/main/kotlin/org/wfanet/measurement/kingdom/service/api/v2alpha:exchange_steps_service",
        "//src/main/kotlin/org/wfanet/measurement/kingdom/service/api/v2alpha:exchanges_service",
        "//src/main/kotlin/org/wfanet/measurement/kingdom/service/api/v2alpha:measurement_consumers_service",
        "//src/main/kotlin/org/wfanet/measurement/kingdom/service/api/v2alpha:measurements_service",
        "//src/main/kotlin/org/wfanet/measurement/kingdom/service/api/v2alpha:model_lines_service",
        "//src/main/kotlin/org/wfanet/measurement/kingdom/service/api/v2alpha:model_releases_service",
        "//src/main/kotlin/org/wfanet/measurement/kingdom/service/api/v2alpha:model_rollouts_service",
        "//src/main/kotlin/org/wfanet/measurement/kingdom/service/api/v2alpha:model_suites_service",
        "//src/main/kotlin/org/wfanet/measurement/kingdom/service/api/v2alpha:populations_service",
        "//src/main/kotlin/org/wfanet/measurement/kingdom/service/api/v2alpha:public_keys_service",
        "//src/main/kotlin/org/wfanet/measurement/kingdom/service/api/v2alpha:requisitions_service",
    ],
)

java_library(
    name = "kingdom_system_api_services",
    visibility = ["//visibility:private"],
    exports = [
        "//src/main/kotlin/org/wfanet/measurement/kingdom/service/system/v1alpha:computation_log_entries_service",
        "//src/main/kotlin/org/wfanet/measurement/kingdom/service/system/v1alpha:computation_participants_service",
        "//src/main/kotlin/org/wfanet/measurement/kingdom/service/system/v1alpha:computations_service",
        "//src/main/kotlin/org/wfanet/measurement/kingdom/service/system/v1alpha:requisitions_service",
    ],
)

java_library(
    name = "all_kingdom_services",
    visibility = ["//visibility:private"],
    exports = [
        ":kingdom_public_api_services",
        ":kingdom_system_api_services",
    ] + KINGDOM_INTERNAL_PROTOS,
)

java_library(
    name = "duchy_services",
    visibility = ["//visibility:private"],
    exports = [
        "//src/main/kotlin/org/wfanet/measurement/duchy/deploy/gcloud/spanner/continuationtoken:service",
        "//src/main/kotlin/org/wfanet/measurement/duchy/service/api/v2alpha:requisition_fulfillment_service",
        "//src/main/kotlin/org/wfanet/measurement/duchy/service/internal/computationcontrol:async_computation_control_service",
        "//src/main/kotlin/org/wfanet/measurement/duchy/service/internal/computations",
        "//src/main/kotlin/org/wfanet/measurement/duchy/service/internal/computationstats:service",
        "//src/main/kotlin/org/wfanet/measurement/duchy/service/system/v1alpha:computation_control_service",
    ],
)

kt_jvm_library(
    name = "in_process_kingdom",
    srcs = [
        "InProcessKingdom.kt",
    ],
    visibility = ["//visibility:public"],
    deps = [
        ":all_kingdom_services",
        ":configs",
        "//src/main/kotlin/org/wfanet/measurement/api:api_key_constants",
        "//src/main/kotlin/org/wfanet/measurement/api/v2alpha/testing",
        "//src/main/kotlin/org/wfanet/measurement/common/identity/testing",
        "//src/main/kotlin/org/wfanet/measurement/kingdom/deploy/common/service:data_services",
        "//src/main/kotlin/org/wfanet/measurement/kingdom/service/api/v2alpha:api_key_authentication_server_interceptor",
        "//src/main/kotlin/org/wfanet/measurement/loadtest/panelmatchresourcesetup",
        "//src/main/proto/wfa/measurement/api/v2alpha:protocol_config_kt_jvm_proto",
        "@wfa_common_jvm//src/main/kotlin/org/wfanet/measurement/common/grpc",
        "@wfa_common_jvm//src/main/kotlin/org/wfanet/measurement/common/grpc/testing",
        "@wfa_common_jvm//src/main/kotlin/org/wfanet/measurement/common/testing",
    ],
)

kt_jvm_library(
    name = "in_process_secure_computation_public_api",
    srcs = [
        "InProcessSecureComputationPublicApi.kt",
    ],
    visibility = ["//visibility:public"],
    deps = [
        ":configs",
        "//src/main/kotlin/org/wfanet/measurement/api/v2alpha/testing",
        "//src/main/kotlin/org/wfanet/measurement/kingdom/deploy/common/service:data_services",
        "//src/main/kotlin/org/wfanet/measurement/kingdom/deploy/gcloud/spanner/testing",
        "//src/main/kotlin/org/wfanet/measurement/securecomputation/controlplane/v1alpha:services",
        "//src/main/kotlin/org/wfanet/measurement/securecomputation/deploy/gcloud/publisher:google_work_item_publisher",
        "//src/main/kotlin/org/wfanet/measurement/securecomputation/deploy/gcloud/spanner:services",
        "//src/main/kotlin/org/wfanet/measurement/securecomputation/service/internal:services",
        "//src/main/kotlin/org/wfanet/measurement/securecomputation/service/internal:work_item_publisher",
        "@wfa_common_jvm//src/main/kotlin/org/wfanet/measurement/common/grpc",
        "@wfa_common_jvm//src/main/kotlin/org/wfanet/measurement/common/grpc/testing",
        "@wfa_common_jvm//src/main/kotlin/org/wfanet/measurement/common/testing",
    ],
)

kt_jvm_library(
    name = "configs",
    srcs = ["Configs.kt"],
    data = [
        "//src/main/k8s/testing/data:service_config",
        "//src/main/k8s/testing/secretfiles:all_configs",
        "//src/main/k8s/testing/secretfiles:all_der_files",
        "//src/main/k8s/testing/secretfiles:all_root_certs.pem",
        "//src/main/k8s/testing/secretfiles:all_tink_keysets",
        "//src/main/proto/wfa/measurement/reporting/v2alpha:permissions_config.textproto",
        "//src/main/proto/wfa/measurement/securecomputation/controlplane/v1alpha:queues_config.textproto",
    ],
    deps = [
        "//src/main/kotlin/org/wfanet/measurement/api/v2alpha:resource_key",
        "//src/main/kotlin/org/wfanet/measurement/gcloud/testing",
        "//src/main/kotlin/org/wfanet/measurement/kingdom/deploy/common:duchy_ids",
        "//src/main/kotlin/org/wfanet/measurement/loadtest/resourcesetup:resource_setup",
        "//src/main/kotlin/org/wfanet/measurement/populationdataprovider:population_requisition_fulfiller",
        "//src/main/kotlin/org/wfanet/measurement/reporting/service/internal:impression_qualification_filter_mapping",
        "//src/main/proto/wfa/measurement/api/v2alpha/event_templates/testing:test_event_kt_jvm_proto",
        "//src/main/proto/wfa/measurement/config:duchy_cert_config_kt_jvm_proto",
        "//src/main/proto/wfa/measurement/config/access:permissions_config_kt_jvm_proto",
        "//src/main/proto/wfa/measurement/config/edpaggregator:event_group_sync_config_kt_jvm_proto",
        "//src/main/proto/wfa/measurement/config/reporting:impression_qualification_filter_config_kt_jvm_proto",
        "//src/main/proto/wfa/measurement/config/securecomputation:data_watcher_config_kt_jvm_proto",
        "//src/main/proto/wfa/measurement/config/securecomputation:queues_config_kt_jvm_proto",
        "//src/main/proto/wfa/measurement/edpaggregator/v1alpha:blob_details_kt_jvm_proto",
        "//src/main/proto/wfa/measurement/edpaggregator/v1alpha:labeled_impression_kt_jvm_proto",
        "//src/main/proto/wfa/measurement/edpaggregator/v1alpha:results_fulfiller_params_kt_jvm_proto",
        "//src/main/proto/wfa/measurement/internal/duchy/config:protocols_setup_config_kt_jvm_proto",
        "//src/main/proto/wfa/measurement/internal/kingdom:duchy_id_config_kt_jvm_proto",
        "//src/main/proto/wfa/measurement/internal/kingdom:protocol_config_config_kt_jvm_proto",
        "@wfa_common_jvm//imports/java/org/jetbrains/annotations",
        "@wfa_common_jvm//imports/kotlin/io/grpc/service_config:service_config_kt_jvm_proto",
        "@wfa_common_jvm//src/main/kotlin/org/wfanet/measurement/common/crypto/testing",
        "@wfa_common_jvm//src/main/kotlin/org/wfanet/measurement/common/crypto/tink",
        "@wfa_common_jvm//src/main/kotlin/org/wfanet/measurement/common/testing",
        "@wfa_consent_signaling_client//src/main/kotlin/org/wfanet/measurement/consent/client/common:key_handles",
    ],
)

kt_jvm_library(
    name = "synthetic_generation_specs",
    srcs = ["SyntheticGenerationSpecs.kt"],
    data = [
        "//src/main/k8s/testing/data:synthetic_generation_specs_large",
        "//src/main/k8s/testing/data:synthetic_generation_specs_small",
    ],
    visibility = [
        "//src/main/kotlin/org/wfanet/measurement/integration/common/reporting/v2:__subpackages__",
        "//src/main/kotlin/org/wfanet/measurement/loadtest/edpaggregator:__subpackages__",
        "//src/main/kotlin/org/wfanet/measurement/loadtest/edpaggregator/tools:__subpackages__",
        "//src/test/kotlin/org/wfanet/measurement/integration:__subpackages__",
        "//src/test/kotlin/org/wfanet/measurement/loadtest:__subpackages__",
    ],
    deps = [
        "//src/main/proto/wfa/measurement/api/v2alpha/event_group_metadata/testing:simulator_synthetic_data_spec_kt_jvm_proto",
        "//src/main/proto/wfa/measurement/api/v2alpha/event_templates/testing:test_event_kt_jvm_proto",
        "@wfa_common_jvm//src/main/kotlin/org/wfanet/measurement/common",
    ],
)

kt_jvm_library(
    name = "in_process_duchy",
    srcs = [
        "InProcessDuchy.kt",
    ],
    visibility = [
        "//src/main/kotlin/org/wfanet/measurement/integration:__subpackages__",
        "//src/test/kotlin/org/wfanet/measurement/integration:__subpackages__",
    ],
    deps = [
        ":configs",
        ":duchy_services",
        "//src/main/kotlin/org/wfanet/measurement/api/v2alpha/testing",
        "//src/main/kotlin/org/wfanet/measurement/common/identity",
        "//src/main/kotlin/org/wfanet/measurement/common/identity:principal_identity",
        "//src/main/kotlin/org/wfanet/measurement/common/identity/testing",
        "//src/main/kotlin/org/wfanet/measurement/duchy/deploy/common/server:duchy_data_server",
        "//src/main/kotlin/org/wfanet/measurement/duchy/herald",
        "//src/main/kotlin/org/wfanet/measurement/duchy/mill/liquidlegionsv2:reach_frequency_liquid_legions_v2_mill",
        "//src/main/kotlin/org/wfanet/measurement/duchy/mill/liquidlegionsv2:reach_only_liquid_legions_v2_mill",
        "//src/main/kotlin/org/wfanet/measurement/duchy/mill/shareshuffle:honest_majority_share_shuffle_mill",
        "//src/main/kotlin/org/wfanet/measurement/duchy/storage:tink_key_store",
        "@wfa_common_jvm//imports/java/io/grpc:api",
        "@wfa_common_jvm//imports/java/io/grpc:core",
        "@wfa_common_jvm//imports/java/io/grpc/testing",
        "@wfa_common_jvm//imports/java/io/opentelemetry/api",
        "@wfa_common_jvm//imports/java/org/junit",
        "@wfa_common_jvm//imports/kotlin/kotlinx/coroutines:core",
        "@wfa_common_jvm//src/main/kotlin/org/wfanet/measurement/common/crypto/tink",
        "@wfa_common_jvm//src/main/kotlin/org/wfanet/measurement/common/crypto/tink/testing",
        "@wfa_common_jvm//src/main/kotlin/org/wfanet/measurement/common/grpc",
        "@wfa_common_jvm//src/main/kotlin/org/wfanet/measurement/common/grpc/testing",
        "@wfa_common_jvm//src/main/kotlin/org/wfanet/measurement/common/testing",
        "@wfa_common_jvm//src/main/kotlin/org/wfanet/measurement/storage/testing",
    ],
)

kt_jvm_library(
    name = "in_process_edp_simulator",
    srcs = [
        "InProcessEdpSimulator.kt",
    ],
    visibility = [
        "//src/main/kotlin/org/wfanet/measurement/integration:__subpackages__",
    ],
    deps = [
        ":all_kingdom_services",
        ":configs",
        ":synthetic_generation_specs",
        "//src/main/kotlin/org/wfanet/measurement/common/identity",
        "//src/main/kotlin/org/wfanet/measurement/eventdataprovider/privacybudgetmanagement/testing",
        "//src/main/kotlin/org/wfanet/measurement/loadtest/dataprovider:edp_simulator",
        "//src/main/kotlin/org/wfanet/measurement/loadtest/dataprovider:population_spec_converter",
        "//src/main/kotlin/org/wfanet/measurement/loadtest/dataprovider:synthetic_generator_event_query",
        "@wfa_common_jvm//imports/java/io/grpc:core",
        "@wfa_common_jvm//imports/java/org/junit",
        "@wfa_common_jvm//imports/kotlin/kotlinx/coroutines:core",
        "@wfa_common_jvm//src/main/kotlin/org/wfanet/measurement/common/throttler",
    ],
)

kt_jvm_library(
    name = "in_process_population_requisition_fulfiller",
    srcs = [
        "InProcessPopulationRequisitionFulfiller.kt",
    ],
    visibility = [
        "//src/main/kotlin/org/wfanet/measurement/integration:__subpackages__",
    ],
    deps = [
        ":all_kingdom_services",
        ":configs",
        ":synthetic_generation_specs",
        "//src/main/kotlin/org/wfanet/measurement/api/v2alpha/testing",
        "//src/main/kotlin/org/wfanet/measurement/common/identity",
        "//src/main/kotlin/org/wfanet/measurement/eventdataprovider/privacybudgetmanagement/testing",
        "//src/main/kotlin/org/wfanet/measurement/kingdom/deploy/common/service:data_services",
        "//src/main/kotlin/org/wfanet/measurement/kingdom/service/api/v2alpha:api_key_authentication_server_interceptor",
        "//src/main/kotlin/org/wfanet/measurement/kingdom/service/api/v2alpha:model_releases_service",
        "//src/main/kotlin/org/wfanet/measurement/kingdom/service/api/v2alpha:model_rollouts_service",
        "//src/main/kotlin/org/wfanet/measurement/loadtest/dataprovider:edp_simulator",
        "//src/main/kotlin/org/wfanet/measurement/loadtest/dataprovider:population_spec_converter",
        "//src/main/kotlin/org/wfanet/measurement/loadtest/dataprovider:synthetic_generator_event_query",
        "//src/main/proto/wfa/measurement/api/v2alpha:event_annotations_kt_jvm_proto",
        "@wfa_common_jvm//imports/java/io/grpc:core",
        "@wfa_common_jvm//imports/java/org/junit",
        "@wfa_common_jvm//imports/kotlin/kotlinx/coroutines:core",
        "@wfa_common_jvm//src/main/kotlin/org/wfanet/measurement/common/throttler",
    ],
)

kt_jvm_library(
    name = "in_process_cmms_components",
    srcs = [
        "InProcessCmmsComponents.kt",
    ],
    visibility = [
        "//src/main/kotlin/org/wfanet/measurement/integration:__subpackages__",
    ],
    deps = [
        ":configs",
        ":in_process_duchy",
        ":in_process_edp_simulator",
        ":in_process_kingdom",
        ":in_process_population_requisition_fulfiller",
        ":synthetic_generation_specs",
        "//src/main/kotlin/org/wfanet/measurement/common/identity",
        "//src/main/kotlin/org/wfanet/measurement/kingdom/deploy/common:duchy_ids",
        "//src/main/kotlin/org/wfanet/measurement/kingdom/deploy/common/service:data_services",
        "//src/main/kotlin/org/wfanet/measurement/loadtest/measurementconsumer:event_query_measurement_consumer_simulator",
        "//src/main/kotlin/org/wfanet/measurement/loadtest/resourcesetup:resource_setup",
        "@wfa_common_jvm//imports/java/org/junit",
        "@wfa_common_jvm//imports/kotlin/kotlinx/coroutines:core",
        "@wfa_common_jvm//src/main/kotlin/org/wfanet/measurement/common/testing",
    ],
)

kt_jvm_library(
    name = "in_process_edp_aggregator_components",
    srcs = [
        "InProcessEdpAggregatorComponents.kt",
    ],
    visibility = [
        "//src/main/kotlin/org/wfanet/measurement/integration:__subpackages__",
    ],
    deps = [
        ":configs",
        ":in_process_kingdom",
        ":in_process_secure_computation_public_api",
        ":synthetic_generation_specs",
        "//src/main/kotlin/org/wfanet/measurement/common/identity",
        "//src/main/kotlin/org/wfanet/measurement/edpaggregator/eventgroups:event_group_sync",
        "//src/main/kotlin/org/wfanet/measurement/edpaggregator/requisitionfetcher:requisition_fetcher",
        "//src/main/kotlin/org/wfanet/measurement/gcloud/testing",
<<<<<<< HEAD
        "//src/main/kotlin/org/wfanet/measurement/loadtest/common:synthetic_data_generation",
=======
        "//src/main/kotlin/org/wfanet/measurement/loadtest/dataprovider:synthetic_data_generation",
>>>>>>> d50adcc6
        "//src/main/kotlin/org/wfanet/measurement/loadtest/dataprovider:synthetic_generator_event_query",
        "//src/main/kotlin/org/wfanet/measurement/loadtest/edpaggregator:impression_writer",
        "//src/main/kotlin/org/wfanet/measurement/loadtest/measurementconsumer:simulator",
        "//src/main/kotlin/org/wfanet/measurement/loadtest/resourcesetup:resource_setup",
        "//src/main/kotlin/org/wfanet/measurement/securecomputation/controlplane/v1alpha:services",
        "//src/main/kotlin/org/wfanet/measurement/securecomputation/controlplane/v1alpha:work_item_attempts_service",
        "//src/main/kotlin/org/wfanet/measurement/securecomputation/controlplane/v1alpha:work_items_service",
        "//src/main/kotlin/org/wfanet/measurement/securecomputation/datawatcher:data_watcher",
        "//src/main/kotlin/org/wfanet/measurement/securecomputation/datawatcher/testing",
        "//src/main/kotlin/org/wfanet/measurement/securecomputation/deploy/gcloud/publisher:google_work_item_publisher",
        "//src/main/kotlin/org/wfanet/measurement/securecomputation/deploy/gcloud/spanner:services",
        "//src/main/kotlin/org/wfanet/measurement/securecomputation/service/internal:queue_mapping",
        "//src/main/kotlin/org/wfanet/measurement/securecomputation/service/internal:services",
        "//src/main/kotlin/org/wfanet/measurement/securecomputation/service/internal:work_item_publisher",
        "//src/main/proto/wfa/measurement/api/v2alpha:event_group_kt_jvm_proto",
        "//src/main/proto/wfa/measurement/api/v2alpha/event_group_metadata/testing:simulator_synthetic_data_spec_kt_jvm_proto",
        "//src/main/proto/wfa/measurement/api/v2alpha/event_templates/testing:test_event_kt_jvm_proto",
        "//src/main/proto/wfa/measurement/config/securecomputation:queues_config_kt_jvm_proto",
        "//src/main/proto/wfa/measurement/securecomputation/controlplane/v1alpha:work_item_kt_jvm_proto",
        "//src/test/kotlin/org/wfanet/measurement/edpaggregator/resultsfulfiller:results_fulfiller_test_app",
        "@wfa_common_jvm//imports/java/org/junit",
        "@wfa_common_jvm//imports/kotlin/kotlinx/coroutines:core",
        "@wfa_common_jvm//src/main/kotlin/org/wfanet/measurement/common/testing",
        "@wfa_common_jvm//src/main/kotlin/org/wfanet/measurement/gcloud/pubsub:google_pub_sub_client",
        "@wfa_common_jvm//src/main/kotlin/org/wfanet/measurement/gcloud/pubsub:subscriber",
        "@wfa_common_jvm//src/main/kotlin/org/wfanet/measurement/gcloud/pubsub/testing:google_pub_sub_emulator_client",
        "@wfa_common_jvm//src/main/kotlin/org/wfanet/measurement/gcloud/pubsub/testing:google_pub_sub_emulator_provider",
    ],
)

kt_jvm_library(
    name = "access_services_factory",
    srcs = ["AccessServicesFactory.kt"],
    visibility = [
        "//src/main/kotlin/org/wfanet/measurement/integration:__subpackages__",
    ],
    deps = [
        "//src/main/kotlin/org/wfanet/measurement/access/common:tls_client_principal_mapping",
        "//src/main/kotlin/org/wfanet/measurement/access/service/internal:permission_mapping",
        "//src/main/kotlin/org/wfanet/measurement/access/service/internal:services",
        "@wfa_common_jvm//imports/java/org/junit",
    ],
)

kt_jvm_library(
    name = "in_process_access",
    srcs = ["InProcessAccess.kt"],
    visibility = [
        "//src/main/kotlin/org/wfanet/measurement/integration:__subpackages__",
    ],
    deps = [
        "//src/main/kotlin/org/wfanet/measurement/access/service/internal:services",
        "//src/main/kotlin/org/wfanet/measurement/access/service/v1alpha:services",
        "@wfa_common_jvm//imports/java/org/junit",
        "@wfa_common_jvm//src/main/kotlin/org/wfanet/measurement/common/grpc/testing",
        "@wfa_common_jvm//src/main/kotlin/org/wfanet/measurement/common/testing",
    ],
)

kt_jvm_library(
    name = "in_process_life_of_a_measurement_integration_test",
    srcs = [
        "InProcessLifeOfAMeasurementIntegrationTest.kt",
    ],
    deps = [
        ":all_kingdom_services",
        ":in_process_cmms_components",
        "//src/main/kotlin/org/wfanet/measurement/duchy/deploy/common/server:duchy_data_server",
        "//src/main/kotlin/org/wfanet/measurement/kingdom/deploy/common/service:data_services",
        "//src/main/kotlin/org/wfanet/measurement/loadtest/measurementconsumer:event_query_measurement_consumer_simulator",
        "//src/main/kotlin/org/wfanet/measurement/loadtest/measurementconsumer:synthetic_generator_event_query",
        "//src/main/kotlin/org/wfanet/measurement/reporting/service/api/v2alpha:metadata_principal_server_interceptor",
        "@wfa_common_jvm//imports/java/org/junit",
        "@wfa_common_jvm//imports/kotlin/kotlinx/coroutines:core",
        "@wfa_common_jvm//src/main/kotlin/org/wfanet/measurement/common/testing",
    ],
)

kt_jvm_library(
    name = "in_process_edp_aggregator_life_of_a_measurement_integration_test",
    srcs = [
        "InProcessEdpAggregatorLifeOfAMeasurementIntegrationTest.kt",
    ],
    data = [
        "//src/main/proto/wfa/measurement/loadtest/edpaggregator:specs",
    ],
    deps = [
        ":all_kingdom_services",
        ":in_process_cmms_components",
        ":in_process_edp_aggregator_components",
        "//src/main/kotlin/org/wfanet/measurement/duchy/deploy/common/server:duchy_data_server",
        "//src/main/kotlin/org/wfanet/measurement/integration/deploy/gcloud:secure_computation_services_provider_rule",
        "//src/main/kotlin/org/wfanet/measurement/kingdom/deploy/common/service:data_services",
        "//src/main/kotlin/org/wfanet/measurement/loadtest/common:synthetic_data_generation",
        "//src/main/kotlin/org/wfanet/measurement/loadtest/edpaggregator:measurement_consumer_simulator",
        "//src/main/kotlin/org/wfanet/measurement/loadtest/measurementconsumer:simulator",
        "//src/main/kotlin/org/wfanet/measurement/loadtest/measurementconsumer:synthetic_generator_event_query",
        "//src/main/kotlin/org/wfanet/measurement/reporting/service/api/v2alpha:metadata_principal_server_interceptor",
        "//src/main/kotlin/org/wfanet/measurement/securecomputation/deploy/gcloud/spanner:services",
        "@wfa_common_jvm//imports/java/com/google/cloud/storage/contrib/nio",
        "@wfa_common_jvm//imports/java/org/junit",
        "@wfa_common_jvm//imports/kotlin/kotlinx/coroutines:core",
        "@wfa_common_jvm//src/main/kotlin/org/wfanet/measurement/common/testing",
        "@wfa_common_jvm//src/main/kotlin/org/wfanet/measurement/gcloud/gcs",
        "@wfa_common_jvm//src/main/kotlin/org/wfanet/measurement/gcloud/spanner/testing",
        "@wfa_common_jvm//src/main/kotlin/org/wfanet/measurement/storage/filesystem:client",
        "@wfa_common_jvm//src/main/kotlin/org/wfanet/measurement/storage/testing",
    ],
)

kt_jvm_library(
    name = "in_process_event_group_components",
    srcs = [
        "InProcessLifeOfAnEventGroupIntegrationTest.kt",
    ],
    deps = [
        ":all_kingdom_services",
        ":configs",
        ":in_process_kingdom",
        ":kingdom_public_api_services",
        "//src/main/kotlin/org/wfanet/measurement/common/identity",
        "//src/main/kotlin/org/wfanet/measurement/common/identity:principal_identity",
        "//src/main/kotlin/org/wfanet/measurement/kingdom/deploy/common/service:data_services",
        "//src/main/kotlin/org/wfanet/measurement/loadtest/resourcesetup:resource_setup",
        "@wfa_common_jvm//imports/java/org/junit",
        "@wfa_common_jvm//src/main/kotlin/org/wfanet/measurement/common/testing",
    ],
)

kt_jvm_library(
    name = "in_process_reach_measurement_accuracy_test",
    srcs = [
        "InProcessReachMeasurementAccuracyTest.kt",
    ],
    deps = [
        ":all_kingdom_services",
        ":in_process_cmms_components",
        "//src/main/kotlin/org/wfanet/measurement/duchy/deploy/common/server:duchy_data_server",
        "//src/main/kotlin/org/wfanet/measurement/kingdom/deploy/common/service:data_services",
        "//src/main/kotlin/org/wfanet/measurement/loadtest/measurementconsumer:event_query_measurement_consumer_simulator",
        "//src/main/kotlin/org/wfanet/measurement/loadtest/measurementconsumer:synthetic_generator_event_query",
        "//src/main/kotlin/org/wfanet/measurement/measurementconsumer/stats:variances",
        "@wfa_common_jvm//imports/java/org/junit",
        "@wfa_common_jvm//imports/kotlin/kotlinx/coroutines:core",
        "@wfa_common_jvm//src/main/kotlin/org/wfanet/measurement/common/testing",
    ],
)

kt_jvm_library(
    name = "in_process_measurement_system_prober_integration_test",
    srcs = [
        "InProcessMeasurementSystemProberIntegrationTest.kt",
    ],
    deps = [
        ":in_process_cmms_components",
        "//src/main/kotlin/org/wfanet/measurement/common/api/grpc:list_resources",
        "//src/main/kotlin/org/wfanet/measurement/kingdom/batch:measurement_system_prober",
        "//src/main/kotlin/org/wfanet/measurement/kingdom/deploy/common/service:data_services",
        "@wfa_common_jvm//imports/java/com/google/common/truth",
        "@wfa_common_jvm//imports/java/org/junit",
        "@wfa_common_jvm//imports/kotlin/kotlinx/coroutines:core",
        "@wfa_common_jvm//src/main/kotlin/org/wfanet/measurement/common/testing",
    ],
)

kt_jvm_library(
    name = "in_process_access_cli_integration_test",
    srcs = [
        "InProcessAccessCliIntegrationTest.kt",
    ],
    data = [
        "//src/main/k8s/testing/secretfiles:reporting_root.pem",
        "//src/main/k8s/testing/secretfiles:reporting_tls.key",
        "//src/main/k8s/testing/secretfiles:reporting_tls.pem",
    ],
    deps = [
        ":in_process_access",
        "//src/main/kotlin/org/wfanet/measurement/access/deploy/tools:access",
        "//src/main/kotlin/org/wfanet/measurement/access/service/v1alpha:services",
        "//src/main/kotlin/org/wfanet/measurement/integration/common:access_services_factory",
        "//src/main/kotlin/org/wfanet/measurement/integration/common:configs",
        "@wfa_common_jvm//imports/java/com/google/common/truth",
        "@wfa_common_jvm//imports/java/org/junit",
        "@wfa_common_jvm//imports/kotlin/kotlin/test",
        "@wfa_common_jvm//imports/kotlin/kotlinx/coroutines:core",
        "@wfa_common_jvm//src/main/kotlin/org/wfanet/measurement/common/grpc",
        "@wfa_common_jvm//src/main/kotlin/org/wfanet/measurement/common/grpc/testing",
        "@wfa_common_jvm//src/main/kotlin/org/wfanet/measurement/common/testing",
    ],
)<|MERGE_RESOLUTION|>--- conflicted
+++ resolved
@@ -312,11 +312,7 @@
         "//src/main/kotlin/org/wfanet/measurement/edpaggregator/eventgroups:event_group_sync",
         "//src/main/kotlin/org/wfanet/measurement/edpaggregator/requisitionfetcher:requisition_fetcher",
         "//src/main/kotlin/org/wfanet/measurement/gcloud/testing",
-<<<<<<< HEAD
-        "//src/main/kotlin/org/wfanet/measurement/loadtest/common:synthetic_data_generation",
-=======
         "//src/main/kotlin/org/wfanet/measurement/loadtest/dataprovider:synthetic_data_generation",
->>>>>>> d50adcc6
         "//src/main/kotlin/org/wfanet/measurement/loadtest/dataprovider:synthetic_generator_event_query",
         "//src/main/kotlin/org/wfanet/measurement/loadtest/edpaggregator:impression_writer",
         "//src/main/kotlin/org/wfanet/measurement/loadtest/measurementconsumer:simulator",
@@ -401,7 +397,7 @@
         "InProcessEdpAggregatorLifeOfAMeasurementIntegrationTest.kt",
     ],
     data = [
-        "//src/main/proto/wfa/measurement/loadtest/edpaggregator:specs",
+        "//src/main/proto/wfa/measurement/loadtest/dataprovider:specs",
     ],
     deps = [
         ":all_kingdom_services",
@@ -410,8 +406,8 @@
         "//src/main/kotlin/org/wfanet/measurement/duchy/deploy/common/server:duchy_data_server",
         "//src/main/kotlin/org/wfanet/measurement/integration/deploy/gcloud:secure_computation_services_provider_rule",
         "//src/main/kotlin/org/wfanet/measurement/kingdom/deploy/common/service:data_services",
-        "//src/main/kotlin/org/wfanet/measurement/loadtest/common:synthetic_data_generation",
-        "//src/main/kotlin/org/wfanet/measurement/loadtest/edpaggregator:measurement_consumer_simulator",
+        "//src/main/kotlin/org/wfanet/measurement/loadtest/dataprovider:synthetic_data_generation",
+        "//src/main/kotlin/org/wfanet/measurement/loadtest/measurementconsumer:edp_aggregator_measurement_consumer_simulator",
         "//src/main/kotlin/org/wfanet/measurement/loadtest/measurementconsumer:simulator",
         "//src/main/kotlin/org/wfanet/measurement/loadtest/measurementconsumer:synthetic_generator_event_query",
         "//src/main/kotlin/org/wfanet/measurement/reporting/service/api/v2alpha:metadata_principal_server_interceptor",
