--- conflicted
+++ resolved
@@ -89,10 +89,6 @@
     deps = [
         ":configs",
         ":in_process_kingdom",
-<<<<<<< HEAD
-        "@wfa_common_jvm//src/main/kotlin/org/wfanet/measurement/common/crypto/tink:tink",
-=======
->>>>>>> 6139ecdb
         "//src/main/kotlin/org/wfanet/measurement/common/identity/testing",
         "//src/main/kotlin/org/wfanet/measurement/common/identity",
         "//src/main/kotlin/org/wfanet/measurement/common/identity:principal_identity",
