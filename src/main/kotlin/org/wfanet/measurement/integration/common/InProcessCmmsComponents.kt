--- conflicted
+++ resolved
@@ -257,18 +257,16 @@
     )
   }
 
-<<<<<<< HEAD
   fun getPopulationData(): PopulationData {
     return PopulationData(
       populationDataProviderName = populationDataProviderResource.name,
       populationMeasurementModelLineName = measurementModelLineName,
-      populationInfo= populationInfo,
+      populationInfo = populationInfo,
       typeRegistry = typeRegistry
     )
-=======
+  }
   fun getDataProviderResourceNames(): List<String> {
     return edpDisplayNameToResourceMap.values.map { it.name }
->>>>>>> a1d5e052
   }
 
   fun startDaemons() = runBlocking {
