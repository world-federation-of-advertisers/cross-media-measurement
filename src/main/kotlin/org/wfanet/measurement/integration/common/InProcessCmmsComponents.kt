--- conflicted
+++ resolved
@@ -75,13 +75,8 @@
   }
 
   private val edpSimulators: List<InProcessEdpSimulator> by lazy {
-<<<<<<< HEAD
     edpDisplayNameToResourceNameMap.entries.mapIndexed { index, (displayName, resourceNames) ->
-      val specIndex = index % SyntheticGenerationSpecs.SYNTHETIC_DATA_SPECS.size
-=======
-    edpDisplayNameToResourceNameMap.entries.mapIndexed { index, (displayName, resourceName) ->
       val specIndex = index % syntheticEventGroupSpecs.size
->>>>>>> 0316c233
       InProcessEdpSimulator(
         displayName = displayName,
         resourceName = resourceNames.resourceName,
