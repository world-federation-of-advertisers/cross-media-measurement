--- conflicted
+++ resolved
@@ -997,103 +997,6 @@
   }
 
   @Test
-<<<<<<< HEAD
-=======
-  fun `report with cumulative has the expected result`() = runBlocking {
-    val measurementConsumerData = inProcessCmmsComponents.getMeasurementConsumerData()
-    val eventGroups = listEventGroups()
-    val eventGroup = eventGroups[0]
-
-    val primitiveReportingSet = reportingSet {
-      displayName = "primitive"
-      filter = "person.age_group == ${Person.AgeGroup.YEARS_18_TO_34_VALUE}"
-      primitive = ReportingSetKt.primitive { cmmsEventGroups += eventGroup.cmmsEventGroup }
-    }
-
-    val createdPrimitiveReportingSet =
-      publicReportingSetsClient
-        .withPrincipalName(measurementConsumerData.name)
-        .createReportingSet(
-          createReportingSetRequest {
-            parent = measurementConsumerData.name
-            reportingSet = primitiveReportingSet
-            reportingSetId = "abc"
-          }
-        )
-
-    val createdMetricCalculationSpec =
-      publicMetricCalculationSpecsClient
-        .withPrincipalName(measurementConsumerData.name)
-        .createMetricCalculationSpec(
-          createMetricCalculationSpecRequest {
-            parent = measurementConsumerData.name
-            metricCalculationSpec = metricCalculationSpec {
-              displayName = "union reach"
-              metricSpecs +=
-                metricSpec {
-                    reach = MetricSpecKt.reachParams { privacyParams = DP_PARAMS }
-                    vidSamplingInterval = VID_SAMPLING_INTERVAL
-                  }
-                  .withDefaults(reportingServer.metricSpecConfig)
-            }
-            metricCalculationSpecId = "fed"
-          }
-        )
-
-    val report = report {
-      reportingMetricEntries +=
-        ReportKt.reportingMetricEntry {
-          key = createdPrimitiveReportingSet.name
-          value =
-            ReportKt.reportingMetricCalculationSpec {
-              metricCalculationSpecs += createdMetricCalculationSpec.name
-            }
-        }
-      periodicTimeInterval = periodicTimeInterval {
-        startTime = EVENT_RANGE.start.toProtoTime()
-        increment = Durations.fromDays(1L)
-        intervalCount = 2
-      }
-    }
-
-    val createdReport =
-      publicReportsClient
-        .withPrincipalName(measurementConsumerData.name)
-        .createReport(
-          createReportRequest {
-            parent = measurementConsumerData.name
-            this.report = report
-            reportId = "report"
-          }
-        )
-
-    val retrievedReport = pollForCompletedReport(measurementConsumerData.name, createdReport.name)
-    assertThat(retrievedReport.state).isEqualTo(Report.State.SUCCEEDED)
-
-    for (resultAttribute in retrievedReport.metricCalculationResultsList[0].resultAttributesList) {
-      val vids =
-        SYNTHETIC_EVENT_QUERY.getUserVirtualIds(
-          eventGroup,
-          primitiveReportingSet.filter,
-          resultAttribute.timeInterval,
-        )
-      val sampledVids =
-        vids.calculateSampledVids(
-          createdMetricCalculationSpec.metricSpecsList[0].vidSamplingInterval
-        )
-      val expectedResult = calculateExpectedReachMeasurementResult(sampledVids)
-
-      val actualResult =
-        MeasurementKt.result {
-          reach = MeasurementKt.ResultKt.reach { value = resultAttribute.metricResult.reach.value }
-        }
-      // TODO(@tristanvuong2021): Assert using variance
-      assertThat(actualResult).reachValue().isWithinPercent(0.5).of(expectedResult.reach.value)
-    }
-  }
-
-  @Test
->>>>>>> 271eafc8
   fun `report with group by has the expected result`() = runBlocking {
     val measurementConsumerData = inProcessCmmsComponents.getMeasurementConsumerData()
     val eventGroups = listEventGroups()
