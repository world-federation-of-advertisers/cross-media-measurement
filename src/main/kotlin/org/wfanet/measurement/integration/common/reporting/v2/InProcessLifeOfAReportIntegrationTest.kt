/*
 * Copyright 2023 The Cross-Media Measurement Authors
 *
 * Licensed under the Apache License, Version 2.0 (the "License");
 * you may not use this file except in compliance with the License.
 * You may obtain a copy of the License at
 *
 *     http://www.apache.org/licenses/LICENSE-2.0
 *
 * Unless required by applicable law or agreed to in writing, software
 * distributed under the License is distributed on an "AS IS" BASIS,
 * WITHOUT WARRANTIES OR CONDITIONS OF ANY KIND, either express or implied.
 * See the License for the specific language governing permissions and
 * limitations under the License.
 */

package org.wfanet.measurement.integration.common.reporting.v2

import com.google.common.truth.Truth.assertThat
import com.google.common.truth.extensions.proto.ProtoTruth.assertThat
import com.google.protobuf.timestamp
import com.google.protobuf.util.Durations
import com.google.protobuf.util.Timestamps
import com.google.type.Interval
import com.google.type.interval
import java.io.File
import java.nio.file.Paths
import java.time.LocalDate
import kotlinx.coroutines.Deferred
import kotlinx.coroutines.async
import kotlinx.coroutines.awaitAll
import kotlinx.coroutines.delay
import kotlinx.coroutines.runBlocking
import org.junit.After
import org.junit.BeforeClass
import org.junit.Rule
import org.junit.Test
import org.junit.rules.TestRule
import org.junit.runners.model.Statement
import org.wfanet.measurement.api.v2alpha.DataProviderCertificateKey
import org.wfanet.measurement.api.v2alpha.DataProvidersGrpcKt.DataProvidersCoroutineStub
import org.wfanet.measurement.api.v2alpha.EventGroupKt as CmmsEventGroupKt
import org.wfanet.measurement.api.v2alpha.EventGroupMetadataDescriptorsGrpcKt.EventGroupMetadataDescriptorsCoroutineStub
import org.wfanet.measurement.api.v2alpha.Measurement
import org.wfanet.measurement.api.v2alpha.MeasurementConsumersGrpcKt.MeasurementConsumersCoroutineStub
import org.wfanet.measurement.api.v2alpha.MeasurementKt
import org.wfanet.measurement.api.v2alpha.RequisitionSpecKt
import org.wfanet.measurement.api.v2alpha.batchGetEventGroupMetadataDescriptorsRequest
import org.wfanet.measurement.api.v2alpha.eventGroup as cmmsEventGroup
import org.wfanet.measurement.api.v2alpha.event_templates.testing.Person
import org.wfanet.measurement.api.v2alpha.getDataProviderRequest
import org.wfanet.measurement.api.v2alpha.getMeasurementConsumerRequest
import org.wfanet.measurement.api.v2alpha.testing.MeasurementResultSubject.Companion.assertThat
import org.wfanet.measurement.api.withAuthenticationKey
import org.wfanet.measurement.common.OpenEndTimeRange
import org.wfanet.measurement.common.crypto.readCertificateCollection
import org.wfanet.measurement.common.crypto.subjectKeyIdentifier
import org.wfanet.measurement.common.getRuntimePath
import org.wfanet.measurement.common.testing.ProviderRule
import org.wfanet.measurement.common.testing.chainRulesSequentially
import org.wfanet.measurement.common.toInterval
import org.wfanet.measurement.common.toProtoTime
import org.wfanet.measurement.config.reporting.EncryptionKeyPairConfig
import org.wfanet.measurement.config.reporting.EncryptionKeyPairConfigKt.keyPair
import org.wfanet.measurement.config.reporting.EncryptionKeyPairConfigKt.principalKeyPairs
import org.wfanet.measurement.config.reporting.MeasurementConsumerConfig
import org.wfanet.measurement.config.reporting.encryptionKeyPairConfig
import org.wfanet.measurement.config.reporting.measurementConsumerConfig
import org.wfanet.measurement.consent.client.dataprovider.encryptMetadata
import org.wfanet.measurement.integration.common.InProcessCmmsComponents
import org.wfanet.measurement.integration.common.InProcessDuchy
import org.wfanet.measurement.integration.common.SyntheticGenerationSpecs
import org.wfanet.measurement.integration.common.reporting.v2.identity.withPrincipalName
import org.wfanet.measurement.kingdom.deploy.common.service.DataServices
import org.wfanet.measurement.loadtest.config.VidSampling
import org.wfanet.measurement.loadtest.dataprovider.EventQuery
import org.wfanet.measurement.loadtest.dataprovider.MeasurementResults
import org.wfanet.measurement.loadtest.dataprovider.SyntheticGeneratorEventQuery
import org.wfanet.measurement.loadtest.measurementconsumer.MetadataSyntheticGeneratorEventQuery
import org.wfanet.measurement.reporting.deploy.v2.common.server.InternalReportingServer
import org.wfanet.measurement.reporting.service.api.v2alpha.withDefaults
import org.wfanet.measurement.reporting.v2alpha.EventGroup
import org.wfanet.measurement.reporting.v2alpha.EventGroupsGrpcKt.EventGroupsCoroutineStub
import org.wfanet.measurement.reporting.v2alpha.Metric
import org.wfanet.measurement.reporting.v2alpha.MetricSpec.VidSamplingInterval
import org.wfanet.measurement.reporting.v2alpha.MetricSpecKt
import org.wfanet.measurement.reporting.v2alpha.MetricsGrpcKt.MetricsCoroutineStub
import org.wfanet.measurement.reporting.v2alpha.Report
import org.wfanet.measurement.reporting.v2alpha.ReportKt
import org.wfanet.measurement.reporting.v2alpha.ReportingSet
import org.wfanet.measurement.reporting.v2alpha.ReportingSetKt
import org.wfanet.measurement.reporting.v2alpha.ReportingSetsGrpcKt.ReportingSetsCoroutineStub
import org.wfanet.measurement.reporting.v2alpha.ReportsGrpcKt.ReportsCoroutineStub
import org.wfanet.measurement.reporting.v2alpha.createMetricRequest
import org.wfanet.measurement.reporting.v2alpha.createReportRequest
import org.wfanet.measurement.reporting.v2alpha.createReportingSetRequest
import org.wfanet.measurement.reporting.v2alpha.getMetricRequest
import org.wfanet.measurement.reporting.v2alpha.getReportRequest
import org.wfanet.measurement.reporting.v2alpha.listEventGroupsRequest
import org.wfanet.measurement.reporting.v2alpha.listMetricsRequest
import org.wfanet.measurement.reporting.v2alpha.listReportingSetsRequest
import org.wfanet.measurement.reporting.v2alpha.listReportsRequest
import org.wfanet.measurement.reporting.v2alpha.metric
import org.wfanet.measurement.reporting.v2alpha.metricSpec
import org.wfanet.measurement.reporting.v2alpha.periodicTimeInterval
import org.wfanet.measurement.reporting.v2alpha.report
import org.wfanet.measurement.reporting.v2alpha.reportingSet
import org.wfanet.measurement.reporting.v2alpha.timeIntervals
import org.wfanet.measurement.system.v1alpha.ComputationLogEntriesGrpcKt

/**
 * Test that everything is wired up properly.
 *
 * This is abstract so that different implementations of dependencies can all run the same tests
 * easily.
 */
abstract class InProcessLifeOfAReportIntegrationTest(
  kingdomDataServicesRule: ProviderRule<DataServices>,
  duchyDependenciesRule:
    ProviderRule<
      (
        String, ComputationLogEntriesGrpcKt.ComputationLogEntriesCoroutineStub
      ) -> InProcessDuchy.DuchyDependencies
    >
) {
  private val inProcessCmmsComponents: InProcessCmmsComponents =
    InProcessCmmsComponents(kingdomDataServicesRule, duchyDependenciesRule)

  private val inProcessCmmsComponentsStartup = TestRule { base, _ ->
    object : Statement() {
      override fun evaluate() {
        inProcessCmmsComponents.startDaemons()
        base.evaluate()
      }
    }
  }

  abstract val internalReportingServerServices: InternalReportingServer.Services

  private val reportingServer: InProcessReportingServer by lazy {
    val encryptionKeyPairConfigGenerator: () -> EncryptionKeyPairConfig = {
      val measurementConsumerData = inProcessCmmsComponents.getMeasurementConsumerData()

      encryptionKeyPairConfig {
        principalKeyPairs += principalKeyPairs {
          principal = measurementConsumerData.name
          keyPairs += keyPair {
            publicKeyFile = "mc_enc_public.tink"
            privateKeyFile = "mc_enc_private.tink"
          }
        }
      }
    }

    val measurementConsumerConfigGenerator: suspend () -> MeasurementConsumerConfig = {
      val measurementConsumerData = inProcessCmmsComponents.getMeasurementConsumerData()

      val measurementConsumer =
        publicKingdomMeasurementConsumersClient
          .withAuthenticationKey(measurementConsumerData.apiAuthenticationKey)
          .getMeasurementConsumer(
            getMeasurementConsumerRequest { name = measurementConsumerData.name }
          )

      measurementConsumerConfig {
        apiKey = measurementConsumerData.apiAuthenticationKey
        signingCertificateName = measurementConsumer.certificate
        signingPrivateKeyPath = MC_SIGNING_PRIVATE_KEY_PATH
      }
    }

    InProcessReportingServer(
      internalReportingServerServices,
      { inProcessCmmsComponents.kingdom.publicApiChannel },
      encryptionKeyPairConfigGenerator,
      SECRETS_DIR,
      measurementConsumerConfigGenerator,
      TRUSTED_CERTIFICATES,
      verboseGrpcLogging = false,
    )
  }

  @get:Rule
  val ruleChain: TestRule by lazy {
    chainRulesSequentially(inProcessCmmsComponents, inProcessCmmsComponentsStartup, reportingServer)
  }

  private val publicKingdomMeasurementConsumersClient by lazy {
    MeasurementConsumersCoroutineStub(inProcessCmmsComponents.kingdom.publicApiChannel)
  }

<<<<<<< HEAD
  private val publicDataProvidersClient by lazy {
    DataProvidersCoroutineStub(reportingServer.publicApiChannel)
=======
  private val publicEventGroupMetadataDescriptorsClient by lazy {
    EventGroupMetadataDescriptorsCoroutineStub(reportingServer.publicApiChannel)
>>>>>>> ac8956d3
  }

  private val publicEventGroupsClient by lazy {
    EventGroupsCoroutineStub(reportingServer.publicApiChannel)
  }

  private val publicMetricsClient by lazy { MetricsCoroutineStub(reportingServer.publicApiChannel) }

  private val publicReportsClient by lazy { ReportsCoroutineStub(reportingServer.publicApiChannel) }

  private val publicReportingSetsClient by lazy {
    ReportingSetsCoroutineStub(reportingServer.publicApiChannel)
  }

  @After
  fun stopEdpSimulators() {
    inProcessCmmsComponents.stopEdpSimulators()
  }

  @After
  fun stopDuchyDaemons() {
    inProcessCmmsComponents.stopDuchyDaemons()
  }

  @Test
  fun `report with union reach across 2 edps has the expected result`() = runBlocking {
    val measurementConsumerData = inProcessCmmsComponents.getMeasurementConsumerData()
    val eventGroups = listEventGroups()

    val primitiveReportingSet = reportingSet {
      displayName = "primitive"
      filter = "person.age_group == ${Person.AgeGroup.YEARS_18_TO_34_VALUE}"
      primitive = ReportingSetKt.primitive { cmmsEventGroups += eventGroups[0].cmmsEventGroup }
    }

    val createdPrimitiveReportingSet =
      publicReportingSetsClient
        .withPrincipalName(measurementConsumerData.name)
        .createReportingSet(
          createReportingSetRequest {
            parent = measurementConsumerData.name
            reportingSet = primitiveReportingSet
            reportingSetId = "abc"
          }
        )

    val primitiveReportingSet2 = reportingSet {
      displayName = "primitive"
      filter = "person.age_group == ${Person.AgeGroup.YEARS_55_PLUS_VALUE}"
      primitive = ReportingSetKt.primitive { cmmsEventGroups += eventGroups[1].cmmsEventGroup }
    }

    val createdPrimitiveReportingSet2 =
      publicReportingSetsClient
        .withPrincipalName(measurementConsumerData.name)
        .createReportingSet(
          createReportingSetRequest {
            parent = measurementConsumerData.name
            reportingSet = primitiveReportingSet2
            reportingSetId = "abc2"
          }
        )

    val compositeReportingSet = reportingSet {
      displayName = "composite"
      composite =
        ReportingSetKt.composite {
          expression =
            ReportingSetKt.setExpression {
              operation = ReportingSet.SetExpression.Operation.UNION
              lhs =
                ReportingSetKt.SetExpressionKt.operand {
                  reportingSet = createdPrimitiveReportingSet.name
                }
              rhs =
                ReportingSetKt.SetExpressionKt.operand {
                  reportingSet = createdPrimitiveReportingSet2.name
                }
            }
        }
    }

    val createdCompositeReportingSet =
      publicReportingSetsClient
        .withPrincipalName(measurementConsumerData.name)
        .createReportingSet(
          createReportingSetRequest {
            parent = measurementConsumerData.name
            reportingSet = compositeReportingSet
            reportingSetId = "def"
          }
        )

    val report = report {
      reportingMetricEntries +=
        ReportKt.reportingMetricEntry {
          key = createdCompositeReportingSet.name
          value =
            ReportKt.reportingMetricCalculationSpec {
              metricCalculationSpecs +=
                ReportKt.metricCalculationSpec {
                  displayName = "union reach"
                  metricSpecs +=
                    metricSpec {
                        reach = MetricSpecKt.reachParams { privacyParams = DP_PARAMS }
                        vidSamplingInterval = VID_SAMPLING_INTERVAL
                      }
                      .withDefaults(reportingServer.metricSpecConfig)
                }
            }
        }
      timeIntervals = timeIntervals { timeIntervals += EVENT_RANGE.toInterval() }
    }

    val createdReport =
      publicReportsClient
        .withPrincipalName(measurementConsumerData.name)
        .createReport(
          createReportRequest {
            parent = measurementConsumerData.name
            this.report = report
            reportId = "report"
          }
        )

    val retrievedReport = pollForCompletedReport(measurementConsumerData.name, createdReport.name)
    assertThat(retrievedReport.state).isEqualTo(Report.State.SUCCEEDED)

    val vids =
      SYNTHETIC_EVENT_QUERY.getUserVirtualIds(
        eventGroups[0],
        "(${primitiveReportingSet.filter}) || (${primitiveReportingSet2.filter})",
        EVENT_RANGE.toInterval()
      )
    val sampledVids =
      vids.calculateSampledVids(
        report.reportingMetricEntriesList[0]
          .value
          .metricCalculationSpecsList[0]
          .metricSpecsList[0]
          .vidSamplingInterval
      )
    val expectedResult = calculateExpectedReachMeasurementResult(sampledVids)

    val actualResult =
      MeasurementKt.result {
        reach =
          MeasurementKt.ResultKt.reach {
            value =
              retrievedReport.metricCalculationResultsList[0]
                .resultAttributesList[0]
                .metricResult
                .reach
                .value
          }
      }
    // TODO(@tristanvuong2021): Assert using variance
    assertThat(actualResult).reachValue().isWithinPercent(10.0).of(expectedResult.reach.value)
  }

  @Test
  fun `report with unique reach has the expected result`() = runBlocking {
    val measurementConsumerData = inProcessCmmsComponents.getMeasurementConsumerData()
    val eventGroups = listEventGroups()
    val eventGroup = eventGroups[0]

    val primitiveReportingSet = reportingSet {
      displayName = "primitive"
      filter = "person.age_group == ${Person.AgeGroup.YEARS_18_TO_34_VALUE}"
      primitive = ReportingSetKt.primitive { cmmsEventGroups += eventGroup.cmmsEventGroup }
    }

    val createdPrimitiveReportingSet =
      publicReportingSetsClient
        .withPrincipalName(measurementConsumerData.name)
        .createReportingSet(
          createReportingSetRequest {
            parent = measurementConsumerData.name
            reportingSet = primitiveReportingSet
            reportingSetId = "abc"
          }
        )

    val primitiveReportingSet2 = reportingSet {
      displayName = "primitive"
      filter = "person.gender == ${Person.Gender.MALE_VALUE}"
      primitive = ReportingSetKt.primitive { cmmsEventGroups += eventGroup.cmmsEventGroup }
    }

    val createdPrimitiveReportingSet2 =
      publicReportingSetsClient
        .withPrincipalName(measurementConsumerData.name)
        .createReportingSet(
          createReportingSetRequest {
            parent = measurementConsumerData.name
            reportingSet = primitiveReportingSet2
            reportingSetId = "abc2"
          }
        )

    val compositeReportingSet = reportingSet {
      displayName = "composite"
      composite =
        ReportingSetKt.composite {
          expression =
            ReportingSetKt.setExpression {
              operation = ReportingSet.SetExpression.Operation.DIFFERENCE
              lhs =
                ReportingSetKt.SetExpressionKt.operand {
                  expression =
                    ReportingSetKt.setExpression {
                      operation = ReportingSet.SetExpression.Operation.UNION
                      lhs =
                        ReportingSetKt.SetExpressionKt.operand {
                          reportingSet = createdPrimitiveReportingSet.name
                        }
                      rhs =
                        ReportingSetKt.SetExpressionKt.operand {
                          reportingSet = createdPrimitiveReportingSet2.name
                        }
                    }
                }
              rhs =
                ReportingSetKt.SetExpressionKt.operand {
                  reportingSet = createdPrimitiveReportingSet2.name
                }
            }
        }
    }

    val createdCompositeReportingSet =
      publicReportingSetsClient
        .withPrincipalName(measurementConsumerData.name)
        .createReportingSet(
          createReportingSetRequest {
            parent = measurementConsumerData.name
            reportingSet = compositeReportingSet
            reportingSetId = "def"
          }
        )

    val report = report {
      reportingMetricEntries +=
        ReportKt.reportingMetricEntry {
          key = createdCompositeReportingSet.name
          value =
            ReportKt.reportingMetricCalculationSpec {
              metricCalculationSpecs +=
                ReportKt.metricCalculationSpec {
                  displayName = "unique reach"
                  metricSpecs +=
                    metricSpec {
                        reach = MetricSpecKt.reachParams { privacyParams = DP_PARAMS }
                        vidSamplingInterval = VID_SAMPLING_INTERVAL
                      }
                      .withDefaults(reportingServer.metricSpecConfig)
                }
            }
        }
      timeIntervals = timeIntervals { timeIntervals += EVENT_RANGE.toInterval() }
    }

    val createdReport =
      publicReportsClient
        .withPrincipalName(measurementConsumerData.name)
        .createReport(
          createReportRequest {
            parent = measurementConsumerData.name
            this.report = report
            reportId = "report"
          }
        )

    val retrievedReport = pollForCompletedReport(measurementConsumerData.name, createdReport.name)
    assertThat(retrievedReport.state).isEqualTo(Report.State.SUCCEEDED)

    val vidsLhs =
      SYNTHETIC_EVENT_QUERY.getUserVirtualIds(
        eventGroup,
        "(${primitiveReportingSet.filter}) || (${primitiveReportingSet2.filter})",
        EVENT_RANGE.toInterval()
      )
    val sampledVidsLhs =
      vidsLhs.calculateSampledVids(
        report.reportingMetricEntriesList[0]
          .value
          .metricCalculationSpecsList[0]
          .metricSpecsList[0]
          .vidSamplingInterval
      )
    val expectedResultLhs = calculateExpectedReachMeasurementResult(sampledVidsLhs)

    val vidsRhs =
      SYNTHETIC_EVENT_QUERY.getUserVirtualIds(
        eventGroup,
        primitiveReportingSet2.filter,
        EVENT_RANGE.toInterval()
      )
    val sampledVidsRhs =
      vidsRhs.calculateSampledVids(
        report.reportingMetricEntriesList[0]
          .value
          .metricCalculationSpecsList[0]
          .metricSpecsList[0]
          .vidSamplingInterval
      )
    val expectedResultRhs = calculateExpectedReachMeasurementResult(sampledVidsRhs)

    val actualResult =
      MeasurementKt.result {
        reach =
          MeasurementKt.ResultKt.reach {
            value =
              retrievedReport.metricCalculationResultsList[0]
                .resultAttributesList[0]
                .metricResult
                .reach
                .value
          }
      }
    // TODO(@tristanvuong2021): Assert using variance
    assertThat(actualResult)
      .reachValue()
      .isWithinPercent(0.5)
      .of(expectedResultLhs.reach.value - expectedResultRhs.reach.value)
  }

  @Test
  fun `report with intersection reach has the expected result`() = runBlocking {
    val measurementConsumerData = inProcessCmmsComponents.getMeasurementConsumerData()
    val eventGroups = listEventGroups()
    val eventGroup = eventGroups[0]

    val primitiveReportingSet = reportingSet {
      displayName = "primitive"
      filter = "person.age_group == ${Person.AgeGroup.YEARS_18_TO_34_VALUE}"
      primitive = ReportingSetKt.primitive { cmmsEventGroups += eventGroup.cmmsEventGroup }
    }

    val createdPrimitiveReportingSet =
      publicReportingSetsClient
        .withPrincipalName(measurementConsumerData.name)
        .createReportingSet(
          createReportingSetRequest {
            parent = measurementConsumerData.name
            reportingSet = primitiveReportingSet
            reportingSetId = "abc"
          }
        )

    val primitiveReportingSet2 = reportingSet {
      displayName = "primitive"
      filter = "person.gender == ${Person.Gender.FEMALE_VALUE}"
      primitive = ReportingSetKt.primitive { cmmsEventGroups += eventGroup.cmmsEventGroup }
    }

    val createdPrimitiveReportingSet2 =
      publicReportingSetsClient
        .withPrincipalName(measurementConsumerData.name)
        .createReportingSet(
          createReportingSetRequest {
            parent = measurementConsumerData.name
            reportingSet = primitiveReportingSet2
            reportingSetId = "abc2"
          }
        )

    val compositeReportingSet = reportingSet {
      displayName = "composite"
      composite =
        ReportingSetKt.composite {
          expression =
            ReportingSetKt.setExpression {
              operation = ReportingSet.SetExpression.Operation.INTERSECTION
              lhs =
                ReportingSetKt.SetExpressionKt.operand {
                  reportingSet = createdPrimitiveReportingSet.name
                }
              rhs =
                ReportingSetKt.SetExpressionKt.operand {
                  reportingSet = createdPrimitiveReportingSet2.name
                }
            }
        }
    }

    val createdCompositeReportingSet =
      publicReportingSetsClient
        .withPrincipalName(measurementConsumerData.name)
        .createReportingSet(
          createReportingSetRequest {
            parent = measurementConsumerData.name
            reportingSet = compositeReportingSet
            reportingSetId = "def"
          }
        )

    val report = report {
      reportingMetricEntries +=
        ReportKt.reportingMetricEntry {
          key = createdCompositeReportingSet.name
          value =
            ReportKt.reportingMetricCalculationSpec {
              metricCalculationSpecs +=
                ReportKt.metricCalculationSpec {
                  displayName = "intersection reach"
                  metricSpecs +=
                    metricSpec {
                        reach = MetricSpecKt.reachParams { privacyParams = DP_PARAMS }
                        vidSamplingInterval = VID_SAMPLING_INTERVAL
                      }
                      .withDefaults(reportingServer.metricSpecConfig)
                }
            }
        }
      timeIntervals = timeIntervals { timeIntervals += EVENT_RANGE.toInterval() }
    }

    val createdReport =
      publicReportsClient
        .withPrincipalName(measurementConsumerData.name)
        .createReport(
          createReportRequest {
            parent = measurementConsumerData.name
            this.report = report
            reportId = "report"
          }
        )

    val retrievedReport = pollForCompletedReport(measurementConsumerData.name, createdReport.name)
    assertThat(retrievedReport.state).isEqualTo(Report.State.SUCCEEDED)

    val vids =
      SYNTHETIC_EVENT_QUERY.getUserVirtualIds(
        eventGroup,
        "(${primitiveReportingSet.filter}) && (${primitiveReportingSet2.filter})",
        EVENT_RANGE.toInterval()
      )
    val sampledVids =
      vids.calculateSampledVids(
        report.reportingMetricEntriesList[0]
          .value
          .metricCalculationSpecsList[0]
          .metricSpecsList[0]
          .vidSamplingInterval
      )
    val expectedResult = calculateExpectedReachMeasurementResult(sampledVids)

    val actualResult =
      MeasurementKt.result {
        reach =
          MeasurementKt.ResultKt.reach {
            value =
              retrievedReport.metricCalculationResultsList[0]
                .resultAttributesList[0]
                .metricResult
                .reach
                .value
          }
      }
    // TODO(@tristanvuong2021): Assert using variance
    assertThat(actualResult).reachValue().isWithinPercent(0.5).of(expectedResult.reach.value)
  }

  @Test
  fun `report with 2 reporting metric entries has the expected result`() = runBlocking {
    val measurementConsumerData = inProcessCmmsComponents.getMeasurementConsumerData()
    val eventGroups = listEventGroups()
    val eventGroup = eventGroups[0]

    val primitiveReportingSet = reportingSet {
      displayName = "primitive"
      filter = "person.age_group == ${Person.AgeGroup.YEARS_18_TO_34_VALUE}"
      primitive = ReportingSetKt.primitive { cmmsEventGroups += eventGroup.cmmsEventGroup }
    }

    val createdPrimitiveReportingSet =
      publicReportingSetsClient
        .withPrincipalName(measurementConsumerData.name)
        .createReportingSet(
          createReportingSetRequest {
            parent = measurementConsumerData.name
            reportingSet = primitiveReportingSet
            reportingSetId = "abc"
          }
        )

    val report = report {
      reportingMetricEntries +=
        ReportKt.reportingMetricEntry {
          key = createdPrimitiveReportingSet.name
          value =
            ReportKt.reportingMetricCalculationSpec {
              metricCalculationSpecs +=
                ReportKt.metricCalculationSpec {
                  displayName = "union reach"
                  metricSpecs +=
                    metricSpec {
                        reach = MetricSpecKt.reachParams { privacyParams = DP_PARAMS }
                        vidSamplingInterval = VID_SAMPLING_INTERVAL
                      }
                      .withDefaults(reportingServer.metricSpecConfig)
                }
            }
        }
      reportingMetricEntries +=
        ReportKt.reportingMetricEntry {
          key = createdPrimitiveReportingSet.name
          value =
            ReportKt.reportingMetricCalculationSpec {
              metricCalculationSpecs +=
                ReportKt.metricCalculationSpec {
                  displayName = "union reach"
                  metricSpecs +=
                    metricSpec {
                        reach = MetricSpecKt.reachParams { privacyParams = DP_PARAMS }
                        vidSamplingInterval = VID_SAMPLING_INTERVAL
                      }
                      .withDefaults(reportingServer.metricSpecConfig)
                }
            }
        }
      timeIntervals = timeIntervals { timeIntervals += EVENT_RANGE.toInterval() }
    }

    val createdReport =
      publicReportsClient
        .withPrincipalName(measurementConsumerData.name)
        .createReport(
          createReportRequest {
            parent = measurementConsumerData.name
            this.report = report
            reportId = "report"
          }
        )

    val retrievedReport = pollForCompletedReport(measurementConsumerData.name, createdReport.name)
    assertThat(retrievedReport.state).isEqualTo(Report.State.SUCCEEDED)

    val vids =
      SYNTHETIC_EVENT_QUERY.getUserVirtualIds(
        eventGroup,
        primitiveReportingSet.filter,
        EVENT_RANGE.toInterval()
      )
    val sampledVids =
      vids.calculateSampledVids(
        report.reportingMetricEntriesList[0]
          .value
          .metricCalculationSpecsList[0]
          .metricSpecsList[0]
          .vidSamplingInterval
      )
    val expectedResult = calculateExpectedReachMeasurementResult(sampledVids)

    for (resultAttribute in retrievedReport.metricCalculationResultsList[0].resultAttributesList) {
      val actualResult =
        MeasurementKt.result {
          reach = MeasurementKt.ResultKt.reach { value = resultAttribute.metricResult.reach.value }
        }
      // TODO(@tristanvuong2021): Assert using variance
      assertThat(actualResult).reachValue().isWithinPercent(0.5).of(expectedResult.reach.value)
    }
  }

  @Test
  fun `report across two time intervals has the expected result`() = runBlocking {
    val measurementConsumerData = inProcessCmmsComponents.getMeasurementConsumerData()
    val eventGroups = listEventGroups()
    val eventGroup = eventGroups[0]

    val primitiveReportingSet = reportingSet {
      displayName = "primitive"
      filter = "person.age_group == ${Person.AgeGroup.YEARS_18_TO_34_VALUE}"
      primitive = ReportingSetKt.primitive { cmmsEventGroups += eventGroup.cmmsEventGroup }
    }

    val createdPrimitiveReportingSet =
      publicReportingSetsClient
        .withPrincipalName(measurementConsumerData.name)
        .createReportingSet(
          createReportingSetRequest {
            parent = measurementConsumerData.name
            reportingSet = primitiveReportingSet
            reportingSetId = "abc"
          }
        )

    val eventRange2 =
      OpenEndTimeRange.fromClosedDateRange(LocalDate.of(2021, 3, 18)..LocalDate.of(2021, 3, 19))

    val report = report {
      reportingMetricEntries +=
        ReportKt.reportingMetricEntry {
          key = createdPrimitiveReportingSet.name
          value =
            ReportKt.reportingMetricCalculationSpec {
              metricCalculationSpecs +=
                ReportKt.metricCalculationSpec {
                  displayName = "union reach"
                  metricSpecs +=
                    metricSpec {
                        reach = MetricSpecKt.reachParams { privacyParams = DP_PARAMS }
                        vidSamplingInterval = VID_SAMPLING_INTERVAL
                      }
                      .withDefaults(reportingServer.metricSpecConfig)
                }
            }
        }
      timeIntervals = timeIntervals {
        timeIntervals += EVENT_RANGE.toInterval()
        timeIntervals += eventRange2.toInterval()
      }
    }

    val createdReport =
      publicReportsClient
        .withPrincipalName(measurementConsumerData.name)
        .createReport(
          createReportRequest {
            parent = measurementConsumerData.name
            this.report = report
            reportId = "report"
          }
        )

    val retrievedReport = pollForCompletedReport(measurementConsumerData.name, createdReport.name)
    assertThat(retrievedReport.state).isEqualTo(Report.State.SUCCEEDED)

    val vids =
      SYNTHETIC_EVENT_QUERY.getUserVirtualIds(
        eventGroup,
        primitiveReportingSet.filter,
        EVENT_RANGE.toInterval()
      )
    val sampledVids =
      vids.calculateSampledVids(
        report.reportingMetricEntriesList[0]
          .value
          .metricCalculationSpecsList[0]
          .metricSpecsList[0]
          .vidSamplingInterval
      )
    val expectedResult = calculateExpectedReachMeasurementResult(sampledVids)

    for (resultAttribute in retrievedReport.metricCalculationResultsList[0].resultAttributesList) {
      val actualResult =
        MeasurementKt.result {
          reach = MeasurementKt.ResultKt.reach { value = resultAttribute.metricResult.reach.value }
        }
      // TODO(@tristanvuong2021): Assert using variance
      if (
        Timestamps.compare(
          resultAttribute.timeInterval.startTime,
          EVENT_RANGE.toInterval().startTime
        ) == 0
      ) {
        assertThat(actualResult).reachValue().isWithinPercent(0.5).of(expectedResult.reach.value)
      } else {
        assertThat(actualResult).reachValue().isWithinPercent(500.0).of(1)
      }
    }
  }

  @Test
  fun `report with periodic time interval has the expected result`() = runBlocking {
    val measurementConsumerData = inProcessCmmsComponents.getMeasurementConsumerData()
    val eventGroups = listEventGroups()
    val eventGroup = eventGroups[0]

    val primitiveReportingSet = reportingSet {
      displayName = "primitive"
      filter = "person.age_group == ${Person.AgeGroup.YEARS_18_TO_34_VALUE}"
      primitive = ReportingSetKt.primitive { cmmsEventGroups += eventGroup.cmmsEventGroup }
    }

    val createdPrimitiveReportingSet =
      publicReportingSetsClient
        .withPrincipalName(measurementConsumerData.name)
        .createReportingSet(
          createReportingSetRequest {
            parent = measurementConsumerData.name
            reportingSet = primitiveReportingSet
            reportingSetId = "abc"
          }
        )

    val report = report {
      reportingMetricEntries +=
        ReportKt.reportingMetricEntry {
          key = createdPrimitiveReportingSet.name
          value =
            ReportKt.reportingMetricCalculationSpec {
              metricCalculationSpecs +=
                ReportKt.metricCalculationSpec {
                  displayName = "union reach"
                  metricSpecs +=
                    metricSpec {
                        reach = MetricSpecKt.reachParams { privacyParams = DP_PARAMS }
                        vidSamplingInterval = VID_SAMPLING_INTERVAL
                      }
                      .withDefaults(reportingServer.metricSpecConfig)
                }
            }
        }
      periodicTimeInterval = periodicTimeInterval {
        startTime = EVENT_RANGE.start.toProtoTime()
        increment = Durations.fromDays(1L)
        intervalCount = 2
      }
    }

    val createdReport =
      publicReportsClient
        .withPrincipalName(measurementConsumerData.name)
        .createReport(
          createReportRequest {
            parent = measurementConsumerData.name
            this.report = report
            reportId = "report"
          }
        )

    val retrievedReport = pollForCompletedReport(measurementConsumerData.name, createdReport.name)
    assertThat(retrievedReport.state).isEqualTo(Report.State.SUCCEEDED)

    val vids =
      SYNTHETIC_EVENT_QUERY.getUserVirtualIds(
        eventGroup,
        primitiveReportingSet.filter,
        EVENT_RANGE.toInterval()
      )
    val sampledVids =
      vids.calculateSampledVids(
        report.reportingMetricEntriesList[0]
          .value
          .metricCalculationSpecsList[0]
          .metricSpecsList[0]
          .vidSamplingInterval
      )
    val expectedResult = calculateExpectedReachMeasurementResult(sampledVids)

    for (resultAttribute in retrievedReport.metricCalculationResultsList[0].resultAttributesList) {
      val actualResult =
        MeasurementKt.result {
          reach = MeasurementKt.ResultKt.reach { value = resultAttribute.metricResult.reach.value }
        }
      // TODO(@tristanvuong2021): Assert using variance
      if (
        Timestamps.compare(
          resultAttribute.timeInterval.startTime,
          EVENT_RANGE.toInterval().startTime
        ) == 0
      ) {
        assertThat(actualResult).reachValue().isWithinPercent(0.5).of(expectedResult.reach.value)
      } else {
        assertThat(actualResult).reachValue().isWithinPercent(500.0).of(1)
      }
    }
  }

  @Test
  fun `report with cumulative has the expected result`() = runBlocking {
    val measurementConsumerData = inProcessCmmsComponents.getMeasurementConsumerData()
    val eventGroups = listEventGroups()
    val eventGroup = eventGroups[0]

    val primitiveReportingSet = reportingSet {
      displayName = "primitive"
      filter = "person.age_group == ${Person.AgeGroup.YEARS_18_TO_34_VALUE}"
      primitive = ReportingSetKt.primitive { cmmsEventGroups += eventGroup.cmmsEventGroup }
    }

    val createdPrimitiveReportingSet =
      publicReportingSetsClient
        .withPrincipalName(measurementConsumerData.name)
        .createReportingSet(
          createReportingSetRequest {
            parent = measurementConsumerData.name
            reportingSet = primitiveReportingSet
            reportingSetId = "abc"
          }
        )

    val report = report {
      reportingMetricEntries +=
        ReportKt.reportingMetricEntry {
          key = createdPrimitiveReportingSet.name
          value =
            ReportKt.reportingMetricCalculationSpec {
              metricCalculationSpecs +=
                ReportKt.metricCalculationSpec {
                  displayName = "union reach"
                  metricSpecs +=
                    metricSpec {
                        reach = MetricSpecKt.reachParams { privacyParams = DP_PARAMS }
                        vidSamplingInterval = VID_SAMPLING_INTERVAL
                      }
                      .withDefaults(reportingServer.metricSpecConfig)
                  cumulative = true
                }
            }
        }
      periodicTimeInterval = periodicTimeInterval {
        startTime = EVENT_RANGE.start.toProtoTime()
        increment = Durations.fromDays(1L)
        intervalCount = 2
      }
    }

    val createdReport =
      publicReportsClient
        .withPrincipalName(measurementConsumerData.name)
        .createReport(
          createReportRequest {
            parent = measurementConsumerData.name
            this.report = report
            reportId = "report"
          }
        )

    val retrievedReport = pollForCompletedReport(measurementConsumerData.name, createdReport.name)
    assertThat(retrievedReport.state).isEqualTo(Report.State.SUCCEEDED)

    for (resultAttribute in retrievedReport.metricCalculationResultsList[0].resultAttributesList) {
      val vids =
        SYNTHETIC_EVENT_QUERY.getUserVirtualIds(
          eventGroup,
          primitiveReportingSet.filter,
          resultAttribute.timeInterval
        )
      val sampledVids =
        vids.calculateSampledVids(
          report.reportingMetricEntriesList[0]
            .value
            .metricCalculationSpecsList[0]
            .metricSpecsList[0]
            .vidSamplingInterval
        )
      val expectedResult = calculateExpectedReachMeasurementResult(sampledVids)

      val actualResult =
        MeasurementKt.result {
          reach = MeasurementKt.ResultKt.reach { value = resultAttribute.metricResult.reach.value }
        }
      // TODO(@tristanvuong2021): Assert using variance
      assertThat(actualResult).reachValue().isWithinPercent(0.5).of(expectedResult.reach.value)
    }
  }

  @Test
  fun `report with group by has the expected result`() = runBlocking {
    val measurementConsumerData = inProcessCmmsComponents.getMeasurementConsumerData()
    val eventGroups = listEventGroups()
    val eventGroup = eventGroups[0]

    val primitiveReportingSet = reportingSet {
      displayName = "primitive"
      primitive = ReportingSetKt.primitive { cmmsEventGroups += eventGroup.cmmsEventGroup }
    }

    val createdPrimitiveReportingSet =
      publicReportingSetsClient
        .withPrincipalName(measurementConsumerData.name)
        .createReportingSet(
          createReportingSetRequest {
            parent = measurementConsumerData.name
            reportingSet = primitiveReportingSet
            reportingSetId = "abc"
          }
        )

    val grouping1Predicate1 = "person.age_group == ${Person.AgeGroup.YEARS_35_TO_54_VALUE}"
    val grouping1Predicate2 = "person.age_group == ${Person.AgeGroup.YEARS_18_TO_34_VALUE}"
    val grouping2Predicate1 = "person.gender == ${Person.Gender.FEMALE_VALUE}"
    val grouping2Predicate2 = "person.gender == ${Person.Gender.MALE_VALUE}"

    val report = report {
      reportingMetricEntries +=
        ReportKt.reportingMetricEntry {
          key = createdPrimitiveReportingSet.name
          value =
            ReportKt.reportingMetricCalculationSpec {
              metricCalculationSpecs +=
                ReportKt.metricCalculationSpec {
                  displayName = "union reach"
                  metricSpecs +=
                    metricSpec {
                        reach = MetricSpecKt.reachParams { privacyParams = DP_PARAMS }
                        vidSamplingInterval = VID_SAMPLING_INTERVAL
                      }
                      .withDefaults(reportingServer.metricSpecConfig)
                  groupings +=
                    ReportKt.grouping {
                      predicates += grouping1Predicate1
                      predicates += grouping1Predicate2
                    }
                  groupings +=
                    ReportKt.grouping {
                      predicates += grouping2Predicate1
                      predicates += grouping2Predicate2
                    }
                }
            }
        }
      timeIntervals = timeIntervals { timeIntervals += EVENT_RANGE.toInterval() }
    }

    val createdReport =
      publicReportsClient
        .withPrincipalName(measurementConsumerData.name)
        .createReport(
          createReportRequest {
            parent = measurementConsumerData.name
            this.report = report
            reportId = "report"
          }
        )

    val retrievedReport = pollForCompletedReport(measurementConsumerData.name, createdReport.name)
    assertThat(retrievedReport.state).isEqualTo(Report.State.SUCCEEDED)

    val vidSamplingInterval =
      report.reportingMetricEntriesList[0]
        .value
        .metricCalculationSpecsList[0]
        .metricSpecsList[0]
        .vidSamplingInterval

    for (resultAttribute in retrievedReport.metricCalculationResultsList[0].resultAttributesList) {
      val actualResult =
        MeasurementKt.result {
          reach = MeasurementKt.ResultKt.reach { value = resultAttribute.metricResult.reach.value }
        }

      // TODO(@tristanvuong2021): Assert using variance
      if (resultAttribute.groupingPredicatesList.contains(grouping1Predicate1)) {
        if (resultAttribute.groupingPredicatesList.contains(grouping2Predicate1)) {
          val vids =
            SYNTHETIC_EVENT_QUERY.getUserVirtualIds(
              eventGroup,
              "$grouping1Predicate1 && $grouping2Predicate1",
              EVENT_RANGE.toInterval()
            )
          val sampledVids = vids.calculateSampledVids(vidSamplingInterval)
          val expectedResult = calculateExpectedReachMeasurementResult(sampledVids)

          assertThat(actualResult).reachValue().isWithinPercent(0.5).of(expectedResult.reach.value)
        } else {
          val vids =
            SYNTHETIC_EVENT_QUERY.getUserVirtualIds(
              eventGroup,
              "$grouping1Predicate1 && $grouping2Predicate2",
              EVENT_RANGE.toInterval()
            )
          val sampledVids = vids.calculateSampledVids(vidSamplingInterval)
          val expectedResult = calculateExpectedReachMeasurementResult(sampledVids)

          assertThat(actualResult).reachValue().isWithinPercent(0.5).of(expectedResult.reach.value)
        }
      } else {
        if (resultAttribute.groupingPredicatesList.contains(grouping2Predicate1)) {
          val vids =
            SYNTHETIC_EVENT_QUERY.getUserVirtualIds(
              eventGroup,
              "$grouping1Predicate2 && $grouping2Predicate1",
              EVENT_RANGE.toInterval()
            )
          val sampledVids = vids.calculateSampledVids(vidSamplingInterval)
          val expectedResult = calculateExpectedReachMeasurementResult(sampledVids)

          assertThat(actualResult).reachValue().isWithinPercent(0.5).of(expectedResult.reach.value)
        } else {
          val vids =
            SYNTHETIC_EVENT_QUERY.getUserVirtualIds(
              eventGroup,
              "$grouping1Predicate2 && $grouping2Predicate2",
              EVENT_RANGE.toInterval()
            )
          val sampledVids = vids.calculateSampledVids(vidSamplingInterval)
          val expectedResult = calculateExpectedReachMeasurementResult(sampledVids)

          assertThat(actualResult).reachValue().isWithinPercent(0.5).of(expectedResult.reach.value)
        }
      }
    }
  }

  @Test
  fun `creating 25 reports at once succeeds`() = runBlocking {
    val numReports = 25
    val measurementConsumerData = inProcessCmmsComponents.getMeasurementConsumerData()
    val eventGroups = listEventGroups()

    val primitiveReportingSet = reportingSet {
      displayName = "primitive"
      filter = "person.age_group == ${Person.AgeGroup.YEARS_18_TO_34_VALUE}"
      primitive = ReportingSetKt.primitive { cmmsEventGroups += eventGroups[0].cmmsEventGroup }
    }

    val createdPrimitiveReportingSet =
      publicReportingSetsClient
        .withPrincipalName(measurementConsumerData.name)
        .createReportingSet(
          createReportingSetRequest {
            parent = measurementConsumerData.name
            reportingSet = primitiveReportingSet
            reportingSetId = "abc"
          }
        )

    val report = report {
      reportingMetricEntries +=
        ReportKt.reportingMetricEntry {
          key = createdPrimitiveReportingSet.name
          value =
            ReportKt.reportingMetricCalculationSpec {
              metricCalculationSpecs +=
                ReportKt.metricCalculationSpec {
                  displayName = "load test"
                  metricSpecs +=
                    metricSpec {
                        reach =
                          MetricSpecKt.reachParams {
                            privacyParams = MetricSpecKt.differentialPrivacyParams {}
                          }
                      }
                      .withDefaults(reportingServer.metricSpecConfig)
                }
            }
        }
      timeIntervals = timeIntervals {
        timeIntervals += interval {
          startTime = timestamp { seconds = 100 }
          endTime = timestamp { seconds = 200 }
        }
      }
    }

    val deferred: MutableList<Deferred<Report>> = mutableListOf()
    repeat(numReports) {
      deferred.add(
        async {
          publicReportsClient
            .withPrincipalName(measurementConsumerData.name)
            .createReport(
              createReportRequest {
                parent = measurementConsumerData.name
                this.report = report
                reportId = "report$it"
              }
            )
        }
      )
    }

    deferred.awaitAll()
    val retrievedReports =
      publicReportsClient
        .withPrincipalName(measurementConsumerData.name)
        .listReports(
          listReportsRequest {
            parent = measurementConsumerData.name
            pageSize = numReports
          }
        )
        .reportsList

    assertThat(retrievedReports).hasSize(numReports)
    retrievedReports.forEach {
      assertThat(it)
        .ignoringFields(
          Report.NAME_FIELD_NUMBER,
          Report.STATE_FIELD_NUMBER,
          Report.CREATE_TIME_FIELD_NUMBER,
          Report.METRIC_CALCULATION_RESULTS_FIELD_NUMBER
        )
        .isEqualTo(report)
    }
  }

  @Test
  fun `reach metric result has the expected result`() = runBlocking {
    val measurementConsumerData = inProcessCmmsComponents.getMeasurementConsumerData()
    val eventGroups = listEventGroups()
    val eventGroup = eventGroups[0]

    val primitiveReportingSet = reportingSet {
      displayName = "primitive"
      filter = "person.age_group == ${Person.AgeGroup.YEARS_18_TO_34_VALUE}"
      primitive = ReportingSetKt.primitive { cmmsEventGroups += eventGroup.cmmsEventGroup }
    }

    val createdPrimitiveReportingSet =
      publicReportingSetsClient
        .withPrincipalName(measurementConsumerData.name)
        .createReportingSet(
          createReportingSetRequest {
            parent = measurementConsumerData.name
            reportingSet = primitiveReportingSet
            reportingSetId = "abc"
          }
        )

    val metric = metric {
      reportingSet = createdPrimitiveReportingSet.name
      timeInterval = EVENT_RANGE.toInterval()
      metricSpec =
        metricSpec {
            reach = MetricSpecKt.reachParams { privacyParams = DP_PARAMS }
            vidSamplingInterval = VID_SAMPLING_INTERVAL
          }
          .withDefaults(reportingServer.metricSpecConfig)
    }

    val createdMetric =
      publicMetricsClient
        .withPrincipalName(measurementConsumerData.name)
        .createMetric(
          createMetricRequest {
            parent = measurementConsumerData.name
            this.metric = metric
            metricId = "abc"
          }
        )

    val retrievedMetric = pollForCompletedMetric(measurementConsumerData.name, createdMetric.name)
    assertThat(retrievedMetric.state).isEqualTo(Metric.State.SUCCEEDED)

    val vids =
      SYNTHETIC_EVENT_QUERY.getUserVirtualIds(
        eventGroup,
        primitiveReportingSet.filter,
        EVENT_RANGE.toInterval()
      )
    val sampledVids = vids.calculateSampledVids(metric.metricSpec.vidSamplingInterval)
    val expectedResult = calculateExpectedReachMeasurementResult(sampledVids)

    val actualResult =
      MeasurementKt.result {
        reach = MeasurementKt.ResultKt.reach { value = retrievedMetric.result.reach.value }
      }
    // TODO(@tristanvuong2021): Assert using variance
    assertThat(actualResult).reachValue().isWithinPercent(0.5).of(expectedResult.reach.value)
  }

  @Test
  fun `frequency histogram metric has the expected result`() = runBlocking {
    val measurementConsumerData = inProcessCmmsComponents.getMeasurementConsumerData()
    val eventGroups = listEventGroups()
    val eventGroup = eventGroups[0]

    val primitiveReportingSet = reportingSet {
      displayName = "primitive"
      filter = "person.age_group == ${Person.AgeGroup.YEARS_18_TO_34_VALUE}"
      primitive = ReportingSetKt.primitive { cmmsEventGroups += eventGroup.cmmsEventGroup }
    }

    val createdPrimitiveReportingSet =
      publicReportingSetsClient
        .withPrincipalName(measurementConsumerData.name)
        .createReportingSet(
          createReportingSetRequest {
            parent = measurementConsumerData.name
            reportingSet = primitiveReportingSet
            reportingSetId = "abc"
          }
        )

    val metric = metric {
      reportingSet = createdPrimitiveReportingSet.name
      timeInterval = EVENT_RANGE.toInterval()
      metricSpec =
        metricSpec {
            frequencyHistogram =
              MetricSpecKt.frequencyHistogramParams {
                reachPrivacyParams = DP_PARAMS
                frequencyPrivacyParams = DP_PARAMS
                maximumFrequencyPerUser = 5
              }
            vidSamplingInterval = VID_SAMPLING_INTERVAL
          }
          .withDefaults(reportingServer.metricSpecConfig)
    }

    val createdMetric =
      publicMetricsClient
        .withPrincipalName(measurementConsumerData.name)
        .createMetric(
          createMetricRequest {
            parent = measurementConsumerData.name
            this.metric = metric
            metricId = "abc"
          }
        )

    val retrievedMetric = pollForCompletedMetric(measurementConsumerData.name, createdMetric.name)
    assertThat(retrievedMetric.state).isEqualTo(Metric.State.SUCCEEDED)

    val vids =
      SYNTHETIC_EVENT_QUERY.getUserVirtualIds(
        eventGroup,
        primitiveReportingSet.filter,
        EVENT_RANGE.toInterval()
      )
    val sampledVids = vids.calculateSampledVids(metric.metricSpec.vidSamplingInterval)
    val expectedResult =
      calculateExpectedReachAndFrequencyMeasurementResult(
        sampledVids,
        metric.metricSpec.frequencyHistogram.maximumFrequencyPerUser
      )

    val reach =
      retrievedMetric.result.frequencyHistogram.binsList.sumOf { bin -> bin.binResult.value }
    val actualResult =
      MeasurementKt.result {
        frequency =
          MeasurementKt.ResultKt.frequency {
            relativeFrequencyDistribution.putAll(
              retrievedMetric.result.frequencyHistogram.binsList.associate {
                Pair(it.label.toLong(), it.binResult.value / reach)
              }
            )
          }
      }
    // TODO(@tristanvuong2021): Assert using variance
    assertThat(actualResult)
      .frequencyDistribution()
      .isWithin(0.01)
      .of(expectedResult.frequency.relativeFrequencyDistributionMap)
  }

  @Test
  fun `impression count metric has the expected result`() = runBlocking {
    val measurementConsumerData = inProcessCmmsComponents.getMeasurementConsumerData()
    val eventGroups = listEventGroups()
    val eventGroup = eventGroups[0]

    val primitiveReportingSet = reportingSet {
      displayName = "primitive"
      filter = "person.age_group == ${Person.AgeGroup.YEARS_18_TO_34_VALUE}"
      primitive = ReportingSetKt.primitive { cmmsEventGroups += eventGroup.cmmsEventGroup }
    }

    val createdPrimitiveReportingSet =
      publicReportingSetsClient
        .withPrincipalName(measurementConsumerData.name)
        .createReportingSet(
          createReportingSetRequest {
            parent = measurementConsumerData.name
            reportingSet = primitiveReportingSet
            reportingSetId = "abc"
          }
        )

    val metric = metric {
      reportingSet = createdPrimitiveReportingSet.name
      timeInterval = EVENT_RANGE.toInterval()
      metricSpec =
        metricSpec {
            impressionCount = MetricSpecKt.impressionCountParams { privacyParams = DP_PARAMS }
            vidSamplingInterval = VID_SAMPLING_INTERVAL
          }
          .withDefaults(reportingServer.metricSpecConfig)
    }

    val createdMetric =
      publicMetricsClient
        .withPrincipalName(measurementConsumerData.name)
        .createMetric(
          createMetricRequest {
            parent = measurementConsumerData.name
            this.metric = metric
            metricId = "abc"
          }
        )

    val retrievedMetric = pollForCompletedMetric(measurementConsumerData.name, createdMetric.name)
    assertThat(retrievedMetric.state).isEqualTo(Metric.State.SUCCEEDED)

    // TODO(@tristanvuong2021): calculate expected result and compare
  }

  @Test
  fun `watch duration metric has the expected result`() = runBlocking {
    val measurementConsumerData = inProcessCmmsComponents.getMeasurementConsumerData()
    val eventGroups = listEventGroups()
    val eventGroup = eventGroups[0]

    val primitiveReportingSet = reportingSet {
      displayName = "primitive"
      filter = "person.age_group == ${Person.AgeGroup.YEARS_18_TO_34_VALUE}"
      primitive = ReportingSetKt.primitive { cmmsEventGroups += eventGroup.cmmsEventGroup }
    }

    val createdPrimitiveReportingSet =
      publicReportingSetsClient
        .withPrincipalName(measurementConsumerData.name)
        .createReportingSet(
          createReportingSetRequest {
            parent = measurementConsumerData.name
            reportingSet = primitiveReportingSet
            reportingSetId = "abc"
          }
        )

    val metric = metric {
      reportingSet = createdPrimitiveReportingSet.name
      timeInterval = EVENT_RANGE.toInterval()
      metricSpec =
        metricSpec {
            watchDuration = MetricSpecKt.watchDurationParams { privacyParams = DP_PARAMS }
            vidSamplingInterval = VID_SAMPLING_INTERVAL
          }
          .withDefaults(reportingServer.metricSpecConfig)
    }

    val createdMetric =
      publicMetricsClient
        .withPrincipalName(measurementConsumerData.name)
        .createMetric(
          createMetricRequest {
            parent = measurementConsumerData.name
            this.metric = metric
            metricId = "abc"
          }
        )

    val retrievedMetric = pollForCompletedMetric(measurementConsumerData.name, createdMetric.name)
    assertThat(retrievedMetric.state).isEqualTo(Metric.State.SUCCEEDED)

    // TODO(@tristanvuong2021): Calculate watch duration using synthetic spec.
  }

  @Test
  fun `reach metric with filter has the expected result`() = runBlocking {
    val measurementConsumerData = inProcessCmmsComponents.getMeasurementConsumerData()
    val eventGroups = listEventGroups()
    val eventGroup = eventGroups[0]

    val primitiveReportingSet = reportingSet {
      displayName = "primitive"
      filter = "person.age_group == ${Person.AgeGroup.YEARS_18_TO_34_VALUE}"
      primitive = ReportingSetKt.primitive { cmmsEventGroups += eventGroup.cmmsEventGroup }
    }

    val createdPrimitiveReportingSet =
      publicReportingSetsClient
        .withPrincipalName(measurementConsumerData.name)
        .createReportingSet(
          createReportingSetRequest {
            parent = measurementConsumerData.name
            reportingSet = primitiveReportingSet
            reportingSetId = "abc"
          }
        )

    val metric = metric {
      reportingSet = createdPrimitiveReportingSet.name
      timeInterval = EVENT_RANGE.toInterval()
      metricSpec =
        metricSpec {
            reach = MetricSpecKt.reachParams { privacyParams = DP_PARAMS }
            vidSamplingInterval = VID_SAMPLING_INTERVAL
          }
          .withDefaults(reportingServer.metricSpecConfig)
      filters += "person.gender == ${Person.Gender.MALE_VALUE}"
    }

    val createdMetric =
      publicMetricsClient
        .withPrincipalName(measurementConsumerData.name)
        .createMetric(
          createMetricRequest {
            parent = measurementConsumerData.name
            this.metric = metric
            metricId = "abc"
          }
        )

    val retrievedMetric = pollForCompletedMetric(measurementConsumerData.name, createdMetric.name)
    assertThat(retrievedMetric.state).isEqualTo(Metric.State.SUCCEEDED)

    val filters = metric.filtersList.toMutableList()
    filters.add(primitiveReportingSet.filter)
    val vids =
      SYNTHETIC_EVENT_QUERY.getUserVirtualIds(
        eventGroup,
        "(${metric.filtersList[0]}) && (${primitiveReportingSet.filter})",
        EVENT_RANGE.toInterval()
      )
    val sampledVids = vids.calculateSampledVids(metric.metricSpec.vidSamplingInterval)
    val expectedResult = calculateExpectedReachMeasurementResult(sampledVids)

    val actualResult =
      MeasurementKt.result {
        reach = MeasurementKt.ResultKt.reach { value = retrievedMetric.result.reach.value }
      }
    // TODO(@tristanvuong2021): Assert using variance
    assertThat(actualResult).reachValue().isWithinPercent(0.5).of(expectedResult.reach.value)
  }

  @Test
  fun `creating 25 metrics at once succeeds`() = runBlocking {
    val numMetrics = 25
    val measurementConsumerData = inProcessCmmsComponents.getMeasurementConsumerData()
    val eventGroups = listEventGroups()

    val primitiveReportingSet = reportingSet {
      displayName = "primitive"
      filter = "person.age_group == ${Person.AgeGroup.YEARS_18_TO_34_VALUE}"
      primitive = ReportingSetKt.primitive { cmmsEventGroups += eventGroups[0].cmmsEventGroup }
    }

    val createdPrimitiveReportingSet =
      publicReportingSetsClient
        .withPrincipalName(measurementConsumerData.name)
        .createReportingSet(
          createReportingSetRequest {
            parent = measurementConsumerData.name
            reportingSet = primitiveReportingSet
            reportingSetId = "abc"
          }
        )

    val metric = metric {
      reportingSet = createdPrimitiveReportingSet.name
      timeInterval = interval {
        startTime = timestamp { seconds = 100 }
        endTime = timestamp { seconds = 200 }
      }
      metricSpec =
        metricSpec {
            reach =
              MetricSpecKt.reachParams { privacyParams = MetricSpecKt.differentialPrivacyParams {} }
          }
          .withDefaults(reportingServer.metricSpecConfig)
    }

    val deferred: MutableList<Deferred<Metric>> = mutableListOf()
    repeat(numMetrics) {
      deferred.add(
        async {
          publicMetricsClient
            .withPrincipalName(measurementConsumerData.name)
            .createMetric(
              createMetricRequest {
                parent = measurementConsumerData.name
                this.metric = metric
                metricId = "abc$it"
              }
            )
        }
      )
    }

    deferred.awaitAll()
    val retrievedMetrics =
      publicMetricsClient
        .withPrincipalName(measurementConsumerData.name)
        .listMetrics(
          listMetricsRequest {
            parent = measurementConsumerData.name
            pageSize = numMetrics
          }
        )
        .metricsList

    assertThat(retrievedMetrics).hasSize(numMetrics)
    retrievedMetrics.forEach {
      assertThat(it)
        .ignoringFields(
          Metric.NAME_FIELD_NUMBER,
          Metric.STATE_FIELD_NUMBER,
          Metric.CREATE_TIME_FIELD_NUMBER,
          Metric.RESULT_FIELD_NUMBER
        )
        .isEqualTo(metric)
    }
  }

  @Test
  fun `creating 25 reporting sets at once succeeds`() = runBlocking {
    val numReportingSets = 25
    val measurementConsumerData = inProcessCmmsComponents.getMeasurementConsumerData()
    val eventGroups = listEventGroups()

    val primitiveReportingSet = reportingSet {
      displayName = "primitive"
      filter = "person.age_group == ${Person.AgeGroup.YEARS_18_TO_34_VALUE}"
      primitive = ReportingSetKt.primitive { cmmsEventGroups += eventGroups[0].cmmsEventGroup }
    }

    val deferred: MutableList<Deferred<ReportingSet>> = mutableListOf()
    repeat(numReportingSets) {
      deferred.add(
        async {
          publicReportingSetsClient
            .withPrincipalName(measurementConsumerData.name)
            .createReportingSet(
              createReportingSetRequest {
                parent = measurementConsumerData.name
                reportingSet = primitiveReportingSet
                reportingSetId = "abc$it"
              }
            )
        }
      )
    }

    deferred.awaitAll()
    val retrievedPrimitiveReportingSets =
      publicReportingSetsClient
        .withPrincipalName(measurementConsumerData.name)
        .listReportingSets(
          listReportingSetsRequest {
            parent = measurementConsumerData.name
            pageSize = numReportingSets
          }
        )
        .reportingSetsList

    assertThat(retrievedPrimitiveReportingSets).hasSize(numReportingSets)
    retrievedPrimitiveReportingSets.forEach {
      assertThat(it).ignoringFields(ReportingSet.NAME_FIELD_NUMBER).isEqualTo(primitiveReportingSet)
    }
  }

  @Test
<<<<<<< HEAD
  fun `retrieving data provider succeeds`() = runBlocking {
    val eventGroups = listEventGroups()
    val dataProviderName = eventGroups[0].cmmsDataProvider

    val measurementConsumerData = inProcessCmmsComponents.getMeasurementConsumerData()
    val dataProvider =
      publicDataProvidersClient
        .withPrincipalName(measurementConsumerData.name)
        .getDataProvider(getDataProviderRequest { name = dataProviderName })

    assertThat(DataProviderCertificateKey.fromName(dataProvider.certificate)).isNotNull()
=======
  fun `retrieving metadata descriptors for event groups succeeds`() = runBlocking {
    val eventGroups = listEventGroups()

    val descriptorNames = eventGroups.map { it.metadata.eventGroupMetadataDescriptor }

    val measurementConsumerData = inProcessCmmsComponents.getMeasurementConsumerData()
    val descriptors =
      publicEventGroupMetadataDescriptorsClient
        .withPrincipalName(measurementConsumerData.name)
        .batchGetEventGroupMetadataDescriptors(
          batchGetEventGroupMetadataDescriptorsRequest { names += descriptorNames }
        )
        .eventGroupMetadataDescriptorsList

    assertThat(descriptors).hasSize(descriptorNames.size)

    val retrievedDescriptorNames = mutableSetOf<String>()
    for (descriptor in descriptors) {
      retrievedDescriptorNames.add(descriptor.name)
    }

    for (eventGroup in eventGroups) {
      assertThat(
          retrievedDescriptorNames.contains(eventGroup.metadata.eventGroupMetadataDescriptor)
        )
        .isTrue()
    }
>>>>>>> ac8956d3
  }

  private suspend fun listEventGroups(): List<EventGroup> {
    val measurementConsumerData = inProcessCmmsComponents.getMeasurementConsumerData()

    return publicEventGroupsClient
      .withPrincipalName(measurementConsumerData.name)
      .listEventGroups(
        listEventGroupsRequest {
          parent = measurementConsumerData.name
          pageSize = 1000
        }
      )
      .eventGroupsList
  }

  private suspend fun pollForCompletedReport(
    measurementConsumerName: String,
    reportName: String
  ): Report {
    while (true) {
      val retrievedReport =
        publicReportsClient
          .withPrincipalName(measurementConsumerName)
          .getReport(getReportRequest { name = reportName })

      @Suppress("WHEN_ENUM_CAN_BE_NULL_IN_JAVA") // Proto enum fields are never null.
      when (retrievedReport.state) {
        Report.State.SUCCEEDED,
        Report.State.FAILED -> return retrievedReport
        Report.State.RUNNING,
        Report.State.UNRECOGNIZED,
        Report.State.STATE_UNSPECIFIED -> delay(5000)
      }
    }
  }

  private suspend fun pollForCompletedMetric(
    measurementConsumerName: String,
    metricName: String
  ): Metric {
    while (true) {
      val retrievedMetric =
        publicMetricsClient
          .withPrincipalName(measurementConsumerName)
          .getMetric(getMetricRequest { name = metricName })

      @Suppress("WHEN_ENUM_CAN_BE_NULL_IN_JAVA") // Proto enum fields are never null.
      when (retrievedMetric.state) {
        Metric.State.SUCCEEDED,
        Metric.State.FAILED -> return retrievedMetric
        Metric.State.RUNNING,
        Metric.State.UNRECOGNIZED,
        Metric.State.STATE_UNSPECIFIED -> delay(5000)
      }
    }
  }

  private fun calculateExpectedReachMeasurementResult(
    sampledVids: Sequence<Long>
  ): Measurement.Result {
    val reach = MeasurementResults.computeReach(sampledVids.asIterable())
    return MeasurementKt.result {
      this.reach = MeasurementKt.ResultKt.reach { value = reach.toLong() }
    }
  }

  private fun calculateExpectedReachAndFrequencyMeasurementResult(
    sampledVids: Sequence<Long>,
    maxFrequency: Int
  ): Measurement.Result {
    val reachAndFrequency =
      MeasurementResults.computeReachAndFrequency(sampledVids.asIterable(), maxFrequency)
    return MeasurementKt.result {
      reach = MeasurementKt.ResultKt.reach { value = reachAndFrequency.reach.toLong() }
      frequency =
        MeasurementKt.ResultKt.frequency {
          relativeFrequencyDistribution.putAll(
            reachAndFrequency.relativeFrequencyDistribution.mapKeys { it.key.toLong() }
          )
        }
    }
  }

  private fun SyntheticGeneratorEventQuery.getUserVirtualIds(
    eventGroup: EventGroup,
    filter: String,
    collectionInterval: Interval
  ): Sequence<Long> {
    val cmmsMetadata =
      CmmsEventGroupKt.metadata {
        eventGroupMetadataDescriptor = eventGroup.metadata.eventGroupMetadataDescriptor
        metadata = eventGroup.metadata.metadata
      }
    val encryptedCmmsMetadata =
      encryptMetadata(cmmsMetadata, InProcessCmmsComponents.MC_ENTITY_CONTENT.encryptionPublicKey)
    val cmmsEventGroup = cmmsEventGroup { encryptedMetadata = encryptedCmmsMetadata }

    val eventFilter = RequisitionSpecKt.eventFilter { expression = filter }

    return this.getUserVirtualIds(
      EventQuery.EventGroupSpec(
        cmmsEventGroup,
        RequisitionSpecKt.EventGroupEntryKt.value {
          this.collectionInterval = collectionInterval
          this.filter = eventFilter
        }
      )
    )
  }

  private fun Sequence<Long>.calculateSampledVids(
    vidSamplingInterval: VidSamplingInterval
  ): Sequence<Long> {
    return this.filter { vid ->
      VidSampling.sampler.vidIsInSamplingBucket(
        vid,
        vidSamplingInterval.start,
        vidSamplingInterval.width
      )
    }
  }

  companion object {
    private val SECRETS_DIR: File =
      getRuntimePath(
          Paths.get(
            "wfa_measurement_system",
            "src",
            "main",
            "k8s",
            "testing",
            "secretfiles",
          )
        )!!
        .toFile()

    private val TRUSTED_CERTIFICATES =
      readCertificateCollection(SECRETS_DIR.resolve("all_root_certs.pem")).associateBy {
        it.subjectKeyIdentifier!!
      }

    private const val MC_SIGNING_PRIVATE_KEY_PATH = "mc_cs_private.der"

    private val SYNTHETIC_EVENT_QUERY =
      MetadataSyntheticGeneratorEventQuery(
        SyntheticGenerationSpecs.POPULATION_SPEC,
        InProcessCmmsComponents.MC_ENCRYPTION_PRIVATE_KEY
      )

    private val EVENT_RANGE =
      OpenEndTimeRange.fromClosedDateRange(LocalDate.of(2021, 3, 15)..LocalDate.of(2021, 3, 17))

    private val DP_PARAMS =
      MetricSpecKt.differentialPrivacyParams {
        epsilon = 1.0
        delta = 1.0
      }

    private val VID_SAMPLING_INTERVAL =
      MetricSpecKt.vidSamplingInterval {
        start = 0.0f
        width = 1.0f
      }

    @BeforeClass
    @JvmStatic
    fun initConfig() {
      InProcessCmmsComponents.initConfig()
    }
  }
}<|MERGE_RESOLUTION|>--- conflicted
+++ resolved
@@ -189,13 +189,11 @@
     MeasurementConsumersCoroutineStub(inProcessCmmsComponents.kingdom.publicApiChannel)
   }
 
-<<<<<<< HEAD
   private val publicDataProvidersClient by lazy {
     DataProvidersCoroutineStub(reportingServer.publicApiChannel)
-=======
+    
   private val publicEventGroupMetadataDescriptorsClient by lazy {
     EventGroupMetadataDescriptorsCoroutineStub(reportingServer.publicApiChannel)
->>>>>>> ac8956d3
   }
 
   private val publicEventGroupsClient by lazy {
@@ -1725,7 +1723,6 @@
   }
 
   @Test
-<<<<<<< HEAD
   fun `retrieving data provider succeeds`() = runBlocking {
     val eventGroups = listEventGroups()
     val dataProviderName = eventGroups[0].cmmsDataProvider
@@ -1737,7 +1734,9 @@
         .getDataProvider(getDataProviderRequest { name = dataProviderName })
 
     assertThat(DataProviderCertificateKey.fromName(dataProvider.certificate)).isNotNull()
-=======
+  }
+
+  @Test  
   fun `retrieving metadata descriptors for event groups succeeds`() = runBlocking {
     val eventGroups = listEventGroups()
 
@@ -1765,7 +1764,6 @@
         )
         .isTrue()
     }
->>>>>>> ac8956d3
   }
 
   private suspend fun listEventGroups(): List<EventGroup> {
