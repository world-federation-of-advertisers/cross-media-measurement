// Copyright 2021 The Cross-Media Measurement Authors
//
// Licensed under the Apache License, Version 2.0 (the "License");
// you may not use this file except in compliance with the License.
// You may obtain a copy of the License at
//
//      http://www.apache.org/licenses/LICENSE-2.0
//
// Unless required by applicable law or agreed to in writing, software
// distributed under the License is distributed on an "AS IS" BASIS,
// WITHOUT WARRANTIES OR CONDITIONS OF ANY KIND, either express or implied.
// See the License for the specific language governing permissions and
// limitations under the License.

package org.wfanet.measurement.integration.common

import com.google.protobuf.ByteString
import io.grpc.Channel
import java.security.cert.X509Certificate
import java.time.Clock
import java.time.Duration
import java.util.logging.Level
import java.util.logging.Logger
import kotlin.coroutines.CoroutineContext
import kotlin.random.Random
import kotlinx.coroutines.CoroutineExceptionHandler
import kotlinx.coroutines.CoroutineName
import kotlinx.coroutines.CoroutineScope
import kotlinx.coroutines.Dispatchers
import kotlinx.coroutines.Job
import kotlinx.coroutines.cancelAndJoin
import kotlinx.coroutines.launch
import org.jetbrains.annotations.Blocking
import org.wfanet.measurement.api.v2alpha.CertificatesGrpcKt.CertificatesCoroutineStub
import org.wfanet.measurement.api.v2alpha.DataProviderCertificateKey
import org.wfanet.measurement.api.v2alpha.DataProvidersGrpcKt.DataProvidersCoroutineStub
import org.wfanet.measurement.api.v2alpha.EventGroup
import org.wfanet.measurement.api.v2alpha.EventGroupMetadataDescriptorsGrpcKt.EventGroupMetadataDescriptorsCoroutineStub
import org.wfanet.measurement.api.v2alpha.EventGroupsGrpcKt.EventGroupsCoroutineStub
import org.wfanet.measurement.api.v2alpha.MeasurementConsumersGrpcKt.MeasurementConsumersCoroutineStub
import org.wfanet.measurement.api.v2alpha.RequisitionFulfillmentGrpcKt.RequisitionFulfillmentCoroutineStub
import org.wfanet.measurement.api.v2alpha.RequisitionsGrpcKt.RequisitionsCoroutineStub
import org.wfanet.measurement.api.v2alpha.event_group_metadata.testing.SyntheticEventGroupSpec
import org.wfanet.measurement.api.v2alpha.event_templates.testing.TestEvent
import org.wfanet.measurement.common.identity.withPrincipalName
import org.wfanet.measurement.common.throttler.MinimumIntervalThrottler
import org.wfanet.measurement.eventdataprovider.privacybudgetmanagement.InMemoryBackingStore
import org.wfanet.measurement.eventdataprovider.privacybudgetmanagement.PrivacyBucketFilter
import org.wfanet.measurement.eventdataprovider.privacybudgetmanagement.PrivacyBudgetManager
import org.wfanet.measurement.eventdataprovider.privacybudgetmanagement.testing.TestPrivacyBucketMapper
import org.wfanet.measurement.loadtest.dataprovider.EdpData
import org.wfanet.measurement.loadtest.dataprovider.EdpSimulator
import org.wfanet.measurement.loadtest.dataprovider.SyntheticGeneratorEventQuery

/** An in process EDP simulator. */
class InProcessEdpSimulator(
  val displayName: String,
  resourceName: String,
  private val certificateKey: DataProviderCertificateKey,
  mcResourceName: String,
  kingdomPublicApiChannel: Channel,
  duchyPublicApiChannelMap: Map<String, Channel>,
  trustedCertificates: Map<ByteString, X509Certificate>,
  private val syntheticDataSpec: SyntheticEventGroupSpec,
  coroutineContext: CoroutineContext = Dispatchers.Default,
) {
  private val loggingName = "${javaClass.simpleName} $displayName"
  private val backgroundScope =
    CoroutineScope(
      coroutineContext +
        CoroutineName(loggingName) +
        CoroutineExceptionHandler { _, e ->
          logger.log(Level.SEVERE, e) { "Error in $loggingName" }
        }
    )

  private val delegate =
    EdpSimulator(
      edpData = createEdpData(displayName, resourceName),
      measurementConsumerName = mcResourceName,
      measurementConsumersStub =
        MeasurementConsumersCoroutineStub(kingdomPublicApiChannel).withPrincipalName(resourceName),
      certificatesStub =
        CertificatesCoroutineStub(kingdomPublicApiChannel).withPrincipalName(resourceName),
      dataProvidersStub =
        DataProvidersCoroutineStub(kingdomPublicApiChannel).withPrincipalName(resourceName),
      eventGroupsStub =
        EventGroupsCoroutineStub(kingdomPublicApiChannel).withPrincipalName(resourceName),
      eventGroupMetadataDescriptorsStub =
        EventGroupMetadataDescriptorsCoroutineStub(kingdomPublicApiChannel)
          .withPrincipalName(resourceName),
      requisitionsStub =
        RequisitionsCoroutineStub(kingdomPublicApiChannel).withPrincipalName(resourceName),
<<<<<<< HEAD
      requisitionFulfillmentStubMap =
=======
      requisitionFulfillmentStubsByDuchyId =
>>>>>>> 2da0ce08
        duchyPublicApiChannelMap.mapValues {
          RequisitionFulfillmentCoroutineStub(it.value).withPrincipalName(resourceName)
        },
      eventQuery =
        object :
          SyntheticGeneratorEventQuery(
            SyntheticGenerationSpecs.POPULATION_SPEC,
            TestEvent.getDescriptor(),
          ) {
          override fun getSyntheticDataSpec(eventGroup: EventGroup) = syntheticDataSpec
        },
      throttler = MinimumIntervalThrottler(Clock.systemUTC(), Duration.ofMillis(1000)),
      privacyBudgetManager =
        PrivacyBudgetManager(
          PrivacyBucketFilter(TestPrivacyBucketMapper()),
          InMemoryBackingStore(),
          10.0f,
          100.0f,
        ),
      trustedCertificates = trustedCertificates,
      knownEventGroupMetadataTypes = listOf(SyntheticEventGroupSpec.getDescriptor().file),
      random = random,
    )

  private lateinit var edpJob: Job

  fun start() {
    edpJob = backgroundScope.launch { delegate.run() }
  }

  suspend fun stop() {
    edpJob.cancelAndJoin()
  }

  suspend fun ensureEventGroup() = delegate.ensureEventGroup(EVENT_TEMPLATES, syntheticDataSpec)

  /** Builds a [EdpData] object for the Edp with a certain [displayName] and [resourceName]. */
  @Blocking
  private fun createEdpData(displayName: String, resourceName: String) =
    EdpData(
      name = resourceName,
      displayName = displayName,
      certificateKey = certificateKey,
      privateEncryptionKey = loadEncryptionPrivateKey("${displayName}_enc_private.tink"),
      signingKeyHandle =
        loadSigningKey("${displayName}_cs_cert.der", "${displayName}_cs_private.der"),
    )

  companion object {
    private val logger: Logger = Logger.getLogger(this::class.java.name)

    private const val RANDOM_SEED: Long = 1
    private val random = Random(RANDOM_SEED)

    private val EVENT_TEMPLATES = EdpSimulator.buildEventTemplates(TestEvent.getDescriptor())
  }
}<|MERGE_RESOLUTION|>--- conflicted
+++ resolved
@@ -91,11 +91,7 @@
           .withPrincipalName(resourceName),
       requisitionsStub =
         RequisitionsCoroutineStub(kingdomPublicApiChannel).withPrincipalName(resourceName),
-<<<<<<< HEAD
-      requisitionFulfillmentStubMap =
-=======
       requisitionFulfillmentStubsByDuchyId =
->>>>>>> 2da0ce08
         duchyPublicApiChannelMap.mapValues {
           RequisitionFulfillmentCoroutineStub(it.value).withPrincipalName(resourceName)
         },
