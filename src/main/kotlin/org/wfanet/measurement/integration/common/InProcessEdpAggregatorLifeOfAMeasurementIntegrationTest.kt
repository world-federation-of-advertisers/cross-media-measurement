// Copyright 2025 The Cross-Media Measurement Authors
//
// Licensed under the Apache License, Version 2.0 (the "License");
// you may not use this file except in compliance with the License.
// You may obtain a copy of the License at
//
//      http://www.apache.org/licenses/LICENSE-2.0
//
// Unless required by applicable law or agreed to in writing, software
// distributed under the License is distributed on an "AS IS" BASIS,
// WITHOUT WARRANTIES OR CONDITIONS OF ANY KIND, either express or implied.
// See the License for the specific language governing permissions and
// limitations under the License.

package org.wfanet.measurement.integration.common

import java.nio.file.Path
import java.nio.file.Paths
import java.util.logging.Logger
import kotlinx.coroutines.runBlocking
import org.junit.After
import org.junit.Before
import org.junit.BeforeClass
import org.junit.ClassRule
import org.junit.Rule
import org.junit.Test
import org.junit.rules.TemporaryFolder
import org.wfanet.measurement.api.v2alpha.CertificatesGrpcKt.CertificatesCoroutineStub
import org.wfanet.measurement.api.v2alpha.DataProviderKt
import org.wfanet.measurement.api.v2alpha.DataProvidersGrpcKt.DataProvidersCoroutineStub
import org.wfanet.measurement.api.v2alpha.EventGroupsGrpcKt.EventGroupsCoroutineStub
import org.wfanet.measurement.api.v2alpha.MeasurementConsumersGrpcKt.MeasurementConsumersCoroutineStub
import org.wfanet.measurement.api.v2alpha.MeasurementsGrpcKt.MeasurementsCoroutineStub
import org.wfanet.measurement.api.v2alpha.PopulationSpec
import org.wfanet.measurement.api.v2alpha.ProtocolConfig.NoiseMechanism
import org.wfanet.measurement.api.v2alpha.differentialPrivacyParams
import org.wfanet.measurement.api.v2alpha.event_group_metadata.testing.SyntheticEventGroupSpec
import org.wfanet.measurement.api.v2alpha.event_group_metadata.testing.SyntheticPopulationSpec
import org.wfanet.measurement.api.v2alpha.event_templates.testing.TestEvent
import org.wfanet.measurement.common.getRuntimePath
import org.wfanet.measurement.common.parseTextProto
import org.wfanet.measurement.common.testing.ProviderRule
import org.wfanet.measurement.gcloud.pubsub.testing.GooglePubSubEmulatorClient
import org.wfanet.measurement.gcloud.pubsub.testing.GooglePubSubEmulatorProvider
import org.wfanet.measurement.gcloud.spanner.testing.SpannerDatabaseAdmin
import org.wfanet.measurement.kingdom.deploy.common.service.DataServices
import org.wfanet.measurement.loadtest.measurementconsumer.EdpAggregatorMeasurementConsumerSimulator
import org.wfanet.measurement.loadtest.measurementconsumer.MeasurementConsumerData
import org.wfanet.measurement.system.v1alpha.ComputationLogEntriesGrpcKt.ComputationLogEntriesCoroutineStub

/**
 * Test that everything is wired up properly.
 *
 * This is abstract so that different implementations of dependencies can all run the same tests
 * easily.
 */
abstract class InProcessEdpAggregatorLifeOfAMeasurementIntegrationTest(
  kingdomDataServicesRule: ProviderRule<DataServices>,
  duchyDependenciesRule:
    ProviderRule<(String, ComputationLogEntriesCoroutineStub) -> InProcessDuchy.DuchyDependencies>,
  secureComputationDatabaseAdmin: SpannerDatabaseAdmin,
) {

  private val pubSubClient: GooglePubSubEmulatorClient by lazy {
    GooglePubSubEmulatorClient(
      host = pubSubEmulatorProvider.host,
      port = pubSubEmulatorProvider.port,
    )
  }

  @get:Rule
  val inProcessCmmsComponents =
    InProcessCmmsComponents(
      kingdomDataServicesRule,
      duchyDependenciesRule,
      useEdpSimulators = false,
    )

  @JvmField
  @get:Rule
  val tempPath: Path = run {
    val tempDirectory = TemporaryFolder()
    tempDirectory.create()
    tempDirectory.root.toPath()
  }

  private val syntheticEventGroupMap =
    mapOf(
      "edpa-eg-reference-id-1" to syntheticEventGroupSpec,
      "edpa-eg-reference-id-2" to syntheticEventGroupSpec,
    )

  @get:Rule
  val inProcessEdpAggregatorComponents: InProcessEdpAggregatorComponents =
    InProcessEdpAggregatorComponents(
      secureComputationDatabaseAdmin = secureComputationDatabaseAdmin,
      storagePath = tempPath,
      pubSubClient = pubSubClient,
      syntheticEventGroupMap = syntheticEventGroupMap,
      syntheticPopulationSpec = syntheticPopulationSpec,
      populationSpecMap = populationSpecMap,
    )

  @Before
  fun setup() {
    runBlocking {
      pubSubClient.createTopic(PROJECT_ID, FULFILLER_TOPIC_ID)
      pubSubClient.createSubscription(PROJECT_ID, SUBSCRIPTION_ID, FULFILLER_TOPIC_ID)
    }
    inProcessCmmsComponents.startDaemons()
    val measurementConsumerData = inProcessCmmsComponents.getMeasurementConsumerData()
    val edpDisplayNameToResourceMap = inProcessCmmsComponents.edpDisplayNameToResourceMap
    val kingdomChannel = inProcessCmmsComponents.kingdom.publicApiChannel
    val duchyMap =
      inProcessCmmsComponents.duchies.map { it.externalDuchyId to it.publicApiChannel }.toMap()
    inProcessEdpAggregatorComponents.startDaemons(
      kingdomChannel,
      measurementConsumerData,
      edpDisplayNameToResourceMap,
      listOf("edp1", "edp2"),
      duchyMap,
    )
    initMcSimulator()
  }

  private lateinit var mcSimulator: EdpAggregatorMeasurementConsumerSimulator

  private val publicMeasurementsClient by lazy {
    MeasurementsCoroutineStub(inProcessCmmsComponents.kingdom.publicApiChannel)
  }
  private val publicMeasurementConsumersClient by lazy {
    MeasurementConsumersCoroutineStub(inProcessCmmsComponents.kingdom.publicApiChannel)
  }
  private val publicCertificatesClient by lazy {
    CertificatesCoroutineStub(inProcessCmmsComponents.kingdom.publicApiChannel)
  }
  private val publicEventGroupsClient by lazy {
    EventGroupsCoroutineStub(inProcessCmmsComponents.kingdom.publicApiChannel)
  }
  private val publicDataProvidersClient by lazy {
    DataProvidersCoroutineStub(inProcessCmmsComponents.kingdom.publicApiChannel)
  }

  private fun initMcSimulator() {
    val measurementConsumerData = inProcessCmmsComponents.getMeasurementConsumerData()
    mcSimulator =
      EdpAggregatorMeasurementConsumerSimulator(
        MeasurementConsumerData(
          measurementConsumerData.name,
          InProcessCmmsComponents.MC_ENTITY_CONTENT.signingKey,
          InProcessCmmsComponents.MC_ENCRYPTION_PRIVATE_KEY,
          measurementConsumerData.apiAuthenticationKey,
        ),
        OUTPUT_DP_PARAMS,
        publicDataProvidersClient,
        publicEventGroupsClient,
        publicMeasurementsClient,
        publicMeasurementConsumersClient,
        publicCertificatesClient,
        InProcessCmmsComponents.TRUSTED_CERTIFICATES,
        TestEvent.getDefaultInstance(),
        NoiseMechanism.CONTINUOUS_GAUSSIAN,
        syntheticPopulationSpec,
        syntheticEventGroupMap,
        eventGroupFilter = null,
      )
  }

  @After
  fun tearDown() {
    inProcessCmmsComponents.stopDuchyDaemons()
    inProcessCmmsComponents.stopPopulationRequisitionFulfillerDaemon()
    inProcessEdpAggregatorComponents.stopDaemons()
    runBlocking {
      pubSubClient.deleteTopic(PROJECT_ID, FULFILLER_TOPIC_ID)
      pubSubClient.deleteSubscription(PROJECT_ID, SUBSCRIPTION_ID)
    }
  }

  @Test
  fun `create a direct RF measurement and check the result is equal to the expected result`() =
    runBlocking {
      // Use frontend simulator to create a direct reach and frequency measurement and verify its
      // result.
      mcSimulator.testDirectReachAndFrequency(runId = "1234", numMeasurements = 1)
    }

  @Test
  fun `create a direct reach only measurement and check the result is equal to the expected result`() =
    runBlocking {
      // Use frontend simulator to create a direct reach and frequency measurement and verify its
      // result.
      mcSimulator.testDirectReachOnly(runId = "1234", numMeasurements = 1)
    }

  @Test
  fun `create incremental direct reach only measurements in same report and check the result is equal to the expected result`() =
    runBlocking {
      // Use frontend simulator to create N incremental direct reach and frequency measurements and
      // verify its result.
      mcSimulator.testDirectReachOnly(runId = "1234", numMeasurements = 3)
    }

  @Test
<<<<<<< HEAD
  fun `create a Hmss reach-only measurement and check the result is equal to the expected result`() =
    runBlocking {
      // Use frontend simulator to create a reach and frequency measurement and verify its result.
      mcSimulator.testReachOnly(
        "1234",
        DataProviderKt.capabilities { honestMajorityShareShuffleSupported = true },
      )
    }

  @Test
  fun `create a Hmss RF measurement and check the result is equal to the expected result`() =
    runBlocking {
      // Use frontend simulator to create a reach and frequency measurement and verify its result.
      mcSimulator.testReachAndFrequency(
        "1234",
        DataProviderKt.capabilities { honestMajorityShareShuffleSupported = true },
      )
=======
  fun `create an impression measurement and check the result is equal to the expected result`() =
    runBlocking {
      // Use frontend simulator to create an impression measurement and verify its result.
      mcSimulator.testImpression("1234")
>>>>>>> 026e5882
    }

  companion object {
    private val logger: Logger = Logger.getLogger(this::class.java.name)
    // Epsilon can vary from 0.0001 to 1.0, delta = 1e-15 is a realistic value.
    // Set epsilon higher without exceeding privacy budget so the noise is smaller in the
    // integration test. Check sample values in CompositionTest.kt.
    private val OUTPUT_DP_PARAMS = differentialPrivacyParams {
      epsilon = 1.0
      delta = 1e-15
    }

    // This is the relative location from which population and data spec textprotos are read.
    private val TEST_DATA_PATH =
      Paths.get(
        "wfa_measurement_system",
        "src",
        "main",
        "proto",
        "wfa",
        "measurement",
        "loadtest",
        "dataprovider",
      )
    private val TEST_DATA_RUNTIME_PATH = getRuntimePath(TEST_DATA_PATH)!!

    private val TEST_RESULTS_FULFILER_DATA_PATH =
      Paths.get(
        "wfa_measurement_system",
        "src",
        "main",
        "kotlin",
        "org",
        "wfanet",
        "measurement",
        "edpaggregator",
        "resultsfulfiller",
        "testing",
      )
    private val TEST_RESULTS_FULFILLER_DATA_RUNTIME_PATH =
      getRuntimePath(TEST_RESULTS_FULFILER_DATA_PATH)!!

    val syntheticPopulationSpec: SyntheticPopulationSpec =
      parseTextProto(
        TEST_DATA_RUNTIME_PATH.resolve("small_population_spec.textproto").toFile(),
        SyntheticPopulationSpec.getDefaultInstance(),
      )
    val syntheticEventGroupSpec: SyntheticEventGroupSpec =
      parseTextProto(
        TEST_DATA_RUNTIME_PATH.resolve("small_data_spec.textproto").toFile(),
        SyntheticEventGroupSpec.getDefaultInstance(),
      )
    val populationSpecMap =
      mapOf(
        "some-model-line" to
          parseTextProto(
            TEST_RESULTS_FULFILLER_DATA_RUNTIME_PATH.resolve("small_population_spec.textproto")
              .toFile(),
            PopulationSpec.getDefaultInstance(),
          )
      )

    @BeforeClass
    @JvmStatic
    fun initConfig() {
      InProcessCmmsComponents.initConfig()
    }

    @get:ClassRule @JvmStatic val pubSubEmulatorProvider = GooglePubSubEmulatorProvider()
  }
}<|MERGE_RESOLUTION|>--- conflicted
+++ resolved
@@ -202,7 +202,13 @@
     }
 
   @Test
-<<<<<<< HEAD
+  fun `create an impression measurement and check the result is equal to the expected result`() =
+    runBlocking {
+      // Use frontend simulator to create an impression measurement and verify its result.
+      mcSimulator.testImpression("1234")
+    }
+
+  @Test
   fun `create a Hmss reach-only measurement and check the result is equal to the expected result`() =
     runBlocking {
       // Use frontend simulator to create a reach and frequency measurement and verify its result.
@@ -220,13 +226,6 @@
         "1234",
         DataProviderKt.capabilities { honestMajorityShareShuffleSupported = true },
       )
-=======
-  fun `create an impression measurement and check the result is equal to the expected result`() =
-    runBlocking {
-      // Use frontend simulator to create an impression measurement and verify its result.
-      mcSimulator.testImpression("1234")
->>>>>>> 026e5882
-    }
 
   companion object {
     private val logger: Logger = Logger.getLogger(this::class.java.name)
