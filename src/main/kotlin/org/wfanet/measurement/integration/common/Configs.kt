--- conflicted
+++ resolved
@@ -224,23 +224,21 @@
 const val PROJECT_ID = "some-project-id"
 const val SUBSCRIPTION_ID = "some-subscription-id"
 const val FULFILLER_TOPIC_ID = "requisition-fulfiller-queue"
+
 val QUEUES_CONFIG: QueuesConfig
   get() {
     val configPath =
-<<<<<<< HEAD
-      Paths.get("wfa_measurement_system", "src", "main", "k8s", "testing", "secretfiles")
-=======
       Paths.get(
-        "wfa_measurement_system",
+        REPO_NAME,
         "src",
         "main",
         "proto",
         "wfa",
         "measurement",
+        "securecomputation",
         "controlplane",
         "v1alpha",
       )
->>>>>>> 2d2e56a2
     val configFile = getRuntimePath(configPath.resolve("queues_config.textproto"))!!.toFile()
     return parseTextProto(configFile, QueuesConfig.getDefaultInstance())
   }
