--- conflicted
+++ resolved
@@ -48,18 +48,17 @@
 import org.wfanet.measurement.internal.kingdom.Llv2ProtocolConfigConfig
 import org.wfanet.measurement.kingdom.deploy.common.DuchyIds
 import org.wfanet.measurement.loadtest.resourcesetup.EntityContent
-<<<<<<< HEAD
 import org.wfanet.measurement.gcloud.testing.CloudFunctionProcessDetails
+import org.wfanet.measurement.config.securecomputation.WatchedPath
+import org.wfanet.measurement.config.securecomputation.watchedPath
 import org.wfanet.measurement.config.securecomputation.DataWatcherConfig
-import org.wfanet.measurement.config.securecomputation.DataWatcherConfigKt
+import org.wfanet.measurement.config.securecomputation.WatchedPathKt
 import org.wfanet.measurement.config.securecomputation.dataWatcherConfig
 import org.wfanet.measurement.config.edpaggregator.eventGroupSyncConfig
 import org.wfanet.measurement.config.edpaggregator.EventGroupSyncConfig
 import org.wfanet.measurement.config.securecomputation.QueuesConfig
 import org.wfanet.measurement.common.toJson
-=======
 import org.wfanet.measurement.reporting.service.internal.ImpressionQualificationFilterMapping
->>>>>>> b789b498
 
 private const val REPO_NAME = "wfa_measurement_system"
 
@@ -224,12 +223,12 @@
   }
 
 /** Used to configure DataWatcher **/
-val DATA_WATCHER_CONFIG: List<DataWatcherConfig>
+val DATA_WATCHER_CONFIG: List<WatchedPath>
   get() {
     val configPath = Paths.get("wfa_measurement_system", "src", "main", "k8s", "testing", "secretfiles")
     val configFile =
       getRuntimePath(configPath.resolve("data_watcher_config.textproto"))!!.toFile()
-    return listOf(parseTextProto(configFile, DataWatcherConfig.getDefaultInstance()))
+    return listOf(parseTextProto(configFile, WatchedPath.getDefaultInstance()))
   }
 
 // TODO: Replace Any with RequisitionFulfillerConfig
@@ -237,22 +236,22 @@
   blobPrefix: String,
   eventGroupCloudFunctionHost: String,
   edpConfigs: Map<String, Pair<EventGroupSyncConfig, Any>>,
-): List<DataWatcherConfig> {
+): List<WatchedPath> {
   return edpConfigs.map {(edpName, configs) ->
     listOf(
-      dataWatcherConfig {
+      watchedPath {
         sourcePathRegex = "$blobPrefix/$edpName/requisitions(.*)"
-        this.controlPlaneQueueSink = DataWatcherConfigKt.controlPlaneQueueSink {
+        this.controlPlaneQueueSink = WatchedPathKt.controlPlaneQueueSink {
           queue = TOPIC_ID
           appParams = configs.second
         }
       },
-      dataWatcherConfig {
+      watchedPath {
         sourcePathRegex = "$blobPrefix/$edpName/event-groups"
         val appParams = Struct.newBuilder()
           .putFields("data_provider", Value.newBuilder().setStringValue(configs.first.dataProvider)
           .build()).build()
-        this.httpEndpointsSink = DataWatcherConfigKt.httpEndpointsSink {
+        this.httpEndpointSink = WatchedPathKt.httpEndpointSink {
           endpointUri = eventGroupCloudFunctionHost
           this.appParams = appParams
         }
