// Copyright 2021 The Cross-Media Measurement Authors
//
// Licensed under the Apache License, Version 2.0 (the "License");
// you may not use this file except in compliance with the License.
// You may obtain a copy of the License at
//
//      http://www.apache.org/licenses/LICENSE-2.0
//
// Unless required by applicable law or agreed to in writing, software
// distributed under the License is distributed on an "AS IS" BASIS,
// WITHOUT WARRANTIES OR CONDITIONS OF ANY KIND, either express or implied.
// See the License for the specific language governing permissions and
// limitations under the License.

package org.wfanet.measurement.integration.common

import com.google.gson.Gson
import com.google.gson.reflect.TypeToken
import com.google.protobuf.ByteString
import com.google.protobuf.Message
import io.grpc.serviceconfig.ServiceConfig
import java.nio.file.Path
import java.nio.file.Paths
import java.security.cert.X509Certificate
import java.time.Instant
import org.jetbrains.annotations.Blocking
import org.wfanet.measurement.api.v2alpha.DataProviderCertificateKey
import org.wfanet.measurement.common.crypto.PrivateKeyHandle
import org.wfanet.measurement.common.crypto.SigningKeyHandle
import org.wfanet.measurement.common.crypto.readCertificateCollection
import org.wfanet.measurement.common.crypto.testing.loadSigningKey
import org.wfanet.measurement.common.crypto.tink.TinkPrivateKeyHandle
import org.wfanet.measurement.common.crypto.tink.TinkPublicKeyHandle
import org.wfanet.measurement.common.crypto.tink.loadPrivateKey
import org.wfanet.measurement.common.crypto.tink.loadPublicKey
import org.wfanet.measurement.common.getRuntimePath
import org.wfanet.measurement.common.pack
import org.wfanet.measurement.common.parseTextProto
import org.wfanet.measurement.common.readByteString
import org.wfanet.measurement.common.toInstant
import org.wfanet.measurement.common.toJson
import org.wfanet.measurement.config.access.PermissionsConfig
import org.wfanet.measurement.config.reporting.ImpressionQualificationFilterConfig
import org.wfanet.measurement.config.securecomputation.QueuesConfig
import org.wfanet.measurement.config.securecomputation.WatchedPath
import org.wfanet.measurement.config.securecomputation.WatchedPathKt
import org.wfanet.measurement.config.securecomputation.watchedPath
import org.wfanet.measurement.consent.client.common.toEncryptionPublicKey
import org.wfanet.measurement.edpaggregator.v1alpha.ResultsFulfillerParams
import org.wfanet.measurement.edpaggregator.v1alpha.ResultsFulfillerParamsKt
import org.wfanet.measurement.edpaggregator.v1alpha.ResultsFulfillerParamsKt.storageParams
import org.wfanet.measurement.edpaggregator.v1alpha.resultsFulfillerParams
import org.wfanet.measurement.internal.duchy.config.ProtocolsSetupConfig
import org.wfanet.measurement.internal.kingdom.DuchyIdConfig
import org.wfanet.measurement.internal.kingdom.HmssProtocolConfigConfig
import org.wfanet.measurement.internal.kingdom.Llv2ProtocolConfigConfig
import org.wfanet.measurement.kingdom.deploy.common.DuchyIds
import org.wfanet.measurement.loadtest.resourcesetup.EntityContent
import org.wfanet.measurement.reporting.service.internal.ImpressionQualificationFilterMapping

private const val REPO_NAME = "wfa_measurement_system"

private val SECRET_FILES_PATH: Path =
  checkNotNull(getRuntimePath(Paths.get(REPO_NAME, "src", "main", "k8s", "testing", "secretfiles")))

val AGGREGATOR_PROTOCOLS_SETUP_CONFIG: ProtocolsSetupConfig =
  loadTextProto(
    "aggregator_protocols_setup_config.textproto",
    ProtocolsSetupConfig.getDefaultInstance(),
  )
val WORKER1_PROTOCOLS_SETUP_CONFIG: ProtocolsSetupConfig =
  loadTextProto(
    "worker1_protocols_setup_config.textproto",
    ProtocolsSetupConfig.getDefaultInstance(),
  )
val WORKER2_PROTOCOLS_SETUP_CONFIG: ProtocolsSetupConfig =
  loadTextProto(
    "worker2_protocols_setup_config.textproto",
    ProtocolsSetupConfig.getDefaultInstance(),
  )

val LLV2_PROTOCOL_CONFIG_CONFIG: Llv2ProtocolConfigConfig =
  loadTextProto(
    "llv2_protocol_config_config.textproto",
    Llv2ProtocolConfigConfig.getDefaultInstance(),
  )
val RO_LLV2_PROTOCOL_CONFIG_CONFIG: Llv2ProtocolConfigConfig =
  loadTextProto(
    "ro_llv2_protocol_config_config.textproto",
    Llv2ProtocolConfigConfig.getDefaultInstance(),
  )
val HMSS_PROTOCOL_CONFIG_CONFIG: HmssProtocolConfigConfig =
  loadTextProto(
    "hmss_protocol_config_config.textproto",
    HmssProtocolConfigConfig.getDefaultInstance(),
  )
val IMPRESSION_QUALIFICATION_FILTER_CONFIG: ImpressionQualificationFilterConfig =
  loadTextProto(
    "impression_qualification_filter_config.textproto",
    ImpressionQualificationFilterConfig.getDefaultInstance(),
  )
val IMPRESSION_QUALIFICATION_FILTER_MAPPING: ImpressionQualificationFilterMapping =
  ImpressionQualificationFilterMapping(IMPRESSION_QUALIFICATION_FILTER_CONFIG)

val AGGREGATOR_NAME =
  AGGREGATOR_PROTOCOLS_SETUP_CONFIG.honestMajorityShareShuffle.aggregatorDuchyId!!
val WORKER1_NAME =
  AGGREGATOR_PROTOCOLS_SETUP_CONFIG.honestMajorityShareShuffle.firstNonAggregatorDuchyId!!
val WORKER2_NAME =
  AGGREGATOR_PROTOCOLS_SETUP_CONFIG.honestMajorityShareShuffle.secondNonAggregatorDuchyId!!

val DUCHY_ID_CONFIG: DuchyIdConfig =
  loadTextProto("duchy_id_config.textproto", DuchyIdConfig.getDefaultInstance())
val ALL_DUCHY_NAMES =
  DUCHY_ID_CONFIG.duchiesList
    .map { it.externalDuchyId }
    .also { check(it.containsAll(listOf(AGGREGATOR_NAME, WORKER1_NAME, WORKER2_NAME))) }
val ALL_DUCHIES =
  DUCHY_ID_CONFIG.duchiesList.map { duchy ->
    val activeEndTime =
      if (duchy.hasActiveEndTime()) {
        duchy.activeEndTime.toInstant()
      } else {
        Instant.MAX
      }
    DuchyIds.Entry(
      duchy.internalDuchyId,
      duchy.externalDuchyId,
      duchy.activeStartTime.toInstant()..activeEndTime,
    )
  }

val PERMISSIONS_CONFIG: PermissionsConfig =
  parseTextProto(
    checkNotNull(
        getRuntimePath(
          Paths.get(
            REPO_NAME,
            "src",
            "main",
            "proto",
            "wfa",
            "measurement",
            "reporting",
            "v2alpha",
            "permissions_config.textproto",
          )
        )
      )
      .toFile(),
    PermissionsConfig.getDefaultInstance(),
  )

val ALL_EDP_WITH_HMSS_CAPABILITIES_DISPLAY_NAMES = listOf("edp1", "edp3")
val ALL_EDP_WITHOUT_HMSS_CAPABILITIES_DISPLAY_NAMES = listOf("edp2")
val ALL_EDP_DISPLAY_NAMES =
  ALL_EDP_WITH_HMSS_CAPABILITIES_DISPLAY_NAMES + ALL_EDP_WITHOUT_HMSS_CAPABILITIES_DISPLAY_NAMES

const val PDP_DISPLAY_NAME = "pdp1"

const val DUCHY_MILL_PARALLELISM = 3

const val MC_DISPLAY_NAME = "mc"

@Blocking
fun <T : Message> loadTextProto(fileName: String, default: T): T {
  return parseTextProto(SECRET_FILES_PATH.resolve(fileName).toFile(), default)
}

@Blocking
fun loadTestCertDerFile(fileName: String): ByteString {
  return SECRET_FILES_PATH.resolve(fileName).toFile().readByteString()
}

@Blocking
fun loadTestCertCollection(fileName: String): Collection<X509Certificate> =
  readCertificateCollection(SECRET_FILES_PATH.resolve(fileName).toFile())

@Blocking
fun loadSigningKey(certDerFileName: String, privateKeyDerFileName: String): SigningKeyHandle {
  return loadSigningKey(
    SECRET_FILES_PATH.resolve(certDerFileName).toFile(),
    SECRET_FILES_PATH.resolve(privateKeyDerFileName).toFile(),
  )
}

@Blocking
fun loadEncryptionPrivateKey(fileName: String): TinkPrivateKeyHandle {
  return loadPrivateKey(SECRET_FILES_PATH.resolve(fileName).toFile())
}

@Blocking
fun loadEncryptionPublicKey(fileName: String): TinkPublicKeyHandle {
  return loadPublicKey(SECRET_FILES_PATH.resolve(fileName).toFile())
}

/** Builds a [EntityContent] for the entity with a certain [displayName]. */
@Blocking
fun createEntityContent(displayName: String) =
  EntityContent(
    displayName = displayName,
    encryptionPublicKey =
      loadEncryptionPublicKey("${displayName}_enc_public.tink").toEncryptionPublicKey(),
    signingKey = loadSigningKey("${displayName}_cs_cert.der", "${displayName}_cs_private.der"),
  )

/**
 * Default grpc service config map to apply to all services.
 *
 * Timeout is set as 30 seconds.
 */
val DEFAULT_SERVICE_CONFIG_MAP: Map<String, *>?
  get() {
    val configPath = Paths.get("wfa_measurement_system", "src", "main", "k8s", "testing", "data")
    val configFile =
      getRuntimePath(configPath.resolve("default_service_config.textproto"))!!.toFile()
    val defaultServiceConfig = parseTextProto(configFile, ServiceConfig.getDefaultInstance())
    val serviceConfigJson = defaultServiceConfig.toJson()
    val mapType = object : TypeToken<Map<String, *>>() {}.type
    return Gson().fromJson(serviceConfigJson, mapType)
  }

/** Used to configure Secure Computation Control Plane */
const val PROJECT_ID = "some-project-id"
const val SUBSCRIPTION_ID = "some-subscription-id"
const val FULFILLER_TOPIC_ID = "requisition-fulfiller-queue"
val QUEUES_CONFIG: QueuesConfig
  get() {
    val configPath =
<<<<<<< HEAD
      Paths.get("wfa_measurement_system", "src", "main", "k8s", "testing", "secretfiles")
=======
      Paths.get(
        REPO_NAME,
        "src",
        "main",
        "proto",
        "wfa",
        "measurement",
        "securecomputation",
        "controlplane",
        "v1alpha",
      )
>>>>>>> 6789bfb2
    val configFile = getRuntimePath(configPath.resolve("queues_config.textproto"))!!.toFile()
    return parseTextProto(configFile, QueuesConfig.getDefaultInstance())
  }

/* Returns [ResultFulfillerParams] for a given test EDP. */
fun getResultsFulfillerParams(
  edpDisplayName: String,
  edpResourceName: String,
  edpCertificateKey: DataProviderCertificateKey,
  labeledImpressionBlobUriPrefix: String,
): ResultsFulfillerParams {
  return resultsFulfillerParams {
    this.dataProvider = edpResourceName
    this.storageParams =
      ResultsFulfillerParamsKt.storageParams {
        this.labeledImpressionsBlobDetailsUriPrefix = labeledImpressionBlobUriPrefix
      }
    this.cmmsConnection =
      ResultsFulfillerParamsKt.transportLayerSecurityParams {
        clientCertResourcePath = SECRET_FILES_PATH.resolve("${edpDisplayName}_tls.pem").toString()
        clientPrivateKeyResourcePath =
          SECRET_FILES_PATH.resolve("${edpDisplayName}_tls.key").toString()
      }
    this.consentParams =
      ResultsFulfillerParamsKt.consentParams {
        resultCsCertDerResourcePath =
          SECRET_FILES_PATH.resolve("${edpDisplayName}_cs_cert.der").toString()
        resultCsPrivateKeyDerResourcePath =
          SECRET_FILES_PATH.resolve("${edpDisplayName}_cs_private.der").toString()
        privateEncryptionKeyResourcePath =
          SECRET_FILES_PATH.resolve("${edpDisplayName}_enc_private.tink").toString()
        edpCertificateName = edpCertificateKey.toName()
      }
  }
}

/* Used to construct the Watched Path to initiate Result Fulfiller Work to the Control Plane. */
fun getDataWatcherResultFulfillerParamsConfig(
  blobPrefix: String,
  edpResultFulfillerConfigs: Map<String, ResultsFulfillerParams>,
): List<WatchedPath> {
  return edpResultFulfillerConfigs
    .map { (edpName, params) ->
      listOf(
        watchedPath {
          sourcePathRegex = "$blobPrefix$edpName/(.*)"
          this.controlPlaneQueueSink =
            WatchedPathKt.controlPlaneQueueSink {
              queue = FULFILLER_TOPIC_ID
              appParams = params.pack()
            }
        }
      )
    }
    .flatten()
}

/* Returns the [PrivateKeyHandle] for a test EDP. */
fun getDataProviderPrivateEncryptionKey(edpShortName: String): PrivateKeyHandle {
  val privateKeyHandleFile =
    checkNotNull(
        getRuntimePath(
          Paths.get(SECRET_FILES_PATH.resolve("${edpShortName}_enc_private.tink").toString())
        )
      )
      .toFile()
  return loadPrivateKey(privateKeyHandleFile)
}<|MERGE_RESOLUTION|>--- conflicted
+++ resolved
@@ -227,9 +227,6 @@
 val QUEUES_CONFIG: QueuesConfig
   get() {
     val configPath =
-<<<<<<< HEAD
-      Paths.get("wfa_measurement_system", "src", "main", "k8s", "testing", "secretfiles")
-=======
       Paths.get(
         REPO_NAME,
         "src",
@@ -241,7 +238,6 @@
         "controlplane",
         "v1alpha",
       )
->>>>>>> 6789bfb2
     val configFile = getRuntimePath(configPath.resolve("queues_config.textproto"))!!.toFile()
     return parseTextProto(configFile, QueuesConfig.getDefaultInstance())
   }
