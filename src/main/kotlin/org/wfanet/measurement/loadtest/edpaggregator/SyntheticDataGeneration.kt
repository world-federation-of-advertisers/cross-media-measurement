--- conflicted
+++ resolved
@@ -23,17 +23,13 @@
 import com.google.protobuf.kotlin.toByteStringUtf8
 import java.nio.ByteBuffer
 import java.nio.ByteOrder
-import java.time.Instant
 import java.time.LocalDate
-import java.time.ZoneId
 import java.time.ZoneOffset
+import java.time.temporal.ChronoUnit
 import java.util.logging.Logger
 import kotlin.math.max
 import kotlin.math.min
-<<<<<<< HEAD
-=======
 import kotlin.random.Random
->>>>>>> 83f24557
 import kotlinx.coroutines.flow.Flow
 import kotlinx.coroutines.flow.flow
 import org.wfanet.measurement.api.v2alpha.event_group_metadata.testing.CartesianSyntheticEventGroupSpecRecipe
@@ -47,7 +43,6 @@
 import org.wfanet.measurement.api.v2alpha.event_group_metadata.testing.VidRange
 import org.wfanet.measurement.api.v2alpha.event_group_metadata.testing.syntheticEventGroupSpec
 import org.wfanet.measurement.common.LocalDateProgression
-import org.wfanet.measurement.common.OpenEndTimeRange
 import org.wfanet.measurement.common.rangeTo
 import org.wfanet.measurement.common.toLocalDate
 import org.wfanet.measurement.common.toProtoTime
@@ -78,15 +73,17 @@
     return flow {
       for (dateSpec: SyntheticEventGroupSpec.DateSpec in syntheticEventGroupSpec.dateSpecsList) {
         val dateProgression: LocalDateProgression = dateSpec.dateRange.toProgression()
-        val numDays = dateProgression.start.until(dateProgression.endInclusive).days
+        val numDays = ChronoUnit.DAYS.between(dateProgression.start, dateProgression.endInclusive)
+        logger.info("Writing $numDays of data")
         for (date in dateProgression) {
-          val innerFlow = flow {
-            logger.info("Generating data for date: ${date.toString()}")
+          logger.info(
+            "Generating data for date: $date"
+          )
+          val innerFlow: Flow<LabeledImpression> = flow {
 
             for (frequencySpec: SyntheticEventGroupSpec.FrequencySpec in
               dateSpec.frequencySpecsList) {
               val chanceRange = frequencySpec.frequency / numDays.toDouble()
-              logger.info("${frequencySpec.frequency} / $numDays")
 
               check(!frequencySpec.hasOverlaps()) { "The VID ranges should be non-overlapping." }
 
@@ -130,17 +127,8 @@
 
                 val timestamp = date.atStartOfDay().toInstant(ZoneOffset.UTC)
                 for (vid in vidRangeSpec.sampledVids(syntheticEventGroupSpec.samplingNonce)) {
-<<<<<<< HEAD
-                  emit(
-                    labeledImpression {
-                      eventTime = timestamp.toProtoTime()
-                      this.vid = vid
-                      event = ProtoAny.pack(message)
-                    }
-                  )
-=======
-                  val chance = Random.nextDouble(0.0, 1.0)
-                  if (chance < chanceRange) {
+                  val randomDouble = Random.nextDouble(0.0, 1.1)
+                  if (randomDouble < chanceRange) {
                     emit(
                       labeledImpression {
                         eventTime = timestamp.toProtoTime()
@@ -148,10 +136,7 @@
                         event = ProtoAny.pack(message)
                       }
                     )
-                  } else {
-                    //logger.info("$chance not in $chanceRange")
                   }
->>>>>>> 83f24557
                 }
               }
             }
