load("@wfa_rules_kotlin_jvm//kotlin:defs.bzl", "kt_jvm_library")

package(
    default_testonly = True,
    default_visibility = [
        "//src/main/kotlin/org/wfanet/measurement/integration:__subpackages__",
        "//src/main/kotlin/org/wfanet/measurement/loadtest:__subpackages__",
        "//src/test/kotlin/org/wfanet/measurement/integration:__subpackages__",
        "//src/test/kotlin/org/wfanet/measurement/loadtest:__subpackages__",
    ],
)

kt_jvm_library(
<<<<<<< HEAD
    name = "measurement_consumer_simulator",
    srcs = ["MeasurementConsumerSimulator.kt"],
    deps = [
        ":measurement_results",
        ":synthetic_data_generation",
        "//src/main/kotlin/org/wfanet/measurement/api:api_key_constants",
        "//src/main/kotlin/org/wfanet/measurement/api/v2alpha:packed_messages",
        "//src/main/kotlin/org/wfanet/measurement/api/v2alpha:resource_key",
        "//src/main/kotlin/org/wfanet/measurement/api/v2alpha/testing",
        "//src/main/kotlin/org/wfanet/measurement/common/api/grpc:list_resources",
        "//src/main/kotlin/org/wfanet/measurement/common/identity",
        "//src/main/kotlin/org/wfanet/measurement/integration/common:configs",
        "//src/main/kotlin/org/wfanet/measurement/integration/common:synthetic_generation_specs",
        "//src/main/kotlin/org/wfanet/measurement/kingdom/service/api/v2alpha:api_key_authentication_server_interceptor",
        "//src/main/kotlin/org/wfanet/measurement/loadtest/config:test_identifiers",
        "//src/main/kotlin/org/wfanet/measurement/measurementconsumer/stats:measurement_statistics",
        "//src/main/kotlin/org/wfanet/measurement/measurementconsumer/stats:variances",
        "//src/main/proto/wfa/measurement/api/v2alpha:certificates_service_kt_jvm_grpc_proto",
        "//src/main/proto/wfa/measurement/api/v2alpha:crypto_kt_jvm_proto",
        "//src/main/proto/wfa/measurement/api/v2alpha:data_provider_kt_jvm_proto",
        "//src/main/proto/wfa/measurement/api/v2alpha:data_providers_service_kt_jvm_grpc_proto",
        "//src/main/proto/wfa/measurement/api/v2alpha:event_group_kt_jvm_proto",
        "//src/main/proto/wfa/measurement/api/v2alpha:event_groups_service_kt_jvm_grpc_proto",
        "//src/main/proto/wfa/measurement/api/v2alpha:measurement_consumer_kt_jvm_proto",
        "//src/main/proto/wfa/measurement/api/v2alpha:measurement_consumers_service_kt_jvm_grpc_proto",
        "//src/main/proto/wfa/measurement/api/v2alpha:measurement_kt_jvm_proto",
        "//src/main/proto/wfa/measurement/api/v2alpha:measurement_spec_kt_jvm_proto",
        "//src/main/proto/wfa/measurement/api/v2alpha:measurements_service_kt_jvm_grpc_proto",
        "//src/main/proto/wfa/measurement/api/v2alpha:requisition_spec_kt_jvm_proto",
        "//src/main/proto/wfa/measurement/api/v2alpha:requisitions_service_kt_jvm_grpc_proto",
        "//src/main/proto/wfa/measurement/api/v2alpha/event_templates/testing:bad_templates_kt_jvm_proto",
        "//src/main/proto/wfa/measurement/api/v2alpha/event_templates/testing:test_event_kt_jvm_proto",
        "@wfa_common_jvm//imports/java/com/google/common/truth/extensions/proto",
        "@wfa_common_jvm//imports/java/org/apache/commons:math3",
        "@wfa_common_jvm//src/main/kotlin/org/wfanet/measurement/common/crypto:hashing",
        "@wfa_consent_signaling_client//src/main/kotlin/org/wfanet/measurement/consent/client/measurementconsumer",
    ],
)

kt_jvm_library(
    name = "measurement_results",
    srcs = ["MeasurementResults.kt"],
    deps = [
        "//imports/java/org/projectnessie/cel",
        "@wfa_common_jvm//imports/java/com/google/protobuf",
        "@wfa_common_jvm//src/main/kotlin/org/wfanet/measurement/common",
        "@wfa_common_jvm//src/main/kotlin/org/wfanet/measurement/common/grpc",
    ],
)

kt_jvm_library(
=======
>>>>>>> d50adcc6
    name = "impression_writer",
    srcs = [
        "ImpressionWriter.kt",
    ],
    deps = [
        "//imports/java/com/google/crypto/tink/integration/gcpkms",
        "//src/main/kotlin/org/wfanet/measurement/loadtest/dataprovider:labeled_event",
        "//src/main/kotlin/org/wfanet/measurement/loadtest/dataprovider:synthetic_data_generation",
        "//src/main/proto/wfa/measurement/api/v2alpha:event_group_kt_jvm_proto",
        "//src/main/proto/wfa/measurement/api/v2alpha/event_templates/testing:test_event_kt_jvm_proto",
        "//src/main/proto/wfa/measurement/edpaggregator/v1alpha:blob_details_kt_jvm_proto",
        "//src/main/proto/wfa/measurement/edpaggregator/v1alpha:encrypted_dek_kt_jvm_proto",
        "//src/main/proto/wfa/measurement/edpaggregator/v1alpha:labeled_impression_kt_jvm_proto",
        "@wfa_common_jvm//imports/java/picocli",
        "@wfa_common_jvm//src/main/kotlin/org/wfanet/measurement/common/crypto/testing",
        "@wfa_common_jvm//src/main/kotlin/org/wfanet/measurement/common/crypto/tink",
        "@wfa_common_jvm//src/main/kotlin/org/wfanet/measurement/common/crypto/tink/testing",
        "@wfa_common_jvm//src/main/kotlin/org/wfanet/measurement/storage:mesos_recordio_storage_client",
        "@wfa_common_jvm//src/main/kotlin/org/wfanet/measurement/storage:selected_storage_client",
        "@wfa_common_jvm//src/main/kotlin/org/wfanet/measurement/storage/filesystem:client",
    ],
)<|MERGE_RESOLUTION|>--- conflicted
+++ resolved
@@ -11,60 +11,6 @@
 )
 
 kt_jvm_library(
-<<<<<<< HEAD
-    name = "measurement_consumer_simulator",
-    srcs = ["MeasurementConsumerSimulator.kt"],
-    deps = [
-        ":measurement_results",
-        ":synthetic_data_generation",
-        "//src/main/kotlin/org/wfanet/measurement/api:api_key_constants",
-        "//src/main/kotlin/org/wfanet/measurement/api/v2alpha:packed_messages",
-        "//src/main/kotlin/org/wfanet/measurement/api/v2alpha:resource_key",
-        "//src/main/kotlin/org/wfanet/measurement/api/v2alpha/testing",
-        "//src/main/kotlin/org/wfanet/measurement/common/api/grpc:list_resources",
-        "//src/main/kotlin/org/wfanet/measurement/common/identity",
-        "//src/main/kotlin/org/wfanet/measurement/integration/common:configs",
-        "//src/main/kotlin/org/wfanet/measurement/integration/common:synthetic_generation_specs",
-        "//src/main/kotlin/org/wfanet/measurement/kingdom/service/api/v2alpha:api_key_authentication_server_interceptor",
-        "//src/main/kotlin/org/wfanet/measurement/loadtest/config:test_identifiers",
-        "//src/main/kotlin/org/wfanet/measurement/measurementconsumer/stats:measurement_statistics",
-        "//src/main/kotlin/org/wfanet/measurement/measurementconsumer/stats:variances",
-        "//src/main/proto/wfa/measurement/api/v2alpha:certificates_service_kt_jvm_grpc_proto",
-        "//src/main/proto/wfa/measurement/api/v2alpha:crypto_kt_jvm_proto",
-        "//src/main/proto/wfa/measurement/api/v2alpha:data_provider_kt_jvm_proto",
-        "//src/main/proto/wfa/measurement/api/v2alpha:data_providers_service_kt_jvm_grpc_proto",
-        "//src/main/proto/wfa/measurement/api/v2alpha:event_group_kt_jvm_proto",
-        "//src/main/proto/wfa/measurement/api/v2alpha:event_groups_service_kt_jvm_grpc_proto",
-        "//src/main/proto/wfa/measurement/api/v2alpha:measurement_consumer_kt_jvm_proto",
-        "//src/main/proto/wfa/measurement/api/v2alpha:measurement_consumers_service_kt_jvm_grpc_proto",
-        "//src/main/proto/wfa/measurement/api/v2alpha:measurement_kt_jvm_proto",
-        "//src/main/proto/wfa/measurement/api/v2alpha:measurement_spec_kt_jvm_proto",
-        "//src/main/proto/wfa/measurement/api/v2alpha:measurements_service_kt_jvm_grpc_proto",
-        "//src/main/proto/wfa/measurement/api/v2alpha:requisition_spec_kt_jvm_proto",
-        "//src/main/proto/wfa/measurement/api/v2alpha:requisitions_service_kt_jvm_grpc_proto",
-        "//src/main/proto/wfa/measurement/api/v2alpha/event_templates/testing:bad_templates_kt_jvm_proto",
-        "//src/main/proto/wfa/measurement/api/v2alpha/event_templates/testing:test_event_kt_jvm_proto",
-        "@wfa_common_jvm//imports/java/com/google/common/truth/extensions/proto",
-        "@wfa_common_jvm//imports/java/org/apache/commons:math3",
-        "@wfa_common_jvm//src/main/kotlin/org/wfanet/measurement/common/crypto:hashing",
-        "@wfa_consent_signaling_client//src/main/kotlin/org/wfanet/measurement/consent/client/measurementconsumer",
-    ],
-)
-
-kt_jvm_library(
-    name = "measurement_results",
-    srcs = ["MeasurementResults.kt"],
-    deps = [
-        "//imports/java/org/projectnessie/cel",
-        "@wfa_common_jvm//imports/java/com/google/protobuf",
-        "@wfa_common_jvm//src/main/kotlin/org/wfanet/measurement/common",
-        "@wfa_common_jvm//src/main/kotlin/org/wfanet/measurement/common/grpc",
-    ],
-)
-
-kt_jvm_library(
-=======
->>>>>>> d50adcc6
     name = "impression_writer",
     srcs = [
         "ImpressionWriter.kt",
