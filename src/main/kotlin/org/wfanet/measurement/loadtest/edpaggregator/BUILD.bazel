--- conflicted
+++ resolved
@@ -11,7 +11,6 @@
 )
 
 kt_jvm_library(
-<<<<<<< HEAD
     name = "measurement_consumer_simulator",
     srcs = ["MeasurementConsumerSimulator.kt"],
     deps = [
@@ -88,8 +87,6 @@
 )
 
 kt_jvm_library(
-=======
->>>>>>> 41d9442d
     name = "impression_writer",
     srcs = [
         "ImpressionWriter.kt",
