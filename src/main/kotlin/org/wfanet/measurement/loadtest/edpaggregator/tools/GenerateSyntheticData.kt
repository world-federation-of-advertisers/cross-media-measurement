// Copyright 2025 The Cross-Media Measurement Authors
//
// Licensed under the Apache License, Version 2.0 (the "License");
// you may not use this file except in compliance with the License.
// You may obtain a copy of the License at
//
//      http://www.apache.org/licenses/LICENSE-2.0
//
// Unless required by applicable law or agreed to in writing, software
// distributed under the License is distributed on an "AS IS" BASIS,
// WITHOUT WARRANTIES OR CONDITIONS OF ANY KIND, either express or implied.
// See the License for the specific language governing permissions and
// limitations under the License.

package org.wfanet.measurement.loadtest.edpaggregator.tools

import com.google.crypto.tink.Aead
import com.google.crypto.tink.KeyTemplates
import com.google.crypto.tink.KeysetHandle
import com.google.crypto.tink.KmsClient
import com.google.crypto.tink.aead.AeadConfig
import com.google.crypto.tink.integration.gcpkms.GcpKmsClient
import com.google.crypto.tink.streamingaead.StreamingAeadConfig
import java.io.File
import java.nio.file.Paths
<<<<<<< HEAD
import java.time.LocalDate
import java.time.ZoneId
import java.util.logging.Logger
import kotlinx.coroutines.flow.Flow
import kotlinx.coroutines.flow.asFlow
import kotlinx.coroutines.flow.map
=======
import java.util.logging.Logger
>>>>>>> 268287b6
import kotlinx.coroutines.runBlocking
import org.wfanet.measurement.api.v2alpha.event_group_metadata.testing.SyntheticEventGroupSpec
import org.wfanet.measurement.api.v2alpha.event_group_metadata.testing.SyntheticPopulationSpec
import org.wfanet.measurement.api.v2alpha.event_templates.testing.TestEvent
import org.wfanet.measurement.common.commandLineMain
import org.wfanet.measurement.common.crypto.tink.testing.FakeKmsClient
<<<<<<< HEAD
import org.wfanet.measurement.common.crypto.tink.withEnvelopeEncryption
import org.wfanet.measurement.common.getRuntimePath
import org.wfanet.measurement.common.parseTextProto
import org.wfanet.measurement.common.toInstant
import org.wfanet.measurement.edpaggregator.KmsType
import org.wfanet.measurement.edpaggregator.v1alpha.EncryptedDek
import org.wfanet.measurement.edpaggregator.v1alpha.LabeledImpression
import org.wfanet.measurement.edpaggregator.v1alpha.blobDetails
=======
import org.wfanet.measurement.common.getRuntimePath
import org.wfanet.measurement.common.parseTextProto
import org.wfanet.measurement.edpaggregator.KmsType
import org.wfanet.measurement.loadtest.edpaggregator.ImpressionsWriter
>>>>>>> 268287b6
import org.wfanet.measurement.loadtest.edpaggregator.SyntheticDataGeneration
import picocli.CommandLine.Command
import picocli.CommandLine.Option
import org.wfanet.measurement.loadtest.edpaggregator.ImpressionsWriter

@Command(
  name = "generate-synthetic-data",
  description = ["Generates synthetic data for Panel Match."],
)
class GenerateSyntheticData : Runnable {
  @Option(
    names = ["--kms-type"],
    description = ["Type of kms: \${COMPLETION-CANDIDATES}"],
    required = true,
  )
  lateinit var kmsType: KmsType
    private set

  @Option(
    names = ["--local-storage-path"],
    description = ["Optional path to local storage."],
    required = false,
  )
  private var storagePath: File? = null

  @Option(
    names = ["--event-group-reference-id"],
    description = ["The EDP generated event group reference id for this campaign."],
    required = true,
  )
  lateinit var eventGroupReferenceId: String
    private set

  @Option(
    names = ["--kek-uri"],
    description = ["The KMS kek uri."],
    required = true,
    defaultValue = DEFAULT_KEK_URI,
  )
  lateinit var kekUri: String
    private set

  @Option(
    names = ["--bucket"],
    description = ["The bucket where to write the files."],
    required = true,
  )
  lateinit var bucket: String
    private set

  @Option(
    names = ["--schema"],
    description = ["The schema to write to. Supported options are gs:// and file:///"],
    required = true,
    defaultValue = "file:///",
  )
  lateinit var schema: String
    private set

  @Option(
    names = ["--population-spec"],
    description = ["The resource of the population-spec."],
    required = true,
  )
  lateinit var populationSpecResourceName: String
    private set

  @Option(
    names = ["--data-spec"],
    description = ["The resource of the data-spec."],
    required = true,
  )
  lateinit var dataSpecResourceName: String
    private set

  @Option(
    names = ["--population-spec"],
    description = ["The resource of the population-spec."],
    required = true,
  )
  lateinit var populationSpecResourceName: String
    private set

  @Option(
    names = ["--data-spec"],
    description = ["The resource of the data-spec."],
    required = true,
  )
  lateinit var dataSpecResourceName: String
    private set

  @kotlin.io.path.ExperimentalPathApi
  override fun run() {
    val syntheticPopulationSpec: SyntheticPopulationSpec =
      parseTextProto(
        TEST_DATA_RUNTIME_PATH.resolve(populationSpecResourceName).toFile(),
        SyntheticPopulationSpec.getDefaultInstance(),
      )
    val syntheticEventGroupSpec: SyntheticEventGroupSpec =
      parseTextProto(
        TEST_DATA_RUNTIME_PATH.resolve(dataSpecResourceName).toFile(),
        SyntheticEventGroupSpec.getDefaultInstance(),
      )
    val events =
      SyntheticDataGeneration.generateEvents(
        messageInstance = TestEvent.getDefaultInstance(),
        populationSpec = syntheticPopulationSpec,
        syntheticEventGroupSpec = syntheticEventGroupSpec,
      )
    val kmsClient: KmsClient = run {
      when (kmsType) {
        KmsType.FAKE -> {
          val client = FakeKmsClient()
          val kmsKeyHandle = KeysetHandle.generateNew(KeyTemplates.get("AES128_GCM"))
          client.setAead(kekUri, kmsKeyHandle.getPrimitive(Aead::class.java))
          client
        }
        KmsType.GCP -> {
          GcpKmsClient().withDefaultCredentials()
        }
      }
    }
    runBlocking {
<<<<<<< HEAD
      val impressionWriter = ImpressionsWriter(
        eventGroupReferenceId,
        kekUri,
        kmsClient,
        bucket,
        storagePath,
        schema,
      )
      impressionWriter.writeLabeledImpressionData(
        events
      )
=======
      val impressionWriter =
        ImpressionsWriter(eventGroupReferenceId, kekUri, kmsClient, bucket, storagePath, schema)
      impressionWriter.writeLabeledImpressionData(events)
>>>>>>> 268287b6
    }
  }

  companion object {
    private val logger: Logger = Logger.getLogger(this::class.java.name)
    private const val DEFAULT_KEK_URI = FakeKmsClient.KEY_URI_PREFIX + "key1"

    private val TEST_DATA_PATH =
      Paths.get(
        "wfa_measurement_system",
        "src",
        "main",
        "proto",
        "wfa",
        "measurement",
        "loadtest",
        "edpaggregator",
      )
    private val TEST_DATA_RUNTIME_PATH = getRuntimePath(TEST_DATA_PATH)!!
<<<<<<< HEAD

=======
>>>>>>> 268287b6
  }

  init {
    AeadConfig.register()
    StreamingAeadConfig.register()
  }
}

fun main(args: Array<String>) = commandLineMain(GenerateSyntheticData(), args)<|MERGE_RESOLUTION|>--- conflicted
+++ resolved
@@ -23,41 +23,20 @@
 import com.google.crypto.tink.streamingaead.StreamingAeadConfig
 import java.io.File
 import java.nio.file.Paths
-<<<<<<< HEAD
-import java.time.LocalDate
-import java.time.ZoneId
 import java.util.logging.Logger
-import kotlinx.coroutines.flow.Flow
-import kotlinx.coroutines.flow.asFlow
-import kotlinx.coroutines.flow.map
-=======
-import java.util.logging.Logger
->>>>>>> 268287b6
 import kotlinx.coroutines.runBlocking
 import org.wfanet.measurement.api.v2alpha.event_group_metadata.testing.SyntheticEventGroupSpec
 import org.wfanet.measurement.api.v2alpha.event_group_metadata.testing.SyntheticPopulationSpec
 import org.wfanet.measurement.api.v2alpha.event_templates.testing.TestEvent
 import org.wfanet.measurement.common.commandLineMain
 import org.wfanet.measurement.common.crypto.tink.testing.FakeKmsClient
-<<<<<<< HEAD
-import org.wfanet.measurement.common.crypto.tink.withEnvelopeEncryption
-import org.wfanet.measurement.common.getRuntimePath
-import org.wfanet.measurement.common.parseTextProto
-import org.wfanet.measurement.common.toInstant
-import org.wfanet.measurement.edpaggregator.KmsType
-import org.wfanet.measurement.edpaggregator.v1alpha.EncryptedDek
-import org.wfanet.measurement.edpaggregator.v1alpha.LabeledImpression
-import org.wfanet.measurement.edpaggregator.v1alpha.blobDetails
-=======
 import org.wfanet.measurement.common.getRuntimePath
 import org.wfanet.measurement.common.parseTextProto
 import org.wfanet.measurement.edpaggregator.KmsType
 import org.wfanet.measurement.loadtest.edpaggregator.ImpressionsWriter
->>>>>>> 268287b6
 import org.wfanet.measurement.loadtest.edpaggregator.SyntheticDataGeneration
 import picocli.CommandLine.Command
 import picocli.CommandLine.Option
-import org.wfanet.measurement.loadtest.edpaggregator.ImpressionsWriter
 
 @Command(
   name = "generate-synthetic-data",
@@ -129,22 +108,6 @@
   lateinit var dataSpecResourceName: String
     private set
 
-  @Option(
-    names = ["--population-spec"],
-    description = ["The resource of the population-spec."],
-    required = true,
-  )
-  lateinit var populationSpecResourceName: String
-    private set
-
-  @Option(
-    names = ["--data-spec"],
-    description = ["The resource of the data-spec."],
-    required = true,
-  )
-  lateinit var dataSpecResourceName: String
-    private set
-
   @kotlin.io.path.ExperimentalPathApi
   override fun run() {
     val syntheticPopulationSpec: SyntheticPopulationSpec =
@@ -177,23 +140,9 @@
       }
     }
     runBlocking {
-<<<<<<< HEAD
-      val impressionWriter = ImpressionsWriter(
-        eventGroupReferenceId,
-        kekUri,
-        kmsClient,
-        bucket,
-        storagePath,
-        schema,
-      )
-      impressionWriter.writeLabeledImpressionData(
-        events
-      )
-=======
       val impressionWriter =
         ImpressionsWriter(eventGroupReferenceId, kekUri, kmsClient, bucket, storagePath, schema)
       impressionWriter.writeLabeledImpressionData(events)
->>>>>>> 268287b6
     }
   }
 
@@ -213,10 +162,6 @@
         "edpaggregator",
       )
     private val TEST_DATA_RUNTIME_PATH = getRuntimePath(TEST_DATA_PATH)!!
-<<<<<<< HEAD
-
-=======
->>>>>>> 268287b6
   }
 
   init {
