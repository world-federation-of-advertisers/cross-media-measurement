--- conflicted
+++ resolved
@@ -140,20 +140,20 @@
     private set
 
   @Option(
-<<<<<<< HEAD
     names = ["--impression-metadata-base-path"],
     description = ["Base path where to store the Impressions files"],
     required = false,
   )
-  lateinit var impressionMetadataBasePath: String
-=======
+  var impressionMetadataBasePath: String? = null
+    private set
+
+  @Option(
     names = ["--master-key-file"],
     description = ["Path to save the master key file when using FAKE KMS type."],
     required = false,
     defaultValue = "master-key.bin",
   )
   lateinit var masterKeyFile: String
->>>>>>> f4237faf
     private set
 
   @kotlin.io.path.ExperimentalPathApi
