--- conflicted
+++ resolved
@@ -94,21 +94,14 @@
     exchangeSchedule: String,
     dataProviderContent: EntityContent,
     modelProviderContent: EntityContent? = null,
-<<<<<<< HEAD
     exchangeWorkflow: ExchangeWorkflow? = null,
-=======
->>>>>>> 70822b86
   ): PanelMatchResourceKeys {
     logger.info("Starting resource setup ...")
     val resources = mutableListOf<Resources.Resource>()
 
     val externalDataProviderId = createDataProvider(dataProviderContent)
-<<<<<<< HEAD
-    logger.info("Successfully created data provider: ${externalDataProviderId}")
-=======
 
     logger.info("Successfully created data provider: $externalDataProviderId")
->>>>>>> 70822b86
 
     val dataProviderKey = DataProviderKey(externalIdToApiId(externalDataProviderId))
     resources.add(
