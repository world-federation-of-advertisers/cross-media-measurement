--- conflicted
+++ resolved
@@ -71,13 +71,11 @@
     // Runs the resource setup job.
     PanelMatchResourceSetup(kingdomInternalApiChannel)
       .process(
+        dataProviderContent = dataProviderContent,
+        exchangeSchedule = SCHEDULE,
+        publicApiVersion = API_VERSION,
+        exchangeWorkflow = exchangeWorkflow,
         exchangeDate = EXCHANGE_DATE.toProtoDate(),
-<<<<<<< HEAD
-=======
-        exchangeWorkflow = exchangeWorkflow,
-        exchangeSchedule = SCHEDULE,
-        dataProviderContent = dataProviderContent
->>>>>>> 70822b86
       )
   }
 }
