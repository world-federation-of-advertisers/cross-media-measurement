// Copyright 2021 The Cross-Media Measurement Authors
//
// Licensed under the Apache License, Version 2.0 (the "License");
// you may not use this file except in compliance with the License.
// You may obtain a copy of the License at
//
//      http://www.apache.org/licenses/LICENSE-2.0
//
// Unless required by applicable law or agreed to in writing, software
// distributed under the License is distributed on an "AS IS" BASIS,
// WITHOUT WARRANTIES OR CONDITIONS OF ANY KIND, either express or implied.
// See the License for the specific language governing permissions and
// limitations under the License.

package org.wfanet.measurement.loadtest.resourcesetup

import com.google.protobuf.ByteString
import com.google.protobuf.kotlin.toByteString
import io.grpc.Status
import io.grpc.StatusException
<<<<<<< HEAD
import java.lang.Thread
=======
>>>>>>> 712c0c42
import java.time.Clock
import java.util.logging.Logger
import kotlinx.coroutines.delay
import kotlinx.coroutines.flow.flow
import kotlinx.coroutines.flow.retry
import kotlinx.coroutines.flow.single
import org.wfanet.measurement.api.Version
import org.wfanet.measurement.api.v2alpha.AccountKey
import org.wfanet.measurement.api.v2alpha.AccountsGrpcKt.AccountsCoroutineStub
import org.wfanet.measurement.api.v2alpha.ApiKeysGrpcKt.ApiKeysCoroutineStub
import org.wfanet.measurement.api.v2alpha.Certificate
import org.wfanet.measurement.api.v2alpha.DataProviderKey
import org.wfanet.measurement.api.v2alpha.DuchyCertificateKey
import org.wfanet.measurement.api.v2alpha.EncryptionPublicKey
import org.wfanet.measurement.api.v2alpha.MeasurementConsumer
import org.wfanet.measurement.api.v2alpha.MeasurementConsumersGrpcKt.MeasurementConsumersCoroutineStub
import org.wfanet.measurement.api.v2alpha.activateAccountRequest
import org.wfanet.measurement.api.v2alpha.apiKey
import org.wfanet.measurement.api.v2alpha.authenticateRequest
import org.wfanet.measurement.api.v2alpha.certificate
import org.wfanet.measurement.api.v2alpha.createApiKeyRequest
import org.wfanet.measurement.api.v2alpha.createMeasurementConsumerRequest
import org.wfanet.measurement.api.v2alpha.measurementConsumer
import org.wfanet.measurement.api.withIdToken
import org.wfanet.measurement.common.crypto.SigningKeyHandle
import org.wfanet.measurement.common.crypto.tink.SelfIssuedIdTokens.generateIdToken
import org.wfanet.measurement.common.identity.externalIdToApiId
import org.wfanet.measurement.consent.client.measurementconsumer.signEncryptionPublicKey
import org.wfanet.measurement.internal.kingdom.Account as InternalAccount
import org.wfanet.measurement.internal.kingdom.AccountsGrpcKt.AccountsCoroutineStub as InternalAccountsCoroutineStub
import org.wfanet.measurement.internal.kingdom.CertificatesGrpcKt.CertificatesCoroutineStub as InternalCertificatesCoroutineStub
import org.wfanet.measurement.internal.kingdom.DataProviderKt as InternalDataProviderKt
import org.wfanet.measurement.internal.kingdom.DataProvidersGrpcKt.DataProvidersCoroutineStub as InternalDataProvidersCoroutineStub
import org.wfanet.measurement.internal.kingdom.account as internalAccount
import org.wfanet.measurement.internal.kingdom.certificate as internalCertificate
import org.wfanet.measurement.internal.kingdom.createMeasurementConsumerCreationTokenRequest
import org.wfanet.measurement.internal.kingdom.dataProvider as internalDataProvider
import org.wfanet.measurement.kingdom.service.api.v2alpha.fillCertificateFromDer
import org.wfanet.measurement.kingdom.service.api.v2alpha.parseCertificateDer

private val API_VERSION = Version.V2_ALPHA

<<<<<<< HEAD
// Maximum number of times that we will retry the first request to the Kingdom.
// We allow retries because the resource setup step is usually executed immediately
// after the step that launches the Kingdom, but the Kingdom typically takes some
// time to launch.  Therefore, the first few attempts to communicate with the
// Kingdom may fail because it is still initializing.
private const val maxRetryCount = 30

// Amount of time in milliseconds between retries.
private const val sleepIntervalMillis = 10000L
=======
/**
 * Maximum number of times that we will retry the first request to the Kingdom. We allow retries
 * because the resource setup step is usually executed immediately after the step that launches the
 * Kingdom, but the Kingdom typically takes some time to launch. Therefore, the first few attempts
 * to communicate with the Kingdom may fail because it is still initializing.
 */
private const val MAX_RETRY_COUNT = 30L

/** Amount of time in milliseconds between retries. */
private const val SLEEP_INTERVAL_MILLIS = 10000L
>>>>>>> 712c0c42

/** A Job preparing resources required for the correctness test. */
class ResourceSetup(
  private val internalAccountsClient: InternalAccountsCoroutineStub,
  private val internalDataProvidersClient: InternalDataProvidersCoroutineStub,
  private val accountsClient: AccountsCoroutineStub,
  private val apiKeysClient: ApiKeysCoroutineStub,
  private val internalCertificatesClient: InternalCertificatesCoroutineStub,
  private val measurementConsumersClient: MeasurementConsumersCoroutineStub,
  private val runId: String
) {
  data class MeasurementConsumerAndKey(
    val measurementConsumer: MeasurementConsumer,
    val apiAuthenticationKey: String
  )

  /** Process to create resources. */
  suspend fun process(
    dataProviderContents: List<EntityContent>,
    measurementConsumerContent: EntityContent,
    duchyCerts: List<DuchyCert>,
  ) {
    logger.info("Starting with RunID: $runId ...")

    // Step 0: Setup communications with Kingdom and create the Account.
    val internalAccount = createAccountWithRetries()

    // Step 1: Create the MC.
    val (measurementConsumer, apiAuthenticationKey) =
      createMeasurementConsumer(measurementConsumerContent, internalAccount)
    logger.info("Successfully created measurement consumer: ${measurementConsumer.name}")
    logger.info(
      "API key for measurement consumer ${measurementConsumer.name}: $apiAuthenticationKey"
    )

    // Step 2: Create the EDPs.
    dataProviderContents.forEach {
      val dataProviderName = createInternalDataProvider(it)
      logger.info("Successfully created data provider: $dataProviderName")
    }

    // Step 3: Create certificate for each duchy.
    duchyCerts.forEach {
      val certificate = createDuchyCertificate(it)
      logger.info("Successfully created certificate ${certificate.name}")
    }

    logger.info("Resource setup was successful.")
  }

  /** Create an internal dataProvider, and return its corresponding public API resource name. */
  suspend fun createInternalDataProvider(dataProviderContent: EntityContent): String {
    val encryptionPublicKey = dataProviderContent.encryptionPublicKey
    val signedPublicKey =
      signEncryptionPublicKey(encryptionPublicKey, dataProviderContent.signingKey)
    val internalDataProvider =
      internalDataProvidersClient.createDataProvider(
        internalDataProvider {
          certificate =
            parseCertificateDer(dataProviderContent.signingKey.certificate.encoded.toByteString())
          details =
            InternalDataProviderKt.details {
              apiVersion = API_VERSION.string
              publicKey = signedPublicKey.data
              publicKeySignature = signedPublicKey.signature
            }
        }
      )
    return DataProviderKey(externalIdToApiId(internalDataProvider.externalDataProviderId)).toName()
  }

  suspend fun createAccountWithRetries(): InternalAccount {
    // The initial account is created via the Kingdom Internal API by the Kingdom operator.
    // This is our first attempt to contact the Kingdom.  If it fails, we will retry it.
    // This is to allow the Kingdom more time to start up.

    fun isRetriable(e: Throwable) =
      (e is StatusException) && (e.getStatus().getCode() == Status.Code.UNAVAILABLE)

    // TODO(@SanjayVas):  Remove this polling behavior after the readiness probe for the Kingdom
    // is fixed.
    var retryCount = 0L
    val internalAccount =
      flow { emit(internalAccountsClient.createAccount(internalAccount {})) }
        .retry(MAX_RETRY_COUNT) { e ->
          isRetriable(e).also {
            if (it) {
              retryCount += 1
              logger.info(
                "Try #$retryCount to communicate with Kindgdom failed.  " +
                  "Retrying in ${SLEEP_INTERVAL_MILLIS / 1000} seconds ..."
              )
              delay(SLEEP_INTERVAL_MILLIS)
            }
          }
        }
        .single()
    return internalAccount
  }

  suspend fun createMeasurementConsumer(
    measurementConsumerContent: EntityContent,
    internalAccount: InternalAccount
  ): MeasurementConsumerAndKey {
<<<<<<< HEAD
    // The initial account is created via the Kingdom Internal API by the Kingdom operator.
    // This is our first attempt to contact the Kingdom.  If it fails, we will retry it.
    // This is to allow the Kingdom more time to start up.
    var internalAccount: InternalAccount
    var retryCount = 0
    while (true) {
      try {
        internalAccount = internalAccountsClient.createAccount(internalAccount {})
        break
      } catch (e: StatusException) {
        if (e.getStatus().getCode() != Status.Code.UNAVAILABLE) {
          throw e
        }
        retryCount += 1
        if (retryCount >= maxRetryCount) {
          logger.info("Too many retries")
          throw e
        }
        logger.info(
          "Try #$retryCount to communicate with Kindgdom failed.  " +
            "Retrying in ${sleepIntervalMillis / 1000} seconds ..."
        )
        Thread.sleep(sleepIntervalMillis)
      }
    }
=======
>>>>>>> 712c0c42
    val accountName = AccountKey(externalIdToApiId(internalAccount.externalAccountId)).toName()
    val accountActivationToken = externalIdToApiId(internalAccount.activationToken)
    val mcCreationToken =
      externalIdToApiId(
        internalAccountsClient
          .createMeasurementConsumerCreationToken(createMeasurementConsumerCreationTokenRequest {})
          .measurementConsumerCreationToken
      )

    // Account activation and MC creation are done via the public API.
    val authenticationResponse =
      accountsClient.authenticate(authenticateRequest { issuer = "https://self-issued.me" })
    val idToken =
      generateIdToken(authenticationResponse.authenticationRequestUri, Clock.systemUTC())
    accountsClient
      .withIdToken(idToken)
      .activateAccount(
        activateAccountRequest {
          name = accountName
          activationToken = accountActivationToken
        }
      )

    val request = createMeasurementConsumerRequest {
      measurementConsumer = measurementConsumer {
        certificateDer = measurementConsumerContent.signingKey.certificate.encoded.toByteString()
        publicKey =
          signEncryptionPublicKey(
            measurementConsumerContent.encryptionPublicKey,
            measurementConsumerContent.signingKey
          )
        displayName = measurementConsumerContent.displayName
      }
      measurementConsumerCreationToken = mcCreationToken
    }
    val measurementConsumer =
      measurementConsumersClient.withIdToken(idToken).createMeasurementConsumer(request)

    // API key for MC is created to act as MC caller
    val apiAuthenticationKey =
      apiKeysClient
        .withIdToken(idToken)
        .createApiKey(
          createApiKeyRequest {
            parent = measurementConsumer.name
            apiKey = apiKey { nickname = "test_key" }
          }
        )
        .authenticationKey

    return MeasurementConsumerAndKey(measurementConsumer, apiAuthenticationKey)
  }

  suspend fun createDuchyCertificate(duchyCert: DuchyCert): Certificate {
    val internalCertificate =
      internalCertificatesClient.createCertificate(
        internalCertificate {
          fillCertificateFromDer(duchyCert.consentSignalCertificateDer)
          externalDuchyId = duchyCert.duchyId
        }
      )

    return certificate {
      name =
        DuchyCertificateKey(
            internalCertificate.externalDuchyId,
            externalIdToApiId(internalCertificate.externalCertificateId)
          )
          .toName()
      x509Der = internalCertificate.details.x509Der
    }
  }

  companion object {
    private val logger: Logger = Logger.getLogger(this::class.java.name)
  }
}

/** Relevant data required to create entity like EDP or MC. */
data class EntityContent(
  /** The display name of the entity. */
  val displayName: String,
  /** The consent signaling encryption key. */
  val encryptionPublicKey: EncryptionPublicKey,
  /** The consent signaling signing key. */
  val signingKey: SigningKeyHandle
)

data class DuchyCert(
  /** The external duchy Id. */
  val duchyId: String,
  /** The consent signaling certificate in DER format. */
  val consentSignalCertificateDer: ByteString
)<|MERGE_RESOLUTION|>--- conflicted
+++ resolved
@@ -18,10 +18,6 @@
 import com.google.protobuf.kotlin.toByteString
 import io.grpc.Status
 import io.grpc.StatusException
-<<<<<<< HEAD
-import java.lang.Thread
-=======
->>>>>>> 712c0c42
 import java.time.Clock
 import java.util.logging.Logger
 import kotlinx.coroutines.delay
@@ -64,17 +60,6 @@
 
 private val API_VERSION = Version.V2_ALPHA
 
-<<<<<<< HEAD
-// Maximum number of times that we will retry the first request to the Kingdom.
-// We allow retries because the resource setup step is usually executed immediately
-// after the step that launches the Kingdom, but the Kingdom typically takes some
-// time to launch.  Therefore, the first few attempts to communicate with the
-// Kingdom may fail because it is still initializing.
-private const val maxRetryCount = 30
-
-// Amount of time in milliseconds between retries.
-private const val sleepIntervalMillis = 10000L
-=======
 /**
  * Maximum number of times that we will retry the first request to the Kingdom. We allow retries
  * because the resource setup step is usually executed immediately after the step that launches the
@@ -85,7 +70,6 @@
 
 /** Amount of time in milliseconds between retries. */
 private const val SLEEP_INTERVAL_MILLIS = 10000L
->>>>>>> 712c0c42
 
 /** A Job preparing resources required for the correctness test. */
 class ResourceSetup(
@@ -190,34 +174,6 @@
     measurementConsumerContent: EntityContent,
     internalAccount: InternalAccount
   ): MeasurementConsumerAndKey {
-<<<<<<< HEAD
-    // The initial account is created via the Kingdom Internal API by the Kingdom operator.
-    // This is our first attempt to contact the Kingdom.  If it fails, we will retry it.
-    // This is to allow the Kingdom more time to start up.
-    var internalAccount: InternalAccount
-    var retryCount = 0
-    while (true) {
-      try {
-        internalAccount = internalAccountsClient.createAccount(internalAccount {})
-        break
-      } catch (e: StatusException) {
-        if (e.getStatus().getCode() != Status.Code.UNAVAILABLE) {
-          throw e
-        }
-        retryCount += 1
-        if (retryCount >= maxRetryCount) {
-          logger.info("Too many retries")
-          throw e
-        }
-        logger.info(
-          "Try #$retryCount to communicate with Kindgdom failed.  " +
-            "Retrying in ${sleepIntervalMillis / 1000} seconds ..."
-        )
-        Thread.sleep(sleepIntervalMillis)
-      }
-    }
-=======
->>>>>>> 712c0c42
     val accountName = AccountKey(externalIdToApiId(internalAccount.externalAccountId)).toName()
     val accountActivationToken = externalIdToApiId(internalAccount.activationToken)
     val mcCreationToken =
