// Copyright 2021 The Cross-Media Measurement Authors
//
// Licensed under the Apache License, Version 2.0 (the "License");
// you may not use this file except in compliance with the License.
// You may obtain a copy of the License at
//
//      http://www.apache.org/licenses/LICENSE-2.0
//
// Unless required by applicable law or agreed to in writing, software
// distributed under the License is distributed on an "AS IS" BASIS,
// WITHOUT WARRANTIES OR CONDITIONS OF ANY KIND, either express or implied.
// See the License for the specific language governing permissions and
// limitations under the License.

package org.wfanet.measurement.loadtest.frontend

import com.google.common.truth.Truth.assertThat
import com.google.protobuf.ByteString
import java.nio.file.Paths
import java.time.Duration
import java.util.logging.Logger
import kotlin.random.Random
import kotlinx.coroutines.delay
import org.wfanet.anysketch.AnySketch
import org.wfanet.anysketch.Sketch
import org.wfanet.anysketch.SketchProtos
import org.wfanet.estimation.Estimators
import org.wfanet.estimation.ValueHistogram
import org.wfanet.measurement.api.v2alpha.DataProvider
import org.wfanet.measurement.api.v2alpha.DataProviderKey
import org.wfanet.measurement.api.v2alpha.DataProvidersGrpcKt.DataProvidersCoroutineStub
import org.wfanet.measurement.api.v2alpha.DifferentialPrivacyParams
import org.wfanet.measurement.api.v2alpha.EncryptionPublicKey
import org.wfanet.measurement.api.v2alpha.EventGroup
import org.wfanet.measurement.api.v2alpha.EventGroupKey
import org.wfanet.measurement.api.v2alpha.EventGroupsGrpcKt.EventGroupsCoroutineStub
import org.wfanet.measurement.api.v2alpha.EventTemplates
import org.wfanet.measurement.api.v2alpha.GetDataProviderRequest
import org.wfanet.measurement.api.v2alpha.ListEventGroupsRequestKt
import org.wfanet.measurement.api.v2alpha.ListRequisitionsRequestKt
import org.wfanet.measurement.api.v2alpha.Measurement
import org.wfanet.measurement.api.v2alpha.Measurement.DataProviderEntry
import org.wfanet.measurement.api.v2alpha.Measurement.Result
import org.wfanet.measurement.api.v2alpha.MeasurementConsumer
import org.wfanet.measurement.api.v2alpha.MeasurementConsumersGrpcKt.MeasurementConsumersCoroutineStub
import org.wfanet.measurement.api.v2alpha.MeasurementKt
import org.wfanet.measurement.api.v2alpha.MeasurementKt.ResultKt.frequency
import org.wfanet.measurement.api.v2alpha.MeasurementKt.ResultKt.reach
import org.wfanet.measurement.api.v2alpha.MeasurementKt.dataProviderEntry
import org.wfanet.measurement.api.v2alpha.MeasurementKt.result
import org.wfanet.measurement.api.v2alpha.MeasurementSpec
import org.wfanet.measurement.api.v2alpha.MeasurementSpecKt.duration
import org.wfanet.measurement.api.v2alpha.MeasurementSpecKt.impression
import org.wfanet.measurement.api.v2alpha.MeasurementSpecKt.reachAndFrequency
import org.wfanet.measurement.api.v2alpha.MeasurementSpecKt.vidSamplingInterval
import org.wfanet.measurement.api.v2alpha.MeasurementsGrpcKt.MeasurementsCoroutineStub
import org.wfanet.measurement.api.v2alpha.ProtocolConfig
import org.wfanet.measurement.api.v2alpha.Requisition
import org.wfanet.measurement.api.v2alpha.RequisitionSpecKt
import org.wfanet.measurement.api.v2alpha.RequisitionSpecKt.eventFilter
import org.wfanet.measurement.api.v2alpha.RequisitionSpecKt.eventGroupEntry
import org.wfanet.measurement.api.v2alpha.RequisitionsGrpcKt.RequisitionsCoroutineStub
import org.wfanet.measurement.api.v2alpha.SignedData
import org.wfanet.measurement.api.v2alpha.createMeasurementRequest
import org.wfanet.measurement.api.v2alpha.getMeasurementConsumerRequest
import org.wfanet.measurement.api.v2alpha.getMeasurementRequest
import org.wfanet.measurement.api.v2alpha.listEventGroupsRequest
import org.wfanet.measurement.api.v2alpha.listRequisitionsRequest
import org.wfanet.measurement.api.v2alpha.measurement
import org.wfanet.measurement.api.v2alpha.measurementSpec
import org.wfanet.measurement.api.v2alpha.requisitionSpec
import org.wfanet.measurement.common.crypto.PrivateKeyHandle
import org.wfanet.measurement.common.crypto.SigningKeyHandle
import org.wfanet.measurement.common.crypto.hashSha256
import org.wfanet.measurement.common.crypto.readCertificate
import org.wfanet.measurement.common.flatten
import org.wfanet.measurement.common.loadLibrary
import org.wfanet.measurement.consent.client.measurementconsumer.decryptResult
import org.wfanet.measurement.consent.client.measurementconsumer.encryptRequisitionSpec
import org.wfanet.measurement.consent.client.measurementconsumer.signMeasurementSpec
import org.wfanet.measurement.consent.client.measurementconsumer.signRequisitionSpec
import org.wfanet.measurement.consent.client.measurementconsumer.verifyResult
import org.wfanet.measurement.kingdom.service.api.v2alpha.withAuthenticationKey
import org.wfanet.measurement.loadtest.storage.SketchStore

private const val DATA_PROVIDER_WILDCARD = "dataProviders/-"

data class MeasurementConsumerData(
  // The MC's public API resource name
  val name: String,
  /** The MC's consent signaling signing key. */
  val signingKey: SigningKeyHandle,
  /** The MC's encryption public key. */
  val encryptionKey: PrivateKeyHandle,
  /** An API key for the MC. */
  val apiAuthenticationKey: String
)

/** A simulator performing frontend operations. */
class FrontendSimulator(
  private val measurementConsumerData: MeasurementConsumerData,
  private val outputDpParams: DifferentialPrivacyParams,
  private val dataProvidersClient: DataProvidersCoroutineStub,
  private val eventGroupsClient: EventGroupsCoroutineStub,
  private val measurementsClient: MeasurementsCoroutineStub,
  private val requisitionsClient: RequisitionsCoroutineStub,
  private val measurementConsumersClient: MeasurementConsumersCoroutineStub,
  private val sketchStore: SketchStore,
  /** Map of event template names to filter expressions. */
  private val eventTemplateFilters: Map<String, String> = emptyMap()
) {

  /** A sequence of operations done in the simulator involving a reach and frequency measurement. */
  suspend fun executeReachAndFrequency(runId: String) {
    // Create a new measurement on behalf of the measurement consumer.
    val measurementConsumer = getMeasurementConsumer(measurementConsumerData.name)
    val createdReachAndFrequencyMeasurement =
      createMeasurement(measurementConsumer, runId, ::newReachAndFrequencyMeasurementSpec)
    logger.info(
      "Created reach and frequency measurement ${createdReachAndFrequencyMeasurement.name}."
    )

    // Get the CMMS computed result and compare it with the expected result.
    var mpcResult = getComputedResult(createdReachAndFrequencyMeasurement.name)
    while (mpcResult == null) {
      logger.info("Computation not done yet, wait for another 30 seconds.")
      delay(Duration.ofSeconds(30).toMillis())
      mpcResult = getComputedResult(createdReachAndFrequencyMeasurement.name)
    }
    logger.info("Got computed result from Kingdom: $mpcResult")

    val liquidLegionV2Protocol = createdReachAndFrequencyMeasurement.protocolConfig.liquidLegionsV2
    val expectedResult =
      getExpectedResult(createdReachAndFrequencyMeasurement.name, liquidLegionV2Protocol)
    logger.info("Expected result: $expectedResult")

    assertDpResultsEqual(
      expectedResult,
      mpcResult,
      liquidLegionV2Protocol.maximumFrequency.toLong()
    )
    logger.info("Computed result is equal to the expected result. Correctness Test passes.")
  }

  /** A sequence of operations done in the simulator involving an impression measurement. */
  suspend fun executeImpression(runId: String) {
    // Create a new measurement on behalf of the measurement consumer.
    val measurementConsumer = getMeasurementConsumer(measurementConsumerData.name)
    val createdImpressionMeasurement =
      createMeasurement(measurementConsumer, runId, ::newImpressionMeasurementSpec)
    logger.info("Created impression measurement ${createdImpressionMeasurement.name}.")

    // TODO(@tristanvuong): get result and compare it to the expected result
  }

  /** A sequence of operations done in the simulator involving a duration measurement. */
  suspend fun executeDuration(runId: String) {
    // Create a new measurement on behalf of the measurement consumer.
    val measurementConsumer = getMeasurementConsumer(measurementConsumerData.name)
    val createdDurationMeasurement =
      createMeasurement(measurementConsumer, runId, ::newDurationMeasurementSpec)
    logger.info("Created duration measurement ${createdDurationMeasurement.name}.")

    // TODO(@tristanvuong): get results and compare it to the expected result
  }

  /** Compare two [Result]s within the differential privacy error range. */
  private fun assertDpResultsEqual(
    expectedResult: Result,
    actualResult: Result,
    maximumFrequency: Long
  ) {
    val reachRatio = expectedResult.reach.value.toDouble() / actualResult.reach.value.toDouble()
    assertThat(reachRatio).isWithin(0.02).of(1.0)
    (1L..maximumFrequency).forEach {
      val expected = expectedResult.frequency.relativeFrequencyDistributionMap.getOrDefault(it, 0.0)
      val actual = actualResult.frequency.relativeFrequencyDistributionMap.getOrDefault(it, 0.0)
      assertThat(actual).isWithin(0.05).of(expected)
    }
  }

  /** Creates a Measurement on behalf of the [MeasurementConsumer]. */
  private suspend fun createMeasurement(
    measurementConsumer: MeasurementConsumer,
    runId: String,
    newMeasurementSpec: (data: ByteString, nonceHashes: MutableList<ByteString>) -> MeasurementSpec
  ): Measurement {
    val eventGroups = listEventGroups(measurementConsumer.name)

    val nonceHashes = mutableListOf<ByteString>()
    val dataProviderEntries =
      eventGroups.map {
        val nonce = Random.Default.nextLong()
        nonceHashes.add(hashSha256(nonce))
        createDataProviderEntry(it, measurementConsumer, nonce)
      }

    val request = createMeasurementRequest {
      measurement = measurement {
        measurementConsumerCertificate = measurementConsumer.certificate
        measurementSpec =
          signMeasurementSpec(
            newMeasurementSpec(measurementConsumer.publicKey.data, nonceHashes),
            measurementConsumerData.signingKey
          )
        dataProviders += dataProviderEntries
        this.measurementReferenceId = runId
      }
    }
    return measurementsClient
      .withAuthenticationKey(measurementConsumerData.apiAuthenticationKey)
      .createMeasurement(request)
  }

  /** Gets the result of a [Measurement] if it is succeeded. */
  private suspend fun getComputedResult(measurementName: String): Result? {
    val measurement =
      measurementsClient
        .withAuthenticationKey(measurementConsumerData.apiAuthenticationKey)
        .getMeasurement(getMeasurementRequest { name = measurementName })
    logger.info("Current Measurement state is: " + measurement.state)
    if (measurement.state == Measurement.State.FAILED) {
      logger.warning("Failure reason: " + measurement.failure.reason)
      logger.warning("Failure message: " + measurement.failure.message)
    }
    return if (measurement.state == Measurement.State.SUCCEEDED) {
      val signedResult =
        decryptResult(measurement.encryptedResult, measurementConsumerData.encryptionKey)
      @Suppress("BlockingMethodInNonBlockingContext") // Not blocking I/O.
      val result = Result.parseFrom(signedResult.data)
      val aggregatorCertificate = readCertificate(measurement.aggregatorCertificate)
      if (!verifyResult(signedResult.signature, result, aggregatorCertificate)) {
        error("Aggregator signature of the result is invalid.")
      }
      result
    } else {
      null
    }
  }

  /** Gets the expected result of a [Measurement] using raw sketches. */
  suspend fun getExpectedResult(
    measurementName: String,
    protocolConfig: ProtocolConfig.LiquidLegionsV2
  ): Result {
    val requisitions = listRequisitions(measurementName)
    require(requisitions.isNotEmpty()) { "Requisition list is empty." }

    val anySketches =
      requisitions.map {
        val storedSketch =
          sketchStore.get(it)?.read()?.flatten() ?: error("Sketch blob not found for ${it.name}.")
        SketchProtos.toAnySketch(Sketch.parseFrom(storedSketch))
      }

    val combinedAnySketch = anySketches[0]
    if (anySketches.size > 1) {
      combinedAnySketch.apply { mergeAll(anySketches.subList(1, anySketches.size)) }
    }

    val expectedReach =
      estimateCardinality(
        combinedAnySketch,
        protocolConfig.sketchParams.decayRate,
        protocolConfig.sketchParams.maxSize
      )
    val expectedFrequency =
      estimateFrequency(combinedAnySketch, protocolConfig.maximumFrequency.toLong())
    return result {
      reach = reach { value = expectedReach }
      frequency = frequency { relativeFrequencyDistribution.putAll(expectedFrequency) }
    }
  }

  /** Estimates the cardinality of an [AnySketch]. */
  private fun estimateCardinality(anySketch: AnySketch, decayRate: Double, indexSize: Long): Long {
    val activeRegisterCount = anySketch.toList().size.toLong()
    return Estimators.EstimateCardinalityLiquidLegions(decayRate, indexSize, activeRegisterCount)
  }

  /** Estimates the relative frequency histogram of an [AnySketch]. */
  private fun estimateFrequency(anySketch: AnySketch, maximumFrequency: Long): Map<Long, Double> {
    val valueIndex = anySketch.getValueIndex("SamplingIndicator").asInt
    val actualHistogram =
      ValueHistogram.calculateHistogram(anySketch, "Frequency") { it.values[valueIndex] != -1L }
    val result = mutableMapOf<Long, Double>()
    actualHistogram.forEach {
      val key = minOf(it.key, maximumFrequency)
      result[key] = result.getOrDefault(key, 0.0) + it.value
    }
    return result
  }

  private suspend fun getMeasurementConsumer(name: String): MeasurementConsumer {
    val request = getMeasurementConsumerRequest { this.name = name }
    return measurementConsumersClient
      .withAuthenticationKey(measurementConsumerData.apiAuthenticationKey)
      .getMeasurementConsumer(request)
  }

  private fun newReachAndFrequencyMeasurementSpec(
    serializedMeasurementPublicKey: ByteString,
    nonceHashes: List<ByteString>
  ): MeasurementSpec {
    return measurementSpec {
      measurementPublicKey = serializedMeasurementPublicKey
      reachAndFrequency = reachAndFrequency {
        reachPrivacyParams = outputDpParams
        frequencyPrivacyParams = outputDpParams
        vidSamplingInterval = vidSamplingInterval { width = 1.0f }
      }
      this.nonceHashes += nonceHashes
    }
  }

  private fun newImpressionMeasurementSpec(
    serializedMeasurementPublicKey: ByteString,
    nonceHashes: List<ByteString>
  ): MeasurementSpec {
    return measurementSpec {
      measurementPublicKey = serializedMeasurementPublicKey
      impression = impression {
        privacyParams = outputDpParams
        maximumFrequencyPerUser = 1
      }
      this.nonceHashes += nonceHashes
    }
  }

  private fun newDurationMeasurementSpec(
    serializedMeasurementPublicKey: ByteString,
    nonceHashes: List<ByteString>
  ): MeasurementSpec {
    return measurementSpec {
      measurementPublicKey = serializedMeasurementPublicKey
      duration = duration {
        privacyParams = outputDpParams
        maximumWatchDurationPerUser = 1
      }
      this.nonceHashes += nonceHashes
    }
  }

  private suspend fun listEventGroups(measurementConsumer: String): List<EventGroup> {
    val request = listEventGroupsRequest {
      parent = DATA_PROVIDER_WILDCARD
      filter = ListEventGroupsRequestKt.filter { measurementConsumers += measurementConsumer }
    }
    return eventGroupsClient
      .withAuthenticationKey(measurementConsumerData.apiAuthenticationKey)
      .listEventGroups(request)
      .eventGroupsList
  }

  private suspend fun listRequisitions(measurement: String): List<Requisition> {
    val request = listRequisitionsRequest {
      parent = DATA_PROVIDER_WILDCARD
      filter = ListRequisitionsRequestKt.filter { this.measurement = measurement }
    }
    return requisitionsClient
      .withAuthenticationKey(measurementConsumerData.apiAuthenticationKey)
      .listRequisitions(request)
      .requisitionsList
  }

  private fun extractDataProviderName(eventGroupName: String): String {
    val eventGroupKey = EventGroupKey.fromName(eventGroupName) ?: error("Invalid eventGroup name.")
    return DataProviderKey(eventGroupKey.dataProviderId).toName()
  }

  private suspend fun getDataProvider(name: String): DataProvider {
    val request = GetDataProviderRequest.newBuilder().also { it.name = name }.build()
    return dataProvidersClient
      .withAuthenticationKey(measurementConsumerData.apiAuthenticationKey)
      .getDataProvider(request)
  }

  /**
   * Creates a CEL filter using Event Templates names to qualify each variable in expression.
   *
   * @param registeredEventTemplates Fully-qualified protobuf message types (e.g.
   * org.wfa.measurement.api.v2alpha.event_templates.testing.TestVideoTemplate)
   */
  private fun createFilterExpression(registeredEventTemplates: Iterable<String>): String {
    val eventGroupTemplateNameMap: Map<String, String> =
<<<<<<< HEAD
      registeredEventTemplates
        .map { it to EventTemplates.getEventTemplateForType(it)!!.name }
        .toMap()
=======
      registeredEventTemplates.associateWith {
        EventTemplate(typeRegistry.getDescriptorForType(it)!!).name
      }

    if (eventTemplateFilters.isEmpty()) {
      return ""
    }
>>>>>>> d251e3d6

    return eventTemplateFilters
      .map {
        if (!eventGroupTemplateNameMap.containsKey(it.key)) {
          error("EventGroup is not registered to the template ${it.key}")
        }
        "${eventGroupTemplateNameMap[it.key]}.${it.value}"
      }
      .reduce { acc, string -> "$acc && $string" }
  }

  private suspend fun createDataProviderEntry(
    eventGroup: EventGroup,
    measurementConsumer: MeasurementConsumer,
    nonce: Long
  ): DataProviderEntry {
    val dataProvider = getDataProvider(extractDataProviderName(eventGroup.name))

    val eventFilterExpression =
      createFilterExpression(eventGroup.eventTemplatesList.map { it.type })

    val requisitionSpec = requisitionSpec {
      eventGroups += eventGroupEntry {
        key = eventGroup.name
        value =
          RequisitionSpecKt.EventGroupEntryKt.value {
            filter = eventFilter { expression = eventFilterExpression }
          }
      }
      measurementPublicKey = measurementConsumer.publicKey.data
      this.nonce = nonce
    }
    val signedRequisitionSpec =
      signRequisitionSpec(requisitionSpec, measurementConsumerData.signingKey)
    return dataProvider.toDataProviderEntry(signedRequisitionSpec, hashSha256(nonce))
  }

  private fun DataProvider.toDataProviderEntry(
    signedRequisitionSpec: SignedData,
    nonceHash: ByteString
  ): DataProviderEntry {
    val source = this
    return dataProviderEntry {
      key = source.name
      this.value =
        MeasurementKt.DataProviderEntryKt.value {
          dataProviderCertificate = source.certificate
          dataProviderPublicKey = source.publicKey
          encryptedRequisitionSpec =
            encryptRequisitionSpec(
              signedRequisitionSpec,
              EncryptionPublicKey.parseFrom(source.publicKey.data),
            )
          this.nonceHash = nonceHash
        }
    }
  }

  companion object {
    private val logger: Logger = Logger.getLogger(this::class.java.name)
    init {
      loadLibrary(
        name = "estimators",
        directoryPath =
          Paths.get("any_sketch_java", "src", "main", "java", "org", "wfanet", "estimation")
      )
    }
  }
}<|MERGE_RESOLUTION|>--- conflicted
+++ resolved
@@ -383,19 +383,13 @@
    */
   private fun createFilterExpression(registeredEventTemplates: Iterable<String>): String {
     val eventGroupTemplateNameMap: Map<String, String> =
-<<<<<<< HEAD
       registeredEventTemplates
-        .map { it to EventTemplates.getEventTemplateForType(it)!!.name }
+        .map { it to EventTemplate(typeRegistry.getDescriptorForType(it)!!).name }
         .toMap()
-=======
-      registeredEventTemplates.associateWith {
-        EventTemplate(typeRegistry.getDescriptorForType(it)!!).name
-      }
 
     if (eventTemplateFilters.isEmpty()) {
       return ""
     }
->>>>>>> d251e3d6
 
     return eventTemplateFilters
       .map {
