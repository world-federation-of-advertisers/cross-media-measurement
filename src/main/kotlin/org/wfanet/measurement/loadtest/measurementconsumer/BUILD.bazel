--- conflicted
+++ resolved
@@ -65,11 +65,7 @@
 
 kt_jvm_library(
     name = "edp_aggregator_measurement_consumer_simulator",
-<<<<<<< HEAD
-    srcs = ["EDPAggregatorMeasurementConsumerSimulator.kt"],
-=======
     srcs = ["EdpAggregatorMeasurementConsumerSimulator.kt"],
->>>>>>> f57e26c9
     deps = [
         ":simulator",
         "//src/main/kotlin/org/wfanet/measurement/loadtest/dataprovider:synthetic_data_generation",
