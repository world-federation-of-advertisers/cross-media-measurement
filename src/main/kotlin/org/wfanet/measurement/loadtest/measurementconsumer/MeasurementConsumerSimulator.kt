--- conflicted
+++ resolved
@@ -163,11 +163,8 @@
   private val eventRange: OpenEndTimeRange,
   private val initialResultPollingDelay: Duration,
   private val maximumResultPollingDelay: Duration,
-<<<<<<< HEAD
   private val eventGroupFilter: ((EventGroup) -> Boolean)? = null,
-=======
   private val reportName: String = "some-report-id",
->>>>>>> c321fd1c
 ) {
   /** Cache of resource name to [Certificate]. */
   private val certificateCache = mutableMapOf<String, Certificate>()
