// Copyright 2025 The Cross-Media Measurement Authors
//
// Licensed under the Apache License, Version 2.0 (the "License");
// you may not use this file except in compliance with the License.
// You may obtain a copy of the License at
//
//      http://www.apache.org/licenses/LICENSE-2.0
//
// Unless required by applicable law or agreed to in writing, software
// distributed under the License is distributed on an "AS IS" BASIS,
// WITHOUT WARRANTIES OR CONDITIONS OF ANY KIND, either express or implied.
// See the License for the specific language governing permissions and
// limitations under the License.

package org.wfanet.measurement.loadtest.measurementconsumer

import com.google.common.truth.Truth.assertThat
import com.google.protobuf.Any as ProtoAny
import com.google.protobuf.ByteString
import com.google.protobuf.TypeRegistry
import com.google.protobuf.util.Durations
import io.grpc.StatusException
import java.lang.IllegalStateException
import java.security.SignatureException
import java.security.cert.CertPathValidatorException
import java.security.cert.X509Certificate
import java.time.Duration
import java.util.logging.Logger
import kotlin.math.log2
import kotlin.math.max
import kotlin.math.sqrt
import kotlin.random.Random
import kotlinx.coroutines.ExperimentalCoroutinesApi
import kotlinx.coroutines.flow.Flow
import kotlinx.coroutines.flow.toList
import kotlinx.coroutines.time.delay
import org.projectnessie.cel.Program
import org.wfanet.measurement.api.v2alpha.Certificate
import org.wfanet.measurement.api.v2alpha.CertificatesGrpcKt.CertificatesCoroutineStub
import org.wfanet.measurement.api.v2alpha.CustomDirectMethodologyKt
import org.wfanet.measurement.api.v2alpha.DataProvider
import org.wfanet.measurement.api.v2alpha.DataProviderCertificateKey
import org.wfanet.measurement.api.v2alpha.DataProviderKey
import org.wfanet.measurement.api.v2alpha.DataProviderKt
import org.wfanet.measurement.api.v2alpha.DataProvidersGrpcKt.DataProvidersCoroutineStub
import org.wfanet.measurement.api.v2alpha.DifferentialPrivacyParams
import org.wfanet.measurement.api.v2alpha.EventAnnotationsProto
import org.wfanet.measurement.api.v2alpha.EventGroup
import org.wfanet.measurement.api.v2alpha.EventGroupKey
import org.wfanet.measurement.api.v2alpha.EventGroupsGrpcKt.EventGroupsCoroutineStub
import org.wfanet.measurement.api.v2alpha.GetDataProviderRequest
import org.wfanet.measurement.api.v2alpha.Measurement
import org.wfanet.measurement.api.v2alpha.Measurement.DataProviderEntry
import org.wfanet.measurement.api.v2alpha.Measurement.Failure
import org.wfanet.measurement.api.v2alpha.Measurement.Result
import org.wfanet.measurement.api.v2alpha.MeasurementConsumer
import org.wfanet.measurement.api.v2alpha.MeasurementConsumersGrpcKt.MeasurementConsumersCoroutineStub
import org.wfanet.measurement.api.v2alpha.MeasurementKt
import org.wfanet.measurement.api.v2alpha.MeasurementKt.ResultKt.frequency
import org.wfanet.measurement.api.v2alpha.MeasurementKt.ResultKt.reach
import org.wfanet.measurement.api.v2alpha.MeasurementKt.dataProviderEntry
import org.wfanet.measurement.api.v2alpha.MeasurementKt.result
import org.wfanet.measurement.api.v2alpha.MeasurementSpec
import org.wfanet.measurement.api.v2alpha.MeasurementSpec.VidSamplingInterval
import org.wfanet.measurement.api.v2alpha.MeasurementSpecKt
import org.wfanet.measurement.api.v2alpha.MeasurementSpecKt.duration
import org.wfanet.measurement.api.v2alpha.MeasurementSpecKt.impression
import org.wfanet.measurement.api.v2alpha.MeasurementSpecKt.reachAndFrequency
import org.wfanet.measurement.api.v2alpha.MeasurementSpecKt.reportingMetadata
import org.wfanet.measurement.api.v2alpha.MeasurementSpecKt.vidSamplingInterval
import org.wfanet.measurement.api.v2alpha.MeasurementsGrpcKt.MeasurementsCoroutineStub
import org.wfanet.measurement.api.v2alpha.PopulationKey
import org.wfanet.measurement.api.v2alpha.ProtocolConfig
import org.wfanet.measurement.api.v2alpha.ProtocolConfig.NoiseMechanism
import org.wfanet.measurement.api.v2alpha.RequisitionSpec
import org.wfanet.measurement.api.v2alpha.RequisitionSpecKt.eventFilter
import org.wfanet.measurement.api.v2alpha.RequisitionSpecKt.population
import org.wfanet.measurement.api.v2alpha.SignedMessage
import org.wfanet.measurement.api.v2alpha.copy
import org.wfanet.measurement.api.v2alpha.createMeasurementRequest
import org.wfanet.measurement.api.v2alpha.customDirectMethodology
import org.wfanet.measurement.api.v2alpha.differentialPrivacyParams
import org.wfanet.measurement.api.v2alpha.getCertificateRequest
import org.wfanet.measurement.api.v2alpha.getMeasurementConsumerRequest
import org.wfanet.measurement.api.v2alpha.getMeasurementRequest
import org.wfanet.measurement.api.v2alpha.listEventGroupsRequest
import org.wfanet.measurement.api.v2alpha.measurement
import org.wfanet.measurement.api.v2alpha.measurementSpec
import org.wfanet.measurement.api.v2alpha.requisitionSpec
import org.wfanet.measurement.api.v2alpha.testing.MeasurementResultSubject.Companion.assertThat
import org.wfanet.measurement.api.v2alpha.unpack
import org.wfanet.measurement.api.withAuthenticationKey
import org.wfanet.measurement.common.ExponentialBackoff
import org.wfanet.measurement.common.api.grpc.ResourceList
import org.wfanet.measurement.common.api.grpc.flattenConcat
import org.wfanet.measurement.common.api.grpc.listResources
import org.wfanet.measurement.common.coerceAtMost
import org.wfanet.measurement.common.crypto.Hashing
import org.wfanet.measurement.common.crypto.PrivateKeyHandle
import org.wfanet.measurement.common.crypto.SigningKeyHandle
import org.wfanet.measurement.common.crypto.authorityKeyIdentifier
import org.wfanet.measurement.common.crypto.readCertificate
import org.wfanet.measurement.common.identity.apiIdToExternalId
import org.wfanet.measurement.consent.client.measurementconsumer.decryptResult
import org.wfanet.measurement.consent.client.measurementconsumer.encryptRequisitionSpec
import org.wfanet.measurement.consent.client.measurementconsumer.signMeasurementSpec
import org.wfanet.measurement.consent.client.measurementconsumer.signRequisitionSpec
import org.wfanet.measurement.consent.client.measurementconsumer.verifyResult
import org.wfanet.measurement.dataprovider.MeasurementResults
import org.wfanet.measurement.dataprovider.MeasurementResults.computePopulation
import org.wfanet.measurement.eventdataprovider.eventfiltration.EventFilters
import org.wfanet.measurement.eventdataprovider.noiser.DpParams as NoiserDpParams
import org.wfanet.measurement.measurementconsumer.stats.DeterministicMethodology
import org.wfanet.measurement.measurementconsumer.stats.FrequencyMeasurementParams
import org.wfanet.measurement.measurementconsumer.stats.FrequencyMeasurementVarianceParams
import org.wfanet.measurement.measurementconsumer.stats.HonestMajorityShareShuffleMethodology
import org.wfanet.measurement.measurementconsumer.stats.ImpressionMeasurementParams
import org.wfanet.measurement.measurementconsumer.stats.ImpressionMeasurementVarianceParams
import org.wfanet.measurement.measurementconsumer.stats.LiquidLegionsV2Methodology
import org.wfanet.measurement.measurementconsumer.stats.Methodology
import org.wfanet.measurement.measurementconsumer.stats.NoiseMechanism as StatsNoiseMechanism
import org.wfanet.measurement.measurementconsumer.stats.ReachMeasurementParams
import org.wfanet.measurement.measurementconsumer.stats.ReachMeasurementVarianceParams
import org.wfanet.measurement.measurementconsumer.stats.VariancesImpl
import org.wfanet.measurement.measurementconsumer.stats.VidSamplingInterval as StatsVidSamplingInterval
import org.wfanet.measurement.populationdataprovider.PopulationInfo

data class MeasurementConsumerData(
  // The MC's public API resource name
  val name: String,
  /** The MC's consent signaling signing key. */
  val signingKey: SigningKeyHandle,
  /** The MC's encryption private key. */
  val encryptionKey: PrivateKeyHandle,
  /** An API key for the MC. */
  val apiAuthenticationKey: String,
)

data class PopulationData(
  val populationDataProviderName: String,
  val populationInfo: PopulationInfo,
  val populationKey: PopulationKey,
)

/** Simulator for MeasurementConsumer operations on the CMMS public API. */
abstract class MeasurementConsumerSimulator(
  private val measurementConsumerData: MeasurementConsumerData,
  private val outputDpParams: DifferentialPrivacyParams,
  private val dataProvidersClient: DataProvidersCoroutineStub,
  private val eventGroupsClient: EventGroupsCoroutineStub,
  private val measurementsClient: MeasurementsCoroutineStub,
  private val measurementConsumersClient: MeasurementConsumersCoroutineStub,
  private val certificatesClient: CertificatesCoroutineStub,
  private val trustedCertificates: Map<ByteString, X509Certificate>,
  private val expectedDirectNoiseMechanism: NoiseMechanism,
  private val initialResultPollingDelay: Duration,
  private val maximumResultPollingDelay: Duration,
  private val eventGroupFilter: ((EventGroup) -> Boolean)? = null,
  private val reportName: String = "some-report-id",
) {
  /** Cache of resource name to [Certificate]. */
  private val certificateCache = mutableMapOf<String, Certificate>()

  private lateinit var populationModelLineName: String

  data class RequisitionInfo(
    val dataProviderEntry: DataProviderEntry,
    val requisitionSpec: RequisitionSpec,
    val eventGroups: List<EventGroup>,
  )

  data class MeasurementInfo(
    val measurement: Measurement,
    val measurementSpec: MeasurementSpec,
    val requisitions: List<RequisitionInfo>,
  )

  data class PopulationMeasurementInfo(
    val populationInfo: PopulationInfo,
    val typeRegistry: TypeRegistry,
    val measurementInfo: MeasurementInfo,
  )

  private data class MeasurementComputationInfo(
    val methodology: Methodology,
    val noiseMechanism: NoiseMechanism,
  )

  protected abstract fun Flow<EventGroup>.filterEventGroups(): Flow<EventGroup>

  protected abstract fun getFilteredVids(measurementInfo: MeasurementInfo): Sequence<Long>

  protected abstract fun getFilteredVids(
    measurementInfo: MeasurementInfo,
    targetDataProviderId: String,
  ): Sequence<Long>

  data class ExecutionResult(
    val actualResult: Result,
    val expectedResult: Result,
    val measurementInfo: MeasurementInfo,
  )

  /** A sequence of operations done in the simulator involving a reach and frequency measurement. */
  suspend fun testReachAndFrequency(
    runId: String,
    requiredCapabilities: DataProvider.Capabilities =
      DataProvider.Capabilities.getDefaultInstance(),
    vidSamplingInterval: VidSamplingInterval = DEFAULT_VID_SAMPLING_INTERVAL,
  ) {
    logger.info { "Creating reach and frequency Measurement..." }
    // Create a new measurement on behalf of the measurement consumer.
    val measurementConsumer = getMeasurementConsumer(measurementConsumerData.name)
    val measurementInfo: MeasurementInfo =
      createMeasurement(
        measurementConsumer,
        runId,
        ::newReachAndFrequencyMeasurementSpec,
        requiredCapabilities,
        vidSamplingInterval = vidSamplingInterval,
      )
    val measurementName = measurementInfo.measurement.name
    logger.info { "Created reach and frequency Measurement $measurementName" }

    // Get the CMMS computed result and compare it with the expected result.
    val reachAndFrequencyResult: Result = pollForResult {
      getReachAndFrequencyResult(measurementName)
    }
    logger.info("Got reach and frequency result from Kingdom: $reachAndFrequencyResult")

    val expectedResult = getExpectedResult(measurementInfo)
    logger.info("Expected result: $expectedResult")

    val protocol = measurementInfo.measurement.protocolConfig.protocolsList.first()

    val reachVariance: Double =
      computeReachVariance(
        reachAndFrequencyResult,
        measurementInfo.measurementSpec.vidSamplingInterval,
        measurementInfo.measurementSpec.reachAndFrequency.reachPrivacyParams,
        protocol,
      )
    val reachTolerance = computeErrorMargin(reachVariance)
    if (expectedResult.reach.value.toDouble() < reachTolerance) {
      throw IllegalStateException("Expected result cannot be less than tolerance")
    }

    if (requiredCapabilities.honestMajorityShareShuffleSupported) {
      assertThat(protocol.protocolCase)
        .isEqualTo(ProtocolConfig.Protocol.ProtocolCase.HONEST_MAJORITY_SHARE_SHUFFLE)
    } else {
      assertThat(protocol.protocolCase)
        .isEqualTo(ProtocolConfig.Protocol.ProtocolCase.LIQUID_LEGIONS_V2)
    }
    assertThat(reachAndFrequencyResult)
      .reachValue()
      .isWithin(reachTolerance)
      .of(expectedResult.reach.value)

    val frequencyTolerance: Map<Long, Double> =
      computeRelativeFrequencyTolerance(
        reachAndFrequencyResult,
        reachVariance,
        measurementInfo.measurementSpec,
        protocol,
      )
    assertThat(reachAndFrequencyResult)
      .frequencyDistribution()
      .isWithin(frequencyTolerance)
      .of(expectedResult.frequency.relativeFrequencyDistributionMap)

    logger.info("Reach and frequency result is equal to the expected result")
  }

  /**
   * A sequence of operations done in the simulator involving a reach and frequency measurement with
   * invalid params.
   */
  suspend fun testInvalidReachAndFrequency(
    runId: String,
    requiredCapabilities: DataProvider.Capabilities =
      DataProvider.Capabilities.getDefaultInstance(),
    vidSamplingInterval: VidSamplingInterval = DEFAULT_VID_SAMPLING_INTERVAL,
  ) {
    // Create a new measurement on behalf of the measurement consumer.
    val measurementConsumer = getMeasurementConsumer(measurementConsumerData.name)

    val invalidMeasurement =
      createMeasurement(
          measurementConsumer,
          runId,
          ::newInvalidReachAndFrequencyMeasurementSpec,
          requiredCapabilities,
          vidSamplingInterval,
        )
        .measurement
    logger.info(
      "Created invalid reach and frequency measurement ${invalidMeasurement.name}, state=${invalidMeasurement.state.name}"
    )

    var failure = getFailure(invalidMeasurement.name)
    var attempts = 0
    while (failure == null) {
      attempts += 1
      assertThat(attempts).isLessThan(10)
      logger.info("Computation not done yet, wait for another 5 seconds...")
      delay(Duration.ofSeconds(5))
      failure = getFailure(invalidMeasurement.name)
    }
    assertThat(failure.message).contains("delta")
    logger.info("Receive failed Measurement from Kingdom: ${failure.message}. Test passes.")
  }

  /**
   * A sequence of operations done in the simulator involving a direct reach and frequency
   * measurement.
   * 1. Requisitions are all created before results are checked for any since requistions may be
   *    grouped.
   * 2. Poll for requisition results.
   *
   * @numMeasurements - The number of incremental measurements to request within the time period.
   */
  suspend fun testDirectReachAndFrequency(runId: String, numMeasurements: Int) {
    // Create a new measurement on behalf of the measurement consumer.
    val measurementConsumer = getMeasurementConsumer(measurementConsumerData.name)
    val measurementInfos =
      (1..numMeasurements).map { measurementNumber ->
        val measurementInfo =
          createMeasurement(
            measurementConsumer,
            runId,
            ::newReachAndFrequencyMeasurementSpec,
            DataProviderKt.capabilities { honestMajorityShareShuffleSupported = false },
            DEFAULT_VID_SAMPLING_INTERVAL,
            measurementNumber.toDouble() / numMeasurements,
            1,
          )
        val measurementName = measurementInfo.measurement.name
        logger.info("Created direct reach and frequency measurement $measurementName.")
        measurementInfo
      }
    measurementInfos.forEachIndexed { measurementNumber, measurementInfo ->
      val measurementName = measurementInfo.measurement.name
      // Get the CMMS computed result and compare it with the expected result.
      logger.info("Polling for result for $measurementNumber/$numMeasurements: $measurementInfo")
      val reachAndFrequencyResult = pollForResult { getReachAndFrequencyResult(measurementName) }
      logger.info("Got direct reach and frequency result from Kingdom: $reachAndFrequencyResult")

      val expectedResult = getExpectedResult(measurementInfo)
      logger.info("Expected result: $expectedResult")
      assertThat(reachAndFrequencyResult.reach.hasDeterministicCountDistinct()).isTrue()
      assertThat(reachAndFrequencyResult.reach.noiseMechanism)
        .isEqualTo(expectedDirectNoiseMechanism)
      assertThat(reachAndFrequencyResult.frequency.hasDeterministicDistribution()).isTrue()
      assertThat(reachAndFrequencyResult.frequency.noiseMechanism)
        .isEqualTo(expectedDirectNoiseMechanism)

      val protocol = measurementInfo.measurement.protocolConfig.protocolsList.first()

      val reachVariance: Double =
        computeReachVariance(
          reachAndFrequencyResult,
          measurementInfo.measurementSpec.vidSamplingInterval,
          measurementInfo.measurementSpec.reachAndFrequency.reachPrivacyParams,
          protocol,
        )
      val reachTolerance = computeErrorMargin(reachVariance)
      if (expectedResult.reach.value.toDouble() < reachTolerance) {
        throw IllegalStateException("Expected result cannot be less than tolerance")
      }

      assertThat(reachAndFrequencyResult)
        .reachValue()
        .isWithin(reachTolerance)
        .of(expectedResult.reach.value)

      val frequencyTolerance: Map<Long, Double> =
        computeRelativeFrequencyTolerance(
          reachAndFrequencyResult,
          reachVariance,
          measurementInfo.measurementSpec,
          protocol,
        )

      assertThat(reachAndFrequencyResult)
        .frequencyDistribution()
        .isWithin(frequencyTolerance)
        .of(expectedResult.frequency.relativeFrequencyDistributionMap)

      logger.info(
        "Direct reach and frequency result is equal to the expected result for measurement: $measurementNumber"
      )
    }
  }

  /**
   * A sequence of operations done in the simulator involving a direct reach measurement.
   *
   * @numMeasurements - The number of incremental measurements to request within the time period.
   */
  suspend fun testDirectReachOnly(runId: String, numMeasurements: Int) {
    // Create a new measurement on behalf of the measurement consumer.
    val measurementConsumer = getMeasurementConsumer(measurementConsumerData.name)
    (1..numMeasurements).map { measurementNumber ->
      val measurementInfo =
        createMeasurement(
          measurementConsumer,
          runId,
          ::newReachMeasurementSpec,
          DataProviderKt.capabilities { honestMajorityShareShuffleSupported = false },
          DEFAULT_VID_SAMPLING_INTERVAL,
          measurementNumber.toDouble() / numMeasurements,
          1,
        )
      val measurementName = measurementInfo.measurement.name
      logger.info("Created direct reach measurement $measurementName.")

      // Get the CMMS computed result and compare it with the expected result.
      val reachResult = pollForResult { getReachResult(measurementName) }
      logger.info("Got direct reach result from Kingdom: $reachResult")

      val expectedResult = getExpectedResult(measurementInfo)
      logger.info("Expected result: $expectedResult")

      val protocol = measurementInfo.measurement.protocolConfig.protocolsList.first()

      val reachVariance: Double =
        computeReachVariance(
          reachResult,
          measurementInfo.measurementSpec.vidSamplingInterval,
          measurementInfo.measurementSpec.reach.privacyParams,
          protocol,
        )
      val reachTolerance = computeErrorMargin(reachVariance)
      if (expectedResult.reach.value.toDouble() < reachTolerance) {
        throw IllegalStateException("Expected result cannot be less than tolerance")
      }

      assertThat(reachResult).reachValue().isWithin(reachTolerance).of(expectedResult.reach.value)
      assertThat(reachResult.reach.hasDeterministicCountDistinct()).isTrue()
      assertThat(reachResult.reach.noiseMechanism).isEqualTo(expectedDirectNoiseMechanism)
      assertThat(reachResult.hasFrequency()).isFalse()

      logger.info(
        "Direct reach result is equal to the expected result for measurement: $measurementNumber"
      )
    }
  }

  suspend fun executeReachOnly(
    runId: String,
    requiredCapabilities: DataProvider.Capabilities =
      DataProvider.Capabilities.getDefaultInstance(),
    vidSamplingInterval: VidSamplingInterval = DEFAULT_VID_SAMPLING_INTERVAL,
  ): ExecutionResult {
    // Create a new measurement on behalf of the measurement consumer.
    val measurementConsumer = getMeasurementConsumer(measurementConsumerData.name)
    val measurementInfo =
      createMeasurement(
        measurementConsumer,
        runId,
        ::newReachOnlyMeasurementSpec,
        requiredCapabilities,
        DEFAULT_VID_SAMPLING_INTERVAL,
      )
    val measurementName = measurementInfo.measurement.name
    logger.info("Created reach-only measurement $measurementName.")

    // Get the CMMS computed result and compare it with the expected result.
    var reachOnlyResult = getReachResult(measurementName)
    var attemptCount = 0
    while (reachOnlyResult == null && (attemptCount < 4)) {
      attemptCount++
      logger.info("Computation not done yet, wait for another 30 seconds.  Attempt $attemptCount")
      delay(Duration.ofSeconds(30))
      reachOnlyResult = getReachResult(measurementName)
    }
    checkNotNull(reachOnlyResult) { "Timed out waiting for response to reach-only request" }

    val expectedResult: Result = getExpectedResult(measurementInfo)
    return ExecutionResult(reachOnlyResult, expectedResult, measurementInfo)
  }

  suspend fun executeReachAndFrequency(
    runId: String,
    requiredCapabilities: DataProvider.Capabilities =
      DataProvider.Capabilities.getDefaultInstance(),
    vidSamplingInterval: VidSamplingInterval = DEFAULT_VID_SAMPLING_INTERVAL,
  ): ExecutionResult {
    // Create a new measurement on behalf of the measurement consumer.
    val measurementConsumer = getMeasurementConsumer(measurementConsumerData.name)
    val measurementInfo =
      createMeasurement(
        measurementConsumer,
        runId,
        ::newReachAndFrequencyMeasurementSpec,
        requiredCapabilities,
        vidSamplingInterval = vidSamplingInterval,
      )
    val measurementName = measurementInfo.measurement.name
    logger.info("Created reach-and-frequency measurement $measurementName.")

    // Get the CMMS computed result and compare it with the expected result.
    var reachAndFrequencyResult = getReachAndFrequencyResult(measurementName)
    var attemptCount = 0
    while (reachAndFrequencyResult == null && (attemptCount < 4)) {
      attemptCount++
      logger.info("Computation not done yet, wait for another 30 seconds.  Attempt $attemptCount")
      delay(Duration.ofSeconds(30))
      reachAndFrequencyResult = getReachAndFrequencyResult(measurementName)
    }
    checkNotNull(reachAndFrequencyResult) {
      "Timed out waiting for response to reach-and-frequency request"
    }

    val expectedResult: Result = getExpectedResult(measurementInfo)
    return ExecutionResult(reachAndFrequencyResult, expectedResult, measurementInfo)
  }

  /** A sequence of operations done in the simulator involving a reach-only measurement. */
  suspend fun testReachOnly(
    runId: String,
    requiredCapabilities: DataProvider.Capabilities =
      DataProvider.Capabilities.getDefaultInstance(),
    vidSamplingInterval: VidSamplingInterval = DEFAULT_VID_SAMPLING_INTERVAL,
  ) {
    val result = executeReachOnly(runId, requiredCapabilities, vidSamplingInterval)

    val protocol = result.measurementInfo.measurement.protocolConfig.protocolsList.first()

    val reachVariance: Double =
      computeReachVariance(
        result.actualResult,
        result.measurementInfo.measurementSpec.vidSamplingInterval,
        result.measurementInfo.measurementSpec.reach.privacyParams,
        protocol,
      )
    val reachTolerance = computeErrorMargin(reachVariance)
    if (result.expectedResult.reach.value.toDouble() < reachTolerance) {
      throw IllegalStateException("Expected result cannot be less than tolerance")
    }

    if (requiredCapabilities.honestMajorityShareShuffleSupported) {
      assertThat(protocol.protocolCase)
        .isEqualTo(ProtocolConfig.Protocol.ProtocolCase.HONEST_MAJORITY_SHARE_SHUFFLE)
    } else {
      assertThat(protocol.protocolCase)
        .isEqualTo(ProtocolConfig.Protocol.ProtocolCase.REACH_ONLY_LIQUID_LEGIONS_V2)
    }
    assertThat(result.actualResult)
      .reachValue()
      .isWithin(reachTolerance)
      .of(result.expectedResult.reach.value)
    logger.info("Actual result: ${result.actualResult}")
    logger.info("Expected result: ${result.expectedResult}")

    assertThat(result.actualResult)
      .reachValue()
      .isWithin(reachTolerance)
      .of(result.expectedResult.reach.value)
    logger.info("Reach-only result is equal to the expected result. Correctness Test passes.")
  }

  /** A sequence of operations done in the simulator involving an impression measurement. */
  suspend fun testImpression(runId: String) {
    logger.info { "Creating impression Measurement..." }
    // Create a new measurement on behalf of the measurement consumer.
    val measurementConsumer = getMeasurementConsumer(measurementConsumerData.name)
    val measurementInfo =
      createMeasurement(
        measurementConsumer,
        runId,
        ::newImpressionMeasurementSpec,
        DataProviderKt.capabilities { honestMajorityShareShuffleSupported = false },
        DEFAULT_VID_SAMPLING_INTERVAL,
      )
    val measurementName = measurementInfo.measurement.name
    logger.info("Created impression Measurement $measurementName.")

    val impressionResults: List<Measurement.ResultOutput> = pollForResults {
      getImpressionResults(measurementName)
    }
    logger.info("Got impression result from Kingdom: $impressionResults")

    val protocol = measurementInfo.measurement.protocolConfig.protocolsList.first()

    impressionResults.forEach {
      val result = parseAndVerifyResult(it)
      val dataProviderId = DataProviderCertificateKey.fromName(it.certificate)!!.dataProviderId

      val expectedResult =
        getExpectedImpressionResultByDataProvider(measurementInfo, dataProviderId)

      val variance = computeImpressionVariance(result, measurementInfo.measurementSpec, protocol)
      val tolerance = computeErrorMargin(variance)
      if (expectedResult.impression.value.toDouble() < tolerance) {
        throw IllegalStateException("Expected impressions cannot be less than tolerance")
      }
      assertThat(result.impression.hasDeterministicCount()).isTrue()
      assertThat(result.impression.noiseMechanism).isEqualTo(expectedDirectNoiseMechanism)
      assertThat(result).impressionValue().isWithin(tolerance).of(expectedResult.impression.value)
    }
    logger.info("Impression result is equal to the expected result")
  }

  /** A sequence of operations done in the simulator involving a duration measurement. */
  suspend fun testDuration(runId: String) {
    logger.info { "Creating duration Measurement..." }
    // Create a new measurement on behalf of the measurement consumer.
    val measurementConsumer = getMeasurementConsumer(measurementConsumerData.name)
    val measurementInfo =
      createMeasurement(
        measurementConsumer,
        runId,
        ::newDurationMeasurementSpec,
        DataProviderKt.capabilities { honestMajorityShareShuffleSupported = false },
        DEFAULT_VID_SAMPLING_INTERVAL,
      )
    val measurementName = measurementInfo.measurement.name
    logger.info("Created duration Measurement $measurementName.")

    val durationResults = pollForResults { getDurationResults(measurementName) }

    durationResults.forEach {
      val result = parseAndVerifyResult(it)
      val externalDataProviderId =
        apiIdToExternalId(DataProviderCertificateKey.fromName(it.certificate)!!.dataProviderId)
      assertThat(result.watchDuration.value.seconds)
        .isEqualTo(
          // EdpSimulator sets it to this value.
          log2(externalDataProviderId.toDouble()).toLong()
        )
      // EdpSimulator hasn't had an implementation for watch duration.
      assertThat(result.watchDuration.customDirectMethodology)
        .isEqualTo(
          customDirectMethodology { variance = CustomDirectMethodologyKt.variance { scalar = 0.0 } }
        )
      assertThat(result.watchDuration.noiseMechanism).isEqualTo(expectedDirectNoiseMechanism)
    }
    logger.info("Duration result is equal to the expected result")
  }

  /** A sequence of operations done in the simulator involving a population measurement. */
  suspend fun testPopulation(
    runId: String,
    populationData: PopulationData,
    modelLineName: String,
    populationFilterExpression: String,
    typeRegistry: TypeRegistry,
  ) {
    logger.info { "Creating population Measurement..." }
    // Create a new measurement on behalf of the measurement consumer.
    val measurementConsumer = getMeasurementConsumer(measurementConsumerData.name)
    populationModelLineName = modelLineName
    val populationMeasurementInfo: PopulationMeasurementInfo =
      createPopulationMeasurement(
        measurementConsumer,
        runId,
        populationData,
        populationFilterExpression,
        typeRegistry,
        ::newPopulationMeasurementSpec,
      )

    val measurementName = populationMeasurementInfo.measurementInfo.measurement.name
    logger.info { "Created population Measurement $measurementName" }

    // Get the CMMS computed result and compare it with the expected result.
    val populationResult: Result = pollForResult { getPopulationResult(measurementName) }
    logger.info("Got population result from Kingdom: $populationResult")

    val expectedResult = getExpectedPopulationResult(populationMeasurementInfo)
    logger.info("Expected result: $expectedResult")

    assertThat(populationResult.population.value).isEqualTo(expectedResult.population.value)

    logger.info("Population result is equal to the expected result")
  }

  /** Computes the tolerance values of an impression [Result] for testing. */
  private fun computeImpressionVariance(
    result: Result,
    measurementSpec: MeasurementSpec,
    protocol: ProtocolConfig.Protocol,
  ): Double {
    val measurementComputationInfo: MeasurementComputationInfo =
      buildMeasurementComputationInfo(result, protocol, result.impression.noiseMechanism)

    val maxFrequencyPerUser =
      if (result.impression.deterministicCount.customMaximumFrequencyPerUser != 0) {
        result.impression.deterministicCount.customMaximumFrequencyPerUser
      } else {
        measurementSpec.impression.maximumFrequencyPerUser
      }

    return VariancesImpl.computeMeasurementVariance(
      measurementComputationInfo.methodology,
      ImpressionMeasurementVarianceParams(
        impression = max(0L, result.impression.value),
        measurementParams =
          ImpressionMeasurementParams(
            vidSamplingInterval = measurementSpec.vidSamplingInterval.toStatsVidSamplingInterval(),
            dpParams = measurementSpec.impression.privacyParams.toNoiserDpParams(),
            maximumFrequencyPerUser = maxFrequencyPerUser,
            noiseMechanism = measurementComputationInfo.noiseMechanism.toStatsNoiseMechanism(),
          ),
      ),
    )
  }

  /** Computes the tolerance values of a relative frequency distribution [Result] for testing. */
  private fun computeRelativeFrequencyTolerance(
    result: Result,
    reachVariance: Double,
    measurementSpec: MeasurementSpec,
    protocol: ProtocolConfig.Protocol,
  ): Map<Long, Double> {
    val measurementComputationInfo: MeasurementComputationInfo =
      buildMeasurementComputationInfo(result, protocol, result.frequency.noiseMechanism)

    return VariancesImpl.computeMeasurementVariance(
        measurementComputationInfo.methodology,
        FrequencyMeasurementVarianceParams(
          totalReach = max(0L, result.reach.value),
          reachMeasurementVariance = reachVariance,
          relativeFrequencyDistribution =
            result.frequency.relativeFrequencyDistributionMap.mapKeys { it.key.toInt() },
          measurementParams =
            FrequencyMeasurementParams(
              vidSamplingInterval =
                measurementSpec.vidSamplingInterval.toStatsVidSamplingInterval(),
              dpParams =
                measurementSpec.reachAndFrequency.frequencyPrivacyParams.toNoiserDpParams(),
              noiseMechanism = measurementComputationInfo.noiseMechanism.toStatsNoiseMechanism(),
              maximumFrequency = measurementSpec.reachAndFrequency.maximumFrequency,
            ),
        ),
      )
      .relativeVariances
      .mapKeys { it.key.toLong() }
      .mapValues { computeErrorMargin(it.value) }
  }

  /** Computes the variance value of a reach [Result]. */
  private fun computeReachVariance(
    result: Result,
    vidSamplingInterval: VidSamplingInterval,
    privacyParams: DifferentialPrivacyParams,
    protocol: ProtocolConfig.Protocol,
  ): Double {
    val measurementComputationInfo: MeasurementComputationInfo =
      buildMeasurementComputationInfo(result, protocol, result.reach.noiseMechanism)

    return VariancesImpl.computeMeasurementVariance(
      measurementComputationInfo.methodology,
      ReachMeasurementVarianceParams(
        reach = max(0L, result.reach.value),
        measurementParams =
          ReachMeasurementParams(
            vidSamplingInterval = vidSamplingInterval.toStatsVidSamplingInterval(),
            dpParams = privacyParams.toNoiserDpParams(),
            noiseMechanism = measurementComputationInfo.noiseMechanism.toStatsNoiseMechanism(),
          ),
      ),
    )
  }

  /** Computes the margin of error, i.e. half width, of a 99.9% confidence interval. */
  private fun computeErrorMargin(variance: Double): Double {
    return CONFIDENCE_INTERVAL_MULTIPLIER * sqrt(variance)
  }

  /** Builds a [MeasurementComputationInfo] from a [ProtocolConfig.Protocol]. */
  private fun buildMeasurementComputationInfo(
    result: Result,
    protocol: ProtocolConfig.Protocol,
    directNoiseMechanism: NoiseMechanism,
  ): MeasurementComputationInfo {
    @Suppress("WHEN_ENUM_CAN_BE_NULL_IN_JAVA")
    return when (protocol.protocolCase) {
      ProtocolConfig.Protocol.ProtocolCase.DIRECT -> {
        MeasurementComputationInfo(DeterministicMethodology, directNoiseMechanism)
      }
      ProtocolConfig.Protocol.ProtocolCase.LIQUID_LEGIONS_V2 -> {
        MeasurementComputationInfo(
          LiquidLegionsV2Methodology(
            decayRate = protocol.liquidLegionsV2.sketchParams.decayRate,
            sketchSize = protocol.liquidLegionsV2.sketchParams.maxSize,
            samplingIndicatorSize = protocol.liquidLegionsV2.sketchParams.samplingIndicatorSize,
          ),
          protocol.liquidLegionsV2.noiseMechanism,
        )
      }
      ProtocolConfig.Protocol.ProtocolCase.REACH_ONLY_LIQUID_LEGIONS_V2 -> {
        MeasurementComputationInfo(
          LiquidLegionsV2Methodology(
            decayRate = protocol.reachOnlyLiquidLegionsV2.sketchParams.decayRate,
            sketchSize = protocol.reachOnlyLiquidLegionsV2.sketchParams.maxSize,
            samplingIndicatorSize = 0L,
          ),
          protocol.reachOnlyLiquidLegionsV2.noiseMechanism,
        )
      }
      ProtocolConfig.Protocol.ProtocolCase.HONEST_MAJORITY_SHARE_SHUFFLE -> {
        MeasurementComputationInfo(
          HonestMajorityShareShuffleMethodology(
            frequencyVectorSize = result.reach.honestMajorityShareShuffle.frequencyVectorSize
          ),
          protocol.honestMajorityShareShuffle.noiseMechanism,
        )
      }
<<<<<<< HEAD
      ProtocolConfig.Protocol.ProtocolCase.TRUS_TEE -> error("TrusTEE not implemented.")
=======
      ProtocolConfig.Protocol.ProtocolCase.TRUS_TEE -> {
        error("TrusTEE is not implemented.")
      }
>>>>>>> 40ec643c
      ProtocolConfig.Protocol.ProtocolCase.PROTOCOL_NOT_SET -> {
        error("Protocol is not set.")
      }
    }
  }

  /**
   * Creates a Measurement on behalf of the [MeasurementConsumer].
   *
   * @timePercentage - the percentage of the time period that will be inclued in the requisition
   * spec.
   */
  protected suspend fun createMeasurement(
    measurementConsumer: MeasurementConsumer,
    runId: String,
    newMeasurementSpec:
      (
        packedMeasurementPublicKey: ProtoAny,
        nonceHashes: List<ByteString>,
        vidSamplingInterval: VidSamplingInterval,
      ) -> MeasurementSpec,
    requiredCapabilities: DataProvider.Capabilities =
      DataProvider.Capabilities.getDefaultInstance(),
    vidSamplingInterval: VidSamplingInterval,
    timePercentage: Double = 1.0,
    maxDataProviders: Int = 20,
  ): MeasurementInfo {
    val eventGroups: List<EventGroup> =
      listEventGroups(measurementConsumer.name).filterEventGroups().toList()
    check(eventGroups.isNotEmpty()) { "No event groups found for ${measurementConsumer.name}" }
    val nonceHashes = mutableListOf<ByteString>()
    val keyToDataProviderMap: Map<DataProviderKey, DataProvider> =
      eventGroups
        .groupBy { extractDataProviderKey(it.name) }
        .entries
        .associate { it.key to getDataProvider(it.key.toName()) }

    val requisitions: List<RequisitionInfo> =
      eventGroups
        .filter { eventGroupFilter?.invoke(it) ?: true }
        .groupBy { extractDataProviderKey(it.name) }
        .entries
        .filter {
          val dataProvider = keyToDataProviderMap.getValue(it.key)
          if (requiredCapabilities.honestMajorityShareShuffleSupported) {
            dataProvider.capabilities.honestMajorityShareShuffleSupported
          } else {
            true
          }
        }
        .take(maxDataProviders)
        .map { (dataProviderKey, eventGroups) ->
          val nonce = Random.Default.nextLong()
          nonceHashes.add(Hashing.hashSha256(nonce))
          val dataProvider = keyToDataProviderMap.getValue(dataProviderKey)
          buildRequisitionInfo(
            dataProvider,
            eventGroups,
            measurementConsumer,
            nonce,
            timePercentage,
          )
        }

    val measurementSpec =
      newMeasurementSpec(measurementConsumer.publicKey.message, nonceHashes, vidSamplingInterval)

    return createMeasurementInfo(measurementConsumer, measurementSpec, requisitions, runId)
  }

  private suspend fun createPopulationMeasurement(
    measurementConsumer: MeasurementConsumer,
    runId: String,
    populationData: PopulationData,
    populationFilterExpression: String,
    typeRegistry: TypeRegistry,
    newMeasurementSpec:
      (packedMeasurementPublicKey: ProtoAny, nonceHashes: List<ByteString>) -> MeasurementSpec,
  ): PopulationMeasurementInfo {
    val nonce = Random.Default.nextLong()
    val nonceHashes = mutableListOf<ByteString>()
    nonceHashes.add(Hashing.hashSha256(nonce))
    val populationDataProvider = getDataProvider(populationData.populationDataProviderName)
    val requisitions =
      listOf(
        buildPopulationMeasurementRequisitionInfo(
          populationDataProvider,
          measurementConsumer,
          populationFilterExpression,
          nonce,
        )
      )
    val measurementSpec = newMeasurementSpec(measurementConsumer.publicKey.message, nonceHashes)

    val measurementInfo =
      createMeasurementInfo(measurementConsumer, measurementSpec, requisitions, runId)
    return PopulationMeasurementInfo(populationData.populationInfo, typeRegistry, measurementInfo)
  }

  private suspend fun createMeasurementInfo(
    measurementConsumer: MeasurementConsumer,
    measurementSpec: MeasurementSpec,
    requisitions: List<RequisitionInfo>,
    runId: String,
  ): MeasurementInfo {
    val request = createMeasurementRequest {
      parent = measurementConsumer.name
      measurement = measurement {
        measurementConsumerCertificate = measurementConsumer.certificate
        this.measurementSpec =
          signMeasurementSpec(measurementSpec, measurementConsumerData.signingKey)
        dataProviders += requisitions.map { it.dataProviderEntry }
        this.measurementReferenceId = runId
      }
    }
    val measurement: Measurement =
      try {
        measurementsClient
          .withAuthenticationKey(measurementConsumerData.apiAuthenticationKey)
          .createMeasurement(request)
      } catch (e: StatusException) {
        throw Exception("Error creating Measurement", e)
      }

    return MeasurementInfo(measurement, measurementSpec, requisitions)
  }

  /** Gets the result of a [Measurement] if it is succeeded. */
  private suspend fun getImpressionResults(
    measurementName: String
  ): List<Measurement.ResultOutput> {
    return checkNotFailed(getMeasurement(measurementName)).resultsList.toList()
  }

  /** Gets the result of a [Measurement] if it is succeeded. */
  private suspend fun getDurationResults(measurementName: String): List<Measurement.ResultOutput> {
    return checkNotFailed(getMeasurement(measurementName)).resultsList.toList()
  }

  /** Gets the result of a [Measurement] if it is succeeded. */
  private suspend fun getReachAndFrequencyResult(measurementName: String): Result? {
    val measurement = checkNotFailed(getMeasurement(measurementName))
    if (measurement.state != Measurement.State.SUCCEEDED) {
      return null
    }

    val resultOutput = measurement.resultsList[0]
    val result = parseAndVerifyResult(resultOutput)
    assertThat(result.hasReach()).isTrue()
    assertThat(result.hasFrequency()).isTrue()

    return result
  }

  /** Gets the result of a [Measurement] if it is succeeded. */
  private suspend fun getReachResult(measurementName: String): Result? {
    val measurement = checkNotFailed(getMeasurement(measurementName))
    if (measurement.state != Measurement.State.SUCCEEDED) {
      return null
    }

    val resultOutput = measurement.resultsList[0]
    val result = parseAndVerifyResult(resultOutput)
    assertThat(result.hasReach()).isTrue()
    assertThat(result.hasFrequency()).isFalse()

    return result
  }

  /** Gets the result of a [Measurement] if it is succeeded. */
  private suspend fun getPopulationResult(measurementName: String): Result? {
    val measurement = checkNotFailed(getMeasurement(measurementName))
    if (measurement.state != Measurement.State.SUCCEEDED) {
      return null
    }

    val resultOutput = measurement.resultsList[0]
    val result = parseAndVerifyResult(resultOutput)
    assertThat(result.hasPopulation()).isTrue()

    return result
  }

  /** Gets [Measurement] with logging state. */
  private suspend fun getMeasurement(measurementName: String): Measurement {
    val measurement: Measurement =
      try {
        measurementsClient
          .withAuthenticationKey(measurementConsumerData.apiAuthenticationKey)
          .getMeasurement(getMeasurementRequest { name = measurementName })
      } catch (e: StatusException) {
        throw Exception("Error fetching measurement $measurementName", e)
      }

    logger.info("Current Measurement state is: " + measurement.state)

    return measurement
  }

  /** Checks if the given [Measurement] is in an unsuccessful terminal state. */
  private fun checkNotFailed(measurement: Measurement): Measurement {
    @Suppress("WHEN_ENUM_CAN_BE_NULL_IN_JAVA") // Protobuf enum fields cannot be null.
    when (measurement.state) {
      Measurement.State.AWAITING_REQUISITION_FULFILLMENT,
      Measurement.State.COMPUTING,
      Measurement.State.SUCCEEDED -> return measurement
      Measurement.State.FAILED -> {
        val failure: Failure = measurement.failure
        error("Measurement failed with reason ${failure.reason}: ${failure.message}")
      }
      Measurement.State.CANCELLED -> error("Measurement cancelled")
      Measurement.State.STATE_UNSPECIFIED,
      Measurement.State.UNRECOGNIZED -> error("Unexpected Measurement state ${measurement.state}")
    }
  }

  /** Gets the failure of an invalid [Measurement] if it is failed */
  private suspend fun getFailure(measurementName: String): Failure? {
    val measurement = getMeasurement(measurementName)
    if (measurement.state != Measurement.State.FAILED) {
      return null
    }
    return measurement.failure
  }

  private suspend fun parseAndVerifyResult(resultOutput: Measurement.ResultOutput): Result {
    val certificate =
      certificateCache.getOrPut(resultOutput.certificate) {
        try {
          certificatesClient
            .withAuthenticationKey(measurementConsumerData.apiAuthenticationKey)
            .getCertificate(getCertificateRequest { name = resultOutput.certificate })
        } catch (e: StatusException) {
          throw Exception("Error fetching certificate ${resultOutput.certificate}", e)
        }
      }

    val signedResult =
      decryptResult(resultOutput.encryptedResult, measurementConsumerData.encryptionKey)
    val x509Certificate: X509Certificate = readCertificate(certificate.x509Der)
    val trustedIssuer =
      checkNotNull(trustedCertificates[checkNotNull(x509Certificate.authorityKeyIdentifier)]) {
        "Issuer of ${certificate.name} not trusted"
      }
    try {
      verifyResult(signedResult, x509Certificate, trustedIssuer)
    } catch (e: CertPathValidatorException) {
      throw Exception("Certificate path is invalid for ${certificate.name}", e)
    } catch (e: SignatureException) {
      throw Exception("Measurement result signature is invalid", e)
    }
    return signedResult.unpack()
  }

  /** Gets the expected result of a [Measurement] using raw sketches. */
  private fun getExpectedResult(measurementInfo: MeasurementInfo): Result {
    @Suppress("WHEN_ENUM_CAN_BE_NULL_IN_JAVA") // Protobuf enum fields cannot be null.
    return when (measurementInfo.measurementSpec.measurementTypeCase) {
      MeasurementSpec.MeasurementTypeCase.REACH -> getExpectedReachResult(measurementInfo)
      MeasurementSpec.MeasurementTypeCase.REACH_AND_FREQUENCY ->
        getExpectedReachAndFrequencyResult(measurementInfo)
      MeasurementSpec.MeasurementTypeCase.IMPRESSION -> error("Should not be reached.")
      MeasurementSpec.MeasurementTypeCase.DURATION -> getExpectedDurationResult()
      MeasurementSpec.MeasurementTypeCase.POPULATION -> error("Should not be reached.")
      MeasurementSpec.MeasurementTypeCase.MEASUREMENTTYPE_NOT_SET ->
        error("measurement_type not set")
    }
  }

  private fun getExpectedDurationResult(): Result {
    TODO("Not yet implemented")
  }

  /** Gets the expected result of impression from a specific data provider. */
  private fun getExpectedImpressionResultByDataProvider(
    measurementInfo: MeasurementInfo,
    targetDataProviderId: String,
  ): Result {
    return result {
      impression =
        MeasurementKt.ResultKt.impression {
          value =
            MeasurementResults.computeImpression(
              getFilteredVids(measurementInfo, targetDataProviderId),
              measurementInfo.measurementSpec.impression.maximumFrequencyPerUser,
            )
        }
    }
  }

  private fun getExpectedPopulationResult(
    populationMeasurementInfo: PopulationMeasurementInfo
  ): Result {
    val measurementInfo = populationMeasurementInfo.measurementInfo
    val requisition = measurementInfo.requisitions[0]
    val requisitionSpec = requisition.requisitionSpec
    val requisitionFilterExpression = requisitionSpec.population.filter.expression

    val operativeFields =
      populationMeasurementInfo.populationInfo.eventMessageDescriptor.fields
        .flatMap { templateField ->
          templateField.messageType.fields.map { templateFieldDescriptor ->
            if (
              templateFieldDescriptor.options
                .getExtension(EventAnnotationsProto.templateField)
                .populationAttribute
            ) {
              "${templateField.name}.${templateFieldDescriptor.name}"
            } else null
          }
        }
        .filterNotNull()
        .toSet()
    val eventMessageDescriptor = populationMeasurementInfo.populationInfo.eventMessageDescriptor
    val program: Program =
      EventFilters.compileProgram(
        eventMessageDescriptor,
        requisitionFilterExpression,
        operativeFields,
      )
    return result {
      population =
        MeasurementKt.ResultKt.population {
          value =
            computePopulation(
              populationMeasurementInfo.populationInfo,
              program,
              populationMeasurementInfo.typeRegistry,
            )
        }
    }
  }

  private fun getExpectedReachResult(measurementInfo: MeasurementInfo): Result {
    val reach = MeasurementResults.computeReach(getFilteredVids(measurementInfo))
    return result { this.reach = reach { value = reach.toLong() } }
  }

  private fun getExpectedReachAndFrequencyResult(measurementInfo: MeasurementInfo): Result {
    val (reach, relativeFrequencyDistribution) =
      MeasurementResults.computeReachAndFrequency(
        getFilteredVids(measurementInfo),
        measurementInfo.measurementSpec.reachAndFrequency.maximumFrequency,
      )
    return result {
      this.reach = reach { value = reach.toLong() }
      frequency = frequency {
        this.relativeFrequencyDistribution.putAll(
          relativeFrequencyDistribution.mapKeys { it.key.toLong() }
        )
      }
    }
  }

  protected suspend fun getMeasurementConsumer(name: String): MeasurementConsumer {
    val request = getMeasurementConsumerRequest { this.name = name }
    try {
      return measurementConsumersClient
        .withAuthenticationKey(measurementConsumerData.apiAuthenticationKey)
        .getMeasurementConsumer(request)
    } catch (e: StatusException) {
      throw Exception("Error getting MC $name", e)
    }
  }

  private fun newReachMeasurementSpec(
    packedMeasurementPublicKey: ProtoAny,
    nonceHashes: List<ByteString>,
    vidSamplingInterval: VidSamplingInterval,
  ): MeasurementSpec {
    return measurementSpec {
      measurementPublicKey = packedMeasurementPublicKey
      reach = MeasurementSpecKt.reach { privacyParams = outputDpParams }
      this.vidSamplingInterval = vidSamplingInterval
      this.nonceHashes += nonceHashes
      this.reportingMetadata = reportingMetadata { report = reportName }
    }
  }

  protected fun newReachAndFrequencyMeasurementSpec(
    packedMeasurementPublicKey: ProtoAny,
    nonceHashes: List<ByteString>,
    vidSamplingInterval: VidSamplingInterval,
  ): MeasurementSpec {
    return measurementSpec {
      measurementPublicKey = packedMeasurementPublicKey
      reachAndFrequency = reachAndFrequency {
        reachPrivacyParams = outputDpParams
        frequencyPrivacyParams = outputDpParams
        maximumFrequency = 10
      }
      this.vidSamplingInterval = vidSamplingInterval
      this.nonceHashes += nonceHashes
      this.reportingMetadata = reportingMetadata { report = reportName }
    }
  }

  private fun newReachOnlyMeasurementSpec(
    packedMeasurementPublicKey: ProtoAny,
    nonceHashes: List<ByteString>,
    vidSamplingInterval: VidSamplingInterval,
  ): MeasurementSpec {
    return measurementSpec {
      measurementPublicKey = packedMeasurementPublicKey
      reach = MeasurementSpecKt.reach { privacyParams = outputDpParams }
      this.vidSamplingInterval = vidSamplingInterval
      this.nonceHashes += nonceHashes
    }
  }

  private fun newInvalidReachAndFrequencyMeasurementSpec(
    packedMeasurementPublicKey: ProtoAny,
    nonceHashes: List<ByteString>,
    vidSamplingInterval: VidSamplingInterval,
  ): MeasurementSpec {
    val invalidPrivacyParams = differentialPrivacyParams {
      epsilon = 1.0
      delta = 0.0
    }
    return newReachAndFrequencyMeasurementSpec(
        packedMeasurementPublicKey,
        nonceHashes,
        vidSamplingInterval,
      )
      .copy {
        reachAndFrequency = reachAndFrequency {
          reachPrivacyParams = invalidPrivacyParams
          frequencyPrivacyParams = invalidPrivacyParams
          maximumFrequency = 10
        }
      }
  }

  private fun newImpressionMeasurementSpec(
    packedMeasurementPublicKey: ProtoAny,
    nonceHashes: List<ByteString>,
    vidSamplingInterval: VidSamplingInterval,
  ): MeasurementSpec {
    return measurementSpec {
      measurementPublicKey = packedMeasurementPublicKey
      impression = impression {
        privacyParams = outputDpParams
        maximumFrequencyPerUser = 10
      }
      this.vidSamplingInterval = vidSamplingInterval
      this.nonceHashes += nonceHashes
    }
  }

  private fun newDurationMeasurementSpec(
    packedMeasurementPublicKey: ProtoAny,
    nonceHashes: List<ByteString>,
    vidSamplingInterval: VidSamplingInterval,
  ): MeasurementSpec {
    return measurementSpec {
      measurementPublicKey = packedMeasurementPublicKey
      duration = duration {
        privacyParams = outputDpParams
        maximumWatchDurationPerUser = Durations.fromMinutes(1)
      }
      this.nonceHashes += nonceHashes
    }
  }

  private fun newPopulationMeasurementSpec(
    packedMeasurementPublicKey: ProtoAny,
    nonceHashes: List<ByteString>,
  ): MeasurementSpec {
    return measurementSpec {
      measurementPublicKey = packedMeasurementPublicKey
      population = MeasurementSpecKt.population {}
      this.nonceHashes += nonceHashes
      modelLine = populationModelLineName
    }
  }

  @OptIn(ExperimentalCoroutinesApi::class) // For `flattenConcat`.
  private fun listEventGroups(measurementConsumer: String): Flow<EventGroup> {
    return eventGroupsClient
      .withAuthenticationKey(measurementConsumerData.apiAuthenticationKey)
      .listResources { pageToken: String ->
        val response =
          try {
            listEventGroups(
              listEventGroupsRequest {
                parent = measurementConsumer
                this.pageToken = pageToken
              }
            )
          } catch (e: StatusException) {
            throw Exception("Error listing event groups for MC $measurementConsumer", e)
          }
        ResourceList(response.eventGroupsList, response.nextPageToken)
      }
      .flattenConcat()
  }

  private fun extractDataProviderKey(eventGroupName: String): DataProviderKey {
    val eventGroupKey = EventGroupKey.fromName(eventGroupName) ?: error("Invalid eventGroup name.")
    return eventGroupKey.parentKey
  }

  private suspend fun getDataProvider(name: String): DataProvider {
    val request = GetDataProviderRequest.newBuilder().also { it.name = name }.build()
    try {
      return dataProvidersClient
        .withAuthenticationKey(measurementConsumerData.apiAuthenticationKey)
        .getDataProvider(request)
    } catch (e: StatusException) {
      throw Exception("Error fetching DataProvider $name", e)
    }
  }

  protected abstract fun buildRequisitionInfo(
    dataProvider: DataProvider,
    eventGroups: List<EventGroup>,
    measurementConsumer: MeasurementConsumer,
    nonce: Long,
    percentage: Double = 1.0,
  ): RequisitionInfo

  private fun buildPopulationMeasurementRequisitionInfo(
    dataProvider: DataProvider,
    measurementConsumer: MeasurementConsumer,
    populationFilterExpression: String,
    nonce: Long,
  ): RequisitionInfo {
    val requisitionSpec = requisitionSpec {
      population = population { filter = eventFilter { expression = populationFilterExpression } }
      measurementPublicKey = measurementConsumer.publicKey.message
      this.nonce = nonce
    }
    val signedRequisitionSpec =
      signRequisitionSpec(requisitionSpec, measurementConsumerData.signingKey)
    val dataProviderEntry =
      dataProvider.toDataProviderEntry(signedRequisitionSpec, Hashing.hashSha256(nonce))

    return RequisitionInfo(dataProviderEntry, requisitionSpec, listOf())
  }

  protected fun DataProvider.toDataProviderEntry(
    signedRequisitionSpec: SignedMessage,
    nonceHash: ByteString,
  ): DataProviderEntry {
    val source = this
    return dataProviderEntry {
      key = source.name
      this.value =
        MeasurementKt.DataProviderEntryKt.value {
          dataProviderCertificate = source.certificate
          dataProviderPublicKey = source.publicKey.message
          encryptedRequisitionSpec =
            encryptRequisitionSpec(signedRequisitionSpec, source.publicKey.unpack())
          this.nonceHash = nonceHash
        }
    }
  }

  private suspend inline fun pollForResult(getResult: () -> Result?): Result {
    return pollForResult(getResult) { it != null }!!
  }

  private suspend inline fun <T> pollForResults(getResults: () -> List<T>): List<T> {
    return pollForResult(getResults) { it.isNotEmpty() }
  }

  private suspend inline fun <T> pollForResult(getResult: () -> T, done: (T) -> Boolean): T {
    val backoff =
      ExponentialBackoff(initialDelay = initialResultPollingDelay, randomnessFactor = 0.0)
    var attempt = 1
    while (true) {
      val result = getResult()
      if (done(result)) {
        return result
      }

      val resultPollingDelay =
        backoff.durationForAttempt(attempt).coerceAtMost(maximumResultPollingDelay)
      logger.info { "Result not yet available. Waiting for ${resultPollingDelay.seconds} seconds." }
      delay(resultPollingDelay)
      attempt++
    }
  }

  companion object {
    // For a 99.9999% Confidence Interval.
    private const val CONFIDENCE_INTERVAL_MULTIPLIER = 5.0
    private val DEFAULT_VID_SAMPLING_INTERVAL = vidSamplingInterval {
      start = 0.2f
      width = 0.5f
    }
    private val logger: Logger = Logger.getLogger(this::class.java.name)
  }
}

/** Converts a [NoiseMechanism] to a [StatsNoiseMechanism]. */
private fun NoiseMechanism.toStatsNoiseMechanism(): StatsNoiseMechanism {
  return when (this) {
    NoiseMechanism.NONE -> StatsNoiseMechanism.NONE
    NoiseMechanism.GEOMETRIC,
    NoiseMechanism.CONTINUOUS_LAPLACE -> StatsNoiseMechanism.LAPLACE
    NoiseMechanism.DISCRETE_GAUSSIAN,
    NoiseMechanism.CONTINUOUS_GAUSSIAN -> StatsNoiseMechanism.GAUSSIAN
    NoiseMechanism.NOISE_MECHANISM_UNSPECIFIED,
    NoiseMechanism.UNRECOGNIZED -> {
      error("Invalid NoiseMechanism.")
    }
  }
}

/** Converts a [VidSamplingInterval] to a [StatsVidSamplingInterval]. */
private fun VidSamplingInterval.toStatsVidSamplingInterval(): StatsVidSamplingInterval {
  val source = this
  return StatsVidSamplingInterval(source.start.toDouble(), source.width.toDouble())
}

/** Converts a [DifferentialPrivacyParams] to [NoiserDpParams]. */
fun DifferentialPrivacyParams.toNoiserDpParams(): NoiserDpParams {
  val source = this
  return NoiserDpParams(source.epsilon, source.delta)
}

val RequisitionSpec.eventGroupsMap: Map<String, RequisitionSpec.EventGroupEntry.Value>
  get() = events.eventGroupsList.associate { it.key to it.value }<|MERGE_RESOLUTION|>--- conflicted
+++ resolved
@@ -809,13 +809,9 @@
           protocol.honestMajorityShareShuffle.noiseMechanism,
         )
       }
-<<<<<<< HEAD
-      ProtocolConfig.Protocol.ProtocolCase.TRUS_TEE -> error("TrusTEE not implemented.")
-=======
       ProtocolConfig.Protocol.ProtocolCase.TRUS_TEE -> {
         error("TrusTEE is not implemented.")
       }
->>>>>>> 40ec643c
       ProtocolConfig.Protocol.ProtocolCase.PROTOCOL_NOT_SET -> {
         error("Protocol is not set.")
       }
