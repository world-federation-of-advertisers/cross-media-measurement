// Copyright 2021 The Cross-Media Measurement Authors
//
// Licensed under the Apache License, Version 2.0 (the "License");
// you may not use this file except in compliance with the License.
// You may obtain a copy of the License at
//
//      http://www.apache.org/licenses/LICENSE-2.0
//
// Unless required by applicable law or agreed to in writing, software
// distributed under the License is distributed on an "AS IS" BASIS,
// WITHOUT WARRANTIES OR CONDITIONS OF ANY KIND, either express or implied.
// See the License for the specific language governing permissions and
// limitations under the License.

package org.wfanet.measurement.loadtest.measurementconsumer

import com.google.common.truth.Truth.assertThat
import com.google.protobuf.ByteString
import com.google.protobuf.Message
import com.google.type.interval
import io.grpc.StatusException
import java.security.SignatureException
import java.security.cert.CertPathValidatorException
import java.security.cert.X509Certificate
import java.time.Duration
import java.time.LocalDate
import java.util.logging.Logger
import kotlin.random.Random
import kotlinx.coroutines.time.delay
import org.wfanet.measurement.api.v2alpha.Certificate
import org.wfanet.measurement.api.v2alpha.CertificatesGrpcKt.CertificatesCoroutineStub
import org.wfanet.measurement.api.v2alpha.DataProvider
import org.wfanet.measurement.api.v2alpha.DataProviderCertificateKey
import org.wfanet.measurement.api.v2alpha.DataProviderKey
import org.wfanet.measurement.api.v2alpha.DataProvidersGrpcKt.DataProvidersCoroutineStub
import org.wfanet.measurement.api.v2alpha.DifferentialPrivacyParams
import org.wfanet.measurement.api.v2alpha.EncryptionPublicKey
import org.wfanet.measurement.api.v2alpha.EventGroup
import org.wfanet.measurement.api.v2alpha.EventGroupKey
import org.wfanet.measurement.api.v2alpha.EventGroupsGrpcKt.EventGroupsCoroutineStub
import org.wfanet.measurement.api.v2alpha.GetDataProviderRequest
import org.wfanet.measurement.api.v2alpha.Measurement
import org.wfanet.measurement.api.v2alpha.Measurement.DataProviderEntry
import org.wfanet.measurement.api.v2alpha.Measurement.Failure
import org.wfanet.measurement.api.v2alpha.Measurement.Result
import org.wfanet.measurement.api.v2alpha.MeasurementConsumer
import org.wfanet.measurement.api.v2alpha.MeasurementConsumersGrpcKt.MeasurementConsumersCoroutineStub
import org.wfanet.measurement.api.v2alpha.MeasurementKt
import org.wfanet.measurement.api.v2alpha.MeasurementKt.ResultKt.frequency
import org.wfanet.measurement.api.v2alpha.MeasurementKt.ResultKt.reach
import org.wfanet.measurement.api.v2alpha.MeasurementKt.dataProviderEntry
import org.wfanet.measurement.api.v2alpha.MeasurementKt.result
import org.wfanet.measurement.api.v2alpha.MeasurementSpec
import org.wfanet.measurement.api.v2alpha.MeasurementSpecKt
import org.wfanet.measurement.api.v2alpha.MeasurementSpecKt.duration
import org.wfanet.measurement.api.v2alpha.MeasurementSpecKt.impression
import org.wfanet.measurement.api.v2alpha.MeasurementSpecKt.reachAndFrequency
import org.wfanet.measurement.api.v2alpha.MeasurementSpecKt.vidSamplingInterval
import org.wfanet.measurement.api.v2alpha.MeasurementsGrpcKt.MeasurementsCoroutineStub
import org.wfanet.measurement.api.v2alpha.RequisitionSpec
import org.wfanet.measurement.api.v2alpha.RequisitionSpecKt
import org.wfanet.measurement.api.v2alpha.RequisitionSpecKt.eventFilter
import org.wfanet.measurement.api.v2alpha.RequisitionSpecKt.eventGroupEntry
import org.wfanet.measurement.api.v2alpha.SignedData
import org.wfanet.measurement.api.v2alpha.copy
import org.wfanet.measurement.api.v2alpha.createMeasurementRequest
import org.wfanet.measurement.api.v2alpha.differentialPrivacyParams
import org.wfanet.measurement.api.v2alpha.event_templates.testing.Person
import org.wfanet.measurement.api.v2alpha.getCertificateRequest
import org.wfanet.measurement.api.v2alpha.getMeasurementConsumerRequest
import org.wfanet.measurement.api.v2alpha.getMeasurementRequest
import org.wfanet.measurement.api.v2alpha.listEventGroupsRequest
import org.wfanet.measurement.api.v2alpha.measurement
import org.wfanet.measurement.api.v2alpha.measurementSpec
import org.wfanet.measurement.api.v2alpha.requisitionSpec
import org.wfanet.measurement.api.v2alpha.testing.MeasurementResultSubject.Companion.assertThat
import org.wfanet.measurement.api.withAuthenticationKey
import org.wfanet.measurement.common.OpenEndTimeRange
import org.wfanet.measurement.common.crypto.Hashing
import org.wfanet.measurement.common.crypto.PrivateKeyHandle
import org.wfanet.measurement.common.crypto.SigningKeyHandle
import org.wfanet.measurement.common.crypto.authorityKeyIdentifier
import org.wfanet.measurement.common.crypto.readCertificate
import org.wfanet.measurement.common.identity.apiIdToExternalId
import org.wfanet.measurement.common.toProtoTime
import org.wfanet.measurement.consent.client.measurementconsumer.decryptResult
import org.wfanet.measurement.consent.client.measurementconsumer.encryptRequisitionSpec
import org.wfanet.measurement.consent.client.measurementconsumer.signMeasurementSpec
import org.wfanet.measurement.consent.client.measurementconsumer.signRequisitionSpec
import org.wfanet.measurement.consent.client.measurementconsumer.verifyResult
import org.wfanet.measurement.loadtest.config.TestIdentifiers
import org.wfanet.measurement.loadtest.config.VidSampling
import org.wfanet.measurement.loadtest.dataprovider.EventQuery
import org.wfanet.measurement.loadtest.dataprovider.MeasurementResults

data class MeasurementConsumerData(
    // The MC's public API resource name
    val name: String,
    /** The MC's consent signaling signing key. */
    val signingKey: SigningKeyHandle,
    /** The MC's encryption private key. */
    val encryptionKey: PrivateKeyHandle,
    /** An API key for the MC. */
    val apiAuthenticationKey: String
)

/** Simulator for MeasurementConsumer operations on the CMMS public API. */
class MeasurementConsumerSimulator(
<<<<<<< HEAD
    private val measurementConsumerData: MeasurementConsumerData,
    private val outputDpParams: DifferentialPrivacyParams,
    private val dataProvidersClient: DataProvidersCoroutineStub,
    private val eventGroupsClient: EventGroupsCoroutineStub,
    private val measurementsClient: MeasurementsCoroutineStub,
    private val measurementConsumersClient: MeasurementConsumersCoroutineStub,
    private val certificatesClient: CertificatesCoroutineStub,
    private val resultPollingDelay: Duration,
    private val trustedCertificates: Map<ByteString, X509Certificate>,
    private val eventQuery: EventQuery,
=======
  private val measurementConsumerData: MeasurementConsumerData,
  private val outputDpParams: DifferentialPrivacyParams,
  private val dataProvidersClient: DataProvidersCoroutineStub,
  private val eventGroupsClient: EventGroupsCoroutineStub,
  private val measurementsClient: MeasurementsCoroutineStub,
  private val measurementConsumersClient: MeasurementConsumersCoroutineStub,
  private val certificatesClient: CertificatesCoroutineStub,
  private val resultPollingDelay: Duration,
  private val trustedCertificates: Map<ByteString, X509Certificate>,
  private val eventQuery: EventQuery<Message>,
>>>>>>> f149d4d7
) {
  /** Cache of resource name to [Certificate]. */
  private val certificateCache = mutableMapOf<String, Certificate>()

  private data class RequisitionInfo(
      val dataProviderEntry: DataProviderEntry,
      val requisitionSpec: RequisitionSpec,
      val eventGroups: List<EventGroup>,
  )
  private data class MeasurementInfo(
      val measurement: Measurement,
      val measurementSpec: MeasurementSpec,
      val requisitions: List<RequisitionInfo>,
  ) {
    val maximumFrequency: Int
      get() {
        // TODO(world-federation-of-advertisers/cross-media-measurement-api#160): Use field from
        // MeasurementSpec.
        val protocols = measurement.protocolConfig.protocolsList
        if (protocols.find { it.hasDirect() } != null) {
          return Int.MAX_VALUE
        }

        val protocol =
            protocols.find { it.hasLiquidLegionsV2() } ?: error("Unable to determine max frequency")
        return protocol.liquidLegionsV2.maximumFrequency
      }
  }

  private val MeasurementInfo.sampledVids: Sequence<Long>
    get() {
      val vidSamplingInterval = measurementSpec.vidSamplingInterval

      return requisitions.asSequence().flatMap {
        val eventGroupsMap: Map<String, RequisitionSpec.EventGroupEntry.Value> =
            it.requisitionSpec.eventGroupsMap
        it.eventGroups.flatMap { eventGroup ->
          eventQuery
              .getUserVirtualIds(
                  EventQuery.EventGroupSpec(eventGroup, eventGroupsMap.getValue(eventGroup.name)))
              .filter { vid ->
                VidSampling.sampler.vidIsInSamplingBucket(
                    vid, vidSamplingInterval.start, vidSamplingInterval.width)
              }
        }
      }
    }

  /** A sequence of operations done in the simulator involving a reach and frequency measurement. */
  suspend fun executeReachAndFrequency(runId: String) {
    logger.info { "Creating reach and frequency Measurement..." }
    // Create a new measurement on behalf of the measurement consumer.
    val measurementConsumer = getMeasurementConsumer(measurementConsumerData.name)
    val measurementInfo: MeasurementInfo =
        createMeasurement(measurementConsumer, runId, ::newReachAndFrequencyMeasurementSpec)
    val measurementName = measurementInfo.measurement.name
    logger.info { "Created reach and frequency Measurement $measurementName" }

    // Get the CMMS computed result and compare it with the expected result.
    val reachAndFrequencyResult: Result = pollForResult {
      getReachAndFrequencyResult(measurementName)
    }
    logger.info("Got reach and frequency result from Kingdom: $reachAndFrequencyResult")

    val expectedResult = getExpectedResult(measurementInfo)
    logger.info("Expected result: $expectedResult")

    assertDpResultsEqual(expectedResult, reachAndFrequencyResult)
    logger.info("Reach and frequency result is equal to the expected result")
  }

  /**
   * A sequence of operations done in the simulator involving a reach and frequency measurement with
   * invalid params.
   */
  suspend fun executeInvalidReachAndFrequency(runId: String) {
    // Create a new measurement on behalf of the measurement consumer.
    val measurementConsumer = getMeasurementConsumer(measurementConsumerData.name)

    val invalidMeasurement =
        createMeasurement(measurementConsumer, runId, ::newInvalidReachAndFrequencyMeasurementSpec)
            .measurement
    logger.info(
        "Created invalid reach and frequency measurement ${invalidMeasurement.name}, state=${invalidMeasurement.state.name}")

    var failure = getFailure(invalidMeasurement.name)
    var attempts = 0
    while (failure == null) {
      attempts += 1
      assertThat(attempts).isLessThan(10)
      logger.info("Computation not done yet, wait for another 5 seconds...")
      delay(Duration.ofSeconds(5))
      failure = getFailure(invalidMeasurement.name)
    }
    assertThat(failure.message).contains("reach_privacy_params.delta")
    logger.info("Receive failed Measurement from Kingdom: ${failure.message}. Test passes.")
  }

  /**
   * A sequence of operations done in the simulator involving a direct reach and frequency
   * measurement.
   */
  suspend fun executeDirectReachAndFrequency(runId: String) {
    // Create a new measurement on behalf of the measurement consumer.
    val measurementConsumer = getMeasurementConsumer(measurementConsumerData.name)
    val measurementInfo =
        createMeasurement(measurementConsumer, runId, ::newReachAndFrequencyMeasurementSpec, 1)
    val measurementName = measurementInfo.measurement.name
    logger.info("Created direct reach and frequency measurement $measurementName.")

    // Get the CMMS computed result and compare it with the expected result.
    val reachAndFrequencyResult = pollForResult { getReachAndFrequencyResult(measurementName) }
    logger.info("Got direct reach and frequency result from Kingdom: $reachAndFrequencyResult")

    val expectedResult = getExpectedResult(measurementInfo)
    logger.info("Expected result: $expectedResult")

    // TODO(@riemanli): Use variance rather than fixed tolerance values.
    assertThat(reachAndFrequencyResult)
        .reachValue()
        .isWithinPercent(0.5)
        .of(expectedResult.reach.value)
    assertThat(reachAndFrequencyResult)
        .frequencyDistribution()
        .isWithin(0.01)
        .of(expectedResult.frequency.relativeFrequencyDistributionMap)

    logger.info("Direct reach and frequency result is equal to the expected result")
  }

  /** A sequence of operations done in the simulator involving a reach-only measurement. */
  suspend fun executeReachOnly(runId: String) {
    // Create a new measurement on behalf of the measurement consumer.
    val measurementConsumer = getMeasurementConsumer(measurementConsumerData.name)
    val measurementInfo =
        createMeasurement(measurementConsumer, runId, ::newReachOnlyMeasurementSpec)
    val measurementName = measurementInfo.measurement.name
    logger.info("Created reach-only measurement $measurementName.")

    // Get the CMMS computed result and compare it with the expected result.
    var reachOnlyResult = getReachResult(measurementName)
    var nAttempts = 0
    while (reachOnlyResult == null && (nAttempts < 4)) {
      nAttempts++
      logger.info("Computation not done yet, wait for another 30 seconds.  Attempt $nAttempts")
      delay(Duration.ofSeconds(30))
      reachOnlyResult = getReachResult(measurementName)
    }
    checkNotNull(reachOnlyResult) { "Timed out waiting for response to reach-only request" }
    logger.info("Actual result: $reachOnlyResult")

    val expectedResult: Result = getExpectedResult(measurementInfo)
    logger.info("Expected result: $expectedResult")

    assertDpResultsEqual(expectedResult, reachOnlyResult)
    logger.info("Reach-only result is equal to the expected result. Correctness Test passes.")
  }

  /** A sequence of operations done in the simulator involving an impression measurement. */
  suspend fun executeImpression(runId: String) {
    logger.info { "Creating impression Measurement..." }
    // Create a new measurement on behalf of the measurement consumer.
    val measurementConsumer = getMeasurementConsumer(measurementConsumerData.name)
    val measurementInfo =
        createMeasurement(measurementConsumer, runId, ::newImpressionMeasurementSpec)
    val measurementName = measurementInfo.measurement.name
    logger.info("Created impression Measurement $measurementName.")

    val impressionResults = pollForResults { getImpressionResults(measurementName) }

    impressionResults.forEach {
      val result = parseAndVerifyResult(it)
      assertThat(result.impression.value)
          .isEqualTo(
              // EdpSimulator sets it to this value.
              apiIdToExternalId(
                  DataProviderCertificateKey.fromName(it.certificate)!!.dataProviderId))
    }
    logger.info("Impression result is equal to the expected result")
  }

  /** A sequence of operations done in the simulator involving a duration measurement. */
  suspend fun executeDuration(runId: String) {
    logger.info { "Creating duration Measurement..." }
    // Create a new measurement on behalf of the measurement consumer.
    val measurementConsumer = getMeasurementConsumer(measurementConsumerData.name)
    val measurementInfo =
        createMeasurement(measurementConsumer, runId, ::newDurationMeasurementSpec)
    val measurementName = measurementInfo.measurement.name
    logger.info("Created duration Measurement $measurementName.")

    val durationResults = pollForResults { getDurationResults(measurementName) }

    durationResults.forEach {
      val result = parseAndVerifyResult(it)
      assertThat(result.watchDuration.value.seconds)
          .isEqualTo(
              // EdpSimulator sets it to this value.
              apiIdToExternalId(
                  DataProviderCertificateKey.fromName(it.certificate)!!.dataProviderId))
    }
    logger.info("Duration result is equal to the expected result")
  }

  /** Compare two [Result]s within the differential privacy error range. */
  private fun assertDpResultsEqual(expectedResult: Result, actualResult: Result) {
    // TODO(@riemanli): Use variance rather than fixed tolerance values.
    assertThat(actualResult).reachValue().isWithinPercent(10.0).of(expectedResult.reach.value)
    assertThat(actualResult)
        .frequencyDistribution()
        .isWithin(0.05)
        .of(expectedResult.frequency.relativeFrequencyDistributionMap)
  }

  /** Creates a Measurement on behalf of the [MeasurementConsumer]. */
  private suspend fun createMeasurement(
      measurementConsumer: MeasurementConsumer,
      runId: String,
      newMeasurementSpec:
          (
              serializedMeasurementPublicKey: ByteString,
              nonceHashes: MutableList<ByteString>) -> MeasurementSpec,
      maxDataProviders: Int = 20
  ): MeasurementInfo {
    val eventGroups: List<EventGroup> =
        listEventGroups(measurementConsumer.name).filter {
          it.eventGroupReferenceId.startsWith(
              TestIdentifiers.SIMULATOR_EVENT_GROUP_REFERENCE_ID_PREFIX)
        }
    check(eventGroups.isNotEmpty()) { "No event groups found for ${measurementConsumer.name}" }
    val nonceHashes = mutableListOf<ByteString>()

    val requisitions: List<RequisitionInfo> =
        eventGroups
            .groupBy { extractDataProviderKey(it.name) }
            .entries
            .take(maxDataProviders)
            .map { (dataProviderKey, eventGroups) ->
              val nonce = Random.Default.nextLong()
              nonceHashes.add(Hashing.hashSha256(nonce))
              buildRequisitionInfo(dataProviderKey, eventGroups, measurementConsumer, nonce)
            }

    val measurementSpec = newMeasurementSpec(measurementConsumer.publicKey.data, nonceHashes)
    val request = createMeasurementRequest {
      parent = measurementConsumer.name
      measurement = measurement {
        measurementConsumerCertificate = measurementConsumer.certificate
        this.measurementSpec =
            signMeasurementSpec(measurementSpec, measurementConsumerData.signingKey)
        dataProviders += requisitions.map { it.dataProviderEntry }
        this.measurementReferenceId = runId
      }
    }
    val measurement: Measurement =
        try {
          measurementsClient
              .withAuthenticationKey(measurementConsumerData.apiAuthenticationKey)
              .createMeasurement(request)
        } catch (e: StatusException) {
          throw Exception("Error creating Measurement", e)
        }

    return MeasurementInfo(measurement, measurementSpec, requisitions)
  }

  /** Gets the result of a [Measurement] if it is succeeded. */
  private suspend fun getImpressionResults(measurementName: String): List<Measurement.ResultPair> {
    return checkNotFailed(getMeasurement(measurementName)).resultsList.toList()
  }

  /** Gets the result of a [Measurement] if it is succeeded. */
  private suspend fun getDurationResults(measurementName: String): List<Measurement.ResultPair> {
    return checkNotFailed(getMeasurement(measurementName)).resultsList.toList()
  }

  /** Gets the result of a [Measurement] if it is succeeded. */
  private suspend fun getReachAndFrequencyResult(measurementName: String): Result? {
    val measurement = checkNotFailed(getMeasurement(measurementName))
    if (measurement.state != Measurement.State.SUCCEEDED) {
      return null
    }

    val resultPair = measurement.resultsList[0]
    val result = parseAndVerifyResult(resultPair)
    assertThat(result.hasReach()).isTrue()
    assertThat(result.hasFrequency()).isTrue()

    return result
  }

  /** Gets the result of a [Measurement] if it is succeeded. */
  private suspend fun getReachResult(measurementName: String): Result? {
    val measurement = checkNotFailed(getMeasurement(measurementName))
    if (measurement.state != Measurement.State.SUCCEEDED) {
      return null
    }

    val resultPair = measurement.resultsList[0]
    val result = parseAndVerifyResult(resultPair)
    assertThat(result.hasReach()).isTrue()
    assertThat(result.hasFrequency()).isFalse()

    return result
  }

  /** Gets [Measurement] with logging state. */
  private suspend fun getMeasurement(measurementName: String): Measurement {
    val measurement: Measurement =
        try {
          measurementsClient
              .withAuthenticationKey(measurementConsumerData.apiAuthenticationKey)
              .getMeasurement(getMeasurementRequest { name = measurementName })
        } catch (e: StatusException) {
          throw Exception("Error fetching measurement $measurementName", e)
        }

    logger.info("Current Measurement state is: " + measurement.state)

    return measurement
  }

  /** Checks if the given [Measurement] is failed. */
  private fun checkNotFailed(measurement: Measurement): Measurement {
    check(measurement.state != Measurement.State.FAILED) {
      val failure: Failure = measurement.failure
      "Measurement failed with reason ${failure.reason}: ${failure.message}"
    }
    return measurement
  }

  /** Gets the failure of an invalid [Measurement] if it is failed */
  private suspend fun getFailure(measurementName: String): Failure? {
    val measurement = getMeasurement(measurementName)
    if (measurement.state != Measurement.State.FAILED) {
      return null
    }
    return measurement.failure
  }

  private suspend fun parseAndVerifyResult(resultPair: Measurement.ResultPair): Result {
    val certificate =
        certificateCache.getOrPut(resultPair.certificate) {
          try {
            certificatesClient
                .withAuthenticationKey(measurementConsumerData.apiAuthenticationKey)
                .getCertificate(getCertificateRequest { name = resultPair.certificate })
          } catch (e: StatusException) {
            throw Exception("Error fetching certificate ${resultPair.certificate}", e)
          }
        }

    val signedResult =
        decryptResult(resultPair.encryptedResult, measurementConsumerData.encryptionKey)
    val x509Certificate: X509Certificate = readCertificate(certificate.x509Der)
    val trustedIssuer =
        checkNotNull(trustedCertificates[checkNotNull(x509Certificate.authorityKeyIdentifier)]) {
          "Issuer of ${certificate.name} not trusted"
        }
    try {
      verifyResult(signedResult, x509Certificate, trustedIssuer)
    } catch (e: CertPathValidatorException) {
      throw Exception("Certificate path is invalid for ${certificate.name}", e)
    } catch (e: SignatureException) {
      throw Exception("Measurement result signature is invalid", e)
    }
    return Result.parseFrom(signedResult.data)
  }

  /** Gets the expected result of a [Measurement] using raw sketches. */
  private fun getExpectedResult(measurementInfo: MeasurementInfo): Result {
    @Suppress("WHEN_ENUM_CAN_BE_NULL_IN_JAVA") // Protobuf enum fields cannot be null.
    return when (measurementInfo.measurementSpec.measurementTypeCase) {
      MeasurementSpec.MeasurementTypeCase.REACH -> getExpectedReachResult(measurementInfo)
      MeasurementSpec.MeasurementTypeCase.REACH_AND_FREQUENCY ->
          getExpectedReachAndFrequencyResult(measurementInfo)
      MeasurementSpec.MeasurementTypeCase.IMPRESSION -> getExpectedImpressionResult()
      MeasurementSpec.MeasurementTypeCase.DURATION -> getExpectedDurationResult()
      MeasurementSpec.MeasurementTypeCase.POPULATION -> getExpectedPopulationResult()
      MeasurementSpec.MeasurementTypeCase.MEASUREMENTTYPE_NOT_SET ->
          error("measurement_type not set")
    }
  }

  private fun getExpectedDurationResult(): Result {
    TODO("Not yet implemented")
  }

  private fun getExpectedImpressionResult(): Result {
    TODO("Not yet implemented")
  }

  private fun getExpectedPopulationResult(): Result {
    TODO("Not yet implemented")
  }

  private fun getExpectedReachResult(measurementInfo: MeasurementInfo): Result {
    val reach = MeasurementResults.computeReach(measurementInfo.sampledVids.asIterable())
    return result { this.reach = reach { value = reach.toLong() } }
  }

  private fun getExpectedReachAndFrequencyResult(measurementInfo: MeasurementInfo): Result {

    val (reach, relativeFrequencyDistribution) =
        MeasurementResults.computeReachAndFrequency(
            measurementInfo.sampledVids.asIterable(), measurementInfo.maximumFrequency)
    return result {
      this.reach = reach { value = reach.toLong() }
      frequency = frequency {
        this.relativeFrequencyDistribution.putAll(
            relativeFrequencyDistribution.mapKeys { it.key.toLong() })
      }
    }
  }

  private suspend fun getMeasurementConsumer(name: String): MeasurementConsumer {
    val request = getMeasurementConsumerRequest { this.name = name }
    try {
      return measurementConsumersClient
          .withAuthenticationKey(measurementConsumerData.apiAuthenticationKey)
          .getMeasurementConsumer(request)
    } catch (e: StatusException) {
      throw Exception("Error getting MC $name", e)
    }
  }

  private fun newReachAndFrequencyMeasurementSpec(
      serializedMeasurementPublicKey: ByteString,
      nonceHashes: List<ByteString>
  ): MeasurementSpec {
    return measurementSpec {
      measurementPublicKey = serializedMeasurementPublicKey
      reachAndFrequency = reachAndFrequency {
        reachPrivacyParams = outputDpParams
        frequencyPrivacyParams = outputDpParams
      }
      vidSamplingInterval = vidSamplingInterval {
        start = 0.0f
        width = 1.0f
      }
      this.nonceHashes += nonceHashes
    }
  }

  private fun newReachOnlyMeasurementSpec(
      serializedMeasurementPublicKey: ByteString,
      nonceHashes: List<ByteString>
  ): MeasurementSpec {
    return measurementSpec {
      measurementPublicKey = serializedMeasurementPublicKey
      reach = MeasurementSpecKt.reach { privacyParams = outputDpParams }
      vidSamplingInterval = vidSamplingInterval {
        start = 0.0f
        width = 1.0f
      }
      this.nonceHashes += nonceHashes
    }
  }

  private fun newInvalidReachAndFrequencyMeasurementSpec(
      serializedMeasurementPublicKey: ByteString,
      nonceHashes: List<ByteString>
  ): MeasurementSpec {
    return newReachAndFrequencyMeasurementSpec(serializedMeasurementPublicKey, nonceHashes).copy {
      val invalidPrivacyParams = differentialPrivacyParams {
        epsilon = 1.0
        delta = 0.0
      }
      reachAndFrequency = reachAndFrequency {
        reachPrivacyParams = invalidPrivacyParams
        frequencyPrivacyParams = invalidPrivacyParams
      }
    }
  }

  private fun newImpressionMeasurementSpec(
      serializedMeasurementPublicKey: ByteString,
      nonceHashes: List<ByteString>
  ): MeasurementSpec {
    return measurementSpec {
      measurementPublicKey = serializedMeasurementPublicKey
      impression = impression {
        privacyParams = outputDpParams
        maximumFrequencyPerUser = 1
      }
      this.nonceHashes += nonceHashes
    }
  }

  private fun newDurationMeasurementSpec(
      serializedMeasurementPublicKey: ByteString,
      nonceHashes: List<ByteString>
  ): MeasurementSpec {
    return measurementSpec {
      measurementPublicKey = serializedMeasurementPublicKey
      duration = duration {
        privacyParams = outputDpParams
        maximumWatchDurationPerUser = 1
      }
      this.nonceHashes += nonceHashes
    }
  }

  private suspend fun listEventGroups(measurementConsumer: String): List<EventGroup> {
    val request = listEventGroupsRequest { parent = measurementConsumer }
    try {
      return eventGroupsClient
          .withAuthenticationKey(measurementConsumerData.apiAuthenticationKey)
          .listEventGroups(request)
          .eventGroupsList
    } catch (e: StatusException) {
      throw Exception("Error listing event groups for MC $measurementConsumer", e)
    }
  }

  private fun extractDataProviderKey(eventGroupName: String): DataProviderKey {
    val eventGroupKey = EventGroupKey.fromName(eventGroupName) ?: error("Invalid eventGroup name.")
    return eventGroupKey.parentKey
  }

  private suspend fun getDataProvider(key: DataProviderKey): DataProvider {
    val name = key.toName()
    val request = GetDataProviderRequest.newBuilder().also { it.name = name }.build()
    try {
      return dataProvidersClient
          .withAuthenticationKey(measurementConsumerData.apiAuthenticationKey)
          .getDataProvider(request)
    } catch (e: StatusException) {
      throw Exception("Error fetching DataProvider $name", e)
    }
  }

  private suspend fun buildRequisitionInfo(
      dataProviderKey: DataProviderKey,
      eventGroups: List<EventGroup>,
      measurementConsumer: MeasurementConsumer,
      nonce: Long
  ): RequisitionInfo {
    val dataProvider = getDataProvider(dataProviderKey)

    val requisitionSpec = requisitionSpec {
      for (eventGroup in eventGroups) {
        events =
            RequisitionSpecKt.events {
              this.eventGroups += eventGroupEntry {
                key = eventGroup.name
                value =
                    RequisitionSpecKt.EventGroupEntryKt.value {
                      collectionInterval = interval {
                        startTime = EVENT_RANGE.start.toProtoTime()
                        endTime = EVENT_RANGE.endExclusive.toProtoTime()
                      }
                      filter = eventFilter { expression = FILTER_EXPRESSION }
                    }
              }
            }
      }
      measurementPublicKey = measurementConsumer.publicKey.data
      this.nonce = nonce
    }
    val signedRequisitionSpec =
        signRequisitionSpec(requisitionSpec, measurementConsumerData.signingKey)
    val dataProviderEntry =
        dataProvider.toDataProviderEntry(signedRequisitionSpec, Hashing.hashSha256(nonce))

    return RequisitionInfo(dataProviderEntry, requisitionSpec, eventGroups)
  }

  private fun DataProvider.toDataProviderEntry(
      signedRequisitionSpec: SignedData,
      nonceHash: ByteString
  ): DataProviderEntry {
    val source = this
    return dataProviderEntry {
      key = source.name
      this.value =
          MeasurementKt.DataProviderEntryKt.value {
            dataProviderCertificate = source.certificate
            dataProviderPublicKey = source.publicKey
            encryptedRequisitionSpec =
                encryptRequisitionSpec(
                    signedRequisitionSpec,
                    EncryptionPublicKey.parseFrom(source.publicKey.data),
                )
            this.nonceHash = nonceHash
          }
    }
  }

  private suspend inline fun pollForResult(getResult: () -> Result?): Result {
    while (true) {
      val result = getResult()
      if (result != null) {
        return result
      }

      logger.info("Result not yet available. Waiting for ${resultPollingDelay.seconds} seconds.")
      delay(resultPollingDelay)
    }
  }

  private suspend inline fun <T> pollForResults(getResults: () -> List<T>): List<T> {
    while (true) {
      val result = getResults()
      if (result.isNotEmpty()) {
        return result
      }

      logger.info("Result not yet available. Waiting for ${resultPollingDelay.seconds} seconds.")
      delay(resultPollingDelay)
    }
  }

  companion object {
    private const val FILTER_EXPRESSION =
        "person.gender == ${Person.Gender.MALE_VALUE} && " +
            "(video_ad.viewed_fraction > 0.25 || video_ad.viewed_fraction == 0.25)"

    /**
     * Date range for events.
     *
     * TODO(@SanjayVas): Make this configurable.
     */
    private val EVENT_RANGE =
        OpenEndTimeRange.fromClosedDateRange(LocalDate.of(2021, 3, 15)..LocalDate.of(2021, 3, 17))

    private val logger: Logger = Logger.getLogger(this::class.java.name)
  }
}

private val RequisitionSpec.eventGroupsMap: Map<String, RequisitionSpec.EventGroupEntry.Value>
  get() = events.eventGroupsList.associate { it.key to it.value }<|MERGE_RESOLUTION|>--- conflicted
+++ resolved
@@ -106,7 +106,6 @@
 
 /** Simulator for MeasurementConsumer operations on the CMMS public API. */
 class MeasurementConsumerSimulator(
-<<<<<<< HEAD
     private val measurementConsumerData: MeasurementConsumerData,
     private val outputDpParams: DifferentialPrivacyParams,
     private val dataProvidersClient: DataProvidersCoroutineStub,
@@ -116,19 +115,7 @@
     private val certificatesClient: CertificatesCoroutineStub,
     private val resultPollingDelay: Duration,
     private val trustedCertificates: Map<ByteString, X509Certificate>,
-    private val eventQuery: EventQuery,
-=======
-  private val measurementConsumerData: MeasurementConsumerData,
-  private val outputDpParams: DifferentialPrivacyParams,
-  private val dataProvidersClient: DataProvidersCoroutineStub,
-  private val eventGroupsClient: EventGroupsCoroutineStub,
-  private val measurementsClient: MeasurementsCoroutineStub,
-  private val measurementConsumersClient: MeasurementConsumersCoroutineStub,
-  private val certificatesClient: CertificatesCoroutineStub,
-  private val resultPollingDelay: Duration,
-  private val trustedCertificates: Map<ByteString, X509Certificate>,
-  private val eventQuery: EventQuery<Message>,
->>>>>>> f149d4d7
+    private val eventQuery: EventQuery<Message>,
 ) {
   /** Cache of resource name to [Certificate]. */
   private val certificateCache = mutableMapOf<String, Certificate>()
