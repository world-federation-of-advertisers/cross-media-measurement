--- conflicted
+++ resolved
@@ -167,12 +167,9 @@
   private val eventRange: OpenEndTimeRange,
   private val initialResultPollingDelay: Duration,
   private val maximumResultPollingDelay: Duration,
-<<<<<<< HEAD
   private val reportName: String = "some-report-id",
-=======
   private val eventGroupFilter: ((EventGroup) -> Boolean)? = null,
   private val isEdpAggregatorRunning: Boolean = false
->>>>>>> 43cc46d1
 ) {
   /** Cache of resource name to [Certificate]. */
   private val certificateCache = mutableMapOf<String, Certificate>()
