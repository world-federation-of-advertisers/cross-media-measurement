// Copyright 2025 The Cross-Media Measurement Authors
//
// Licensed under the Apache License, Version 2.0 (the "License");
// you may not use this file except in compliance with the License.
// You may obtain a copy of the License at
//
//      http://www.apache.org/licenses/LICENSE-2.0
//
// Unless required by applicable law or agreed to in writing, software
// distributed under the License is distributed on an "AS IS" BASIS,
// WITHOUT WARRANTIES OR CONDITIONS OF ANY KIND, either express or implied.
// See the License for the specific language governing permissions and
// limitations under the License.

package org.wfanet.measurement.loadtest.measurementconsumer

import com.google.common.truth.Truth.assertThat
import com.google.protobuf.Any as ProtoAny
import com.google.protobuf.ByteString
import com.google.protobuf.TypeRegistry
import com.google.protobuf.util.Durations
import io.grpc.StatusException
import java.lang.IllegalStateException
import java.security.SignatureException
import java.security.cert.CertPathValidatorException
import java.security.cert.X509Certificate
import java.time.Duration
import java.util.logging.Logger
import kotlin.math.log2
import kotlin.math.max
import kotlin.math.sqrt
import kotlin.random.Random
import kotlinx.coroutines.ExperimentalCoroutinesApi
import kotlinx.coroutines.flow.Flow
import kotlinx.coroutines.flow.toList
import kotlinx.coroutines.time.delay
import org.projectnessie.cel.Program
import org.wfanet.measurement.api.v2alpha.Certificate
import org.wfanet.measurement.api.v2alpha.CertificatesGrpcKt.CertificatesCoroutineStub
import org.wfanet.measurement.api.v2alpha.CustomDirectMethodologyKt
import org.wfanet.measurement.api.v2alpha.DataProvider
import org.wfanet.measurement.api.v2alpha.DataProviderCertificateKey
import org.wfanet.measurement.api.v2alpha.DataProviderKey
import org.wfanet.measurement.api.v2alpha.DataProviderKt
import org.wfanet.measurement.api.v2alpha.DataProvidersGrpcKt.DataProvidersCoroutineStub
import org.wfanet.measurement.api.v2alpha.DifferentialPrivacyParams
import org.wfanet.measurement.api.v2alpha.EventAnnotationsProto
import org.wfanet.measurement.api.v2alpha.EventGroup
import org.wfanet.measurement.api.v2alpha.EventGroupKey
import org.wfanet.measurement.api.v2alpha.EventGroupsGrpcKt.EventGroupsCoroutineStub
import org.wfanet.measurement.api.v2alpha.GetDataProviderRequest
import org.wfanet.measurement.api.v2alpha.Measurement
import org.wfanet.measurement.api.v2alpha.Measurement.DataProviderEntry
import org.wfanet.measurement.api.v2alpha.Measurement.Failure
import org.wfanet.measurement.api.v2alpha.Measurement.Result
import org.wfanet.measurement.api.v2alpha.MeasurementConsumer
import org.wfanet.measurement.api.v2alpha.MeasurementConsumersGrpcKt.MeasurementConsumersCoroutineStub
import org.wfanet.measurement.api.v2alpha.MeasurementKt
import org.wfanet.measurement.api.v2alpha.MeasurementKt.ResultKt.frequency
import org.wfanet.measurement.api.v2alpha.MeasurementKt.ResultKt.reach
import org.wfanet.measurement.api.v2alpha.MeasurementKt.dataProviderEntry
import org.wfanet.measurement.api.v2alpha.MeasurementKt.result
import org.wfanet.measurement.api.v2alpha.MeasurementSpec
import org.wfanet.measurement.api.v2alpha.MeasurementSpec.VidSamplingInterval
import org.wfanet.measurement.api.v2alpha.MeasurementSpecKt
import org.wfanet.measurement.api.v2alpha.MeasurementSpecKt.duration
import org.wfanet.measurement.api.v2alpha.MeasurementSpecKt.impression
import org.wfanet.measurement.api.v2alpha.MeasurementSpecKt.reachAndFrequency
import org.wfanet.measurement.api.v2alpha.MeasurementSpecKt.reportingMetadata
import org.wfanet.measurement.api.v2alpha.MeasurementSpecKt.vidSamplingInterval
import org.wfanet.measurement.api.v2alpha.MeasurementsGrpcKt.MeasurementsCoroutineStub
import org.wfanet.measurement.api.v2alpha.PopulationKey
import org.wfanet.measurement.api.v2alpha.ProtocolConfig
import org.wfanet.measurement.api.v2alpha.ProtocolConfig.NoiseMechanism
import org.wfanet.measurement.api.v2alpha.RequisitionSpec
import org.wfanet.measurement.api.v2alpha.RequisitionSpecKt.eventFilter
import org.wfanet.measurement.api.v2alpha.RequisitionSpecKt.population
import org.wfanet.measurement.api.v2alpha.SignedMessage
import org.wfanet.measurement.api.v2alpha.copy
import org.wfanet.measurement.api.v2alpha.createMeasurementRequest
import org.wfanet.measurement.api.v2alpha.customDirectMethodology
import org.wfanet.measurement.api.v2alpha.differentialPrivacyParams
import org.wfanet.measurement.api.v2alpha.getCertificateRequest
import org.wfanet.measurement.api.v2alpha.getMeasurementConsumerRequest
import org.wfanet.measurement.api.v2alpha.getMeasurementRequest
import org.wfanet.measurement.api.v2alpha.listEventGroupsRequest
import org.wfanet.measurement.api.v2alpha.measurement
import org.wfanet.measurement.api.v2alpha.measurementSpec
import org.wfanet.measurement.api.v2alpha.requisitionSpec
import org.wfanet.measurement.api.v2alpha.testing.MeasurementResultSubject.Companion.assertThat
import org.wfanet.measurement.api.v2alpha.unpack
import org.wfanet.measurement.api.withAuthenticationKey
import org.wfanet.measurement.common.ExponentialBackoff
import org.wfanet.measurement.common.api.grpc.ResourceList
import org.wfanet.measurement.common.api.grpc.flattenConcat
import org.wfanet.measurement.common.api.grpc.listResources
import org.wfanet.measurement.common.coerceAtMost
import org.wfanet.measurement.common.crypto.Hashing
import org.wfanet.measurement.common.crypto.PrivateKeyHandle
import org.wfanet.measurement.common.crypto.SigningKeyHandle
import org.wfanet.measurement.common.crypto.authorityKeyIdentifier
import org.wfanet.measurement.common.crypto.readCertificate
import org.wfanet.measurement.common.identity.apiIdToExternalId
import org.wfanet.measurement.consent.client.measurementconsumer.decryptResult
import org.wfanet.measurement.consent.client.measurementconsumer.encryptRequisitionSpec
import org.wfanet.measurement.consent.client.measurementconsumer.signMeasurementSpec
import org.wfanet.measurement.consent.client.measurementconsumer.signRequisitionSpec
import org.wfanet.measurement.consent.client.measurementconsumer.verifyResult
import org.wfanet.measurement.dataprovider.MeasurementResults
import org.wfanet.measurement.dataprovider.MeasurementResults.computePopulation
import org.wfanet.measurement.eventdataprovider.eventfiltration.EventFilters
import org.wfanet.measurement.eventdataprovider.noiser.DpParams as NoiserDpParams
import org.wfanet.measurement.measurementconsumer.stats.DeterministicMethodology
import org.wfanet.measurement.measurementconsumer.stats.FrequencyMeasurementParams
import org.wfanet.measurement.measurementconsumer.stats.FrequencyMeasurementVarianceParams
import org.wfanet.measurement.measurementconsumer.stats.HonestMajorityShareShuffleMethodology
import org.wfanet.measurement.measurementconsumer.stats.ImpressionMeasurementParams
import org.wfanet.measurement.measurementconsumer.stats.ImpressionMeasurementVarianceParams
import org.wfanet.measurement.measurementconsumer.stats.LiquidLegionsV2Methodology
import org.wfanet.measurement.measurementconsumer.stats.Methodology
import org.wfanet.measurement.measurementconsumer.stats.NoiseMechanism as StatsNoiseMechanism
import org.wfanet.measurement.measurementconsumer.stats.ReachMeasurementParams
import org.wfanet.measurement.measurementconsumer.stats.ReachMeasurementVarianceParams
import org.wfanet.measurement.measurementconsumer.stats.VariancesImpl
import org.wfanet.measurement.measurementconsumer.stats.VidSamplingInterval as StatsVidSamplingInterval
import org.wfanet.measurement.populationdataprovider.PopulationInfo

data class MeasurementConsumerData(
  // The MC's public API resource name
  val name: String,
  /** The MC's consent signaling signing key. */
  val signingKey: SigningKeyHandle,
  /** The MC's encryption private key. */
  val encryptionKey: PrivateKeyHandle,
  /** An API key for the MC. */
  val apiAuthenticationKey: String,
)

data class PopulationData(
  val populationDataProviderName: String,
  val populationInfo: PopulationInfo,
  val populationKey: PopulationKey,
)

/** Simulator for MeasurementConsumer operations on the CMMS public API. */
abstract class MeasurementConsumerSimulator(
  private val measurementConsumerData: MeasurementConsumerData,
  private val outputDpParams: DifferentialPrivacyParams,
  private val dataProvidersClient: DataProvidersCoroutineStub,
  private val eventGroupsClient: EventGroupsCoroutineStub,
  private val measurementsClient: MeasurementsCoroutineStub,
  private val measurementConsumersClient: MeasurementConsumersCoroutineStub,
  private val certificatesClient: CertificatesCoroutineStub,
  private val trustedCertificates: Map<ByteString, X509Certificate>,
  private val expectedDirectNoiseMechanism: NoiseMechanism,
  private val initialResultPollingDelay: Duration,
  private val maximumResultPollingDelay: Duration,
  private val reportName: String = "some-report-id",
  private val modelLineName: String = "some-model-line",
  private val onMeasurementsCreated: (() -> Unit)? = null,
) {
  /** Cache of resource name to [Certificate]. */
  private val certificateCache = mutableMapOf<String, Certificate>()

  private lateinit var populationModelLineName: String

  data class RequisitionInfo(
    val dataProviderEntry: DataProviderEntry,
    val requisitionSpec: RequisitionSpec,
    val eventGroups: List<EventGroup>,
  )

  data class MeasurementInfo(
    val measurement: Measurement,
    val measurementSpec: MeasurementSpec,
    val requisitions: List<RequisitionInfo>,
  )

  data class PopulationMeasurementInfo(
    val populationInfo: PopulationInfo,
    val typeRegistry: TypeRegistry,
    val measurementInfo: MeasurementInfo,
  )

  private data class MeasurementComputationInfo(
    val methodology: Methodology,
    val noiseMechanism: NoiseMechanism,
  )

  protected abstract fun Flow<EventGroup>.filterEventGroups(): Flow<EventGroup>

  protected abstract fun getFilteredVids(measurementInfo: MeasurementInfo): Sequence<Long>

  protected abstract fun getFilteredVids(
    measurementInfo: MeasurementInfo,
    targetDataProviderId: String,
  ): Sequence<Long>

  data class ExecutionResult(
    val actualResult: Result,
    val expectedResult: Result,
    val measurementInfo: MeasurementInfo,
  )

  /** A sequence of operations done in the simulator involving a reach and frequency measurement. */
  suspend fun testReachAndFrequency(
    runId: String,
    requiredCapabilities: DataProvider.Capabilities =
      DataProvider.Capabilities.getDefaultInstance(),
    vidSamplingInterval: VidSamplingInterval = DEFAULT_VID_SAMPLING_INTERVAL,
    eventGroupFilter: ((EventGroup) -> Boolean)? = null,
  ) {
    logger.info { "Creating reach and frequency Measurement..." }
    // Create a new measurement on behalf of the measurement consumer.
    val measurementConsumer = getMeasurementConsumer(measurementConsumerData.name)
    val measurementInfo: MeasurementInfo =
      createMeasurement(
        measurementConsumer,
        runId,
        ::newReachAndFrequencyMeasurementSpec,
        requiredCapabilities,
        vidSamplingInterval = vidSamplingInterval,
        eventGroupFilter = eventGroupFilter
      )
    val measurementName = measurementInfo.measurement.name
    logger.info { "Created reach and frequency Measurement $measurementName" }

    onMeasurementsCreated?.invoke()

    // Get the CMMS computed result and compare it with the expected result.
    val reachAndFrequencyResult: Result = pollForResult {
      getReachAndFrequencyResult(measurementName)
    }
    logger.info("Got reach and frequency result from Kingdom: $reachAndFrequencyResult")

    val expectedResult = getExpectedResult(measurementInfo)
    logger.info("Expected result: $expectedResult")

    val protocol = measurementInfo.measurement.protocolConfig.protocolsList.first()

    val reachVariance: Double =
      computeReachVariance(
        reachAndFrequencyResult,
        measurementInfo.measurementSpec.vidSamplingInterval,
        measurementInfo.measurementSpec.reachAndFrequency.reachPrivacyParams,
        protocol,
      )
    val reachTolerance = computeErrorMargin(reachVariance)
    if (expectedResult.reach.value.toDouble() < reachTolerance) {
      throw IllegalStateException("Expected result cannot be less than tolerance")
    }

    if (requiredCapabilities.honestMajorityShareShuffleSupported) {
      assertThat(protocol.protocolCase)
        .isEqualTo(ProtocolConfig.Protocol.ProtocolCase.HONEST_MAJORITY_SHARE_SHUFFLE)
    } else {
      assertThat(protocol.protocolCase)
        .isEqualTo(ProtocolConfig.Protocol.ProtocolCase.LIQUID_LEGIONS_V2)
    }
    assertThat(reachAndFrequencyResult)
      .reachValue()
      .isWithin(reachTolerance)
      .of(expectedResult.reach.value)

    val frequencyTolerance: Map<Long, Double> =
      computeRelativeFrequencyTolerance(
        reachAndFrequencyResult,
        reachVariance,
        measurementInfo.measurementSpec,
        protocol,
      )
    assertThat(reachAndFrequencyResult)
      .frequencyDistribution()
      .isWithin(frequencyTolerance)
      .of(expectedResult.frequency.relativeFrequencyDistributionMap)

    logger.info("Reach and frequency result is equal to the expected result")
  }

  /**
   * A sequence of operations done in the simulator involving a reach and frequency measurement with
   * invalid params.
   */
  suspend fun testInvalidReachAndFrequency(
    runId: String,
    requiredCapabilities: DataProvider.Capabilities =
      DataProvider.Capabilities.getDefaultInstance(),
    vidSamplingInterval: VidSamplingInterval = DEFAULT_VID_SAMPLING_INTERVAL,
    eventGroupFilter: ((EventGroup) -> Boolean)? = null,
  ) {
    // Create a new measurement on behalf of the measurement consumer.
    val measurementConsumer = getMeasurementConsumer(measurementConsumerData.name)

    val invalidMeasurement =
      createMeasurement(
          measurementConsumer,
          runId,
          ::newInvalidReachAndFrequencyMeasurementSpec,
          requiredCapabilities,
          vidSamplingInterval,
          eventGroupFilter = eventGroupFilter
        )
        .measurement
    logger.info(
      "Created invalid reach and frequency measurement ${invalidMeasurement.name}, state=${invalidMeasurement.state.name}"
    )

    onMeasurementsCreated?.invoke()

    var failure = getFailure(invalidMeasurement.name)
    var attempts = 0
    while (failure == null) {
      attempts += 1
      assertThat(attempts).isLessThan(10)
      logger.info("Computation not done yet, wait for another 5 seconds...")
      delay(Duration.ofSeconds(5))
      failure = getFailure(invalidMeasurement.name)
    }
    assertThat(failure.message).contains("delta")
    logger.info("Receive failed Measurement from Kingdom: ${failure.message}. Test passes.")
  }

  /**
   * A sequence of operations done in the simulator involving a direct reach and frequency
   * measurement.
   * 1. Requisitions are all created before results are checked for any since requistions may be
   *    grouped.
   * 2. Poll for requisition results.
   *
   * @numMeasurements - The number of incremental measurements to request within the time period.
   */
<<<<<<< HEAD
  suspend fun testDirectReachAndFrequency(runId: String, numMeasurements: Int, eventGroupFilter: ((EventGroup) -> Boolean)? = null,) {
    // Create a new measurement on behalf of the measurement consumer.
=======
  suspend fun testDirectReachAndFrequency(runId: String, numMeasurements: Int) {
    // Create new measurements on behalf of the measurement consumer.
>>>>>>> 27fc26d2
    val measurementConsumer = getMeasurementConsumer(measurementConsumerData.name)
    logger.info("Creating measurements...")
    val measurementInfos =
      (1..numMeasurements).map { measurementNumber ->
        val measurementInfo =
          createMeasurement(
            measurementConsumer,
            runId,
            ::newReachAndFrequencyMeasurementSpec,
            DataProviderKt.capabilities { honestMajorityShareShuffleSupported = false },
            DEFAULT_VID_SAMPLING_INTERVAL,
            measurementNumber.toDouble() / numMeasurements,
            1,
            eventGroupFilter = eventGroupFilter
          )
        val measurementName = measurementInfo.measurement.name
        logger.info("Created direct reach and frequency measurement $measurementName.")
        measurementInfo
      }

    onMeasurementsCreated?.invoke()

    measurementInfos.forEachIndexed { measurementNumber, measurementInfo ->
      val measurementName = measurementInfo.measurement.name
      // Get the CMMS computed result and compare it with the expected result.
      logger.info("Polling for result for $measurementNumber/$numMeasurements: $measurementInfo")
      val reachAndFrequencyResult = pollForResult { getReachAndFrequencyResult(measurementName) }
      logger.info("Got direct reach and frequency result from Kingdom: $reachAndFrequencyResult")

      val expectedResult = getExpectedResult(measurementInfo)
      logger.info("Expected result: $expectedResult")
      assertThat(reachAndFrequencyResult.reach.hasDeterministicCountDistinct()).isTrue()
      assertThat(reachAndFrequencyResult.reach.noiseMechanism)
        .isEqualTo(expectedDirectNoiseMechanism)
      assertThat(reachAndFrequencyResult.frequency.hasDeterministicDistribution()).isTrue()
      assertThat(reachAndFrequencyResult.frequency.noiseMechanism)
        .isEqualTo(expectedDirectNoiseMechanism)

      val protocol = measurementInfo.measurement.protocolConfig.protocolsList.first()

      val reachVariance: Double =
        computeReachVariance(
          reachAndFrequencyResult,
          measurementInfo.measurementSpec.vidSamplingInterval,
          measurementInfo.measurementSpec.reachAndFrequency.reachPrivacyParams,
          protocol,
        )
      val reachTolerance = computeErrorMargin(reachVariance)
      if (expectedResult.reach.value.toDouble() < reachTolerance) {
        throw IllegalStateException("Expected result cannot be less than tolerance")
      }

      assertThat(reachAndFrequencyResult)
        .reachValue()
        .isWithin(reachTolerance)
        .of(expectedResult.reach.value)

      val frequencyTolerance: Map<Long, Double> =
        computeRelativeFrequencyTolerance(
          reachAndFrequencyResult,
          reachVariance,
          measurementInfo.measurementSpec,
          protocol,
        )

      assertThat(reachAndFrequencyResult)
        .frequencyDistribution()
        .isWithin(frequencyTolerance)
        .of(expectedResult.frequency.relativeFrequencyDistributionMap)

      logger.info(
        "Direct reach and frequency result is equal to the expected result for measurement: $measurementNumber"
      )
    }
  }

  /**
   * A sequence of operations done in the simulator involving a direct reach measurement.
   *
   * @numMeasurements - The number of incremental measurements to request within the time period.
   */
<<<<<<< HEAD
  suspend fun testDirectReachOnly(runId: String, numMeasurements: Int, eventGroupFilter: ((EventGroup) -> Boolean)? = null,) {
    // Create a new measurement on behalf of the measurement consumer.
    val measurementConsumer = getMeasurementConsumer(measurementConsumerData.name)
    (1..numMeasurements).map { measurementNumber ->
      val measurementInfo =
        createMeasurement(
          measurementConsumer,
          runId,
          ::newReachMeasurementSpec,
          DataProviderKt.capabilities { honestMajorityShareShuffleSupported = false },
          DEFAULT_VID_SAMPLING_INTERVAL,
          measurementNumber.toDouble() / numMeasurements,
          1,
          eventGroupFilter = eventGroupFilter
        )
=======
  suspend fun testDirectReachOnly(runId: String, numMeasurements: Int) {
    // Create new measurements on behalf of the measurement consumer.
    val measurementConsumer = getMeasurementConsumer(measurementConsumerData.name)
    logger.info("Creating measurements...")
    val measurementInfos =
      (1..numMeasurements).map { measurementNumber ->
        val measurementInfo =
          createMeasurement(
            measurementConsumer,
            runId,
            ::newReachMeasurementSpec,
            DataProviderKt.capabilities { honestMajorityShareShuffleSupported = false },
            DEFAULT_VID_SAMPLING_INTERVAL,
            measurementNumber.toDouble() / numMeasurements,
            1,
          )
        val measurementName = measurementInfo.measurement.name
        logger.info("Created direct reach measurement $measurementName.")
        measurementInfo
      }
    onMeasurementsCreated?.invoke()
    measurementInfos.forEachIndexed { measurementNumber, measurementInfo ->
>>>>>>> 27fc26d2
      val measurementName = measurementInfo.measurement.name
      // Get the CMMS computed result and compare it with the expected result.
      val reachResult = pollForResult { getReachResult(measurementName) }
      logger.info("Got direct reach result from Kingdom: $reachResult")

      val expectedResult = getExpectedResult(measurementInfo)
      logger.info("Expected result: $expectedResult")

      val protocol = measurementInfo.measurement.protocolConfig.protocolsList.first()

      val reachVariance: Double =
        computeReachVariance(
          reachResult,
          measurementInfo.measurementSpec.vidSamplingInterval,
          measurementInfo.measurementSpec.reach.privacyParams,
          protocol,
        )
      val reachTolerance = computeErrorMargin(reachVariance)
      if (expectedResult.reach.value.toDouble() < reachTolerance) {
        throw IllegalStateException("Expected result cannot be less than tolerance")
      }

      assertThat(reachResult).reachValue().isWithin(reachTolerance).of(expectedResult.reach.value)
      assertThat(reachResult.reach.hasDeterministicCountDistinct()).isTrue()
      assertThat(reachResult.reach.noiseMechanism).isEqualTo(expectedDirectNoiseMechanism)
      assertThat(reachResult.hasFrequency()).isFalse()

      logger.info(
        "Direct reach result is equal to the expected result for measurement: $measurementNumber"
      )
    }
  }

  suspend fun executeReachOnly(
    runId: String,
    requiredCapabilities: DataProvider.Capabilities =
      DataProvider.Capabilities.getDefaultInstance(),
    vidSamplingInterval: VidSamplingInterval = DEFAULT_VID_SAMPLING_INTERVAL,
    eventGroupFilter: ((EventGroup) -> Boolean)? = null,
  ): ExecutionResult {
    // Create a new measurement on behalf of the measurement consumer.
    val measurementConsumer = getMeasurementConsumer(measurementConsumerData.name)
    logger.info("EVENT GROUP FILTER: $eventGroupFilter")
    val measurementInfo =
      createMeasurement(
        measurementConsumer,
        runId,
        ::newReachOnlyMeasurementSpec,
        requiredCapabilities,
<<<<<<< HEAD
        DEFAULT_VID_SAMPLING_INTERVAL,
        eventGroupFilter = eventGroupFilter
=======
        vidSamplingInterval = vidSamplingInterval,
>>>>>>> 27fc26d2
      )
    val measurementName = measurementInfo.measurement.name
    logger.info("Created reach-only measurement $measurementName.")

    onMeasurementsCreated?.invoke()

    // Get the CMMS computed result and compare it with the expected result.
    var reachOnlyResult = getReachResult(measurementName)
    var attemptCount = 0
    while (reachOnlyResult == null && (attemptCount < 4)) {
      attemptCount++
      logger.info("Computation not done yet, wait for another 30 seconds.  Attempt $attemptCount")
      delay(Duration.ofSeconds(30))
      reachOnlyResult = getReachResult(measurementName)
    }
    checkNotNull(reachOnlyResult) { "Timed out waiting for response to reach-only request" }

    val expectedResult: Result = getExpectedResult(measurementInfo)
    return ExecutionResult(reachOnlyResult, expectedResult, measurementInfo)
  }

  suspend fun executeReachAndFrequency(
    runId: String,
    requiredCapabilities: DataProvider.Capabilities =
      DataProvider.Capabilities.getDefaultInstance(),
    vidSamplingInterval: VidSamplingInterval = DEFAULT_VID_SAMPLING_INTERVAL,
    eventGroupFilter: ((EventGroup) -> Boolean)? = null,
  ): ExecutionResult {
    // Create a new measurement on behalf of the measurement consumer.
    val measurementConsumer = getMeasurementConsumer(measurementConsumerData.name)
    val measurementInfo =
      createMeasurement(
        measurementConsumer,
        runId,
        ::newReachAndFrequencyMeasurementSpec,
        requiredCapabilities,
        vidSamplingInterval = vidSamplingInterval,
        eventGroupFilter = eventGroupFilter
      )
    val measurementName = measurementInfo.measurement.name
    logger.info("Created reach-and-frequency measurement $measurementName.")

    onMeasurementsCreated?.invoke()

    // Get the CMMS computed result and compare it with the expected result.
    var reachAndFrequencyResult = getReachAndFrequencyResult(measurementName)
    var attemptCount = 0
    while (reachAndFrequencyResult == null && (attemptCount < 4)) {
      attemptCount++
      logger.info("Computation not done yet, wait for another 30 seconds.  Attempt $attemptCount")
      delay(Duration.ofSeconds(30))
      reachAndFrequencyResult = getReachAndFrequencyResult(measurementName)
    }
    checkNotNull(reachAndFrequencyResult) {
      "Timed out waiting for response to reach-and-frequency request"
    }

    val expectedResult: Result = getExpectedResult(measurementInfo)
    return ExecutionResult(reachAndFrequencyResult, expectedResult, measurementInfo)
  }

  /** A sequence of operations done in the simulator involving a reach-only measurement. */
  suspend fun testReachOnly(
    runId: String,
    requiredCapabilities: DataProvider.Capabilities =
      DataProvider.Capabilities.getDefaultInstance(),
    vidSamplingInterval: VidSamplingInterval = DEFAULT_VID_SAMPLING_INTERVAL,
    eventGroupFilter: ((EventGroup) -> Boolean)? = null,
  ) {
    val result = executeReachOnly(runId, requiredCapabilities, vidSamplingInterval, eventGroupFilter)

    val protocol = result.measurementInfo.measurement.protocolConfig.protocolsList.first()

    val reachVariance: Double =
      computeReachVariance(
        result.actualResult,
        result.measurementInfo.measurementSpec.vidSamplingInterval,
        result.measurementInfo.measurementSpec.reach.privacyParams,
        protocol,
      )
    val reachTolerance = computeErrorMargin(reachVariance)
    if (result.expectedResult.reach.value.toDouble() < reachTolerance) {
      throw IllegalStateException("Expected result cannot be less than tolerance")
    }

    if (requiredCapabilities.honestMajorityShareShuffleSupported) {
      assertThat(protocol.protocolCase)
        .isEqualTo(ProtocolConfig.Protocol.ProtocolCase.HONEST_MAJORITY_SHARE_SHUFFLE)
    } else {
      assertThat(protocol.protocolCase)
        .isEqualTo(ProtocolConfig.Protocol.ProtocolCase.REACH_ONLY_LIQUID_LEGIONS_V2)
    }
    assertThat(result.actualResult)
      .reachValue()
      .isWithin(reachTolerance)
      .of(result.expectedResult.reach.value)
    logger.info("Actual result: ${result.actualResult}")
    logger.info("Expected result: ${result.expectedResult}")

    assertThat(result.actualResult)
      .reachValue()
      .isWithin(reachTolerance)
      .of(result.expectedResult.reach.value)
    logger.info("Reach-only result is equal to the expected result. Correctness Test passes.")
  }

  /** A sequence of operations done in the simulator involving an impression measurement. */
  suspend fun testImpression(runId: String, eventGroupFilter: ((EventGroup) -> Boolean)? = null,) {
    logger.info { "Creating impression Measurement..." }
    // Create a new measurement on behalf of the measurement consumer.
    val measurementConsumer = getMeasurementConsumer(measurementConsumerData.name)
    val measurementInfo =
      createMeasurement(
        measurementConsumer,
        runId,
        ::newImpressionMeasurementSpec,
        DataProviderKt.capabilities { honestMajorityShareShuffleSupported = false },
        DEFAULT_VID_SAMPLING_INTERVAL,
        eventGroupFilter = eventGroupFilter
      )
    val measurementName = measurementInfo.measurement.name
    logger.info("Created impression Measurement $measurementName.")

    onMeasurementsCreated?.invoke()

    val impressionResults: List<Measurement.ResultOutput> = pollForResults {
      getImpressionResults(measurementName)
    }
    logger.info("Got impression result from Kingdom: $impressionResults")

    val protocol = measurementInfo.measurement.protocolConfig.protocolsList.first()

    impressionResults.forEach {
      val result = parseAndVerifyResult(it)
      val dataProviderId = DataProviderCertificateKey.fromName(it.certificate)!!.dataProviderId

      val expectedResult =
        getExpectedImpressionResultByDataProvider(measurementInfo, dataProviderId)

      val variance = computeImpressionVariance(result, measurementInfo.measurementSpec, protocol)
      val tolerance = computeErrorMargin(variance)
      if (expectedResult.impression.value.toDouble() < tolerance) {
        throw IllegalStateException("Expected impressions cannot be less than tolerance")
      }
      assertThat(result.impression.hasDeterministicCount()).isTrue()
      assertThat(result.impression.noiseMechanism).isEqualTo(expectedDirectNoiseMechanism)
      assertThat(result).impressionValue().isWithin(tolerance).of(expectedResult.impression.value)
    }
    logger.info("Impression result is equal to the expected result")
  }

  /** A sequence of operations done in the simulator involving a duration measurement. */
  suspend fun testDuration(runId: String, eventGroupFilter: ((EventGroup) -> Boolean)? = null,) {
    logger.info { "Creating duration Measurement..." }
    // Create a new measurement on behalf of the measurement consumer.
    val measurementConsumer = getMeasurementConsumer(measurementConsumerData.name)
    val measurementInfo =
      createMeasurement(
        measurementConsumer,
        runId,
        ::newDurationMeasurementSpec,
        DataProviderKt.capabilities { honestMajorityShareShuffleSupported = false },
        DEFAULT_VID_SAMPLING_INTERVAL,
        eventGroupFilter = eventGroupFilter
      )
    val measurementName = measurementInfo.measurement.name
    logger.info("Created duration Measurement $measurementName.")

    onMeasurementsCreated?.invoke()

    val durationResults = pollForResults { getDurationResults(measurementName) }

    durationResults.forEach {
      val result = parseAndVerifyResult(it)
      val externalDataProviderId =
        apiIdToExternalId(DataProviderCertificateKey.fromName(it.certificate)!!.dataProviderId)
      assertThat(result.watchDuration.value.seconds)
        .isEqualTo(
          // EdpSimulator sets it to this value.
          log2(externalDataProviderId.toDouble()).toLong()
        )
      // EdpSimulator hasn't had an implementation for watch duration.
      assertThat(result.watchDuration.customDirectMethodology)
        .isEqualTo(
          customDirectMethodology { variance = CustomDirectMethodologyKt.variance { scalar = 0.0 } }
        )
      assertThat(result.watchDuration.noiseMechanism).isEqualTo(expectedDirectNoiseMechanism)
    }
    logger.info("Duration result is equal to the expected result")
  }

  /** A sequence of operations done in the simulator involving a population measurement. */
  suspend fun testPopulation(
    runId: String,
    populationData: PopulationData,
    modelLineName: String,
    populationFilterExpression: String,
    typeRegistry: TypeRegistry,
  ) {
    logger.info { "Creating population Measurement..." }
    // Create a new measurement on behalf of the measurement consumer.
    val measurementConsumer = getMeasurementConsumer(measurementConsumerData.name)
    populationModelLineName = modelLineName
    val populationMeasurementInfo: PopulationMeasurementInfo =
      createPopulationMeasurement(
        measurementConsumer,
        runId,
        populationData,
        populationFilterExpression,
        typeRegistry,
        ::newPopulationMeasurementSpec,
      )

    val measurementName = populationMeasurementInfo.measurementInfo.measurement.name
    logger.info { "Created population Measurement $measurementName" }

    onMeasurementsCreated?.invoke()

    // Get the CMMS computed result and compare it with the expected result.
    val populationResult: Result = pollForResult { getPopulationResult(measurementName) }
    logger.info("Got population result from Kingdom: $populationResult")

    val expectedResult = getExpectedPopulationResult(populationMeasurementInfo)
    logger.info("Expected result: $expectedResult")

    assertThat(populationResult.population.value).isEqualTo(expectedResult.population.value)

    logger.info("Population result is equal to the expected result")
  }

  /** Computes the tolerance values of an impression [Result] for testing. */
  private fun computeImpressionVariance(
    result: Result,
    measurementSpec: MeasurementSpec,
    protocol: ProtocolConfig.Protocol,
  ): Double {
    val measurementComputationInfo: MeasurementComputationInfo =
      buildMeasurementComputationInfo(result, protocol, result.impression.noiseMechanism)

    val maxFrequencyPerUser =
      if (result.impression.deterministicCount.customMaximumFrequencyPerUser != 0) {
        result.impression.deterministicCount.customMaximumFrequencyPerUser
      } else {
        measurementSpec.impression.maximumFrequencyPerUser
      }

    return VariancesImpl.computeMeasurementVariance(
      measurementComputationInfo.methodology,
      ImpressionMeasurementVarianceParams(
        impression = max(0L, result.impression.value),
        measurementParams =
          ImpressionMeasurementParams(
            vidSamplingInterval = measurementSpec.vidSamplingInterval.toStatsVidSamplingInterval(),
            dpParams = measurementSpec.impression.privacyParams.toNoiserDpParams(),
            maximumFrequencyPerUser = maxFrequencyPerUser,
            noiseMechanism = measurementComputationInfo.noiseMechanism.toStatsNoiseMechanism(),
          ),
      ),
    )
  }

  /** Computes the tolerance values of a relative frequency distribution [Result] for testing. */
  private fun computeRelativeFrequencyTolerance(
    result: Result,
    reachVariance: Double,
    measurementSpec: MeasurementSpec,
    protocol: ProtocolConfig.Protocol,
  ): Map<Long, Double> {
    val measurementComputationInfo: MeasurementComputationInfo =
      buildMeasurementComputationInfo(result, protocol, result.frequency.noiseMechanism)

    return VariancesImpl.computeMeasurementVariance(
        measurementComputationInfo.methodology,
        FrequencyMeasurementVarianceParams(
          totalReach = max(0L, result.reach.value),
          reachMeasurementVariance = reachVariance,
          relativeFrequencyDistribution =
            result.frequency.relativeFrequencyDistributionMap.mapKeys { it.key.toInt() },
          measurementParams =
            FrequencyMeasurementParams(
              vidSamplingInterval =
                measurementSpec.vidSamplingInterval.toStatsVidSamplingInterval(),
              dpParams =
                measurementSpec.reachAndFrequency.frequencyPrivacyParams.toNoiserDpParams(),
              noiseMechanism = measurementComputationInfo.noiseMechanism.toStatsNoiseMechanism(),
              maximumFrequency = measurementSpec.reachAndFrequency.maximumFrequency,
            ),
        ),
      )
      .relativeVariances
      .mapKeys { it.key.toLong() }
      .mapValues { computeErrorMargin(it.value) }
  }

  /** Computes the variance value of a reach [Result]. */
  private fun computeReachVariance(
    result: Result,
    vidSamplingInterval: VidSamplingInterval,
    privacyParams: DifferentialPrivacyParams,
    protocol: ProtocolConfig.Protocol,
  ): Double {
    val measurementComputationInfo: MeasurementComputationInfo =
      buildMeasurementComputationInfo(result, protocol, result.reach.noiseMechanism)

    return VariancesImpl.computeMeasurementVariance(
      measurementComputationInfo.methodology,
      ReachMeasurementVarianceParams(
        reach = max(0L, result.reach.value),
        measurementParams =
          ReachMeasurementParams(
            vidSamplingInterval = vidSamplingInterval.toStatsVidSamplingInterval(),
            dpParams = privacyParams.toNoiserDpParams(),
            noiseMechanism = measurementComputationInfo.noiseMechanism.toStatsNoiseMechanism(),
          ),
      ),
    )
  }

  /** Computes the margin of error, i.e. half width, of a 99.9% confidence interval. */
  private fun computeErrorMargin(variance: Double): Double {
    return CONFIDENCE_INTERVAL_MULTIPLIER * sqrt(variance)
  }

  /** Builds a [MeasurementComputationInfo] from a [ProtocolConfig.Protocol]. */
  private fun buildMeasurementComputationInfo(
    result: Result,
    protocol: ProtocolConfig.Protocol,
    directNoiseMechanism: NoiseMechanism,
  ): MeasurementComputationInfo {
    @Suppress("WHEN_ENUM_CAN_BE_NULL_IN_JAVA")
    return when (protocol.protocolCase) {
      ProtocolConfig.Protocol.ProtocolCase.DIRECT -> {
        MeasurementComputationInfo(DeterministicMethodology, directNoiseMechanism)
      }
      ProtocolConfig.Protocol.ProtocolCase.LIQUID_LEGIONS_V2 -> {
        MeasurementComputationInfo(
          LiquidLegionsV2Methodology(
            decayRate = protocol.liquidLegionsV2.sketchParams.decayRate,
            sketchSize = protocol.liquidLegionsV2.sketchParams.maxSize,
            samplingIndicatorSize = protocol.liquidLegionsV2.sketchParams.samplingIndicatorSize,
          ),
          protocol.liquidLegionsV2.noiseMechanism,
        )
      }
      ProtocolConfig.Protocol.ProtocolCase.REACH_ONLY_LIQUID_LEGIONS_V2 -> {
        MeasurementComputationInfo(
          LiquidLegionsV2Methodology(
            decayRate = protocol.reachOnlyLiquidLegionsV2.sketchParams.decayRate,
            sketchSize = protocol.reachOnlyLiquidLegionsV2.sketchParams.maxSize,
            samplingIndicatorSize = 0L,
          ),
          protocol.reachOnlyLiquidLegionsV2.noiseMechanism,
        )
      }
      ProtocolConfig.Protocol.ProtocolCase.HONEST_MAJORITY_SHARE_SHUFFLE -> {
        MeasurementComputationInfo(
          HonestMajorityShareShuffleMethodology(
            frequencyVectorSize = result.reach.honestMajorityShareShuffle.frequencyVectorSize
          ),
          protocol.honestMajorityShareShuffle.noiseMechanism,
        )
      }
      ProtocolConfig.Protocol.ProtocolCase.TRUS_TEE -> {
        error("TrusTEE is not implemented.")
      }
      ProtocolConfig.Protocol.ProtocolCase.PROTOCOL_NOT_SET -> {
        error("Protocol is not set.")
      }
    }
  }

  /**
   * Creates a Measurement on behalf of the [MeasurementConsumer].
   *
   * @timePercentage - the percentage of the time period that will be inclued in the requisition
   * spec.
   */
  protected suspend fun createMeasurement(
    measurementConsumer: MeasurementConsumer,
    runId: String,
    newMeasurementSpec:
      (
        packedMeasurementPublicKey: ProtoAny,
        nonceHashes: List<ByteString>,
        vidSamplingInterval: VidSamplingInterval,
      ) -> MeasurementSpec,
    requiredCapabilities: DataProvider.Capabilities =
      DataProvider.Capabilities.getDefaultInstance(),
    vidSamplingInterval: VidSamplingInterval,
    timePercentage: Double = 1.0,
    maxDataProviders: Int = 20,
    eventGroupFilter: ((EventGroup) -> Boolean)? = null,
  ): MeasurementInfo {
    val eventGroups: List<EventGroup> =
      listEventGroups(measurementConsumer.name).filterEventGroups().toList()
    check(eventGroups.isNotEmpty()) { "No event groups found for ${measurementConsumer.name}" }
    val nonceHashes = mutableListOf<ByteString>()
    val keyToDataProviderMap: Map<DataProviderKey, DataProvider> =
      eventGroups
        .groupBy { extractDataProviderKey(it.name) }
        .entries
        .associate { it.key to getDataProvider(it.key.toName()) }

    keyToDataProviderMap.forEach {
      logger.info("====== keyToDataProviderMap: ${it.key}, ${it.value}")
    }

    val requisitions: List<RequisitionInfo> =
      eventGroups
        .onEach { logger.info("---- event group: ${it.eventGroupReferenceId}") }
        .filter { eventGroupFilter?.invoke(it) ?: true }
        .onEach { logger.info("---- event group 2222: ${it.eventGroupReferenceId}") }
        .groupBy { extractDataProviderKey(it.name) }
        .entries
        .filter {
          val dataProvider = keyToDataProviderMap.getValue(it.key)
          logger.info("======> DATA PROVIDER: $dataProvider")
          if (requiredCapabilities.honestMajorityShareShuffleSupported) {
            logger.info("DENTRO IF: ${dataProvider.capabilities.honestMajorityShareShuffleSupported}")
            dataProvider.capabilities.honestMajorityShareShuffleSupported
          } else {
            logger.info("DENTRO ELSE")
            true
          }
        }
        .onEach { logger.info("---- event group 3333: ${it.key}, ${it.value}") }
        .take(maxDataProviders)
        .map { (dataProviderKey, eventGroups) ->
          val nonce = Random.Default.nextLong()
          nonceHashes.add(Hashing.hashSha256(nonce))
          val dataProvider = keyToDataProviderMap.getValue(dataProviderKey)
          buildRequisitionInfo(
            dataProvider,
            eventGroups,
            measurementConsumer,
            nonce,
            timePercentage,
          )
        }
    val measurementSpec =
      newMeasurementSpec(measurementConsumer.publicKey.message, nonceHashes, vidSamplingInterval)
    return createMeasurementInfo(measurementConsumer, measurementSpec, requisitions, runId)
  }

  private suspend fun createPopulationMeasurement(
    measurementConsumer: MeasurementConsumer,
    runId: String,
    populationData: PopulationData,
    populationFilterExpression: String,
    typeRegistry: TypeRegistry,
    newMeasurementSpec:
      (packedMeasurementPublicKey: ProtoAny, nonceHashes: List<ByteString>) -> MeasurementSpec,
  ): PopulationMeasurementInfo {
    val nonce = Random.Default.nextLong()
    val nonceHashes = mutableListOf<ByteString>()
    nonceHashes.add(Hashing.hashSha256(nonce))
    val populationDataProvider = getDataProvider(populationData.populationDataProviderName)
    val requisitions =
      listOf(
        buildPopulationMeasurementRequisitionInfo(
          populationDataProvider,
          measurementConsumer,
          populationFilterExpression,
          nonce,
        )
      )
    val measurementSpec = newMeasurementSpec(measurementConsumer.publicKey.message, nonceHashes)

    val measurementInfo =
      createMeasurementInfo(measurementConsumer, measurementSpec, requisitions, runId)
    return PopulationMeasurementInfo(populationData.populationInfo, typeRegistry, measurementInfo)
  }

  private suspend fun createMeasurementInfo(
    measurementConsumer: MeasurementConsumer,
    measurementSpec: MeasurementSpec,
    requisitions: List<RequisitionInfo>,
    runId: String,
  ): MeasurementInfo {
    val request = createMeasurementRequest {
      parent = measurementConsumer.name
      measurement = measurement {
        measurementConsumerCertificate = measurementConsumer.certificate
        this.measurementSpec =
          signMeasurementSpec(measurementSpec, measurementConsumerData.signingKey)
        dataProviders += requisitions.map { it.dataProviderEntry }
        this.measurementReferenceId = runId
      }
    }
    logger.info("----------------------> requisitions: $requisitions")
    logger.info("-----------------------------> request:")
    logger.info("$request")
    val measurement: Measurement =
      try {
        measurementsClient
          .withAuthenticationKey(measurementConsumerData.apiAuthenticationKey)
          .createMeasurement(request)
      } catch (e: StatusException) {
        throw Exception("Error creating Measurement", e)
      }

    return MeasurementInfo(measurement, measurementSpec, requisitions)
  }

  /** Gets the result of a [Measurement] if it is succeeded. */
  private suspend fun getImpressionResults(
    measurementName: String
  ): List<Measurement.ResultOutput> {
    return checkNotFailed(getMeasurement(measurementName)).resultsList.toList()
  }

  /** Gets the result of a [Measurement] if it is succeeded. */
  private suspend fun getDurationResults(measurementName: String): List<Measurement.ResultOutput> {
    return checkNotFailed(getMeasurement(measurementName)).resultsList.toList()
  }

  /** Gets the result of a [Measurement] if it is succeeded. */
  private suspend fun getReachAndFrequencyResult(measurementName: String): Result? {
    val measurement = checkNotFailed(getMeasurement(measurementName))
    if (measurement.state != Measurement.State.SUCCEEDED) {
      return null
    }

    val resultOutput = measurement.resultsList[0]
    val result = parseAndVerifyResult(resultOutput)
    assertThat(result.hasReach()).isTrue()
    assertThat(result.hasFrequency()).isTrue()

    return result
  }

  /** Gets the result of a [Measurement] if it is succeeded. */
  private suspend fun getReachResult(measurementName: String): Result? {
    val measurement = checkNotFailed(getMeasurement(measurementName))
    if (measurement.state != Measurement.State.SUCCEEDED) {
      return null
    }

    val resultOutput = measurement.resultsList[0]
    val result = parseAndVerifyResult(resultOutput)
    assertThat(result.hasReach()).isTrue()
    assertThat(result.hasFrequency()).isFalse()

    return result
  }

  /** Gets the result of a [Measurement] if it is succeeded. */
  private suspend fun getPopulationResult(measurementName: String): Result? {
    val measurement = checkNotFailed(getMeasurement(measurementName))
    if (measurement.state != Measurement.State.SUCCEEDED) {
      return null
    }

    val resultOutput = measurement.resultsList[0]
    val result = parseAndVerifyResult(resultOutput)
    assertThat(result.hasPopulation()).isTrue()

    return result
  }

  /** Gets [Measurement] with logging state. */
  private suspend fun getMeasurement(measurementName: String): Measurement {
    val measurement: Measurement =
      try {
        measurementsClient
          .withAuthenticationKey(measurementConsumerData.apiAuthenticationKey)
          .getMeasurement(getMeasurementRequest { name = measurementName })
      } catch (e: StatusException) {
        throw Exception("Error fetching measurement $measurementName", e)
      }

    logger.info("Current Measurement state is: " + measurement.state)

    return measurement
  }

  /** Checks if the given [Measurement] is in an unsuccessful terminal state. */
  private fun checkNotFailed(measurement: Measurement): Measurement {
    @Suppress("WHEN_ENUM_CAN_BE_NULL_IN_JAVA") // Protobuf enum fields cannot be null.
    when (measurement.state) {
      Measurement.State.AWAITING_REQUISITION_FULFILLMENT,
      Measurement.State.COMPUTING,
      Measurement.State.SUCCEEDED -> return measurement
      Measurement.State.FAILED -> {
        val failure: Failure = measurement.failure
        error("Measurement failed with reason ${failure.reason}: ${failure.message}")
      }
      Measurement.State.CANCELLED -> error("Measurement cancelled")
      Measurement.State.STATE_UNSPECIFIED,
      Measurement.State.UNRECOGNIZED -> error("Unexpected Measurement state ${measurement.state}")
    }
  }

  /** Gets the failure of an invalid [Measurement] if it is failed */
  private suspend fun getFailure(measurementName: String): Failure? {
    val measurement = getMeasurement(measurementName)
    if (measurement.state != Measurement.State.FAILED) {
      return null
    }
    return measurement.failure
  }

  private suspend fun parseAndVerifyResult(resultOutput: Measurement.ResultOutput): Result {
    val certificate =
      certificateCache.getOrPut(resultOutput.certificate) {
        try {
          certificatesClient
            .withAuthenticationKey(measurementConsumerData.apiAuthenticationKey)
            .getCertificate(getCertificateRequest { name = resultOutput.certificate })
        } catch (e: StatusException) {
          throw Exception("Error fetching certificate ${resultOutput.certificate}", e)
        }
      }

    val signedResult =
      decryptResult(resultOutput.encryptedResult, measurementConsumerData.encryptionKey)
    val x509Certificate: X509Certificate = readCertificate(certificate.x509Der)
    val trustedIssuer =
      checkNotNull(trustedCertificates[checkNotNull(x509Certificate.authorityKeyIdentifier)]) {
        "Issuer of ${certificate.name} not trusted"
      }
    try {
      verifyResult(signedResult, x509Certificate, trustedIssuer)
    } catch (e: CertPathValidatorException) {
      throw Exception("Certificate path is invalid for ${certificate.name}", e)
    } catch (e: SignatureException) {
      throw Exception("Measurement result signature is invalid", e)
    }
    return signedResult.unpack()
  }

  /** Gets the expected result of a [Measurement] using raw sketches. */
  private fun getExpectedResult(measurementInfo: MeasurementInfo): Result {
    @Suppress("WHEN_ENUM_CAN_BE_NULL_IN_JAVA") // Protobuf enum fields cannot be null.
    return when (measurementInfo.measurementSpec.measurementTypeCase) {
      MeasurementSpec.MeasurementTypeCase.REACH -> getExpectedReachResult(measurementInfo)
      MeasurementSpec.MeasurementTypeCase.REACH_AND_FREQUENCY ->
        getExpectedReachAndFrequencyResult(measurementInfo)
      MeasurementSpec.MeasurementTypeCase.IMPRESSION -> error("Should not be reached.")
      MeasurementSpec.MeasurementTypeCase.DURATION -> getExpectedDurationResult()
      MeasurementSpec.MeasurementTypeCase.POPULATION -> error("Should not be reached.")
      MeasurementSpec.MeasurementTypeCase.MEASUREMENTTYPE_NOT_SET ->
        error("measurement_type not set")
    }
  }

  private fun getExpectedDurationResult(): Result {
    TODO("Not yet implemented")
  }

  /** Gets the expected result of impression from a specific data provider. */
  private fun getExpectedImpressionResultByDataProvider(
    measurementInfo: MeasurementInfo,
    targetDataProviderId: String,
  ): Result {
    return result {
      impression =
        MeasurementKt.ResultKt.impression {
          value =
            MeasurementResults.computeImpression(
              getFilteredVids(measurementInfo, targetDataProviderId),
              measurementInfo.measurementSpec.impression.maximumFrequencyPerUser,
            )
        }
    }
  }

  private fun getExpectedPopulationResult(
    populationMeasurementInfo: PopulationMeasurementInfo
  ): Result {
    val measurementInfo = populationMeasurementInfo.measurementInfo
    val requisition = measurementInfo.requisitions[0]
    val requisitionSpec = requisition.requisitionSpec
    val requisitionFilterExpression = requisitionSpec.population.filter.expression

    val operativeFields =
      populationMeasurementInfo.populationInfo.eventMessageDescriptor.fields
        .flatMap { templateField ->
          templateField.messageType.fields.map { templateFieldDescriptor ->
            if (
              templateFieldDescriptor.options
                .getExtension(EventAnnotationsProto.templateField)
                .populationAttribute
            ) {
              "${templateField.name}.${templateFieldDescriptor.name}"
            } else null
          }
        }
        .filterNotNull()
        .toSet()
    val eventMessageDescriptor = populationMeasurementInfo.populationInfo.eventMessageDescriptor
    val program: Program =
      EventFilters.compileProgram(
        eventMessageDescriptor,
        requisitionFilterExpression,
        operativeFields,
      )
    return result {
      population =
        MeasurementKt.ResultKt.population {
          value =
            computePopulation(
              populationMeasurementInfo.populationInfo,
              program,
              populationMeasurementInfo.typeRegistry,
            )
        }
    }
  }

  private fun getExpectedReachResult(measurementInfo: MeasurementInfo): Result {
    val reach = MeasurementResults.computeReach(getFilteredVids(measurementInfo))
    return result { this.reach = reach { value = reach.toLong() } }
  }

  private fun getExpectedReachAndFrequencyResult(measurementInfo: MeasurementInfo): Result {
    val (reach, relativeFrequencyDistribution) =
      MeasurementResults.computeReachAndFrequency(
        getFilteredVids(measurementInfo),
        measurementInfo.measurementSpec.reachAndFrequency.maximumFrequency,
      )
    return result {
      this.reach = reach { value = reach.toLong() }
      frequency = frequency {
        this.relativeFrequencyDistribution.putAll(
          relativeFrequencyDistribution.mapKeys { it.key.toLong() }
        )
      }
    }
  }

  protected suspend fun getMeasurementConsumer(name: String): MeasurementConsumer {
    val request = getMeasurementConsumerRequest { this.name = name }
    try {
      return measurementConsumersClient
        .withAuthenticationKey(measurementConsumerData.apiAuthenticationKey)
        .getMeasurementConsumer(request)
    } catch (e: StatusException) {
      throw Exception("Error getting MC $name", e)
    }
  }

  private fun newReachMeasurementSpec(
    packedMeasurementPublicKey: ProtoAny,
    nonceHashes: List<ByteString>,
    vidSamplingInterval: VidSamplingInterval,
  ): MeasurementSpec {
    return measurementSpec {
      measurementPublicKey = packedMeasurementPublicKey
      reach = MeasurementSpecKt.reach { privacyParams = outputDpParams }
      this.vidSamplingInterval = vidSamplingInterval
      this.nonceHashes += nonceHashes
      this.reportingMetadata = reportingMetadata { report = reportName }
      this.modelLine = modelLineName
    }
  }

  protected fun newReachAndFrequencyMeasurementSpec(
    packedMeasurementPublicKey: ProtoAny,
    nonceHashes: List<ByteString>,
    vidSamplingInterval: VidSamplingInterval,
  ): MeasurementSpec {
    return measurementSpec {
      measurementPublicKey = packedMeasurementPublicKey
      reachAndFrequency = reachAndFrequency {
        reachPrivacyParams = outputDpParams
        frequencyPrivacyParams = outputDpParams
        maximumFrequency = 10
      }
      this.vidSamplingInterval = vidSamplingInterval
      this.nonceHashes += nonceHashes
      this.modelLine = modelLineName
      this.reportingMetadata = reportingMetadata { report = reportName }
    }
  }

  private fun newReachOnlyMeasurementSpec(
    packedMeasurementPublicKey: ProtoAny,
    nonceHashes: List<ByteString>,
    vidSamplingInterval: VidSamplingInterval,
  ): MeasurementSpec {
    return measurementSpec {
      measurementPublicKey = packedMeasurementPublicKey
      reach = MeasurementSpecKt.reach { privacyParams = outputDpParams }
      this.vidSamplingInterval = vidSamplingInterval
      this.nonceHashes += nonceHashes
      this.modelLine = modelLineName
    }
  }

  private fun newInvalidReachAndFrequencyMeasurementSpec(
    packedMeasurementPublicKey: ProtoAny,
    nonceHashes: List<ByteString>,
    vidSamplingInterval: VidSamplingInterval,
  ): MeasurementSpec {
    val invalidPrivacyParams = differentialPrivacyParams {
      epsilon = 1.0
      delta = 0.0
    }
    return newReachAndFrequencyMeasurementSpec(
        packedMeasurementPublicKey,
        nonceHashes,
        vidSamplingInterval,
      )
      .copy {
        reachAndFrequency = reachAndFrequency {
          reachPrivacyParams = invalidPrivacyParams
          frequencyPrivacyParams = invalidPrivacyParams
          maximumFrequency = 10
        }
      }
  }

  private fun newImpressionMeasurementSpec(
    packedMeasurementPublicKey: ProtoAny,
    nonceHashes: List<ByteString>,
    vidSamplingInterval: VidSamplingInterval,
  ): MeasurementSpec {
    return measurementSpec {
      measurementPublicKey = packedMeasurementPublicKey
      impression = impression {
        privacyParams = outputDpParams
        maximumFrequencyPerUser = 2
      }
      this.vidSamplingInterval = vidSamplingInterval
      this.nonceHashes += nonceHashes
      this.modelLine = modelLineName
    }
  }

  private fun newDurationMeasurementSpec(
    packedMeasurementPublicKey: ProtoAny,
    nonceHashes: List<ByteString>,
    vidSamplingInterval: VidSamplingInterval,
  ): MeasurementSpec {
    return measurementSpec {
      measurementPublicKey = packedMeasurementPublicKey
      duration = duration {
        privacyParams = outputDpParams
        maximumWatchDurationPerUser = Durations.fromMinutes(1)
      }
      this.nonceHashes += nonceHashes
      this.modelLine = modelLineName
    }
  }

  private fun newPopulationMeasurementSpec(
    packedMeasurementPublicKey: ProtoAny,
    nonceHashes: List<ByteString>,
  ): MeasurementSpec {
    return measurementSpec {
      measurementPublicKey = packedMeasurementPublicKey
      population = MeasurementSpecKt.population {}
      this.nonceHashes += nonceHashes
      this.modelLine = populationModelLineName
    }
  }

  @OptIn(ExperimentalCoroutinesApi::class) // For `flattenConcat`.
  private fun listEventGroups(measurementConsumer: String): Flow<EventGroup> {
    return eventGroupsClient
      .withAuthenticationKey(measurementConsumerData.apiAuthenticationKey)
      .listResources { pageToken: String ->
        val response =
          try {
            listEventGroups(
              listEventGroupsRequest {
                parent = measurementConsumer
                this.pageToken = pageToken
              }
            )
          } catch (e: StatusException) {
            throw Exception("Error listing event groups for MC $measurementConsumer", e)
          }
        ResourceList(response.eventGroupsList, response.nextPageToken)
      }
      .flattenConcat()
  }

  private fun extractDataProviderKey(eventGroupName: String): DataProviderKey {
    val eventGroupKey = EventGroupKey.fromName(eventGroupName) ?: error("Invalid eventGroup name.")
    return eventGroupKey.parentKey
  }

  private suspend fun getDataProvider(name: String): DataProvider {
    val request = GetDataProviderRequest.newBuilder().also { it.name = name }.build()
    try {
      return dataProvidersClient
        .withAuthenticationKey(measurementConsumerData.apiAuthenticationKey)
        .getDataProvider(request)
    } catch (e: StatusException) {
      throw Exception("Error fetching DataProvider $name", e)
    }
  }

  protected abstract fun buildRequisitionInfo(
    dataProvider: DataProvider,
    eventGroups: List<EventGroup>,
    measurementConsumer: MeasurementConsumer,
    nonce: Long,
    percentage: Double = 1.0,
  ): RequisitionInfo

  private fun buildPopulationMeasurementRequisitionInfo(
    dataProvider: DataProvider,
    measurementConsumer: MeasurementConsumer,
    populationFilterExpression: String,
    nonce: Long,
  ): RequisitionInfo {
    val requisitionSpec = requisitionSpec {
      population = population { filter = eventFilter { expression = populationFilterExpression } }
      measurementPublicKey = measurementConsumer.publicKey.message
      this.nonce = nonce
    }
    val signedRequisitionSpec =
      signRequisitionSpec(requisitionSpec, measurementConsumerData.signingKey)
    val dataProviderEntry =
      dataProvider.toDataProviderEntry(signedRequisitionSpec, Hashing.hashSha256(nonce))

    return RequisitionInfo(dataProviderEntry, requisitionSpec, listOf())
  }

  protected fun DataProvider.toDataProviderEntry(
    signedRequisitionSpec: SignedMessage,
    nonceHash: ByteString,
  ): DataProviderEntry {
    val source = this
    return dataProviderEntry {
      key = source.name
      this.value =
        MeasurementKt.DataProviderEntryKt.value {
          dataProviderCertificate = source.certificate
          dataProviderPublicKey = source.publicKey.message
          encryptedRequisitionSpec =
            encryptRequisitionSpec(signedRequisitionSpec, source.publicKey.unpack())
          this.nonceHash = nonceHash
        }
    }
  }

  private suspend inline fun pollForResult(getResult: () -> Result?): Result {
    return pollForResult(getResult) { it != null }!!
  }

  private suspend inline fun <T> pollForResults(getResults: () -> List<T>): List<T> {
    return pollForResult(getResults) { it.isNotEmpty() }
  }

  private suspend inline fun <T> pollForResult(getResult: () -> T, done: (T) -> Boolean): T {
    val backoff =
      ExponentialBackoff(initialDelay = initialResultPollingDelay, randomnessFactor = 0.0)
    var attempt = 1
    while (true) {
      val result = getResult()
      if (done(result)) {
        return result
      }

      val resultPollingDelay =
        backoff.durationForAttempt(attempt).coerceAtMost(maximumResultPollingDelay)
      logger.info { "Result not yet available. Waiting for ${resultPollingDelay.seconds} seconds." }
      delay(resultPollingDelay)
      attempt++
    }
  }

  companion object {
    // For a 99.9999% Confidence Interval.
    private const val CONFIDENCE_INTERVAL_MULTIPLIER = 5.0
    private val DEFAULT_VID_SAMPLING_INTERVAL = vidSamplingInterval {
      start = 0.2f
      width = 0.5f
    }
    private val logger: Logger = Logger.getLogger(this::class.java.name)
  }
}

/** Converts a [NoiseMechanism] to a [StatsNoiseMechanism]. */
private fun NoiseMechanism.toStatsNoiseMechanism(): StatsNoiseMechanism {
  return when (this) {
    NoiseMechanism.NONE -> StatsNoiseMechanism.NONE
    NoiseMechanism.GEOMETRIC,
    NoiseMechanism.CONTINUOUS_LAPLACE -> StatsNoiseMechanism.LAPLACE
    NoiseMechanism.DISCRETE_GAUSSIAN,
    NoiseMechanism.CONTINUOUS_GAUSSIAN -> StatsNoiseMechanism.GAUSSIAN
    NoiseMechanism.NOISE_MECHANISM_UNSPECIFIED,
    NoiseMechanism.UNRECOGNIZED -> {
      error("Invalid NoiseMechanism.")
    }
  }
}

/** Converts a [VidSamplingInterval] to a [StatsVidSamplingInterval]. */
private fun VidSamplingInterval.toStatsVidSamplingInterval(): StatsVidSamplingInterval {
  val source = this
  return StatsVidSamplingInterval(source.start.toDouble(), source.width.toDouble())
}

/** Converts a [DifferentialPrivacyParams] to [NoiserDpParams]. */
fun DifferentialPrivacyParams.toNoiserDpParams(): NoiserDpParams {
  val source = this
  return NoiserDpParams(source.epsilon, source.delta)
}

val RequisitionSpec.eventGroupsMap: Map<String, RequisitionSpec.EventGroupEntry.Value>
  get() = events.eventGroupsList.associate { it.key to it.value }<|MERGE_RESOLUTION|>--- conflicted
+++ resolved
@@ -329,13 +329,8 @@
    *
    * @numMeasurements - The number of incremental measurements to request within the time period.
    */
-<<<<<<< HEAD
   suspend fun testDirectReachAndFrequency(runId: String, numMeasurements: Int, eventGroupFilter: ((EventGroup) -> Boolean)? = null,) {
     // Create a new measurement on behalf of the measurement consumer.
-=======
-  suspend fun testDirectReachAndFrequency(runId: String, numMeasurements: Int) {
-    // Create new measurements on behalf of the measurement consumer.
->>>>>>> 27fc26d2
     val measurementConsumer = getMeasurementConsumer(measurementConsumerData.name)
     logger.info("Creating measurements...")
     val measurementInfos =
@@ -417,24 +412,7 @@
    *
    * @numMeasurements - The number of incremental measurements to request within the time period.
    */
-<<<<<<< HEAD
   suspend fun testDirectReachOnly(runId: String, numMeasurements: Int, eventGroupFilter: ((EventGroup) -> Boolean)? = null,) {
-    // Create a new measurement on behalf of the measurement consumer.
-    val measurementConsumer = getMeasurementConsumer(measurementConsumerData.name)
-    (1..numMeasurements).map { measurementNumber ->
-      val measurementInfo =
-        createMeasurement(
-          measurementConsumer,
-          runId,
-          ::newReachMeasurementSpec,
-          DataProviderKt.capabilities { honestMajorityShareShuffleSupported = false },
-          DEFAULT_VID_SAMPLING_INTERVAL,
-          measurementNumber.toDouble() / numMeasurements,
-          1,
-          eventGroupFilter = eventGroupFilter
-        )
-=======
-  suspend fun testDirectReachOnly(runId: String, numMeasurements: Int) {
     // Create new measurements on behalf of the measurement consumer.
     val measurementConsumer = getMeasurementConsumer(measurementConsumerData.name)
     logger.info("Creating measurements...")
@@ -449,6 +427,7 @@
             DEFAULT_VID_SAMPLING_INTERVAL,
             measurementNumber.toDouble() / numMeasurements,
             1,
+            eventGroupFilter = eventGroupFilter
           )
         val measurementName = measurementInfo.measurement.name
         logger.info("Created direct reach measurement $measurementName.")
@@ -456,7 +435,6 @@
       }
     onMeasurementsCreated?.invoke()
     measurementInfos.forEachIndexed { measurementNumber, measurementInfo ->
->>>>>>> 27fc26d2
       val measurementName = measurementInfo.measurement.name
       // Get the CMMS computed result and compare it with the expected result.
       val reachResult = pollForResult { getReachResult(measurementName) }
@@ -506,12 +484,8 @@
         runId,
         ::newReachOnlyMeasurementSpec,
         requiredCapabilities,
-<<<<<<< HEAD
-        DEFAULT_VID_SAMPLING_INTERVAL,
+        vidSamplingInterval = vidSamplingInterval,
         eventGroupFilter = eventGroupFilter
-=======
-        vidSamplingInterval = vidSamplingInterval,
->>>>>>> 27fc26d2
       )
     val measurementName = measurementInfo.measurement.name
     logger.info("Created reach-only measurement $measurementName.")
