--- conflicted
+++ resolved
@@ -23,10 +23,7 @@
 import java.nio.ByteBuffer
 import java.nio.ByteOrder
 import java.time.Instant
-<<<<<<< HEAD
-=======
 import java.time.LocalDate
->>>>>>> f57e26c9
 import java.time.ZoneId
 import java.time.temporal.ChronoUnit
 import java.util.logging.Logger
@@ -75,10 +72,6 @@
     timeRange: OpenEndTimeRange = OpenEndTimeRange(Instant.MIN, Instant.MAX),
     zoneId: ZoneId = ZoneId.of("UTC"),
   ): Flow<DateShardedLabeledImpression<T>> {
-<<<<<<< HEAD
-    val subPopulations = populationSpec.subPopulationsList
-=======
->>>>>>> f57e26c9
     return flow {
       for (dateSpec: SyntheticEventGroupSpec.DateSpec in syntheticEventGroupSpec.dateSpecsList) {
         val dateProgression: LocalDateProgression = dateSpec.dateRange.toProgression()
@@ -92,67 +85,6 @@
           ChronoUnit.DAYS.between(dateProgression.start, dateProgression.endInclusive) + 1
         logger.info("Writing $numDays days of data")
         for (date in dateProgression) {
-<<<<<<< HEAD
-          val innerFlow: Flow<LabeledEvent<T>> = flow {
-            val dayNumber = ChronoUnit.DAYS.between(dateProgression.start, date)
-            logger.info("Generating data for day: $dayNumber date: $date")
-            for (frequencySpec: SyntheticEventGroupSpec.FrequencySpec in
-              dateSpec.frequencySpecsList) {
-
-              check(!frequencySpec.hasOverlaps()) { "The VID ranges should be non-overlapping." }
-
-              for (vidRangeSpec: VidRangeSpec in frequencySpec.vidRangeSpecsList) {
-                val subPopulation: SubPopulation =
-                  vidRangeSpec.vidRange.findSubPopulation(subPopulations)
-                    ?: error("Sub-population not found")
-                check(vidRangeSpec.samplingRate in 0.0..1.0) { "Invalid sampling_rate" }
-                if (vidRangeSpec.sampled) {
-                  check(syntheticEventGroupSpec.samplingNonce != 0L) {
-                    "sampling_nonce is required for VID sampling"
-                  }
-                }
-
-                val builder: Message.Builder = messageInstance.newBuilderForType()
-
-                populationSpec.populationFieldsList.forEach {
-                  val subPopulationFieldValue: FieldValue =
-                    subPopulation.populationFieldsValuesMap.getValue(it)
-                  val fieldPath = it.split('.')
-                  try {
-                    builder.setField(fieldPath, subPopulationFieldValue)
-                  } catch (e: IllegalArgumentException) {
-                    throw IllegalStateException(e)
-                  }
-                }
-
-                populationSpec.nonPopulationFieldsList.forEach {
-                  val nonPopulationFieldValue: FieldValue =
-                    vidRangeSpec.nonPopulationFieldValuesMap.getValue(it)
-                  val fieldPath = it.split('.')
-                  try {
-                    builder.setField(fieldPath, nonPopulationFieldValue)
-                  } catch (e: IllegalArgumentException) {
-                    throw IllegalStateException(e)
-                  }
-                }
-
-                @Suppress("UNCHECKED_CAST") // Safe per protobuf API.
-                val message = builder.build() as T
-                for (vid in vidRangeSpec.sampledVids(syntheticEventGroupSpec.samplingNonce)) {
-                  for (i in 1..frequencySpec.frequency) {
-                    val dayToLog =
-                      (VID_SAMPLING_FINGERPRINT_FUNCTION.hashLong(vid * i).asLong() % numDays +
-                        numDays) % numDays
-                    if (dayToLog == dayNumber) {
-                      val randomTime =
-                        date.atStartOfDay(zoneId).plusSeconds(Random.nextLong(0, 86400 - 1))
-                      if (randomTime.toInstant() in timeRange) {
-                        emit(LabeledEvent(randomTime.toInstant(), vid, message))
-                      }
-                    }
-                  }
-                }
-=======
           val innerFlow: Flow<LabeledEvent<T>> =
             getFlowForDay(
               dateProgression,
@@ -235,11 +167,9 @@
               val randomTime = date.atStartOfDay(zoneId).plusSeconds(Random.nextLong(0, 86400 - 1))
               if (randomTime.toInstant() in timeRange) {
                 emit(LabeledEvent(randomTime.toInstant(), vid, message))
->>>>>>> f57e26c9
               }
             }
           }
-          emit(DateShardedLabeledImpression(date, innerFlow))
         }
       }
     }
