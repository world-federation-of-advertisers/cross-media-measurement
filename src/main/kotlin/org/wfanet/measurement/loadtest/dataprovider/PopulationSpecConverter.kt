/*
 * Copyright 2024 The Cross-Media Measurement Authors
 *
 * Licensed under the Apache License, Version 2.0 (the "License");
 * you may not use this file except in compliance with the License.
 * You may obtain a copy of the License at
 *
 *     http://www.apache.org/licenses/LICENSE-2.0
 *
 * Unless required by applicable law or agreed to in writing, software
 * distributed under the License is distributed on an "AS IS" BASIS,
 * WITHOUT WARRANTIES OR CONDITIONS OF ANY KIND, either express or implied.
 * See the License for the specific language governing permissions and
 * limitations under the License.
 */

package org.wfanet.measurement.loadtest.dataprovider

import org.wfanet.measurement.api.v2alpha.PopulationSpec
import org.wfanet.measurement.api.v2alpha.PopulationSpecKt.subPopulation
import org.wfanet.measurement.api.v2alpha.PopulationSpecKt.vidRange
import org.wfanet.measurement.api.v2alpha.event_group_metadata.testing.SyntheticPopulationSpec
import org.wfanet.measurement.api.v2alpha.event_templates.testing.Person
import org.wfanet.measurement.api.v2alpha.event_templates.testing.person
import org.wfanet.measurement.api.v2alpha.populationSpec
import org.wfanet.measurement.common.pack

fun SyntheticPopulationSpec.toPopulationSpec(): PopulationSpec {
    return populationSpec {
      subpopulations +=
      subPopulationsList.map { it ->
        subPopulation {
          vidRanges += vidRange {
            startVid = it.vidSubRange.start
            endVidInclusive = (it.vidSubRange.endExclusive - 1)
          }
          attributes += person {
            gender = Person.Gender.forNumber(it.populationFieldsValuesMap["person.gender"]!!.enumValue)
            ageGroup = Person.AgeGroup.forNumber(it.populationFieldsValuesMap["person.age_group"]!!.enumValue)
            socialGradeGroup = Person.SocialGradeGroup.forNumber(it.populationFieldsValuesMap["person.social_grade_group"]!!.enumValue)
          }.pack()
        }
      }
  }
}
<<<<<<< HEAD
=======

/** Adds the attribute field for TestEvents. */
fun SyntheticPopulationSpec.toPopulationSpecWithAttributes(): PopulationSpec {
  return populationSpec {
    subpopulations +=
      subPopulationsList.map { it ->
        subPopulation {
          vidRanges += vidRange {
            startVid = it.vidSubRange.start
            endVidInclusive = (it.vidSubRange.endExclusive - 1)
          }
          attributes +=
            person {
                gender =
                  Person.Gender.forNumber(
                    checkNotNull(it.populationFieldsValuesMap["person.gender"]).enumValue
                  )
                ageGroup =
                  Person.AgeGroup.forNumber(
                    checkNotNull(it.populationFieldsValuesMap["person.age_group"]).enumValue
                  )
                socialGradeGroup =
                  Person.SocialGradeGroup.forNumber(
                    checkNotNull(it.populationFieldsValuesMap["person.social_grade_group"])
                      .enumValue
                  )
              }
              .pack()
        }
      }
  }
}
>>>>>>> 4f6ce0a8
<|MERGE_RESOLUTION|>--- conflicted
+++ resolved
@@ -42,39 +42,4 @@
         }
       }
   }
-}
-<<<<<<< HEAD
-=======
-
-/** Adds the attribute field for TestEvents. */
-fun SyntheticPopulationSpec.toPopulationSpecWithAttributes(): PopulationSpec {
-  return populationSpec {
-    subpopulations +=
-      subPopulationsList.map { it ->
-        subPopulation {
-          vidRanges += vidRange {
-            startVid = it.vidSubRange.start
-            endVidInclusive = (it.vidSubRange.endExclusive - 1)
-          }
-          attributes +=
-            person {
-                gender =
-                  Person.Gender.forNumber(
-                    checkNotNull(it.populationFieldsValuesMap["person.gender"]).enumValue
-                  )
-                ageGroup =
-                  Person.AgeGroup.forNumber(
-                    checkNotNull(it.populationFieldsValuesMap["person.age_group"]).enumValue
-                  )
-                socialGradeGroup =
-                  Person.SocialGradeGroup.forNumber(
-                    checkNotNull(it.populationFieldsValuesMap["person.social_grade_group"])
-                      .enumValue
-                  )
-              }
-              .pack()
-        }
-      }
-  }
-}
->>>>>>> 4f6ce0a8
+}