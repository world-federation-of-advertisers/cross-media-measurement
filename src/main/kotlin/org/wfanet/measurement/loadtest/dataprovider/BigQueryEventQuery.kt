// Copyright 2021 The Cross-Media Measurement Authors
//
// Licensed under the Apache License, Version 2.0 (the "License");
// you may not use this file except in compliance with the License.
// You may obtain a copy of the License at
//
//      http://www.apache.org/licenses/LICENSE-2.0
//
// Unless required by applicable law or agreed to in writing, software
// distributed under the License is distributed on an "AS IS" BASIS,
// WITHOUT WARRANTIES OR CONDITIONS OF ANY KIND, either express or implied.
// See the License for the specific language governing permissions and
// limitations under the License.

package org.wfanet.measurement.loadtest.dataprovider

import com.google.cloud.Timestamp
import com.google.cloud.bigquery.BigQuery
import com.google.cloud.bigquery.BigQueryError
import com.google.cloud.bigquery.FieldValueList
import com.google.cloud.bigquery.Job
import com.google.cloud.bigquery.JobId
import com.google.cloud.bigquery.JobInfo
import com.google.cloud.bigquery.QueryJobConfiguration
import com.google.cloud.bigquery.QueryParameterValue
import java.time.Instant
import java.time.temporal.ChronoUnit
import java.util.UUID
import java.util.logging.Logger
import org.halo_cmm.uk.pilot.Event
import org.halo_cmm.uk.pilot.display
import org.halo_cmm.uk.pilot.event
import org.halo_cmm.uk.pilot.video
import org.wfanet.measurement.api.v2alpha.EventGroup
import org.wfanet.measurement.common.OpenEndTimeRange
import org.wfanet.measurement.common.toRange
import org.wfanet.measurement.eventdataprovider.eventfiltration.EventFilters
import org.wfanet.measurement.gcloud.common.toInstant

<<<<<<< HEAD
private const val MAX_VID_VALUE = 100000000 // 100 million
=======
private const val DEFAULT_MAX_VID_VALUE = 100_000_000L
>>>>>>> 983b5e7c

/** Fulfill the query by querying the specified BigQuery table. */
abstract class BigQueryEventQuery(
  private val bigQuery: BigQuery,
  private val datasetName: String,
  private val tableName: String,
  private val maxVidValue: Long = DEFAULT_MAX_VID_VALUE,
) : EventQuery<Event> {
  protected abstract fun getPublisherId(eventGroup: EventGroup): Int

  override fun getLabeledEvents(
    eventGroupSpec: EventQuery.EventGroupSpec
  ): Sequence<LabeledEvent<Event>> {
    val timeRange: OpenEndTimeRange = eventGroupSpec.spec.collectionInterval.toRange()
    val queryConfig: QueryJobConfiguration =
      buildQueryConfig(getPublisherId(eventGroupSpec.eventGroup), timeRange)

    bigQuery.query(queryConfig)

    val jobId: JobId = JobId.of(UUID.randomUUID().toString())
    val queryJob: Job = bigQuery.create(JobInfo.newBuilder(queryConfig).setJobId(jobId).build())
    logger.info("Connected to BigQuery Successfully.")

    val resultJob: Job = queryJob.waitFor() ?: error("Query job no longer exists")
    val queryError: BigQueryError? = resultJob.status.error
    if (queryError != null) {
      error("Query job failed with $queryError")
    }
    logger.info("Running query on BigQuery table.")

    val program = EventQuery.compileProgram(eventGroupSpec.spec.filter, Event.getDescriptor())

    return resultJob
      .getQueryResults()
      .iterateAll()
      .asSequence()
      .map { it.toLabeledEvent() }
      .filter { EventFilters.matches(it.message, program) }
  }

  /** Builds a query based on the parameters given. */
  private fun buildQueryConfig(
    publisherId: Int,
    timeRange: OpenEndTimeRange,
  ): QueryJobConfiguration {
    val query =
      """
      SELECT *, CAST(date AS TIMESTAMP) AS time
      FROM `$datasetName.$tableName`
      WHERE publisher_id = @publisher_id
        AND CAST(date AS TIMESTAMP) >= @start_time AND CAST(date AS TIMESTAMP) < @end_time_exclusive
      """
        .trimIndent()

    return QueryJobConfiguration.newBuilder(query)
      .apply {
        addNamedParameter("publisher_id", QueryParameterValue.int64(publisherId))
        addNamedParameter("start_time", QueryParameterValue.timestamp(timeRange.start.epochMicros))
        addNamedParameter(
          "end_time_exclusive",
          QueryParameterValue.timestamp(timeRange.endExclusive.epochMicros),
        )
      }
      .build()
  }

  private fun FieldValueList.toLabeledEvent(): LabeledEvent<Event> {
    val viewability = get("viewability").stringValue
    val completionStatus = get("digital_video_completion_status").stringValue
    val message = event {
      video = video {
        when (completionStatus) {
          "0% - 25%" -> completed0PercentPlus = true
          "25% - 50%" -> {
            completed0PercentPlus = true
            completed25PercentPlus = true
          }
          "50% - 75%" -> {
            completed0PercentPlus = true
            completed25PercentPlus = true
            completed50PercentPlus = true
          }
          "75% - 100%" -> {
            completed0PercentPlus = true
            completed25PercentPlus = true
            completed50PercentPlus = true
            completed75PercentPlus = true
          }
          "100%" -> {
            completed0PercentPlus = true
            completed25PercentPlus = true
            completed50PercentPlus = true
            completed75PercentPlus = true
            completed100Percent = true
          }
          else -> error("Unknown video completion status :  $completionStatus")
        }
        when (viewability) {
          "viewable_0_percent_to_50_percent" -> viewable0PercentPlus = true
          "viewable_50_percent_to_100_percent" -> {
            viewable0PercentPlus = true
            viewable50PercentPlus = true
          }
          "viewable_100_percent" -> {
            viewable0PercentPlus = true
            viewable50PercentPlus = true
            viewable100Percent = true
          }
          else -> error("Unknown video viewability :  $viewability")
        }
      }
      display = display {
        when (viewability) {
          "viewable_0_percent_to_50_percent" -> viewable0PercentPlus = true
          "viewable_50_percent_to_100_percent" -> {
            viewable0PercentPlus = true
            viewable50PercentPlus = true
          }
          "viewable_100_percent" -> {
            viewable0PercentPlus = true
            viewable50PercentPlus = true
            viewable100Percent = true
          }
          else -> throw Exception("Unknown display viewability :  $viewability")
        }
      }
    }

    return LabeledEvent(
      Timestamp.ofTimeMicroseconds(get("time").timestampValue).toInstant(),
      get("vid").longValue,
      message,
    )
  }

  override fun getUserVirtualIdUniverse(): Sequence<Long> {
<<<<<<< HEAD
    return (0L..MAX_VID_VALUE).asSequence()
=======
    return (1L..maxVidValue).asSequence()
>>>>>>> 983b5e7c
  }

  companion object {
    private val logger: Logger = Logger.getLogger(this::class.java.name)
  }
}

class SinglePublisherBigQueryEventQuery(
  bigQuery: BigQuery,
  datasetName: String,
  tableName: String,
  private val publisherId: Int,
  maxVidValue: Long = DEFAULT_MAX_VID_VALUE,
) : BigQueryEventQuery(bigQuery, datasetName, tableName, maxVidValue) {
  override fun getPublisherId(eventGroup: EventGroup): Int {
    return publisherId
  }
}

private val Instant.epochMicros: Long
  get() = ChronoUnit.MICROS.between(Instant.EPOCH, this)<|MERGE_RESOLUTION|>--- conflicted
+++ resolved
@@ -37,11 +37,7 @@
 import org.wfanet.measurement.eventdataprovider.eventfiltration.EventFilters
 import org.wfanet.measurement.gcloud.common.toInstant
 
-<<<<<<< HEAD
-private const val MAX_VID_VALUE = 100000000 // 100 million
-=======
 private const val DEFAULT_MAX_VID_VALUE = 100_000_000L
->>>>>>> 983b5e7c
 
 /** Fulfill the query by querying the specified BigQuery table. */
 abstract class BigQueryEventQuery(
@@ -178,11 +174,7 @@
   }
 
   override fun getUserVirtualIdUniverse(): Sequence<Long> {
-<<<<<<< HEAD
-    return (0L..MAX_VID_VALUE).asSequence()
-=======
     return (1L..maxVidValue).asSequence()
->>>>>>> 983b5e7c
   }
 
   companion object {
