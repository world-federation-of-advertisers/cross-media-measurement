load("@rules_java//java:defs.bzl", "java_binary")
load("@wfa_rules_kotlin_jvm//kotlin:defs.bzl", "kt_jvm_library")
load("//build/platforms:constraints.bzl", "DISTROLESS_JAVA")
load("//src/main/docker:macros.bzl", "java_image")

package(
    default_testonly = True,
    default_visibility = [
        "//src/main/kotlin/org/wfanet/measurement/integration:__subpackages__",
        "//src/main/kotlin/org/wfanet/measurement/loadtest:__subpackages__",
        "//src/test/kotlin/org/wfanet/measurement/integration:__subpackages__",
        "//src/test/kotlin/org/wfanet/measurement/loadtest:__subpackages__",
    ],
)

kt_jvm_library(
    name = "labeled_event",
    srcs = ["LabeledEvent.kt"],
    deps = ["@wfa_common_jvm//imports/java/com/google/protobuf"],
)

kt_jvm_library(
    name = "event_query",
    srcs = ["EventQuery.kt"],
    deps = [
        ":labeled_event",
        "//imports/java/org/projectnessie/cel",
        "//src/main/kotlin/org/wfanet/measurement/eventdataprovider/eventfiltration:event_filters",
        "//src/main/proto/wfa/measurement/api/v2alpha:event_group_kt_jvm_proto",
        "//src/main/proto/wfa/measurement/api/v2alpha:requisition_spec_kt_jvm_proto",
        "@wfa_common_jvm//imports/java/com/google/protobuf",
    ],
)

kt_jvm_library(
    name = "in_memory_event_query",
    srcs = ["InMemoryEventQuery.kt"],
    deps = [
        ":event_query",
        ":labeled_event",
        "//imports/java/org/projectnessie/cel",
        "//src/main/kotlin/org/wfanet/measurement/eventdataprovider/eventfiltration:event_filters",
        "//src/main/proto/wfa/measurement/api/v2alpha/event_templates/testing:test_event_kt_jvm_proto",
        "@wfa_common_jvm//src/main/kotlin/org/wfanet/measurement/common",
    ],
)

kt_jvm_library(
    name = "synthetic_generator_event_query",
    srcs = ["SyntheticGeneratorEventQuery.kt"],
    deps = [
        ":event_query",
        ":labeled_event",
        ":synthetic_data_generation",
        "//src/main/kotlin/org/wfanet/measurement/eventdataprovider/eventfiltration:event_filters",
        "//src/main/proto/wfa/measurement/api/v2alpha/event_group_metadata/testing:simulator_synthetic_data_spec_kt_jvm_proto",
        "@wfa_common_jvm//imports/java/com/google/protobuf",
    ],
)

kt_jvm_library(
    name = "synthetic_data_generation",
    srcs = [
        "SyntheticDataGeneration.kt",
    ],
    deps = [
        ":labeled_event",
        "//src/main/proto/wfa/measurement/api/v2alpha/event_group_metadata/testing:simulator_synthetic_data_spec_kt_jvm_proto",
        "@wfa_common_jvm//imports/java/com/google/common:guava",
        "@wfa_common_jvm//src/main/kotlin/org/wfanet/measurement/common",
    ],
)

kt_jvm_library(
    name = "sketch_generator",
    srcs = ["SketchGenerator.kt"],
    deps = [
        ":event_query",
        "//src/main/kotlin/org/wfanet/measurement/loadtest/config:vid_sampling",
        "//src/main/proto/wfa/any_sketch:sketch_kt_jvm_proto",
        "//src/main/proto/wfa/measurement/api/v2alpha:measurement_spec_kt_jvm_proto",
        "//src/main/proto/wfa/measurement/api/v2alpha:protocol_config_kt_jvm_proto",
<<<<<<< HEAD
        "@any_sketch_java//src/main/java/org/wfanet/anysketch:sketch_proto_converter",
        "@any_sketch_java//src/main/java/org/wfanet/sampling:vid_sampler",
=======
        "@any_sketch_java//src/main/java/org/wfanet/anysketch",
        "@any_sketch_java//src/main/java/org/wfanet/sampling",
>>>>>>> b3c547c3
    ],
)

kt_jvm_library(
    name = "sketch_encrypter",
    srcs = ["SketchEncrypter.kt"],
    deps = [
        "//src/main/proto/wfa/any_sketch:sketch_kt_jvm_proto",
        "//src/main/proto/wfa/any_sketch/crypto:el_gamal_key_kt_jvm_proto",
        "//src/main/proto/wfa/any_sketch/crypto:sketch_encryption_methods_kt_jvm_proto",
        "@any_sketch_java//src/main/java/org/wfanet/anysketch",
        "@wfa_common_jvm//imports/java/com/google/protobuf",
        "@wfa_common_jvm//src/main/kotlin/org/wfanet/measurement/common",
    ],
)

kt_jvm_library(
    name = "measurement_results",
    srcs = ["MeasurementResults.kt"],
    deps = [
        "//imports/java/org/projectnessie/cel",
        "//src/main/kotlin/org/wfanet/measurement/populationdataprovider:population_requisition_fulfiller",
        "@wfa_common_jvm//imports/java/com/google/protobuf",
    ],
)

kt_jvm_library(
    name = "edp_simulator",
    srcs = ["EdpSimulator.kt"],
    deps = [
        ":event_query",
        ":frequency_vector_generator",
        ":measurement_results",
        ":sketch_encrypter",
        ":sketch_generator",
        ":vid_to_index_map_generator",
        "//src/main/kotlin/org/wfanet/measurement/api/v2alpha:packed_messages",
        "//src/main/kotlin/org/wfanet/measurement/api/v2alpha:resource_key",
        "//src/main/kotlin/org/wfanet/measurement/common:health",
        "//src/main/kotlin/org/wfanet/measurement/common/api/grpc:list_resources",
        "//src/main/kotlin/org/wfanet/measurement/dataprovider:requisition_fulfiller",
        "//src/main/kotlin/org/wfanet/measurement/eventdataprovider/noiser",
        "//src/main/kotlin/org/wfanet/measurement/eventdataprovider/privacybudgetmanagement:privacy_budget_manager",
        "//src/main/kotlin/org/wfanet/measurement/eventdataprovider/privacybudgetmanagement/api/v2alpha:privacy_query_mapper",
        "//src/main/kotlin/org/wfanet/measurement/eventdataprovider/shareshuffle/v2alpha:shareshuffle",
        "//src/main/kotlin/org/wfanet/measurement/loadtest/common:sample_vids",
        "//src/main/kotlin/org/wfanet/measurement/loadtest/config:privacy_budgets",
        "//src/main/kotlin/org/wfanet/measurement/loadtest/config:test_identifiers",
        "//src/main/kotlin/org/wfanet/measurement/loadtest/config:vid_sampling",
        "//src/main/proto/halo_cmm/uk/pilot:event_kt_jvm_proto",
        "//src/main/proto/wfa/any_sketch:frequency_vector_kt_jvm_proto",
        "//src/main/proto/wfa/any_sketch:sketch_kt_jvm_proto",
        "//src/main/proto/wfa/frequency_count:secret_share_kt_jvm_proto",
        "//src/main/proto/wfa/frequency_count:secret_share_methods_kt_jvm__proto",
        "//src/main/proto/wfa/measurement/api/v2alpha:certificates_service_kt_jvm_grpc_proto",
        "//src/main/proto/wfa/measurement/api/v2alpha:crypto_kt_jvm_proto",
        "//src/main/proto/wfa/measurement/api/v2alpha:data_providers_service_kt_jvm_grpc_proto",
        "//src/main/proto/wfa/measurement/api/v2alpha:direct_computation_kt_jvm_proto",
        "//src/main/proto/wfa/measurement/api/v2alpha:event_group_kt_jvm_proto",
        "//src/main/proto/wfa/measurement/api/v2alpha:event_group_metadata_descriptors_service_kt_jvm_grpc_proto",
        "//src/main/proto/wfa/measurement/api/v2alpha:event_groups_service_kt_jvm_grpc_proto",
        "//src/main/proto/wfa/measurement/api/v2alpha:requisition_fulfillment_service_kt_jvm_grpc_proto",
        "@any_sketch_java//src/main/java/org/wfanet/anysketch",
        "@any_sketch_java//src/main/java/org/wfanet/frequencycount",
        "@any_sketch_java//src/main/java/org/wfanet/sampling",
        "@wfa_consent_signaling_client//src/main/kotlin/org/wfanet/measurement/consent/client/measurementconsumer",
    ],
)

kt_jvm_library(
    name = "edp_simulator_flags",
    srcs = ["EdpSimulatorFlags.kt"],
    deps = [
        "//src/main/kotlin/org/wfanet/measurement/eventdataprovider/noiser",
        "//src/main/kotlin/org/wfanet/measurement/eventdataprovider/privacybudgetmanagement:privacy_budget_manager",
        "//src/main/kotlin/org/wfanet/measurement/loadtest:service_flags",
        "@wfa_common_jvm//imports/java/picocli",
        "@wfa_common_jvm//src/main/kotlin/org/wfanet/measurement/common/grpc",
    ],
)

kt_jvm_library(
    name = "edp_simulator_runner",
    srcs = ["EdpSimulatorRunner.kt"],
    deps = [
        ":edp_simulator",
        ":edp_simulator_flags",
        ":event_query",
        "//src/main/kotlin/org/wfanet/measurement/integration/common:configs",
        "//src/main/kotlin/org/wfanet/measurement/loadtest/config:privacy_budgets",
        "//src/main/kotlin/org/wfanet/measurement/loadtest/config:vid_sampling",
        "//src/main/proto/wfa/measurement/api/v2alpha:certificates_service_kt_jvm_grpc_proto",
        "//src/main/proto/wfa/measurement/api/v2alpha:data_providers_service_kt_jvm_grpc_proto",
        "//src/main/proto/wfa/measurement/api/v2alpha:event_group_metadata_descriptors_service_kt_jvm_grpc_proto",
        "//src/main/proto/wfa/measurement/api/v2alpha:event_groups_service_kt_jvm_grpc_proto",
        "//src/main/proto/wfa/measurement/api/v2alpha:measurement_consumers_service_kt_jvm_grpc_proto",
        "//src/main/proto/wfa/measurement/api/v2alpha:requisition_fulfillment_service_kt_jvm_grpc_proto",
        "//src/main/proto/wfa/measurement/api/v2alpha:requisitions_service_kt_jvm_grpc_proto",
        "@wfa_common_jvm//imports/java/io/grpc:api",
        "@wfa_common_jvm//imports/java/picocli",
        "@wfa_common_jvm//imports/kotlin/kotlinx/coroutines:core",
        "@wfa_common_jvm//src/main/kotlin/org/wfanet/measurement/common/crypto:signing_certs",
        "@wfa_common_jvm//src/main/kotlin/org/wfanet/measurement/common/crypto/testing",
        "@wfa_common_jvm//src/main/kotlin/org/wfanet/measurement/common/crypto/tink",
        "@wfa_common_jvm//src/main/kotlin/org/wfanet/measurement/common/grpc",
        "@wfa_common_jvm//src/main/kotlin/org/wfanet/measurement/common/throttler",
        "@wfa_common_jvm//src/main/kotlin/org/wfanet/measurement/storage:client",
    ],
)

kt_jvm_library(
    name = "synthetic_generator_edp_simulator_runner",
    srcs = ["SyntheticGeneratorEdpSimulatorRunner.kt"],
    deps = [
        ":edp_simulator_runner",
        ":population_spec_converter",
        ":synthetic_generator_event_query",
        "//src/main/proto/wfa/measurement/api/v2alpha/event_templates/testing:test_event_kt_jvm_proto",
        "@wfa_common_jvm//imports/java/picocli",
        "@wfa_common_jvm//src/main/kotlin/org/wfanet/measurement/common",
    ],
)

java_binary(
    name = "SyntheticGeneratorEdpSimulatorRunner",
    main_class = "org.wfanet.measurement.loadtest.dataprovider.SyntheticGeneratorEdpSimulatorRunnerKt",
    runtime_deps = [
        ":synthetic_generator_edp_simulator_runner",
        "@wfa_common_jvm//src/main/kotlin/org/wfanet/measurement/gcloud/logging",
    ],
)

java_image(
    name = "synthetic_generator_edp_simulator_runner_image",
    binary = ":SyntheticGeneratorEdpSimulatorRunner",
    main_class = "org.wfanet.measurement.loadtest.dataprovider.SyntheticGeneratorEdpSimulatorRunnerKt",
    target_compatible_with = DISTROLESS_JAVA,
    visibility = ["//src:docker_image_deployment"],
)

kt_jvm_library(
    name = "vid_to_index_map_generator",
    srcs = ["VidToIndexMapGenerator.kt"],
    deps = [
        "@wfa_consent_signaling_client//src/main/kotlin/org/wfanet/measurement/consent/client/dataprovider",
    ],
)

kt_jvm_library(
    name = "frequency_vector_generator",
    srcs = ["FrequencyVectorGenerator.kt"],
    deps = [
        ":event_query",
        ":vid_to_index_map_generator",
        "//src/main/kotlin/org/wfanet/measurement/common:sorted_lists",
        "@wfa_consent_signaling_client//src/main/kotlin/org/wfanet/measurement/consent/client/dataprovider",
    ],
)

kt_jvm_library(
    name = "population_spec_converter",
    srcs = [
        "PopulationSpecConverter.kt",
    ],
    deps = [
        "//src/main/proto/wfa/measurement/api/v2alpha:population_spec_kt_jvm_proto",
        "//src/main/proto/wfa/measurement/api/v2alpha/event_group_metadata/testing:simulator_synthetic_data_spec_kt_jvm_proto",
    ],
)<|MERGE_RESOLUTION|>--- conflicted
+++ resolved
@@ -80,13 +80,8 @@
         "//src/main/proto/wfa/any_sketch:sketch_kt_jvm_proto",
         "//src/main/proto/wfa/measurement/api/v2alpha:measurement_spec_kt_jvm_proto",
         "//src/main/proto/wfa/measurement/api/v2alpha:protocol_config_kt_jvm_proto",
-<<<<<<< HEAD
-        "@any_sketch_java//src/main/java/org/wfanet/anysketch:sketch_proto_converter",
-        "@any_sketch_java//src/main/java/org/wfanet/sampling:vid_sampler",
-=======
         "@any_sketch_java//src/main/java/org/wfanet/anysketch",
         "@any_sketch_java//src/main/java/org/wfanet/sampling",
->>>>>>> b3c547c3
     ],
 )
 
