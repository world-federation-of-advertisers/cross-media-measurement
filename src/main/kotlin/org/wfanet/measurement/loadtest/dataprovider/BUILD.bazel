load("@rules_java//java:defs.bzl", "java_binary")
load("@wfa_rules_kotlin_jvm//kotlin:defs.bzl", "kt_jvm_library")
load("//build/platforms:constraints.bzl", "DISTROLESS_JAVA")
load("//src/main/docker:macros.bzl", "java_image")

package(
    default_testonly = True,
    default_visibility = [
        "//src/main/kotlin/org/wfanet/measurement/integration:__subpackages__",
        "//src/main/kotlin/org/wfanet/measurement/loadtest:__subpackages__",
        "//src/test/kotlin/org/wfanet/measurement/integration:__subpackages__",
        "//src/test/kotlin/org/wfanet/measurement/loadtest:__subpackages__",
    ],
)

kt_jvm_library(
    name = "event_query",
    srcs = ["EventQuery.kt"],
    deps = [
        "//imports/java/org/projectnessie/cel",
        "//src/main/kotlin/org/wfanet/measurement/eventdataprovider/eventfiltration:event_filters",
        "//src/main/kotlin/org/wfanet/measurement/loadtest/common:labeled_event",
        "//src/main/proto/wfa/measurement/api/v2alpha:event_group_kt_jvm_proto",
        "//src/main/proto/wfa/measurement/api/v2alpha:requisition_spec_kt_jvm_proto",
        "@wfa_common_jvm//imports/java/com/google/protobuf",
    ],
)

kt_jvm_library(
    name = "in_memory_event_query",
    srcs = ["InMemoryEventQuery.kt"],
    deps = [
        ":event_query",
        "//imports/java/org/projectnessie/cel",
        "//src/main/kotlin/org/wfanet/measurement/eventdataprovider/eventfiltration:event_filters",
        "//src/main/kotlin/org/wfanet/measurement/loadtest/common:labeled_event",
        "//src/main/proto/wfa/measurement/api/v2alpha/event_templates/testing:test_event_kt_jvm_proto",
        "@wfa_common_jvm//src/main/kotlin/org/wfanet/measurement/common",
    ],
)

kt_jvm_library(
    name = "labeled_event",
    srcs = ["LabeledEvent.kt"],
    deps = ["@wfa_common_jvm//imports/java/com/google/protobuf"],
)

kt_jvm_library(
    name = "sharded_impressions",
    srcs = [
        "ShardedImpressions.kt",
    ],
    deps = [
<<<<<<< HEAD
        ":event_query",
        "//src/main/kotlin/org/wfanet/measurement/eventdataprovider/eventfiltration:event_filters",
        "//src/main/kotlin/org/wfanet/measurement/loadtest/common:labeled_event",
        "//src/main/kotlin/org/wfanet/measurement/loadtest/common:synthetic_data_generation",
        "//src/main/proto/wfa/measurement/api/v2alpha/event_group_metadata/testing:simulator_synthetic_data_spec_kt_jvm_proto",
        "@wfa_common_jvm//imports/java/com/google/protobuf",
=======
        ":labeled_event",
        "@wfa_common_jvm//imports/kotlin/kotlinx/coroutines:core",
>>>>>>> d50adcc6
    ],
)

kt_jvm_library(
<<<<<<< HEAD
=======
    name = "synthetic_data_generation",
    srcs = [
        "SyntheticDataGeneration.kt",
    ],
    deps = [
        ":labeled_event",
        ":sharded_impressions",
        "//src/main/proto/wfa/measurement/api/v2alpha/event_group_metadata/testing:simulator_synthetic_data_spec_kt_jvm_proto",
        "@wfa_common_jvm//imports/java/com/google/common:guava",
        "@wfa_common_jvm//src/main/kotlin/org/wfanet/measurement/common",
    ],
)

kt_jvm_library(
    name = "synthetic_generator_event_query",
    srcs = ["SyntheticGeneratorEventQuery.kt"],
    deps = [
        ":event_query",
        ":labeled_event",
        ":synthetic_data_generation",
        "//src/main/kotlin/org/wfanet/measurement/eventdataprovider/eventfiltration:event_filters",
        "//src/main/proto/wfa/measurement/api/v2alpha/event_group_metadata/testing:simulator_synthetic_data_spec_kt_jvm_proto",
        "@wfa_common_jvm//imports/java/com/google/protobuf",
    ],
)

kt_jvm_library(
>>>>>>> d50adcc6
    name = "sketch_generator",
    srcs = ["SketchGenerator.kt"],
    deps = [
        ":event_query",
        "//src/main/kotlin/org/wfanet/measurement/loadtest/config:vid_sampling",
        "//src/main/proto/wfa/any_sketch:sketch_kt_jvm_proto",
        "//src/main/proto/wfa/measurement/api/v2alpha:measurement_spec_kt_jvm_proto",
        "//src/main/proto/wfa/measurement/api/v2alpha:protocol_config_kt_jvm_proto",
        "@any_sketch_java//src/main/java/org/wfanet/anysketch",
        "@any_sketch_java//src/main/java/org/wfanet/sampling",
    ],
)

kt_jvm_library(
    name = "sketch_encrypter",
    srcs = ["SketchEncrypter.kt"],
    deps = [
        "//src/main/proto/wfa/any_sketch:sketch_kt_jvm_proto",
        "//src/main/proto/wfa/any_sketch/crypto:el_gamal_key_kt_jvm_proto",
        "//src/main/proto/wfa/any_sketch/crypto:sketch_encryption_methods_kt_jvm_proto",
        "@any_sketch_java//src/main/java/org/wfanet/anysketch",
        "@wfa_common_jvm//imports/java/com/google/protobuf",
        "@wfa_common_jvm//src/main/kotlin/org/wfanet/measurement/common",
    ],
)

kt_jvm_library(
    name = "measurement_results",
    srcs = ["MeasurementResults.kt"],
    deps = [
        "//imports/java/org/projectnessie/cel",
        "//src/main/kotlin/org/wfanet/measurement/populationdataprovider:population_requisition_fulfiller",
        "@wfa_common_jvm//imports/java/com/google/protobuf",
    ],
)

kt_jvm_library(
    name = "edp_simulator",
    srcs = ["EdpSimulator.kt"],
    deps = [
        ":event_query",
        ":frequency_vector_generator",
        ":measurement_results",
        ":sketch_encrypter",
        ":sketch_generator",
        ":vid_to_index_map_generator",
        "//src/main/kotlin/org/wfanet/measurement/api/v2alpha:packed_messages",
        "//src/main/kotlin/org/wfanet/measurement/api/v2alpha:resource_key",
        "//src/main/kotlin/org/wfanet/measurement/common:health",
        "//src/main/kotlin/org/wfanet/measurement/common/api/grpc:list_resources",
        "//src/main/kotlin/org/wfanet/measurement/dataprovider:requisition_fulfiller",
        "//src/main/kotlin/org/wfanet/measurement/eventdataprovider/noiser",
        "//src/main/kotlin/org/wfanet/measurement/eventdataprovider/privacybudgetmanagement:privacy_budget_manager",
        "//src/main/kotlin/org/wfanet/measurement/eventdataprovider/privacybudgetmanagement/api/v2alpha:privacy_query_mapper",
        "//src/main/kotlin/org/wfanet/measurement/eventdataprovider/shareshuffle/v2alpha:shareshuffle",
        "//src/main/kotlin/org/wfanet/measurement/loadtest/common:sample_vids",
        "//src/main/kotlin/org/wfanet/measurement/loadtest/config:privacy_budgets",
        "//src/main/kotlin/org/wfanet/measurement/loadtest/config:test_identifiers",
        "//src/main/kotlin/org/wfanet/measurement/loadtest/config:vid_sampling",
        "//src/main/proto/halo_cmm/uk/pilot:event_kt_jvm_proto",
        "//src/main/proto/wfa/any_sketch:frequency_vector_kt_jvm_proto",
        "//src/main/proto/wfa/any_sketch:sketch_kt_jvm_proto",
        "//src/main/proto/wfa/frequency_count:secret_share_kt_jvm_proto",
        "//src/main/proto/wfa/frequency_count:secret_share_methods_kt_jvm__proto",
        "//src/main/proto/wfa/measurement/api/v2alpha:certificates_service_kt_jvm_grpc_proto",
        "//src/main/proto/wfa/measurement/api/v2alpha:crypto_kt_jvm_proto",
        "//src/main/proto/wfa/measurement/api/v2alpha:data_providers_service_kt_jvm_grpc_proto",
        "//src/main/proto/wfa/measurement/api/v2alpha:direct_computation_kt_jvm_proto",
        "//src/main/proto/wfa/measurement/api/v2alpha:event_group_kt_jvm_proto",
        "//src/main/proto/wfa/measurement/api/v2alpha:event_group_metadata_descriptors_service_kt_jvm_grpc_proto",
        "//src/main/proto/wfa/measurement/api/v2alpha:event_groups_service_kt_jvm_grpc_proto",
        "//src/main/proto/wfa/measurement/api/v2alpha:requisition_fulfillment_service_kt_jvm_grpc_proto",
        "@any_sketch_java//src/main/java/org/wfanet/anysketch",
        "@any_sketch_java//src/main/java/org/wfanet/frequencycount",
        "@any_sketch_java//src/main/java/org/wfanet/sampling",
        "@wfa_consent_signaling_client//src/main/kotlin/org/wfanet/measurement/consent/client/measurementconsumer",
    ],
)

kt_jvm_library(
    name = "edp_simulator_flags",
    srcs = ["EdpSimulatorFlags.kt"],
    deps = [
        "//src/main/kotlin/org/wfanet/measurement/eventdataprovider/noiser",
        "//src/main/kotlin/org/wfanet/measurement/eventdataprovider/privacybudgetmanagement:privacy_budget_manager",
        "//src/main/kotlin/org/wfanet/measurement/loadtest:service_flags",
        "@wfa_common_jvm//imports/java/picocli",
        "@wfa_common_jvm//src/main/kotlin/org/wfanet/measurement/common/grpc",
    ],
)

kt_jvm_library(
    name = "edp_simulator_runner",
    srcs = ["EdpSimulatorRunner.kt"],
    deps = [
        ":edp_simulator",
        ":edp_simulator_flags",
        ":event_query",
        "//src/main/kotlin/org/wfanet/measurement/integration/common:configs",
        "//src/main/kotlin/org/wfanet/measurement/loadtest/config:privacy_budgets",
        "//src/main/kotlin/org/wfanet/measurement/loadtest/config:vid_sampling",
        "//src/main/proto/wfa/measurement/api/v2alpha:certificates_service_kt_jvm_grpc_proto",
        "//src/main/proto/wfa/measurement/api/v2alpha:data_providers_service_kt_jvm_grpc_proto",
        "//src/main/proto/wfa/measurement/api/v2alpha:event_group_metadata_descriptors_service_kt_jvm_grpc_proto",
        "//src/main/proto/wfa/measurement/api/v2alpha:event_groups_service_kt_jvm_grpc_proto",
        "//src/main/proto/wfa/measurement/api/v2alpha:measurement_consumers_service_kt_jvm_grpc_proto",
        "//src/main/proto/wfa/measurement/api/v2alpha:requisition_fulfillment_service_kt_jvm_grpc_proto",
        "//src/main/proto/wfa/measurement/api/v2alpha:requisitions_service_kt_jvm_grpc_proto",
        "@wfa_common_jvm//imports/java/io/grpc:api",
        "@wfa_common_jvm//imports/java/picocli",
        "@wfa_common_jvm//imports/kotlin/kotlinx/coroutines:core",
        "@wfa_common_jvm//src/main/kotlin/org/wfanet/measurement/common/crypto:signing_certs",
        "@wfa_common_jvm//src/main/kotlin/org/wfanet/measurement/common/crypto/testing",
        "@wfa_common_jvm//src/main/kotlin/org/wfanet/measurement/common/crypto/tink",
        "@wfa_common_jvm//src/main/kotlin/org/wfanet/measurement/common/grpc",
        "@wfa_common_jvm//src/main/kotlin/org/wfanet/measurement/common/throttler",
        "@wfa_common_jvm//src/main/kotlin/org/wfanet/measurement/storage:client",
    ],
)

kt_jvm_library(
    name = "synthetic_generator_edp_simulator_runner",
    srcs = ["SyntheticGeneratorEdpSimulatorRunner.kt"],
    deps = [
        ":edp_simulator_runner",
        ":population_spec_converter",
        ":synthetic_generator_event_query",
        "//src/main/proto/wfa/measurement/api/v2alpha/event_templates/testing:test_event_kt_jvm_proto",
        "@wfa_common_jvm//imports/java/picocli",
        "@wfa_common_jvm//src/main/kotlin/org/wfanet/measurement/common",
    ],
)

java_binary(
    name = "SyntheticGeneratorEdpSimulatorRunner",
    main_class = "org.wfanet.measurement.loadtest.dataprovider.SyntheticGeneratorEdpSimulatorRunnerKt",
    runtime_deps = [
        ":synthetic_generator_edp_simulator_runner",
        "@wfa_common_jvm//src/main/kotlin/org/wfanet/measurement/gcloud/logging",
    ],
)

java_image(
    name = "synthetic_generator_edp_simulator_runner_image",
    binary = ":SyntheticGeneratorEdpSimulatorRunner",
    main_class = "org.wfanet.measurement.loadtest.dataprovider.SyntheticGeneratorEdpSimulatorRunnerKt",
    target_compatible_with = DISTROLESS_JAVA,
    visibility = ["//src:docker_image_deployment"],
)

kt_jvm_library(
    name = "vid_to_index_map_generator",
    srcs = ["VidToIndexMapGenerator.kt"],
    deps = [
        "@wfa_consent_signaling_client//src/main/kotlin/org/wfanet/measurement/consent/client/dataprovider",
    ],
)

kt_jvm_library(
    name = "frequency_vector_generator",
    srcs = ["FrequencyVectorGenerator.kt"],
    deps = [
        ":event_query",
        ":vid_to_index_map_generator",
        "//src/main/kotlin/org/wfanet/measurement/common:sorted_lists",
        "@wfa_consent_signaling_client//src/main/kotlin/org/wfanet/measurement/consent/client/dataprovider",
    ],
)

kt_jvm_library(
    name = "population_spec_converter",
    srcs = [
        "PopulationSpecConverter.kt",
    ],
    deps = [
        "//src/main/proto/wfa/measurement/api/v2alpha:population_spec_kt_jvm_proto",
        "//src/main/proto/wfa/measurement/api/v2alpha/event_group_metadata/testing:simulator_synthetic_data_spec_kt_jvm_proto",
        "//src/main/proto/wfa/measurement/api/v2alpha/event_templates/testing:test_event_kt_jvm_proto",
        "@wfa_common_jvm//src/main/kotlin/org/wfanet/measurement/common",
    ],
)<|MERGE_RESOLUTION|>--- conflicted
+++ resolved
@@ -17,9 +17,9 @@
     name = "event_query",
     srcs = ["EventQuery.kt"],
     deps = [
+        ":labeled_event",
         "//imports/java/org/projectnessie/cel",
         "//src/main/kotlin/org/wfanet/measurement/eventdataprovider/eventfiltration:event_filters",
-        "//src/main/kotlin/org/wfanet/measurement/loadtest/common:labeled_event",
         "//src/main/proto/wfa/measurement/api/v2alpha:event_group_kt_jvm_proto",
         "//src/main/proto/wfa/measurement/api/v2alpha:requisition_spec_kt_jvm_proto",
         "@wfa_common_jvm//imports/java/com/google/protobuf",
@@ -51,23 +51,13 @@
         "ShardedImpressions.kt",
     ],
     deps = [
-<<<<<<< HEAD
-        ":event_query",
-        "//src/main/kotlin/org/wfanet/measurement/eventdataprovider/eventfiltration:event_filters",
-        "//src/main/kotlin/org/wfanet/measurement/loadtest/common:labeled_event",
-        "//src/main/kotlin/org/wfanet/measurement/loadtest/common:synthetic_data_generation",
-        "//src/main/proto/wfa/measurement/api/v2alpha/event_group_metadata/testing:simulator_synthetic_data_spec_kt_jvm_proto",
-        "@wfa_common_jvm//imports/java/com/google/protobuf",
-=======
-        ":labeled_event",
+        ":labeled_event",
+        "@wfa_common_jvm//imports/java/com/google/protobuf",
         "@wfa_common_jvm//imports/kotlin/kotlinx/coroutines:core",
->>>>>>> d50adcc6
-    ],
-)
-
-kt_jvm_library(
-<<<<<<< HEAD
-=======
+    ],
+)
+
+kt_jvm_library(
     name = "synthetic_data_generation",
     srcs = [
         "SyntheticDataGeneration.kt",
@@ -95,7 +85,6 @@
 )
 
 kt_jvm_library(
->>>>>>> d50adcc6
     name = "sketch_generator",
     srcs = ["SketchGenerator.kt"],
     deps = [
