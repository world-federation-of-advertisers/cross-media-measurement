load("@rules_java//java:defs.bzl", "java_binary")
load("@wfa_common_jvm//build/rules_oci:defs.bzl", "DEFAULT_JAVA_DEBUG_IMAGE_BASE")
load("@wfa_rules_kotlin_jvm//kotlin:defs.bzl", "kt_jvm_library")
load("//build/platforms:constraints.bzl", "DISTROLESS_JAVA")
load("//src/main/docker:macros.bzl", "java_image")

package(
    default_testonly = True,
    default_visibility = [
        "//src/main/kotlin/org/wfanet/measurement/integration:__subpackages__",
        "//src/main/kotlin/org/wfanet/measurement/loadtest:__subpackages__",
        "//src/test/kotlin/org/wfanet/measurement/integration:__subpackages__",
        "//src/test/kotlin/org/wfanet/measurement/loadtest:__subpackages__",
    ],
)

kt_jvm_library(
    name = "labeled_event",
    srcs = ["LabeledEvent.kt"],
    deps = ["@wfa_common_jvm//imports/java/com/google/protobuf"],
)

kt_jvm_library(
    name = "event_query",
    srcs = ["EventQuery.kt"],
    deps = [
        ":labeled_event",
        "//imports/java/org/projectnessie/cel",
        "//src/main/kotlin/org/wfanet/measurement/eventdataprovider/eventfiltration:event_filters",
        "//src/main/proto/wfa/measurement/api/v2alpha:event_group_kt_jvm_proto",
        "//src/main/proto/wfa/measurement/api/v2alpha:requisition_spec_kt_jvm_proto",
        "@wfa_common_jvm//imports/java/com/google/protobuf",
    ],
)

kt_jvm_library(
    name = "in_memory_event_query",
    srcs = ["InMemoryEventQuery.kt"],
    deps = [
        ":event_query",
        ":labeled_event",
        "//imports/java/org/projectnessie/cel",
        "//src/main/kotlin/org/wfanet/measurement/eventdataprovider/eventfiltration:event_filters",
        "//src/main/proto/wfa/measurement/api/v2alpha/event_templates/testing:test_event_kt_jvm_proto",
        "@wfa_common_jvm//src/main/kotlin/org/wfanet/measurement/common",
    ],
)

kt_jvm_library(
    name = "csv_event_query",
    srcs = ["CsvEventQuery.kt"],
    deps = [
        ":in_memory_event_query",
        ":labeled_event",
        "//src/main/proto/wfa/measurement/api/v2alpha/event_templates/testing:test_event_kt_jvm_proto",
        "@wfa_common_jvm//imports/java/com/opencsv",
        "@wfa_common_jvm//src/main/kotlin/org/wfanet/measurement/common",
    ],
)

kt_jvm_library(
    name = "bigquery_event_query",
    srcs = ["BigQueryEventQuery.kt"],
    deps = [
        ":event_query",
        ":labeled_event",
        "//src/main/kotlin/org/wfanet/measurement/eventdataprovider/eventfiltration:event_filters",
        "//src/main/proto/halo_cmm/uk/pilot:display_template_kt_jvm_proto",
        "//src/main/proto/halo_cmm/uk/pilot:event_kt_jvm_proto",
        "//src/main/proto/halo_cmm/uk/pilot:video_template_kt_jvm_proto",
        "@wfa_common_jvm//imports/java/com/google/cloud/bigquery",
        "@wfa_common_jvm//src/main/kotlin/org/wfanet/measurement/common",
        "@wfa_common_jvm//src/main/kotlin/org/wfanet/measurement/gcloud/common",
    ],
)

kt_jvm_library(
    name = "synthetic_generator_event_query",
    srcs = ["SyntheticGeneratorEventQuery.kt"],
    deps = [
        ":event_query",
        ":labeled_event",
        ":synthetic_data_generation",
        "//src/main/kotlin/org/wfanet/measurement/eventdataprovider/eventfiltration:event_filters",
        "//src/main/proto/wfa/measurement/api/v2alpha/event_group_metadata/testing:simulator_synthetic_data_spec_kt_jvm_proto",
        "//src/main/proto/wfa/measurement/api/v2alpha/event_templates/testing:test_event_kt_jvm_proto",
        "@wfa_common_jvm//imports/java/com/google/protobuf",
    ],
)

kt_jvm_library(
    name = "synthetic_data_generation",
    srcs = [
        "SyntheticDataGeneration.kt",
    ],
    deps = [
        ":labeled_event",
        "//src/main/proto/wfa/measurement/api/v2alpha/event_group_metadata/testing:simulator_synthetic_data_spec_kt_jvm_proto",
        "@wfa_common_jvm//imports/java/com/google/common:guava",
        "@wfa_common_jvm//src/main/kotlin/org/wfanet/measurement/common",
    ],
)

kt_jvm_library(
    name = "sketch_generator",
    srcs = ["SketchGenerator.kt"],
    deps = [
        ":event_query",
        "//src/main/kotlin/org/wfanet/measurement/loadtest/config:vid_sampling",
        "//src/main/proto/wfa/any_sketch:sketch_kt_jvm_proto",
        "//src/main/proto/wfa/measurement/api/v2alpha:measurement_spec_kt_jvm_proto",
        "//src/main/proto/wfa/measurement/api/v2alpha:protocol_config_kt_jvm_proto",
        "@any_sketch_java//src/main/java/org/wfanet/anysketch",
        "@any_sketch_java//src/main/java/org/wfanet/anysketch:sketch_proto_converter",
        "@any_sketch_java//src/main/java/org/wfanet/sampling:vid_sampler",
    ],
)

kt_jvm_library(
    name = "sketch_encrypter",
    srcs = ["SketchEncrypter.kt"],
    deps = [
        "//src/main/proto/wfa/any_sketch:sketch_kt_jvm_proto",
        "//src/main/proto/wfa/any_sketch/crypto:el_gamal_key_kt_jvm_proto",
        "//src/main/proto/wfa/any_sketch/crypto:sketch_encryption_methods_kt_jvm_proto",
        "@any_sketch_java//src/main/java/org/wfanet/anysketch/crypto:sketch_encrypter_adapter",
        "@wfa_common_jvm//imports/java/com/google/protobuf",
        "@wfa_common_jvm//src/main/kotlin/org/wfanet/measurement/common",
    ],
)

kt_jvm_library(
    name = "measurement_results",
    srcs = ["MeasurementResults.kt"],
)

kt_jvm_library(
    name = "edp_simulator",
    srcs = ["EdpSimulator.kt"],
    deps = [
        ":data_provider_simulator",
        ":event_query",
<<<<<<< HEAD
=======
        ":measurement_results",
        ":share_shuffle_sketch_generator",
>>>>>>> baaf158c
        ":sketch_encrypter",
        ":sketch_generator",
        "//src/main/kotlin/org/wfanet/measurement/eventdataprovider/noiser",
        "//src/main/kotlin/org/wfanet/measurement/eventdataprovider/privacybudgetmanagement:privacy_budget_manager",
        "//src/main/kotlin/org/wfanet/measurement/eventdataprovider/privacybudgetmanagement/api/v2alpha:privacy_query_mapper",
        "//src/main/kotlin/org/wfanet/measurement/loadtest/common:sample_vids",
        "//src/main/kotlin/org/wfanet/measurement/loadtest/config:privacy_budgets",
        "//src/main/kotlin/org/wfanet/measurement/loadtest/config:test_identifiers",
        "//src/main/kotlin/org/wfanet/measurement/loadtest/config:vid_sampling",
        "//src/main/proto/halo_cmm/uk/pilot:event_kt_jvm_proto",
        "//src/main/proto/wfa/any_sketch:sketch_kt_jvm_proto",
        "//src/main/proto/wfa/measurement/api/v2alpha:event_group_kt_jvm_proto",
        "//src/main/proto/wfa/measurement/api/v2alpha:event_group_metadata_descriptors_service_kt_jvm_grpc_proto",
        "//src/main/proto/wfa/measurement/api/v2alpha:event_groups_service_kt_jvm_grpc_proto",
        "//src/main/proto/wfa/measurement/api/v2alpha:requisition_fulfillment_service_kt_jvm_grpc_proto",
        "//src/main/proto/wfa/measurement/api/v2alpha/event_group_metadata/testing:simulator_synthetic_data_spec_kt_jvm_proto",
        "//src/main/proto/wfa/measurement/api/v2alpha/event_group_metadata/testing:test_metadata_message_kt_jvm_proto",
        "//src/main/proto/wfa/measurement/api/v2alpha/event_templates/testing:test_event_kt_jvm_proto",
        "@any_sketch_java//src/main/java/org/wfanet/anysketch:sketch_proto_converter",
        "@any_sketch_java//src/main/java/org/wfanet/sampling:vid_sampler",
        "@wfa_consent_signaling_client//src/main/kotlin/org/wfanet/measurement/consent/client/measurementconsumer",
    ],
)

kt_jvm_library(
    name = "edp_simulator_flags",
    srcs = ["EdpSimulatorFlags.kt"],
    deps = [
        "//src/main/kotlin/org/wfanet/measurement/eventdataprovider/noiser",
        "//src/main/kotlin/org/wfanet/measurement/eventdataprovider/privacybudgetmanagement:privacy_budget_manager",
        "//src/main/kotlin/org/wfanet/measurement/loadtest:service_flags",
        "@wfa_common_jvm//imports/java/picocli",
        "@wfa_common_jvm//src/main/kotlin/org/wfanet/measurement/common/grpc",
    ],
)

kt_jvm_library(
    name = "edp_simulator_runner",
    srcs = ["EdpSimulatorRunner.kt"],
    deps = [
        ":edp_simulator",
        ":edp_simulator_flags",
        ":event_query",
        "//src/main/kotlin/org/wfanet/measurement/integration/common:configs",
        "//src/main/kotlin/org/wfanet/measurement/loadtest/config:privacy_budgets",
        "//src/main/kotlin/org/wfanet/measurement/loadtest/config:vid_sampling",
        "//src/main/proto/wfa/measurement/api/v2alpha:certificates_service_kt_jvm_grpc_proto",
        "//src/main/proto/wfa/measurement/api/v2alpha:data_providers_service_kt_jvm_grpc_proto",
        "//src/main/proto/wfa/measurement/api/v2alpha:event_group_metadata_descriptors_service_kt_jvm_grpc_proto",
        "//src/main/proto/wfa/measurement/api/v2alpha:event_groups_service_kt_jvm_grpc_proto",
        "//src/main/proto/wfa/measurement/api/v2alpha:measurement_consumers_service_kt_jvm_grpc_proto",
        "//src/main/proto/wfa/measurement/api/v2alpha:requisition_fulfillment_service_kt_jvm_grpc_proto",
        "//src/main/proto/wfa/measurement/api/v2alpha:requisitions_service_kt_jvm_grpc_proto",
        "@wfa_common_jvm//imports/java/io/grpc:api",
        "@wfa_common_jvm//imports/java/picocli",
        "@wfa_common_jvm//imports/kotlin/kotlinx/coroutines:core",
        "@wfa_common_jvm//src/main/kotlin/org/wfanet/measurement/common/crypto:signing_certs",
        "@wfa_common_jvm//src/main/kotlin/org/wfanet/measurement/common/crypto/testing",
        "@wfa_common_jvm//src/main/kotlin/org/wfanet/measurement/common/crypto/tink",
        "@wfa_common_jvm//src/main/kotlin/org/wfanet/measurement/common/grpc",
        "@wfa_common_jvm//src/main/kotlin/org/wfanet/measurement/common/throttler",
        "@wfa_common_jvm//src/main/kotlin/org/wfanet/measurement/storage:client",
    ],
)

kt_jvm_library(
    name = "csv_edp_simulator_runner",
    srcs = ["CsvEdpSimulatorRunner.kt"],
    deps = [
        ":csv_event_query",
        ":edp_simulator_runner",
        "//src/main/kotlin/org/wfanet/measurement/loadtest/config:event_group_metadata",
        "//src/main/proto/wfa/measurement/api/v2alpha/event_templates/testing:test_event_kt_jvm_proto",
        "@wfa_common_jvm//imports/java/picocli",
        "@wfa_common_jvm//src/main/kotlin/org/wfanet/measurement/common",
    ],
)

java_binary(
    name = "CsvEdpSimulatorRunner",
    main_class = "org.wfanet.measurement.loadtest.dataprovider.CsvEdpSimulatorRunnerKt",
    runtime_deps = [
        ":csv_edp_simulator_runner",
        "@wfa_common_jvm//src/main/kotlin/org/wfanet/measurement/gcloud/logging",
    ],
)

java_image(
    name = "csv_edp_simulator_runner_image",
    # Use the debug image as it includes the `tar` binary needed to use `kubectl cp` to copy in a CSV file.
    base = DEFAULT_JAVA_DEBUG_IMAGE_BASE,
    binary = ":CsvEdpSimulatorRunner",
    main_class = "org.wfanet.measurement.loadtest.dataprovider.CsvEdpSimulatorRunnerKt",
    target_compatible_with = DISTROLESS_JAVA,
    visibility = ["//src:docker_image_deployment"],
)

kt_jvm_library(
    name = "bigquery_edp_simulator_runner",
    srcs = ["BigQueryEdpSimulatorRunner.kt"],
    deps = [
        ":bigquery_event_query",
        ":edp_simulator_runner",
        "//src/main/kotlin/org/wfanet/measurement/loadtest/config:event_group_metadata",
        "//src/main/proto/halo_cmm/uk/pilot:event_kt_jvm_proto",
        "@wfa_common_jvm//imports/java/picocli",
        "@wfa_common_jvm//src/main/kotlin/org/wfanet/measurement/common",
    ],
)

java_binary(
    name = "BigQueryEdpSimulatorRunner",
    main_class = "org.wfanet.measurement.loadtest.dataprovider.BigQueryEdpSimulatorRunnerKt",
    runtime_deps = [
        ":bigquery_edp_simulator_runner",
        "@wfa_common_jvm//src/main/kotlin/org/wfanet/measurement/gcloud/logging",
    ],
)

java_image(
    name = "bigquery_edp_simulator_runner_image",
    binary = ":BigQueryEdpSimulatorRunner",
    main_class = "org.wfanet.measurement.loadtest.dataprovider.BigQueryEdpSimulatorRunnerKt",
    target_compatible_with = DISTROLESS_JAVA,
    visibility = ["//src:docker_image_deployment"],
)

kt_jvm_library(
    name = "synthetic_generator_edp_simulator_runner",
    srcs = ["SyntheticGeneratorEdpSimulatorRunner.kt"],
    deps = [
        ":edp_simulator_runner",
        ":synthetic_generator_event_query",
        "@wfa_common_jvm//imports/java/picocli",
        "@wfa_common_jvm//src/main/kotlin/org/wfanet/measurement/common",
    ],
)

java_binary(
    name = "SyntheticGeneratorEdpSimulatorRunner",
    main_class = "org.wfanet.measurement.loadtest.dataprovider.SyntheticGeneratorEdpSimulatorRunnerKt",
    runtime_deps = [
        ":synthetic_generator_edp_simulator_runner",
        "@wfa_common_jvm//src/main/kotlin/org/wfanet/measurement/gcloud/logging",
    ],
)

java_image(
    name = "synthetic_generator_edp_simulator_runner_image",
    binary = ":SyntheticGeneratorEdpSimulatorRunner",
    main_class = "org.wfanet.measurement.loadtest.dataprovider.SyntheticGeneratorEdpSimulatorRunnerKt",
    target_compatible_with = DISTROLESS_JAVA,
    visibility = ["//src:docker_image_deployment"],
)

kt_jvm_library(
<<<<<<< HEAD
    name = "data_provider_simulator",
    srcs = ["DataProviderSimulator.kt"],
    deps = [
        ":measurement_results",
        "//src/main/kotlin/org/wfanet/measurement/api/v2alpha:packed_messages",
        "//src/main/kotlin/org/wfanet/measurement/api/v2alpha:resource_key",
        "//src/main/proto/wfa/measurement/api/v2alpha:certificates_service_kt_jvm_grpc_proto",
        "//src/main/proto/wfa/measurement/api/v2alpha:crypto_kt_jvm_proto",
        "//src/main/proto/wfa/measurement/api/v2alpha:data_providers_service_kt_jvm_grpc_proto",
        "//src/main/proto/wfa/measurement/api/v2alpha:direct_computation_kt_jvm_proto",
        "//src/main/proto/wfa/measurement/api/v2alpha:measurement_consumers_service_kt_jvm_grpc_proto",
        "//src/main/proto/wfa/measurement/api/v2alpha:measurements_service_kt_jvm_grpc_proto",
        "//src/main/proto/wfa/measurement/api/v2alpha:requisitions_service_kt_jvm_grpc_proto",
        "@wfa_common_jvm//imports/kotlin/kotlinx/coroutines:core",
        "@wfa_common_jvm//src/main/kotlin/org/wfanet/measurement/common",
        "@wfa_common_jvm//src/main/kotlin/org/wfanet/measurement/common/crypto:key_storage",
        "@wfa_common_jvm//src/main/kotlin/org/wfanet/measurement/common/crypto/testing",
        "@wfa_common_jvm//src/main/kotlin/org/wfanet/measurement/common/crypto/tink",
        "@wfa_common_jvm//src/main/kotlin/org/wfanet/measurement/common/identity",
        "@wfa_common_jvm//src/main/kotlin/org/wfanet/measurement/common/throttler",
        "@wfa_consent_signaling_client//src/main/kotlin/org/wfanet/measurement/consent/client/common:verification_exception",
=======
    name = "vid_to_index_map_generator",
    srcs = ["VidToIndexMapGenerator.kt"],
    deps = [
>>>>>>> baaf158c
        "@wfa_consent_signaling_client//src/main/kotlin/org/wfanet/measurement/consent/client/dataprovider",
    ],
)

kt_jvm_library(
<<<<<<< HEAD
    name = "pdp_simulator",
    srcs = ["PdpSimulator.kt"],
    deps = [
        ":data_provider_simulator",
        ":measurement_results",
        "//src/main/kotlin/org/wfanet/measurement/eventdataprovider/eventfiltration:event_filters",
        "//src/main/proto/wfa/measurement/api/v2alpha:certificates_service_kt_jvm_grpc_proto",
        "//src/main/proto/wfa/measurement/api/v2alpha:model_release_kt_jvm_proto",
        "//src/main/proto/wfa/measurement/api/v2alpha:model_releases_service_kt_jvm_grpc_proto",
        "//src/main/proto/wfa/measurement/api/v2alpha:model_rollouts_service_kt_jvm_grpc_proto",
        "//src/main/proto/wfa/measurement/api/v2alpha/populations/testing:population_bucket_kt_jvm_proto",
=======
    name = "share_shuffle_sketch_generator",
    srcs = ["ShareShuffleSketchGenerator.kt"],
    deps = [
        ":event_query",
        ":vid_to_index_map_generator",
        "//src/main/kotlin/org/wfanet/measurement/common:sorted_lists",
        "@wfa_consent_signaling_client//src/main/kotlin/org/wfanet/measurement/consent/client/dataprovider",
>>>>>>> baaf158c
    ],
)<|MERGE_RESOLUTION|>--- conflicted
+++ resolved
@@ -140,11 +140,8 @@
     deps = [
         ":data_provider_simulator",
         ":event_query",
-<<<<<<< HEAD
-=======
         ":measurement_results",
         ":share_shuffle_sketch_generator",
->>>>>>> baaf158c
         ":sketch_encrypter",
         ":sketch_generator",
         "//src/main/kotlin/org/wfanet/measurement/eventdataprovider/noiser",
@@ -301,10 +298,29 @@
 )
 
 kt_jvm_library(
-<<<<<<< HEAD
+    name = "vid_to_index_map_generator",
+    srcs = ["VidToIndexMapGenerator.kt"],
+    deps = [
+        "@wfa_consent_signaling_client//src/main/kotlin/org/wfanet/measurement/consent/client/dataprovider",
+    ],
+)
+
+kt_jvm_library(
+    name = "share_shuffle_sketch_generator",
+    srcs = ["ShareShuffleSketchGenerator.kt"],
+    deps = [
+        ":event_query",
+        ":vid_to_index_map_generator",
+        "//src/main/kotlin/org/wfanet/measurement/common:sorted_lists",
+        "@wfa_consent_signaling_client//src/main/kotlin/org/wfanet/measurement/consent/client/dataprovider",
+    ],
+)
+
+kt_jvm_library(
     name = "data_provider_simulator",
     srcs = ["DataProviderSimulator.kt"],
     deps = [
+
         ":measurement_results",
         "//src/main/kotlin/org/wfanet/measurement/api/v2alpha:packed_messages",
         "//src/main/kotlin/org/wfanet/measurement/api/v2alpha:resource_key",
@@ -323,17 +339,11 @@
         "@wfa_common_jvm//src/main/kotlin/org/wfanet/measurement/common/identity",
         "@wfa_common_jvm//src/main/kotlin/org/wfanet/measurement/common/throttler",
         "@wfa_consent_signaling_client//src/main/kotlin/org/wfanet/measurement/consent/client/common:verification_exception",
-=======
-    name = "vid_to_index_map_generator",
-    srcs = ["VidToIndexMapGenerator.kt"],
-    deps = [
->>>>>>> baaf158c
         "@wfa_consent_signaling_client//src/main/kotlin/org/wfanet/measurement/consent/client/dataprovider",
     ],
 )
 
 kt_jvm_library(
-<<<<<<< HEAD
     name = "pdp_simulator",
     srcs = ["PdpSimulator.kt"],
     deps = [
@@ -345,14 +355,5 @@
         "//src/main/proto/wfa/measurement/api/v2alpha:model_releases_service_kt_jvm_grpc_proto",
         "//src/main/proto/wfa/measurement/api/v2alpha:model_rollouts_service_kt_jvm_grpc_proto",
         "//src/main/proto/wfa/measurement/api/v2alpha/populations/testing:population_bucket_kt_jvm_proto",
-=======
-    name = "share_shuffle_sketch_generator",
-    srcs = ["ShareShuffleSketchGenerator.kt"],
-    deps = [
-        ":event_query",
-        ":vid_to_index_map_generator",
-        "//src/main/kotlin/org/wfanet/measurement/common:sorted_lists",
-        "@wfa_consent_signaling_client//src/main/kotlin/org/wfanet/measurement/consent/client/dataprovider",
->>>>>>> baaf158c
     ],
 )