// Copyright 2021 The Cross-Media Measurement Authors
//
// Licensed under the Apache License, Version 2.0 (the "License");
// you may not use this file except in compliance with the License.
// You may obtain a copy of the License at
//
//      http://www.apache.org/licenses/LICENSE-2.0
//
// Unless required by applicable law or agreed to in writing, software
// distributed under the License is distributed on an "AS IS" BASIS,
// WITHOUT WARRANTIES OR CONDITIONS OF ANY KIND, either express or implied.
// See the License for the specific language governing permissions and
// limitations under the License.

package org.wfanet.measurement.loadtest.dataprovider

import com.google.protobuf.ByteString
import com.google.protobuf.Descriptors
import com.google.protobuf.Message
import com.google.protobuf.duration
import com.google.protobuf.kotlin.unpack
import com.google.protobuf.timestamp
import com.google.type.interval
import io.grpc.Status
import io.grpc.StatusException
import java.security.SignatureException
import java.security.cert.CertPathValidatorException
import java.security.cert.X509Certificate
import java.time.Instant
import java.util.logging.Level
import java.util.logging.Logger
import kotlin.coroutines.CoroutineContext
import kotlin.math.log2
import kotlin.math.max
import kotlin.math.roundToInt
import kotlin.random.Random
import kotlin.random.asJavaRandom
import kotlinx.coroutines.Dispatchers
import kotlinx.coroutines.ExperimentalCoroutinesApi
import kotlinx.coroutines.flow.Flow
import kotlinx.coroutines.flow.asFlow
import kotlinx.coroutines.flow.emitAll
import kotlinx.coroutines.flow.firstOrNull
import kotlinx.coroutines.flow.flow
import kotlinx.coroutines.flow.map
import kotlinx.coroutines.withContext
import org.apache.commons.math3.distribution.ConstantRealDistribution
import org.jetbrains.annotations.BlockingExecutor
import org.wfanet.anysketch.Sketch
import org.wfanet.anysketch.SketchConfig
import org.wfanet.anysketch.crypto.ElGamalPublicKey as AnySketchElGamalPublicKey
import org.wfanet.anysketch.crypto.elGamalPublicKey as anySketchElGamalPublicKey
import org.wfanet.measurement.api.v2alpha.Certificate
import org.wfanet.measurement.api.v2alpha.CertificatesGrpcKt.CertificatesCoroutineStub
import org.wfanet.measurement.api.v2alpha.CustomDirectMethodologyKt.variance
import org.wfanet.measurement.api.v2alpha.DataProviderKey
import org.wfanet.measurement.api.v2alpha.DataProviderKt
import org.wfanet.measurement.api.v2alpha.DataProvidersGrpcKt.DataProvidersCoroutineStub
import org.wfanet.measurement.api.v2alpha.DeterministicCount
import org.wfanet.measurement.api.v2alpha.DeterministicCountDistinct
import org.wfanet.measurement.api.v2alpha.DeterministicDistribution
import org.wfanet.measurement.api.v2alpha.DifferentialPrivacyParams
import org.wfanet.measurement.api.v2alpha.ElGamalPublicKey
import org.wfanet.measurement.api.v2alpha.EncryptedMessage
import org.wfanet.measurement.api.v2alpha.EventAnnotationsProto
import org.wfanet.measurement.api.v2alpha.EventGroup
import org.wfanet.measurement.api.v2alpha.EventGroupKey
import org.wfanet.measurement.api.v2alpha.EventGroupKt
import org.wfanet.measurement.api.v2alpha.EventGroupKt.metadata
import org.wfanet.measurement.api.v2alpha.EventGroupMetadataDescriptor
import org.wfanet.measurement.api.v2alpha.EventGroupMetadataDescriptorsGrpcKt.EventGroupMetadataDescriptorsCoroutineStub
import org.wfanet.measurement.api.v2alpha.EventGroupsGrpcKt.EventGroupsCoroutineStub
import org.wfanet.measurement.api.v2alpha.FulfillRequisitionRequest
import org.wfanet.measurement.api.v2alpha.FulfillRequisitionRequestKt.bodyChunk
import org.wfanet.measurement.api.v2alpha.FulfillRequisitionRequestKt.header
import org.wfanet.measurement.api.v2alpha.ListEventGroupsRequestKt
import org.wfanet.measurement.api.v2alpha.Measurement
import org.wfanet.measurement.api.v2alpha.MeasurementConsumer
import org.wfanet.measurement.api.v2alpha.MeasurementConsumerKey
import org.wfanet.measurement.api.v2alpha.MeasurementConsumersGrpcKt.MeasurementConsumersCoroutineStub
import org.wfanet.measurement.api.v2alpha.MeasurementKey
import org.wfanet.measurement.api.v2alpha.MeasurementKt
import org.wfanet.measurement.api.v2alpha.MeasurementKt.ResultKt.frequency
import org.wfanet.measurement.api.v2alpha.MeasurementKt.ResultKt.impression
import org.wfanet.measurement.api.v2alpha.MeasurementKt.ResultKt.reach
import org.wfanet.measurement.api.v2alpha.MeasurementKt.ResultKt.watchDuration
import org.wfanet.measurement.api.v2alpha.MeasurementSpec
import org.wfanet.measurement.api.v2alpha.ProtocolConfig
import org.wfanet.measurement.api.v2alpha.ProtocolConfig.NoiseMechanism
import org.wfanet.measurement.api.v2alpha.Requisition
import org.wfanet.measurement.api.v2alpha.Requisition.DuchyEntry
import org.wfanet.measurement.api.v2alpha.RequisitionFulfillmentGrpcKt.RequisitionFulfillmentCoroutineStub
import org.wfanet.measurement.api.v2alpha.RequisitionSpec
import org.wfanet.measurement.api.v2alpha.RequisitionsGrpcKt.RequisitionsCoroutineStub
import org.wfanet.measurement.api.v2alpha.SignedMessage
import org.wfanet.measurement.api.v2alpha.copy
import org.wfanet.measurement.api.v2alpha.createEventGroupMetadataDescriptorRequest
import org.wfanet.measurement.api.v2alpha.createEventGroupRequest
import org.wfanet.measurement.api.v2alpha.customDirectMethodology
import org.wfanet.measurement.api.v2alpha.eventGroup
import org.wfanet.measurement.api.v2alpha.eventGroupMetadataDescriptor
import org.wfanet.measurement.api.v2alpha.fulfillRequisitionRequest
import org.wfanet.measurement.api.v2alpha.getEventGroupRequest
import org.wfanet.measurement.api.v2alpha.getMeasurementConsumerRequest
import org.wfanet.measurement.api.v2alpha.listEventGroupsRequest
import org.wfanet.measurement.api.v2alpha.replaceDataAvailabilityIntervalRequest
import org.wfanet.measurement.api.v2alpha.replaceDataProviderCapabilitiesRequest
import org.wfanet.measurement.api.v2alpha.unpack
import org.wfanet.measurement.api.v2alpha.updateEventGroupMetadataDescriptorRequest
import org.wfanet.measurement.api.v2alpha.updateEventGroupRequest
import org.wfanet.measurement.common.Health
import org.wfanet.measurement.common.ProtoReflection
import org.wfanet.measurement.common.SettableHealth
import org.wfanet.measurement.common.api.grpc.ResourceList
import org.wfanet.measurement.common.api.grpc.flattenConcat
import org.wfanet.measurement.common.api.grpc.listResources
import org.wfanet.measurement.common.asBufferedFlow
import org.wfanet.measurement.common.crypto.authorityKeyIdentifier
import org.wfanet.measurement.common.crypto.readCertificate
import org.wfanet.measurement.common.identity.apiIdToExternalId
import org.wfanet.measurement.common.pack
import org.wfanet.measurement.common.throttler.Throttler
import org.wfanet.measurement.common.toProtoTime
import org.wfanet.measurement.consent.client.dataprovider.computeRequisitionFingerprint
import org.wfanet.measurement.consent.client.dataprovider.encryptMetadata
import org.wfanet.measurement.consent.client.dataprovider.verifyElGamalPublicKey
import org.wfanet.measurement.consent.client.measurementconsumer.verifyEncryptionPublicKey
import org.wfanet.measurement.dataprovider.DataProviderData
import org.wfanet.measurement.dataprovider.MeasurementResults
import org.wfanet.measurement.dataprovider.MeasurementResults.computeImpression
import org.wfanet.measurement.dataprovider.RequisitionFulfiller
import org.wfanet.measurement.dataprovider.RequisitionRefusalException
import org.wfanet.measurement.eventdataprovider.eventfiltration.validation.EventFilterValidationException
import org.wfanet.measurement.eventdataprovider.noiser.AbstractNoiser
import org.wfanet.measurement.eventdataprovider.noiser.DirectNoiseMechanism
import org.wfanet.measurement.eventdataprovider.noiser.DpParams
import org.wfanet.measurement.eventdataprovider.noiser.GaussianNoiser
import org.wfanet.measurement.eventdataprovider.noiser.LaplaceNoiser
import org.wfanet.measurement.eventdataprovider.privacybudgetmanagement.PrivacyBudgetManager
import org.wfanet.measurement.eventdataprovider.privacybudgetmanagement.PrivacyBudgetManagerException
import org.wfanet.measurement.eventdataprovider.privacybudgetmanagement.PrivacyBudgetManagerExceptionType
import org.wfanet.measurement.eventdataprovider.privacybudgetmanagement.Reference
import org.wfanet.measurement.eventdataprovider.privacybudgetmanagement.api.v2alpha.PrivacyQueryMapper.getDirectAcdpQuery
import org.wfanet.measurement.eventdataprovider.privacybudgetmanagement.api.v2alpha.PrivacyQueryMapper.getMpcAcdpQuery
import org.wfanet.measurement.eventdataprovider.shareshuffle.v2alpha.FrequencyVectorBuilder
import org.wfanet.measurement.eventdataprovider.shareshuffle.v2alpha.FulfillRequisitionRequestBuilder
import org.wfanet.measurement.eventdataprovider.shareshuffle.v2alpha.VidIndexMap
import org.wfanet.measurement.edpaggregator.resultsfulfiller.VidUtils
import org.wfanet.measurement.edpaggregator.resultsfulfiller.toAnySketchElGamalPublicKey
import org.wfanet.measurement.edpaggregator.resultsfulfiller.toDirectNoiseMechanism
import org.wfanet.measurement.edpaggregator.resultsfulfiller.toProtocolConfigNoiseMechanism
import org.wfanet.measurement.loadtest.config.TestIdentifiers.SIMULATOR_EVENT_GROUP_REFERENCE_ID_PREFIX

/** A simulator handling EDP businesses. */
class EdpSimulator(
  private val edpData: DataProviderData,
  private val measurementConsumerName: String,
  private val measurementConsumersStub: MeasurementConsumersCoroutineStub,
  certificatesStub: CertificatesCoroutineStub,
  private val dataProvidersStub: DataProvidersCoroutineStub,
  private val eventGroupsStub: EventGroupsCoroutineStub,
  private val eventGroupMetadataDescriptorsStub: EventGroupMetadataDescriptorsCoroutineStub,
  requisitionsStub: RequisitionsCoroutineStub,
  private val requisitionFulfillmentStubsByDuchyId:
    Map<String, RequisitionFulfillmentCoroutineStub>,
  private val eventQuery: EventQuery<Message>,
  throttler: Throttler,
  private val privacyBudgetManager: PrivacyBudgetManager,
  private val trustedCertificates: Map<ByteString, X509Certificate>,
  /**
   * EDP uses the vidIndexMap to fulfill the requisitions for the honest majority share shuffle
   * protocol.
   *
   * When the vidIndexMap is empty, the honest majority share shuffle protocol is not supported.
   */
  private val hmssVidIndexMap: VidIndexMap? = null,
  /**
   * Known protobuf types for [EventGroupMetadataDescriptor]s.
   *
   * This is in addition to the standard
   * [protobuf well-known types][ProtoReflection.WELL_KNOWN_TYPES].
   */
  private val knownEventGroupMetadataTypes: Iterable<Descriptors.FileDescriptor> = emptyList(),
  private val sketchEncrypter: SketchEncrypter = SketchEncrypter.Default,
  private val random: Random = Random,
  private val logSketchDetails: Boolean = false,
  private val health: SettableHealth = SettableHealth(),
  private val blockingCoroutineContext: @BlockingExecutor CoroutineContext = Dispatchers.IO,
) :
  RequisitionFulfiller(edpData, certificatesStub, requisitionsStub, throttler, trustedCertificates),
  Health by health {
  private val eventGroupReferenceIdPrefix = getEventGroupReferenceIdPrefix(edpData.displayName)

  private val supportedProtocols = buildSet {
    add(ProtocolConfig.Protocol.ProtocolCase.LIQUID_LEGIONS_V2)
    add(ProtocolConfig.Protocol.ProtocolCase.REACH_ONLY_LIQUID_LEGIONS_V2)
    if (hmssVidIndexMap != null) {
      add(ProtocolConfig.Protocol.ProtocolCase.HONEST_MAJORITY_SHARE_SHUFFLE)
    }
  }

  private val measurementConsumerKey =
    checkNotNull(MeasurementConsumerKey.fromName(measurementConsumerName))

  /** A sequence of operations done in the simulator. */
  override suspend fun run() {
    dataProvidersStub.replaceDataAvailabilityInterval(
      replaceDataAvailabilityIntervalRequest {
        name = dataProviderData.name
        dataAvailabilityInterval = interval {
          startTime = timestamp {
            seconds = 1577865600 // January 1, 2020 12:00:00 AM, America/Los_Angeles
          }
          endTime = Instant.now().toProtoTime()
        }
      }
    )

    dataProvidersStub.replaceDataProviderCapabilities(
      replaceDataProviderCapabilitiesRequest {
        name = edpData.name
        capabilities =
          DataProviderKt.capabilities {
            honestMajorityShareShuffleSupported = (hmssVidIndexMap != null)
          }
      }
    )

    withContext(blockingCoroutineContext) { health.setHealthy(true) }
    throttler.loopOnReady { executeRequisitionFulfillingWorkflow() }
  }

  /**
   * Ensures that an appropriate [EventGroup] with appropriate [EventGroupMetadataDescriptor] exists
   * for the [MeasurementConsumer].
   */
  suspend fun ensureEventGroup(
    eventTemplates: Iterable<EventGroup.EventTemplate>,
    eventGroupMetadata: Message,
  ): EventGroup {
    return ensureEventGroups(eventTemplates, mapOf("" to eventGroupMetadata)).single()
  }

  /**
   * Ensures that appropriate [EventGroup]s with appropriate [EventGroupMetadataDescriptor] exists
   * for the [MeasurementConsumer].
   */
  suspend fun ensureEventGroups(
    eventTemplates: Iterable<EventGroup.EventTemplate>,
    metadataByReferenceIdSuffix: Map<String, Message>,
  ): List<EventGroup> {
    require(metadataByReferenceIdSuffix.isNotEmpty())

    val metadataDescriptor: Descriptors.Descriptor =
      metadataByReferenceIdSuffix.values.first().descriptorForType
    require(metadataByReferenceIdSuffix.values.all { it.descriptorForType == metadataDescriptor }) {
      "All metadata messages must have the same type"
    }

    val measurementConsumer: MeasurementConsumer =
      try {
        measurementConsumersStub.getMeasurementConsumer(
          getMeasurementConsumerRequest { name = measurementConsumerName }
        )
      } catch (e: StatusException) {
        throw Exception("Error getting MeasurementConsumer $measurementConsumerName", e)
      }

    verifyEncryptionPublicKey(
      measurementConsumer.publicKey,
      getCertificate(measurementConsumer.certificate),
    )

    val descriptorResource: EventGroupMetadataDescriptor =
      ensureMetadataDescriptor(metadataDescriptor)
    return metadataByReferenceIdSuffix.map { (suffix, metadata) ->
      val eventGroupReferenceId = eventGroupReferenceIdPrefix + suffix
      ensureEventGroup(
        measurementConsumer,
        eventGroupReferenceId,
        eventTemplates,
        metadata,
        descriptorResource,
      )
    }
  }

  /**
   * Ensures that an [EventGroup] exists for [measurementConsumer] with the specified
   * [eventGroupReferenceId] and [descriptorResource].
   */
  private suspend fun ensureEventGroup(
    measurementConsumer: MeasurementConsumer,
    eventGroupReferenceId: String,
    eventTemplates: Iterable<EventGroup.EventTemplate>,
    eventGroupMetadata: Message,
    descriptorResource: EventGroupMetadataDescriptor,
  ): EventGroup {
    val existingEventGroup: EventGroup? = getEventGroupByReferenceId(eventGroupReferenceId)
    val encryptedMetadata: EncryptedMessage =
      encryptMetadata(
        metadata {
          eventGroupMetadataDescriptor = descriptorResource.name
          metadata = eventGroupMetadata.pack()
        },
        measurementConsumer.publicKey.message.unpack(),
      )

    if (existingEventGroup == null) {
      val request = createEventGroupRequest {
        parent = edpData.name
        eventGroup = eventGroup {
          this.measurementConsumer = measurementConsumerName
          this.eventGroupReferenceId = eventGroupReferenceId
          this.eventTemplates += eventTemplates
          measurementConsumerPublicKey = measurementConsumer.publicKey.message
          this.encryptedMetadata = encryptedMetadata
        }
      }

      return try {
        eventGroupsStub.createEventGroup(request).also {
          logger.info { "Successfully created ${it.name}..." }
        }
      } catch (e: StatusException) {
        throw Exception("Error creating event group", e)
      }
    }

    val request = updateEventGroupRequest {
      eventGroup =
        existingEventGroup.copy {
          this.eventTemplates.clear()
          this.eventTemplates += eventTemplates
          measurementConsumerPublicKey = measurementConsumer.publicKey.message
          this.encryptedMetadata = encryptedMetadata
        }
    }
    return try {
      eventGroupsStub.updateEventGroup(request).also {
        logger.info { "Successfully updated ${it.name}..." }
      }
    } catch (e: StatusException) {
      throw Exception("Error updating event group", e)
    }
  }

  /**
   * Returns the first [EventGroup] for this `DataProvider` and [MeasurementConsumer] with
   * [eventGroupReferenceId], or `null` if not found.
   */
  @OptIn(ExperimentalCoroutinesApi::class) // For `flattenConcat`.
  private suspend fun getEventGroupByReferenceId(eventGroupReferenceId: String): EventGroup? {
    return eventGroupsStub
      .listResources { pageToken: String ->
        val response =
          try {
            listEventGroups(
              listEventGroupsRequest {
                parent = edpData.name
                filter =
                  ListEventGroupsRequestKt.filter {
                    measurementConsumerIn += measurementConsumerName
                  }
                this.pageToken = pageToken
              }
            )
          } catch (e: StatusException) {
            throw Exception("Error listing EventGroups", e)
          }
        ResourceList(response.eventGroupsList, response.nextPageToken)
      }
      .flattenConcat()
      .firstOrNull { it.eventGroupReferenceId == eventGroupReferenceId }
  }

  private suspend fun ensureMetadataDescriptor(
    metadataDescriptor: Descriptors.Descriptor
  ): EventGroupMetadataDescriptor {
    val descriptorSet =
      ProtoReflection.buildFileDescriptorSet(
        metadataDescriptor,
        ProtoReflection.WELL_KNOWN_TYPES + knownEventGroupMetadataTypes,
      )
    val descriptorResource =
      try {
        eventGroupMetadataDescriptorsStub.createEventGroupMetadataDescriptor(
          createEventGroupMetadataDescriptorRequest {
            parent = edpData.name
            eventGroupMetadataDescriptor = eventGroupMetadataDescriptor {
              this.descriptorSet = descriptorSet
            }
            requestId = "type.googleapis.com/${metadataDescriptor.fullName}"
          }
        )
      } catch (e: StatusException) {
        throw Exception("Error creating EventGroupMetadataDescriptor", e)
      }

    if (descriptorResource.descriptorSet == descriptorSet) {
      return descriptorResource
    }

    return try {
      eventGroupMetadataDescriptorsStub.updateEventGroupMetadataDescriptor(
        updateEventGroupMetadataDescriptorRequest {
          eventGroupMetadataDescriptor =
            descriptorResource.copy { this.descriptorSet = descriptorSet }
        }
      )
    } catch (e: StatusException) {
      throw Exception("Error updating EventGroupMetadataDescriptor", e)
    }
  }

  private fun verifyProtocolConfig(
    requsitionName: String,
    protocol: ProtocolConfig.Protocol.ProtocolCase,
  ) {
    if (protocol !in supportedProtocols) {
      logger.log(Level.WARNING, "Skipping $requsitionName: Protocol not supported.")
      throw RequisitionRefusalException.Default(
        Requisition.Refusal.Justification.SPEC_INVALID,
        "Protocol not set or not supported.",
      )
    }
  }

  private fun verifyDuchyEntry(
    duchyEntry: DuchyEntry,
    duchyCertificate: Certificate,
    protocol: ProtocolConfig.Protocol.ProtocolCase,
  ) {
    val duchyX509Certificate: X509Certificate = readCertificate(duchyCertificate.x509Der)
    // Look up the trusted issuer certificate for this Duchy certificate. Note that this doesn't
    // confirm that this is the trusted issuer for the right Duchy. In a production environment,
    // consider having a mapping of Duchy to issuer certificate.
    val trustedIssuer =
      trustedCertificates[checkNotNull(duchyX509Certificate.authorityKeyIdentifier)]
        ?: throw InvalidConsentSignalException("Issuer of ${duchyCertificate.name} is not trusted")

    try {
      when (protocol) {
        ProtocolConfig.Protocol.ProtocolCase.LIQUID_LEGIONS_V2 ->
          verifyElGamalPublicKey(
            duchyEntry.value.liquidLegionsV2.elGamalPublicKey,
            duchyX509Certificate,
            trustedIssuer,
          )
        ProtocolConfig.Protocol.ProtocolCase.REACH_ONLY_LIQUID_LEGIONS_V2 ->
          verifyElGamalPublicKey(
            duchyEntry.value.reachOnlyLiquidLegionsV2.elGamalPublicKey,
            duchyX509Certificate,
            trustedIssuer,
          )
        ProtocolConfig.Protocol.ProtocolCase.HONEST_MAJORITY_SHARE_SHUFFLE ->
          if (duchyEntry.value.honestMajorityShareShuffle.hasPublicKey()) {
            verifyEncryptionPublicKey(
              duchyEntry.value.honestMajorityShareShuffle.publicKey,
              duchyX509Certificate,
              trustedIssuer,
            )
          }
        else -> throw InvalidSpecException("Unsupported protocol $protocol")
      }
    } catch (e: CertPathValidatorException) {
      throw InvalidConsentSignalException(
        "Certificate path for ${duchyCertificate.name} is invalid",
        e,
      )
    } catch (e: SignatureException) {
      throw InvalidConsentSignalException(
        "ElGamal public key signature is invalid for Duchy ${duchyEntry.key}",
        e,
      )
    }
  }

  /**
   * Verify duchy entries.
   *
   * For each duchy entry, verifies its certificate. If the protocol is honest majority share
   * shuffle, also verify that there are exactly two duchy entires, and only one of them has the
   * encryption public key. Throws a RequisitionRefusalException if the verification fails.
   */
  private suspend fun verifyDuchyEntries(
    requisition: Requisition,
    protocol: ProtocolConfig.Protocol.ProtocolCase,
  ) {
    try {
      for (duchyEntry in requisition.duchiesList) {
        val duchyCertificate: Certificate = getCertificate(duchyEntry.value.duchyCertificate)
        verifyDuchyEntry(duchyEntry, duchyCertificate, protocol)
      }
    } catch (e: InvalidConsentSignalException) {
      logger.log(Level.WARNING, e) {
        "Consent signaling verification failed for ${requisition.name}"
      }
      throw RequisitionRefusalException.Default(
        Requisition.Refusal.Justification.CONSENT_SIGNAL_INVALID,
        e.message.orEmpty(),
      )
    }

    if (protocol == ProtocolConfig.Protocol.ProtocolCase.HONEST_MAJORITY_SHARE_SHUFFLE) {
      if (requisition.duchiesList.size != 2) {
        logger.log(
          Level.WARNING,
          "Two duchy entries are expected, but there are ${requisition.duchiesList.size}.",
        )
        throw RequisitionRefusalException.Default(
          Requisition.Refusal.Justification.SPEC_INVALID,
          "Two duchy entries are expected, but there are ${requisition.duchiesList.size}.",
        )
      }

      val publicKeyList =
        requisition.duchiesList
          .filter { it.value.honestMajorityShareShuffle.hasPublicKey() }
          .map { it.value.honestMajorityShareShuffle.publicKey }

      if (publicKeyList.size != 1) {
        logger.log(
          Level.WARNING,
          "Exactly one duchy entry is expected to have the encryption public key, but ${publicKeyList.size} duchy entries do.",
        )
        throw RequisitionRefusalException.Default(
          Requisition.Refusal.Justification.SPEC_INVALID,
          "Exactly one duchy entry is expected to have the encryption public key, but ${publicKeyList.size} duchy entries do.",
        )
      }
    }
  }

  private fun verifyEncryptionPublicKey(
    signedEncryptionPublicKey: SignedMessage,
    measurementConsumerCertificate: Certificate,
  ) {
    val x509Certificate = readCertificate(measurementConsumerCertificate.x509Der)
    // Look up the trusted issuer certificate for this MC certificate. Note that this doesn't
    // confirm that this is the trusted issuer for the right MC. In a production environment,
    // consider having a mapping of MC to root/CA cert.
    val trustedIssuer =
      trustedCertificates[checkNotNull(x509Certificate.authorityKeyIdentifier)]
        ?: throw InvalidConsentSignalException(
          "Issuer of ${measurementConsumerCertificate.name} is not trusted"
        )
    // TODO(world-federation-of-advertisers/consent-signaling-client#41): Use method from
    // DataProviders client instead of MeasurementConsumers client.
    try {
      verifyEncryptionPublicKey(signedEncryptionPublicKey, x509Certificate, trustedIssuer)
    } catch (e: CertPathValidatorException) {
      throw InvalidConsentSignalException(
        "Certificate path for ${measurementConsumerCertificate.name} is invalid",
        e,
      )
    } catch (e: SignatureException) {
      throw InvalidConsentSignalException("EncryptionPublicKey signature is invalid", e)
    }
  }

  /** Executes the requisition fulfillment workflow. */
  override suspend fun executeRequisitionFulfillingWorkflow() {
    logger.info("Executing requisitionFulfillingWorkflow...")
    val requisitions =
      getRequisitions().filter {
        checkNotNull(MeasurementKey.fromName(it.measurement)).measurementConsumerId ==
          measurementConsumerKey.measurementConsumerId
      }

    if (requisitions.isEmpty()) {
      logger.fine("No unfulfilled requisition. Polling again later...")
      return
    }

    for (requisition in requisitions) {
      try {
        logger.info("Processing requisition ${requisition.name}...")

        // TODO(@SanjayVas): Verify that DataProvider public key in Requisition matches private key
        // in edpData. A real EDP would look up the matching private key.

        val measurementConsumerCertificate: Certificate =
          getCertificate(requisition.measurementConsumerCertificate)

        val (measurementSpec, requisitionSpec) =
          try {
            verifySpecifications(requisition, measurementConsumerCertificate)
          } catch (e: InvalidConsentSignalException) {
            throw RequisitionRefusalException.Default(
              Requisition.Refusal.Justification.CONSENT_SIGNAL_INVALID,
              e.message.orEmpty(),
              e,
            )
          }

        logger.log(Level.INFO, "MeasurementSpec:\n$measurementSpec")
        logger.log(Level.INFO, "RequisitionSpec:\n$requisitionSpec")

        for (eventGroupEntry in requisitionSpec.events.eventGroupsList) {
          val eventGroupKey =
            EventGroupKey.fromName(eventGroupEntry.key)
              ?: throw RequisitionRefusalException.Test(
                Requisition.Refusal.Justification.SPEC_INVALID,
                "Invalid EventGroup resource name ${eventGroupEntry.key}",
              )
          val eventGroupId = eventGroupKey.eventGroupId
          if (eventGroupId == CONSENT_SIGNAL_INVALID_EVENT_GROUP_ID) {
            throw RequisitionRefusalException.Test(
              Requisition.Refusal.Justification.CONSENT_SIGNAL_INVALID,
              "consent signal invalid",
            )
          }

          if (eventGroupId == SPEC_INVALID_EVENT_GROUP_ID) {
            throw RequisitionRefusalException.Test(
              Requisition.Refusal.Justification.SPEC_INVALID,
              "spec invalid",
            )
          }

          if (eventGroupId == INSUFFICIENT_PRIVACY_BUDGET_EVENT_GROUP_ID) {
            throw RequisitionRefusalException.Test(
              Requisition.Refusal.Justification.INSUFFICIENT_PRIVACY_BUDGET,
              "insufficient privacy budget",
            )
          }

          if (eventGroupId == UNFULFILLABLE_EVENT_GROUP_ID) {
            throw RequisitionRefusalException.Test(
              Requisition.Refusal.Justification.UNFULFILLABLE,
              "unfulfillable",
            )
          }

          if (eventGroupId == DECLINED_EVENT_GROUP_ID) {
            throw RequisitionRefusalException.Test(
              Requisition.Refusal.Justification.DECLINED,
              "declined",
            )
          }
        }

        val eventGroupSpecs: List<EventQuery.EventGroupSpec> =
          try {
            buildEventGroupSpecs(requisitionSpec)
          } catch (e: InvalidSpecException) {
            throw RequisitionRefusalException.Default(
              Requisition.Refusal.Justification.SPEC_INVALID,
              e.message.orEmpty(),
            )
          }

        val requisitionFingerprint = computeRequisitionFingerprint(requisition)

        val protocols: List<ProtocolConfig.Protocol> = requisition.protocolConfig.protocolsList

        if (protocols.any { it.hasDirect() }) {
          val directProtocolConfig =
            requisition.protocolConfig.protocolsList.first { it.hasDirect() }.direct
          val directNoiseMechanismOptions =
            directProtocolConfig.noiseMechanismsList
              .mapNotNull { protocolConfigNoiseMechanism ->
                protocolConfigNoiseMechanism.toDirectNoiseMechanism()
              }
              .toSet()

          if (measurementSpec.hasReach() || measurementSpec.hasReachAndFrequency()) {
            val directProtocol =
              DirectProtocol(
                directProtocolConfig,
                try {
                  VidUtils.selectReachAndFrequencyNoiseMechanism(directNoiseMechanismOptions)
                } catch (e: IllegalArgumentException) {
                  throw RequisitionRefusalException(
                    Requisition.Refusal.Justification.SPEC_INVALID,
                    "No valid noise mechanism option for reach or frequency measurements.",
                  )
                },
              )
            fulfillDirectReachAndFrequencyMeasurement(
              requisition,
              measurementSpec,
              requisitionSpec.nonce,
              eventGroupSpecs,
              directProtocol,
            )
          } else if (measurementSpec.hasDuration()) {
            val directProtocol =
              DirectProtocol(
                directProtocolConfig,
                try {
                  VidUtils.selectImpressionNoiseMechanism(directNoiseMechanismOptions)
                } catch (e: IllegalArgumentException) {
                  throw RequisitionRefusalException(
                    Requisition.Refusal.Justification.SPEC_INVALID,
                    "No valid noise mechanism option for impression measurements.",
                  )
                },
              )
            fulfillDurationMeasurement(
              requisition,
              requisitionSpec,
              measurementSpec,
              eventGroupSpecs,
              directProtocol,
            )
          } else if (measurementSpec.hasImpression()) {
            val directProtocol =
              DirectProtocol(
                directProtocolConfig,
                try {
                  VidUtils.selectWatchDurationNoiseMechanism(directNoiseMechanismOptions)
                } catch (e: IllegalArgumentException) {
                  throw RequisitionRefusalException(
                    Requisition.Refusal.Justification.SPEC_INVALID,
                    "No valid noise mechanism option for watch duration measurements.",
                  )
                },
              )
            fulfillImpressionMeasurement(
              requisition,
              requisitionSpec,
              measurementSpec,
              eventGroupSpecs,
              directProtocol,
            )
          } else {
            throw RequisitionRefusalException.Default(
              Requisition.Refusal.Justification.SPEC_INVALID,
              "Measurement type not supported for direct fulfillment.",
            )
          }
        } else if (protocols.any { it.hasLiquidLegionsV2() }) {
          if (!measurementSpec.hasReach() && !measurementSpec.hasReachAndFrequency()) {
            throw RequisitionRefusalException.Default(
              Requisition.Refusal.Justification.SPEC_INVALID,
              "Measurement type not supported for protocol llv2.",
            )
          }

          val protocolConfig = ProtocolConfig.Protocol.ProtocolCase.LIQUID_LEGIONS_V2
          verifyProtocolConfig(requisition.name, protocolConfig)
          verifyDuchyEntries(requisition, protocolConfig)

          fulfillRequisitionForLiquidLegionsV2Measurement(
            requisition,
            measurementSpec,
            requisitionFingerprint,
            requisitionSpec.nonce,
            eventGroupSpecs,
          )
        } else if (protocols.any { it.hasReachOnlyLiquidLegionsV2() }) {
          if (!measurementSpec.hasReach()) {
            throw RequisitionRefusalException.Default(
              Requisition.Refusal.Justification.SPEC_INVALID,
              "Measurement type not supported for protocol rollv2.",
            )
          }

          val protocolConfig = ProtocolConfig.Protocol.ProtocolCase.REACH_ONLY_LIQUID_LEGIONS_V2
          verifyProtocolConfig(requisition.name, protocolConfig)
          verifyDuchyEntries(requisition, protocolConfig)

          fulfillRequisitionForReachOnlyLiquidLegionsV2Measurement(
            requisition,
            measurementSpec,
            requisitionFingerprint,
            requisitionSpec.nonce,
            eventGroupSpecs,
          )
        } else if (protocols.any { it.hasHonestMajorityShareShuffle() }) {
          if (!measurementSpec.hasReach() && !measurementSpec.hasReachAndFrequency()) {
            throw RequisitionRefusalException.Default(
              Requisition.Refusal.Justification.SPEC_INVALID,
              "Measurement type not supported for protocol hmss.",
            )
          }

          val protocolConfig = ProtocolConfig.Protocol.ProtocolCase.HONEST_MAJORITY_SHARE_SHUFFLE
          verifyProtocolConfig(requisition.name, protocolConfig)
          verifyDuchyEntries(requisition, protocolConfig)

          fulfillRequisitionForHmssMeasurement(
            requisition,
            measurementSpec,
            requisitionSpec.nonce,
            eventGroupSpecs,
          )
        } else {
          throw RequisitionRefusalException.Default(
            Requisition.Refusal.Justification.SPEC_INVALID,
            "Protocol not set or not supported.",
          )
        }
      } catch (e: RequisitionRefusalException) {
        if (e !is RequisitionRefusalException.Test) {
          logger.log(Level.WARNING, e) { "Refusing Requisition ${requisition.name}" }
        }

        refuseRequisition(requisition.name, e.justification, e.message!!)
      }
    }
  }

  private data class DirectProtocol(
    val directProtocolConfig: ProtocolConfig.Direct,
    val selectedDirectNoiseMechanism: DirectNoiseMechanism,
  )

  /**
   * Builds [EventQuery.EventGroupSpec]s from a [requisitionSpec] by fetching [EventGroup]s.
   *
   * @throws InvalidSpecException if [requisitionSpec] is found to be invalid
   */
  private suspend fun buildEventGroupSpecs(
    requisitionSpec: RequisitionSpec
  ): List<EventQuery.EventGroupSpec> {
    // TODO(@SanjayVas): Cache EventGroups.
    return requisitionSpec.events.eventGroupsList.map {
      val eventGroup =
        try {
          eventGroupsStub.getEventGroup(getEventGroupRequest { name = it.key })
        } catch (e: StatusException) {
          throw when (e.status.code) {
            Status.Code.NOT_FOUND -> InvalidSpecException("EventGroup $it not found", e)
            else -> Exception("Error retrieving EventGroup $it", e)
          }
        }

      if (!eventGroup.eventGroupReferenceId.startsWith(SIMULATOR_EVENT_GROUP_REFERENCE_ID_PREFIX)) {
        throw InvalidSpecException("EventGroup ${it.key} not supported by this simulator")
      }

      EventQuery.EventGroupSpec(eventGroup, it.value)
    }
  }

  private suspend fun chargeMpcPrivacyBudget(
    requisitionName: String,
    measurementSpec: MeasurementSpec,
    eventSpecs: Iterable<RequisitionSpec.EventGroupEntry.Value>,
    noiseMechanism: NoiseMechanism,
    contributorCount: Int,
  ) {
    logger.info("chargeMpcPrivacyBudget for requisition with $noiseMechanism noise mechanism...")

    try {
      if (noiseMechanism != NoiseMechanism.DISCRETE_GAUSSIAN) {
        throw PrivacyBudgetManagerException(
          PrivacyBudgetManagerExceptionType.INCORRECT_NOISE_MECHANISM
        )
      }

      privacyBudgetManager.chargePrivacyBudgetInAcdp(
        getMpcAcdpQuery(
          Reference(measurementConsumerName, requisitionName, false),
          measurementSpec,
          eventSpecs,
          contributorCount,
        )
      )
    } catch (e: PrivacyBudgetManagerException) {
      logger.log(Level.WARNING, "chargeMpcPrivacyBudget failed due to ${e.errorType}", e)
      when (e.errorType) {
        PrivacyBudgetManagerExceptionType.PRIVACY_BUDGET_EXCEEDED -> {
          throw RequisitionRefusalException.Default(
            Requisition.Refusal.Justification.INSUFFICIENT_PRIVACY_BUDGET,
            "Privacy budget exceeded",
          )
        }
        PrivacyBudgetManagerExceptionType.INVALID_PRIVACY_BUCKET_FILTER -> {
          throw RequisitionRefusalException.Default(
            Requisition.Refusal.Justification.SPEC_INVALID,
            "Invalid event filter",
          )
        }
        PrivacyBudgetManagerExceptionType.INCORRECT_NOISE_MECHANISM -> {
          throw RequisitionRefusalException.Default(
            Requisition.Refusal.Justification.SPEC_INVALID,
            "Incorrect noise mechanism. Should be DISCRETE_GAUSSIAN for ACDP composition but is $noiseMechanism",
          )
        }
        PrivacyBudgetManagerExceptionType.DATABASE_UPDATE_ERROR,
        PrivacyBudgetManagerExceptionType.UPDATE_AFTER_COMMIT,
        PrivacyBudgetManagerExceptionType.NESTED_TRANSACTION,
        PrivacyBudgetManagerExceptionType.BACKING_STORE_CLOSED -> {
          throw Exception("Unexpected PBM error", e)
        }
      }
    }
  }

  private suspend fun chargeDirectPrivacyBudget(
    requisitionName: String,
    measurementSpec: MeasurementSpec,
    eventSpecs: Iterable<RequisitionSpec.EventGroupEntry.Value>,
    directNoiseMechanism: DirectNoiseMechanism,
  ) {
    logger.info("chargeDirectPrivacyBudget for requisition $requisitionName...")

    try {
      if (directNoiseMechanism != DirectNoiseMechanism.CONTINUOUS_GAUSSIAN) {
        throw PrivacyBudgetManagerException(
          PrivacyBudgetManagerExceptionType.INCORRECT_NOISE_MECHANISM
        )
      }

      privacyBudgetManager.chargePrivacyBudgetInAcdp(
        getDirectAcdpQuery(
          Reference(measurementConsumerName, requisitionName, false),
          measurementSpec,
          eventSpecs,
        )
      )
    } catch (e: PrivacyBudgetManagerException) {
      logger.log(Level.WARNING, "chargeDirectPrivacyBudget failed due to ${e.errorType}", e)
      when (e.errorType) {
        PrivacyBudgetManagerExceptionType.PRIVACY_BUDGET_EXCEEDED -> {
          throw RequisitionRefusalException.Default(
            Requisition.Refusal.Justification.INSUFFICIENT_PRIVACY_BUDGET,
            "Privacy budget exceeded",
          )
        }
        PrivacyBudgetManagerExceptionType.INVALID_PRIVACY_BUCKET_FILTER -> {
          throw RequisitionRefusalException.Default(
            Requisition.Refusal.Justification.SPEC_INVALID,
            "Invalid event filter",
          )
        }
        PrivacyBudgetManagerExceptionType.INCORRECT_NOISE_MECHANISM -> {
          throw RequisitionRefusalException.Default(
            Requisition.Refusal.Justification.SPEC_INVALID,
            "Incorrect noise mechanism. Should be GAUSSIAN for ACDP composition but is $directNoiseMechanism",
          )
        }
        PrivacyBudgetManagerExceptionType.DATABASE_UPDATE_ERROR,
        PrivacyBudgetManagerExceptionType.UPDATE_AFTER_COMMIT,
        PrivacyBudgetManagerExceptionType.NESTED_TRANSACTION,
        PrivacyBudgetManagerExceptionType.BACKING_STORE_CLOSED -> {
          throw Exception("Unexpected PBM error", e)
        }
      }
    }
  }

  private fun logSketchDetails(sketch: Sketch) {
    val sortedRegisters = sketch.registersList.sortedBy { it.index }
    for (register in sortedRegisters) {
      logger.log(Level.INFO) { "${register.index}, ${register.valuesList.joinToString()}" }
    }
  }

  private fun generateSketch(
    sketchConfig: SketchConfig,
    measurementSpec: MeasurementSpec,
    eventGroupSpecs: Iterable<EventQuery.EventGroupSpec>,
  ): Sketch {
    logger.info("Generating Sketch...")
    val sketch =
      SketchGenerator(eventQuery, sketchConfig, measurementSpec.vidSamplingInterval)
        .generate(eventGroupSpecs)

    logger.log(Level.INFO) { "SketchConfig:\n${sketch.config}" }
    logger.log(Level.INFO) { "Registers Size:\n${sketch.registersList.size}" }
    if (logSketchDetails) {
      logSketchDetails(sketch)
    }

    return sketch
  }

  private fun logShareShuffleSketchDetails(sketch: IntArray) {
    for (register in sketch) {
      logger.log(Level.INFO) { "${register}" }
    }
  }

  private fun encryptLiquidLegionsV2Sketch(
    sketch: Sketch,
    ellipticCurveId: Int,
    combinedPublicKey: AnySketchElGamalPublicKey,
    maximumValue: Int,
  ): ByteString {
    require(maximumValue > 0) { "Maximum value must be positive" }
    logger.log(Level.INFO, "Encrypting Liquid Legions V2 Sketch...")
    return sketchEncrypter.encrypt(sketch, ellipticCurveId, combinedPublicKey, maximumValue)
  }

  private fun encryptReachOnlyLiquidLegionsV2Sketch(
    sketch: Sketch,
    ellipticCurveId: Int,
    combinedPublicKey: AnySketchElGamalPublicKey,
  ): ByteString {
    logger.log(Level.INFO, "Encrypting Reach-Only Liquid Legions V2 Sketch...")
    return sketchEncrypter.encrypt(sketch, ellipticCurveId, combinedPublicKey)
  }

  /**
   * Fulfill Liquid Legions V2 Measurement's Requisition by creating an encrypted sketch and send to
   * the duchy.
   */
  private suspend fun fulfillRequisitionForLiquidLegionsV2Measurement(
    requisition: Requisition,
    measurementSpec: MeasurementSpec,
    requisitionFingerprint: ByteString,
    nonce: Long,
    eventGroupSpecs: Iterable<EventQuery.EventGroupSpec>,
  ) {
    val llv2Protocol: ProtocolConfig.Protocol =
      requireNotNull(
        requisition.protocolConfig.protocolsList.find { protocol -> protocol.hasLiquidLegionsV2() }
      ) {
        "Protocol with LiquidLegionsV2 is missing"
      }
    val liquidLegionsV2: ProtocolConfig.LiquidLegionsV2 = llv2Protocol.liquidLegionsV2
    val combinedPublicKey = requisition.getCombinedPublicKey(liquidLegionsV2.ellipticCurveId)

    chargeMpcPrivacyBudget(
      requisition.name,
      measurementSpec,
      eventGroupSpecs.map { it.spec },
      liquidLegionsV2.noiseMechanism,
      requisition.duchiesCount,
    )

    val sketch =
      try {
        generateSketch(
          liquidLegionsV2.sketchParams.toSketchConfig(),
          measurementSpec,
          eventGroupSpecs,
        )
      } catch (e: EventFilterValidationException) {
        logger.log(
          Level.WARNING,
          "RequisitionFulfillmentWorkflow failed due to invalid event filter",
          e,
        )
        throw RequisitionRefusalException.Default(
          Requisition.Refusal.Justification.SPEC_INVALID,
          "Invalid event filter (${e.code}): ${e.code.description}",
        )
      }

    val encryptedSketch =
      encryptLiquidLegionsV2Sketch(
        sketch,
        liquidLegionsV2.ellipticCurveId,
        combinedPublicKey,
        measurementSpec.reachAndFrequency.maximumFrequency.coerceAtLeast(1),
      )
    fulfillRequisition(requisition, requisitionFingerprint, nonce, encryptedSketch)
  }

  /**
   * Fulfill Reach-Only Liquid Legions V2 Measurement's Requisition by creating an encrypted sketch
   * and send to the duchy.
   */
  private suspend fun fulfillRequisitionForReachOnlyLiquidLegionsV2Measurement(
    requisition: Requisition,
    measurementSpec: MeasurementSpec,
    requisitionFingerprint: ByteString,
    nonce: Long,
    eventGroupSpecs: Iterable<EventQuery.EventGroupSpec>,
  ) {
    val protocolConfig: ProtocolConfig.ReachOnlyLiquidLegionsV2 =
      requireNotNull(
          requisition.protocolConfig.protocolsList.find { protocol ->
            protocol.hasReachOnlyLiquidLegionsV2()
          }
        ) {
          "Protocol with ReachOnlyLiquidLegionsV2 is missing"
        }
        .reachOnlyLiquidLegionsV2
    val combinedPublicKey: AnySketchElGamalPublicKey =
      requisition.getCombinedPublicKey(protocolConfig.ellipticCurveId)

    chargeMpcPrivacyBudget(
      requisition.name,
      measurementSpec,
      eventGroupSpecs.map { it.spec },
      protocolConfig.noiseMechanism,
      requisition.duchiesCount,
    )

    val sketch =
      try {
        generateSketch(
          protocolConfig.sketchParams.toSketchConfig(),
          measurementSpec,
          eventGroupSpecs,
        )
      } catch (e: EventFilterValidationException) {
        logger.log(
          Level.WARNING,
          "RequisitionFulfillmentWorkflow failed due to invalid event filter",
          e,
        )
        throw RequisitionRefusalException.Default(
          Requisition.Refusal.Justification.SPEC_INVALID,
          "Invalid event filter (${e.code}): ${e.code.description}",
        )
      }

    val encryptedSketch =
      encryptReachOnlyLiquidLegionsV2Sketch(
        sketch,
        protocolConfig.ellipticCurveId,
        combinedPublicKey,
      )
    fulfillRequisition(requisition, requisitionFingerprint, nonce, encryptedSketch)
  }

  private suspend fun fulfillRequisition(
    requisition: Requisition,
    requisitionFingerprint: ByteString,
    nonce: Long,
    data: ByteString,
  ) {
    logger.info("Fulfilling requisition ${requisition.name}...")
    val requests: Flow<FulfillRequisitionRequest> = flow {
      logger.info { "Emitting FulfillRequisitionRequests..." }
      emit(
        fulfillRequisitionRequest {
          header = header {
            name = requisition.name
            this.requisitionFingerprint = requisitionFingerprint
            this.nonce = nonce
          }
        }
      )
      emitAll(
        data.asBufferedFlow(RPC_CHUNK_SIZE_BYTES).map {
          fulfillRequisitionRequest { bodyChunk = bodyChunk { this.data = it } }
        }
      )
    }
    fulfillRequisition(requisitionFulfillmentStubsByDuchyId.values.first(), requisition, requests)
  }

  private suspend fun fulfillRequisition(
    requisitionFulfillmentStub: RequisitionFulfillmentCoroutineStub,
    requisition: Requisition,
    requests: Flow<FulfillRequisitionRequest>,
  ) {
    logger.info("Fulfilling requisition ${requisition.name}...")
    try {
      requisitionFulfillmentStub.fulfillRequisition(requests)
    } catch (e: StatusException) {
      throw Exception("Error fulfilling requisition ${requisition.name}", e)
    }
  }

  private fun getEncryptionKeyForShareSeed(requisition: Requisition): SignedMessage {
    return requisition.duchiesList
      .map { it.value.honestMajorityShareShuffle }
      .singleOrNull { it.hasPublicKey() }
      ?.publicKey
      ?: throw IllegalArgumentException(
        "Expected exactly one Duchy entry with an HMSS encryption public key."
      )
  }

  private fun getDuchyWithoutPublicKey(requisition: Requisition): String {
    return requisition.duchiesList
      .singleOrNull { !it.value.honestMajorityShareShuffle.hasPublicKey() }
      ?.key
      ?: throw IllegalArgumentException(
        "Expected exactly one Duchy entry with an HMSS encryption public key."
      )
  }

  /** Fulfill Honest Majority Share Shuffle Measurement's Requisition. */
  private suspend fun fulfillRequisitionForHmssMeasurement(
    requisition: Requisition,
    measurementSpec: MeasurementSpec,
    nonce: Long,
    eventGroupSpecs: Iterable<EventQuery.EventGroupSpec>,
  ) {
    requireNotNull(hmssVidIndexMap) { "HMSS VidIndexMap cannot be null." }

    val protocolConfig: ProtocolConfig.HonestMajorityShareShuffle =
      requireNotNull(
          requisition.protocolConfig.protocolsList.find { protocol ->
            protocol.hasHonestMajorityShareShuffle()
          }
        ) {
          "Protocol with HonestMajorityShareShuffle is missing"
        }
        .honestMajorityShareShuffle

    chargeMpcPrivacyBudget(
      requisition.name,
      measurementSpec,
      eventGroupSpecs.map { it.spec },
      protocolConfig.noiseMechanism,
      requisition.duchiesCount - 1,
    )

    logger.info("Generating sampled frequency vector for HMSS...")
    val frequencyVectorBuilder =
      FrequencyVectorBuilder(hmssVidIndexMap.populationSpec, measurementSpec, strict = false)
    for (eventGroupSpec in eventGroupSpecs) {
      eventQuery.getUserVirtualIds(eventGroupSpec).forEach {
        frequencyVectorBuilder.increment(hmssVidIndexMap[it])
      }
    }

    val sampledFrequencyVector = frequencyVectorBuilder.build()
    logger.log(Level.INFO) { "Sampled frequency vector size:\n${sampledFrequencyVector.dataCount}" }

    val requests =
      FulfillRequisitionRequestBuilder.build(
          requisition,
          nonce,
          sampledFrequencyVector,
          edpData.certificateKey,
          edpData.signingKeyHandle,
        )
        .asFlow()

    val duchyId = getDuchyWithoutPublicKey(requisition)
    val requisitionFulfillmentStub =
      requisitionFulfillmentStubsByDuchyId[duchyId]
        ?: throw Exception("Requisition fulfillment stub not found for $duchyId.")
    fulfillRequisition(requisitionFulfillmentStub, requisition, requests)
  }

  private fun Requisition.getCombinedPublicKey(curveId: Int): AnySketchElGamalPublicKey {
    logger.info("Getting combined public key...")
    val elGamalPublicKeys: List<AnySketchElGamalPublicKey> =
      this.duchiesList.map {
        val value: DuchyEntry.Value = it.value
        val signedElGamalPublicKey: SignedMessage =
          when (value.protocolCase) {
            DuchyEntry.Value.ProtocolCase.LIQUID_LEGIONS_V2 ->
              value.liquidLegionsV2.elGamalPublicKey
            DuchyEntry.Value.ProtocolCase.REACH_ONLY_LIQUID_LEGIONS_V2 ->
              value.reachOnlyLiquidLegionsV2.elGamalPublicKey
            else -> throw Exception("Invalid protocol to get combined public key.")
          }
        signedElGamalPublicKey.unpack<ElGamalPublicKey>().toAnySketchElGamalPublicKey()
      }

    return SketchEncrypter.combineElGamalPublicKeys(curveId, elGamalPublicKeys)
  }

  /**
   * Calculate direct reach and frequency for measurement with single EDP by summing up VIDs
   * directly and fulfillDirectMeasurement
   */
  private suspend fun fulfillDirectReachAndFrequencyMeasurement(
    requisition: Requisition,
    measurementSpec: MeasurementSpec,
    nonce: Long,
    eventGroupSpecs: Iterable<EventQuery.EventGroupSpec>,
    directProtocol: DirectProtocol,
  ) {
    chargeDirectPrivacyBudget(
      requisition.name,
      measurementSpec,
      eventGroupSpecs.map { it.spec },
      directProtocol.selectedDirectNoiseMechanism,
    )

    logger.info("Calculating direct reach and frequency...")
    val measurementResult =
      buildDirectMeasurementResult(
        directProtocol,
        measurementSpec,
        try {
          VidUtils.sampleVids(eventQuery, eventGroupSpecs, measurementSpec.vidSamplingInterval.start, measurementSpec.vidSamplingInterval.width)
        } catch (e: EventFilterValidationException) {
          logger.log(
            Level.WARNING,
            "RequisitionFulfillmentWorkflow failed due to invalid event filter",
            e,
          )
          throw RequisitionRefusalException(
            Requisition.Refusal.Justification.SPEC_INVALID,
            "Invalid event filter (${e.code}): ${e.code.description}",
          )
        }
      )

    fulfillDirectMeasurement(requisition, measurementSpec, nonce, measurementResult)
  }

<<<<<<< HEAD
=======
  /**
   * Samples VIDs from multiple [EventQuery.EventGroupSpec]s with a
   * [MeasurementSpec.VidSamplingInterval].
   */
  private fun sampleVids(
    eventGroupSpecs: Iterable<EventQuery.EventGroupSpec>,
    vidSamplingInterval: MeasurementSpec.VidSamplingInterval,
  ): Iterable<Long> {
    return try {
      sampleVids(eventQuery, eventGroupSpecs, vidSamplingInterval.start, vidSamplingInterval.width)
    } catch (e: EventFilterValidationException) {
      logger.log(
        Level.WARNING,
        "RequisitionFulfillmentWorkflow failed due to invalid event filter",
        e,
      )
      throw RequisitionRefusalException.Default(
        Requisition.Refusal.Justification.SPEC_INVALID,
        "Invalid event filter (${e.code}): ${e.code.description}",
      )
    }
  }

  private fun getPublisherNoiser(
    privacyParams: DifferentialPrivacyParams,
    directNoiseMechanism: DirectNoiseMechanism,
    random: Random,
  ): AbstractNoiser =
    when (directNoiseMechanism) {
      DirectNoiseMechanism.NONE ->
        object : AbstractNoiser() {
          override val distribution = ConstantRealDistribution(0.0)
          override val variance: Double
            get() = distribution.numericalVariance
        }
      DirectNoiseMechanism.CONTINUOUS_LAPLACE ->
        LaplaceNoiser(DpParams(privacyParams.epsilon, privacyParams.delta), random.asJavaRandom())
      DirectNoiseMechanism.CONTINUOUS_GAUSSIAN ->
        GaussianNoiser(DpParams(privacyParams.epsilon, privacyParams.delta), random.asJavaRandom())
    }

  /**
   * Add publisher noise to calculated direct reach.
   *
   * @param reachValue Direct reach value.
   * @param privacyParams Differential privacy params for reach.
   * @param directNoiseMechanism Selected noise mechanism for direct reach.
   * @return Noised non-negative reach value.
   */
  private fun addReachPublisherNoise(
    reachValue: Int,
    privacyParams: DifferentialPrivacyParams,
    directNoiseMechanism: DirectNoiseMechanism,
  ): Int {
    val reachNoiser: AbstractNoiser =
      getPublisherNoiser(privacyParams, directNoiseMechanism, random)

    return max(0, reachValue + reachNoiser.sample().toInt())
  }

  /**
   * Add publisher noise to calculated direct frequency.
   *
   * @param reachValue Direct reach value.
   * @param frequencyMap Direct frequency.
   * @param privacyParams Differential privacy params for frequency map.
   * @param directNoiseMechanism Selected noise mechanism for direct frequency.
   * @return Noised non-negative frequency map.
   */
  private fun addFrequencyPublisherNoise(
    reachValue: Int,
    frequencyMap: Map<Int, Double>,
    privacyParams: DifferentialPrivacyParams,
    directNoiseMechanism: DirectNoiseMechanism,
  ): Map<Int, Double> {
    val frequencyNoiser: AbstractNoiser =
      getPublisherNoiser(privacyParams, directNoiseMechanism, random)

    // Add noise to the histogram and cap negative values to zeros.
    val frequencyHistogram: Map<Int, Int> =
      frequencyMap.mapValues { (_, percentage) ->
        // Round the noise for privacy.
        val noisedCount: Int =
          (percentage * reachValue).roundToInt() + (frequencyNoiser.sample()).roundToInt()
        max(0, noisedCount)
      }
    val normalizationTerm: Double = frequencyHistogram.values.sum().toDouble()
    // Normalize to get the distribution
    return if (normalizationTerm != 0.0) {
      frequencyHistogram.mapValues { (_, count) -> count / normalizationTerm }
    } else {
      frequencyHistogram.mapValues { 0.0 }
    }
  }
>>>>>>> 33072b42

  /**
   * Add publisher noise to calculated impression.
   *
   * @param impressionValue Impression value.
   * @param impressionMeasurementSpec Measurement spec of impression.
   * @param directNoiseMechanism Selected noise mechanism for impression.
   * @return Noised non-negative impression value.
   */
  private fun addImpressionPublisherNoise(
    impressionValue: Long,
    impressionMeasurementSpec: MeasurementSpec.Impression,
    directNoiseMechanism: DirectNoiseMechanism,
  ): Long {
    val noiser: AbstractNoiser =
      VidUtils.getPublisherNoiser(impressionMeasurementSpec.privacyParams, directNoiseMechanism, random)
    // Noise needs to be scaled by maximumFrequencyPerUser.
    val noise = noiser.sample() * impressionMeasurementSpec.maximumFrequencyPerUser
    return max(0L, impressionValue + noise.roundToInt())
  }

  /**
   * Build [Measurement.Result] of the measurement type specified in [MeasurementSpec].
   *
   * @param measurementSpec Measurement spec.
   * @param samples sampled events.
   * @return [Measurement.Result].
   */
  private fun buildDirectMeasurementResult(
    directProtocol: DirectProtocol,
    measurementSpec: MeasurementSpec,
    samples: Iterable<Long>,
  ): Measurement.Result {
    val directProtocolConfig = directProtocol.directProtocolConfig
    val directNoiseMechanism = directProtocol.selectedDirectNoiseMechanism
    val protocolConfigNoiseMechanism = directNoiseMechanism.toProtocolConfigNoiseMechanism()

    @Suppress("WHEN_ENUM_CAN_BE_NULL_IN_JAVA") // Protobuf enum fields cannot be null.
    return when (measurementSpec.measurementTypeCase) {
      MeasurementSpec.MeasurementTypeCase.REACH_AND_FREQUENCY -> {
        if (!directProtocolConfig.hasDeterministicCountDistinct()) {
          throw RequisitionRefusalException.Default(
            Requisition.Refusal.Justification.DECLINED,
            "No valid methodologies for direct reach computation.",
          )
        }
        if (!directProtocolConfig.hasDeterministicDistribution()) {
          throw RequisitionRefusalException.Default(
            Requisition.Refusal.Justification.DECLINED,
            "No valid methodologies for direct frequency distribution computation.",
          )
        }

        val (sampledReachValue, frequencyMap) =
          MeasurementResults.computeReachAndFrequency(
            samples,
            measurementSpec.reachAndFrequency.maximumFrequency,
          )

        logger.info("Adding $directNoiseMechanism publisher noise to direct reach and frequency...")
        val sampledNoisedReachValue =
          VidUtils.addReachPublisherNoise(
            sampledReachValue,
            measurementSpec.reachAndFrequency.reachPrivacyParams,
            directNoiseMechanism,
            random,
          )
        val noisedFrequencyMap =
          VidUtils.addFrequencyPublisherNoise(
            sampledReachValue,
            frequencyMap,
            measurementSpec.reachAndFrequency.frequencyPrivacyParams,
            directNoiseMechanism,
            random,
          )

        val scaledNoisedReachValue =
          (sampledNoisedReachValue / measurementSpec.vidSamplingInterval.width).toLong()

        MeasurementKt.result {
          reach = reach {
            value = scaledNoisedReachValue
            this.noiseMechanism = protocolConfigNoiseMechanism
            deterministicCountDistinct = DeterministicCountDistinct.getDefaultInstance()
          }
          frequency = frequency {
            relativeFrequencyDistribution.putAll(noisedFrequencyMap.mapKeys { it.key.toLong() })
            this.noiseMechanism = protocolConfigNoiseMechanism
            deterministicDistribution = DeterministicDistribution.getDefaultInstance()
          }
        }
      }
      MeasurementSpec.MeasurementTypeCase.IMPRESSION -> {
        if (!directProtocolConfig.hasDeterministicCount()) {
          throw RequisitionRefusalException.Default(
            Requisition.Refusal.Justification.DECLINED,
            "No valid methodologies for impression computation.",
          )
        }

        val sampledImpressionCount =
          computeImpression(samples, measurementSpec.impression.maximumFrequencyPerUser)

        logger.info("Adding $directNoiseMechanism publisher noise to impression...")
        val sampledNoisedImpressionCount =
          addImpressionPublisherNoise(
            sampledImpressionCount,
            measurementSpec.impression,
            directNoiseMechanism,
          )
        val scaledNoisedImpressionCount =
          (sampledNoisedImpressionCount / measurementSpec.vidSamplingInterval.width).toLong()

        MeasurementKt.result {
          impression = impression {
            value = scaledNoisedImpressionCount
            noiseMechanism = protocolConfigNoiseMechanism
            deterministicCount = DeterministicCount.getDefaultInstance()
          }
        }
      }
      MeasurementSpec.MeasurementTypeCase.DURATION -> {
        val externalDataProviderId =
          apiIdToExternalId(DataProviderKey.fromName(edpData.name)!!.dataProviderId)
        MeasurementKt.result {
          watchDuration = watchDuration {
            value = duration {
              // Use a value based on the externalDataProviderId since it's a known value the
              // MeasurementConsumerSimulator can verify.
              seconds = log2(externalDataProviderId.toDouble()).toLong()
            }
            noiseMechanism = protocolConfigNoiseMechanism
            customDirectMethodology = customDirectMethodology {
              variance = variance { scalar = 0.0 }
            }
          }
        }
      }
      MeasurementSpec.MeasurementTypeCase.POPULATION -> {
        error("Measurement type not supported.")
      }
      MeasurementSpec.MeasurementTypeCase.REACH -> {
        if (!directProtocolConfig.hasDeterministicCountDistinct()) {
          throw RequisitionRefusalException.Default(
            Requisition.Refusal.Justification.DECLINED,
            "No valid methodologies for direct reach computation.",
          )
        }

        val sampledReachValue = MeasurementResults.computeReach(samples)

        logger.info("Adding $directNoiseMechanism publisher noise to direct reach for reach-only")
        val sampledNoisedReachValue =
          VidUtils.addReachPublisherNoise(
            sampledReachValue,
            measurementSpec.reach.privacyParams,
            directNoiseMechanism,
            random,
          )
        val scaledNoisedReachValue =
          (sampledNoisedReachValue / measurementSpec.vidSamplingInterval.width).toLong()

        MeasurementKt.result {
          reach = reach {
            value = scaledNoisedReachValue
            this.noiseMechanism = protocolConfigNoiseMechanism
            deterministicCountDistinct = DeterministicCountDistinct.getDefaultInstance()
          }
        }
      }
      MeasurementSpec.MeasurementTypeCase.MEASUREMENTTYPE_NOT_SET -> {
        error("Measurement type not set.")
      }
    }
  }

<<<<<<< HEAD
=======
  /**
   * Selects the most preferred [DirectNoiseMechanism] for reach and frequency measurements from the
   * overlap of a list of preferred [DirectNoiseMechanism] and a set of [DirectNoiseMechanism]
   * [options].
   */
  private fun selectReachAndFrequencyNoiseMechanism(
    options: Set<DirectNoiseMechanism>
  ): DirectNoiseMechanism {
    val preferences = DIRECT_MEASUREMENT_ACDP_NOISE_MECHANISM_PREFERENCES

    return preferences.firstOrNull { preference -> options.contains(preference) }
      ?: throw RequisitionRefusalException.Default(
        Requisition.Refusal.Justification.SPEC_INVALID,
        "No valid noise mechanism option for reach or frequency measurements.",
      )
  }

  /**
   * Selects the most preferred [DirectNoiseMechanism] for impression measurements from the overlap
   * of a list of preferred [DirectNoiseMechanism] and a set of [DirectNoiseMechanism] [options].
   */
  private fun selectImpressionNoiseMechanism(
    options: Set<DirectNoiseMechanism>
  ): DirectNoiseMechanism {
    val preferences = DIRECT_MEASUREMENT_ACDP_NOISE_MECHANISM_PREFERENCES

    return preferences.firstOrNull { preference -> options.contains(preference) }
      ?: throw RequisitionRefusalException.Default(
        Requisition.Refusal.Justification.SPEC_INVALID,
        "No valid noise mechanism option for impression measurements.",
      )
  }

  /**
   * Selects the most preferred [DirectNoiseMechanism] for watch duration measurements from the
   * overlap of a list of preferred [DirectNoiseMechanism] and a set of [DirectNoiseMechanism]
   * [options].
   */
  private fun selectWatchDurationNoiseMechanism(
    options: Set<DirectNoiseMechanism>
  ): DirectNoiseMechanism {
    val preferences = DIRECT_MEASUREMENT_ACDP_NOISE_MECHANISM_PREFERENCES

    return preferences.firstOrNull { preference -> options.contains(preference) }
      ?: throw RequisitionRefusalException.Default(
        Requisition.Refusal.Justification.SPEC_INVALID,
        "No valid noise mechanism option for watch duration measurements.",
      )
  }

  private suspend fun fulfillImpressionMeasurement(
    requisition: Requisition,
    requisitionSpec: RequisitionSpec,
    measurementSpec: MeasurementSpec,
    eventGroupSpecs: Iterable<EventQuery.EventGroupSpec>,
    directProtocol: DirectProtocol,
  ) {
    chargeDirectPrivacyBudget(
      requisition.name,
      measurementSpec,
      eventGroupSpecs.map { it.spec },
      directProtocol.selectedDirectNoiseMechanism,
    )

    logger.info("Calculating impression...")
    val measurementResult =
      buildDirectMeasurementResult(
        directProtocol,
        measurementSpec,
        sampleVids(eventGroupSpecs, measurementSpec.vidSamplingInterval),
      )
>>>>>>> 33072b42

  private fun fulfillDurationMeasurement(
    requisition: Requisition,
    requisitionSpec: RequisitionSpec,
    measurementSpec: MeasurementSpec,
    eventGroupSpecs: Iterable<EventQuery.EventGroupSpec>,
    directProtocol: DirectProtocol,
  ) {
    chargeDirectPrivacyBudget(
      requisition.name,
      measurementSpec,
      eventGroupSpecs.map { it.spec },
      directProtocol.selectedDirectNoiseMechanism,
    )

    val measurementResult =
      buildDirectMeasurementResult(directProtocol, measurementSpec, listOf<Long>().asIterable())

    fulfillDirectMeasurement(requisition, measurementSpec, requisitionSpec.nonce, measurementResult)
  }

  companion object {
    init {
      System.loadLibrary("secret_share_generator_adapter")
    }

    private const val RPC_CHUNK_SIZE_BYTES = 32 * 1024 // 32 KiB

    private val logger: Logger = Logger.getLogger(this::class.java.name)


    // Resource ID for EventGroup that fails Requisitions with CONSENT_SIGNAL_INVALID if used.
    private const val CONSENT_SIGNAL_INVALID_EVENT_GROUP_ID = "consent-signal-invalid"
    // Resource ID for EventGroup that fails Requisitions with SPEC_INVALID if used.
    private const val SPEC_INVALID_EVENT_GROUP_ID = "spec-invalid"
    // Resource ID for EventGroup that fails Requisitions with INSUFFICIENT_PRIVACY_BUDGET if used.
    private const val INSUFFICIENT_PRIVACY_BUDGET_EVENT_GROUP_ID = "insufficient-privacy-budget"
    // Resource ID for EventGroup that fails Requisitions with UNFULFILLABLE if used.
    private const val UNFULFILLABLE_EVENT_GROUP_ID = "unfulfillable"
    // Resource ID for EventGroup that fails Requisitions with DECLINED if used.
    private const val DECLINED_EVENT_GROUP_ID = "declined"

    private fun getEventGroupReferenceIdPrefix(edpDisplayName: String): String {
      return "$SIMULATOR_EVENT_GROUP_REFERENCE_ID_PREFIX-${edpDisplayName}"
    }

    fun getEventGroupReferenceIdSuffix(eventGroup: EventGroup, edpDisplayName: String): String {
      val prefix = getEventGroupReferenceIdPrefix(edpDisplayName)
      return eventGroup.eventGroupReferenceId.removePrefix(prefix)
    }

    fun buildEventTemplates(
      eventMessageDescriptor: Descriptors.Descriptor
    ): List<EventGroup.EventTemplate> {
      val eventTemplateTypes: List<Descriptors.Descriptor> =
        eventMessageDescriptor.fields
          .filter { it.type == Descriptors.FieldDescriptor.Type.MESSAGE }
          .map { it.messageType }
          .filter { it.options.hasExtension(EventAnnotationsProto.eventTemplate) }
      return eventTemplateTypes.map { EventGroupKt.eventTemplate { type = it.fullName } }
    }
  }
}<|MERGE_RESOLUTION|>--- conflicted
+++ resolved
@@ -145,10 +145,7 @@
 import org.wfanet.measurement.eventdataprovider.shareshuffle.v2alpha.FrequencyVectorBuilder
 import org.wfanet.measurement.eventdataprovider.shareshuffle.v2alpha.FulfillRequisitionRequestBuilder
 import org.wfanet.measurement.eventdataprovider.shareshuffle.v2alpha.VidIndexMap
-import org.wfanet.measurement.edpaggregator.resultsfulfiller.VidUtils
-import org.wfanet.measurement.edpaggregator.resultsfulfiller.toAnySketchElGamalPublicKey
-import org.wfanet.measurement.edpaggregator.resultsfulfiller.toDirectNoiseMechanism
-import org.wfanet.measurement.edpaggregator.resultsfulfiller.toProtocolConfigNoiseMechanism
+import org.wfanet.measurement.loadtest.common.sampleVids
 import org.wfanet.measurement.loadtest.config.TestIdentifiers.SIMULATOR_EVENT_GROUP_REFERENCE_ID_PREFIX
 
 /** A simulator handling EDP businesses. */
@@ -162,7 +159,7 @@
   private val eventGroupMetadataDescriptorsStub: EventGroupMetadataDescriptorsCoroutineStub,
   requisitionsStub: RequisitionsCoroutineStub,
   private val requisitionFulfillmentStubsByDuchyId:
-    Map<String, RequisitionFulfillmentCoroutineStub>,
+  Map<String, RequisitionFulfillmentCoroutineStub>,
   private val eventQuery: EventQuery<Message>,
   throttler: Throttler,
   private val privacyBudgetManager: PrivacyBudgetManager,
@@ -669,14 +666,7 @@
             val directProtocol =
               DirectProtocol(
                 directProtocolConfig,
-                try {
-                  VidUtils.selectReachAndFrequencyNoiseMechanism(directNoiseMechanismOptions)
-                } catch (e: IllegalArgumentException) {
-                  throw RequisitionRefusalException(
-                    Requisition.Refusal.Justification.SPEC_INVALID,
-                    "No valid noise mechanism option for reach or frequency measurements.",
-                  )
-                },
+                selectReachAndFrequencyNoiseMechanism(directNoiseMechanismOptions),
               )
             fulfillDirectReachAndFrequencyMeasurement(
               requisition,
@@ -689,14 +679,7 @@
             val directProtocol =
               DirectProtocol(
                 directProtocolConfig,
-                try {
-                  VidUtils.selectImpressionNoiseMechanism(directNoiseMechanismOptions)
-                } catch (e: IllegalArgumentException) {
-                  throw RequisitionRefusalException(
-                    Requisition.Refusal.Justification.SPEC_INVALID,
-                    "No valid noise mechanism option for impression measurements.",
-                  )
-                },
+                selectImpressionNoiseMechanism(directNoiseMechanismOptions),
               )
             fulfillDurationMeasurement(
               requisition,
@@ -709,14 +692,7 @@
             val directProtocol =
               DirectProtocol(
                 directProtocolConfig,
-                try {
-                  VidUtils.selectWatchDurationNoiseMechanism(directNoiseMechanismOptions)
-                } catch (e: IllegalArgumentException) {
-                  throw RequisitionRefusalException(
-                    Requisition.Refusal.Justification.SPEC_INVALID,
-                    "No valid noise mechanism option for watch duration measurements.",
-                  )
-                },
+                selectWatchDurationNoiseMechanism(directNoiseMechanismOptions),
               )
             fulfillImpressionMeasurement(
               requisition,
@@ -1066,12 +1042,12 @@
   ) {
     val protocolConfig: ProtocolConfig.ReachOnlyLiquidLegionsV2 =
       requireNotNull(
-          requisition.protocolConfig.protocolsList.find { protocol ->
-            protocol.hasReachOnlyLiquidLegionsV2()
-          }
-        ) {
-          "Protocol with ReachOnlyLiquidLegionsV2 is missing"
-        }
+        requisition.protocolConfig.protocolsList.find { protocol ->
+          protocol.hasReachOnlyLiquidLegionsV2()
+        }
+      ) {
+        "Protocol with ReachOnlyLiquidLegionsV2 is missing"
+      }
         .reachOnlyLiquidLegionsV2
     val combinedPublicKey: AnySketchElGamalPublicKey =
       requisition.getCombinedPublicKey(protocolConfig.ellipticCurveId)
@@ -1182,12 +1158,12 @@
 
     val protocolConfig: ProtocolConfig.HonestMajorityShareShuffle =
       requireNotNull(
-          requisition.protocolConfig.protocolsList.find { protocol ->
-            protocol.hasHonestMajorityShareShuffle()
-          }
-        ) {
-          "Protocol with HonestMajorityShareShuffle is missing"
-        }
+        requisition.protocolConfig.protocolsList.find { protocol ->
+          protocol.hasHonestMajorityShareShuffle()
+        }
+      ) {
+        "Protocol with HonestMajorityShareShuffle is missing"
+      }
         .honestMajorityShareShuffle
 
     chargeMpcPrivacyBudget(
@@ -1212,12 +1188,12 @@
 
     val requests =
       FulfillRequisitionRequestBuilder.build(
-          requisition,
-          nonce,
-          sampledFrequencyVector,
-          edpData.certificateKey,
-          edpData.signingKeyHandle,
-        )
+        requisition,
+        nonce,
+        sampledFrequencyVector,
+        edpData.certificateKey,
+        edpData.signingKeyHandle,
+      )
         .asFlow()
 
     val duchyId = getDuchyWithoutPublicKey(requisition)
@@ -1269,26 +1245,12 @@
       buildDirectMeasurementResult(
         directProtocol,
         measurementSpec,
-        try {
-          VidUtils.sampleVids(eventQuery, eventGroupSpecs, measurementSpec.vidSamplingInterval.start, measurementSpec.vidSamplingInterval.width)
-        } catch (e: EventFilterValidationException) {
-          logger.log(
-            Level.WARNING,
-            "RequisitionFulfillmentWorkflow failed due to invalid event filter",
-            e,
-          )
-          throw RequisitionRefusalException(
-            Requisition.Refusal.Justification.SPEC_INVALID,
-            "Invalid event filter (${e.code}): ${e.code.description}",
-          )
-        }
+        sampleVids(eventGroupSpecs, measurementSpec.vidSamplingInterval),
       )
 
     fulfillDirectMeasurement(requisition, measurementSpec, nonce, measurementResult)
   }
 
-<<<<<<< HEAD
-=======
   /**
    * Samples VIDs from multiple [EventQuery.EventGroupSpec]s with a
    * [MeasurementSpec.VidSamplingInterval].
@@ -1383,7 +1345,6 @@
       frequencyHistogram.mapValues { 0.0 }
     }
   }
->>>>>>> 33072b42
 
   /**
    * Add publisher noise to calculated impression.
@@ -1399,7 +1360,7 @@
     directNoiseMechanism: DirectNoiseMechanism,
   ): Long {
     val noiser: AbstractNoiser =
-      VidUtils.getPublisherNoiser(impressionMeasurementSpec.privacyParams, directNoiseMechanism, random)
+      getPublisherNoiser(impressionMeasurementSpec.privacyParams, directNoiseMechanism, random)
     // Noise needs to be scaled by maximumFrequencyPerUser.
     val noise = noiser.sample() * impressionMeasurementSpec.maximumFrequencyPerUser
     return max(0L, impressionValue + noise.roundToInt())
@@ -1445,19 +1406,17 @@
 
         logger.info("Adding $directNoiseMechanism publisher noise to direct reach and frequency...")
         val sampledNoisedReachValue =
-          VidUtils.addReachPublisherNoise(
+          addReachPublisherNoise(
             sampledReachValue,
             measurementSpec.reachAndFrequency.reachPrivacyParams,
             directNoiseMechanism,
-            random,
           )
         val noisedFrequencyMap =
-          VidUtils.addFrequencyPublisherNoise(
+          addFrequencyPublisherNoise(
             sampledReachValue,
             frequencyMap,
             measurementSpec.reachAndFrequency.frequencyPrivacyParams,
             directNoiseMechanism,
-            random,
           )
 
         val scaledNoisedReachValue =
@@ -1537,11 +1496,10 @@
 
         logger.info("Adding $directNoiseMechanism publisher noise to direct reach for reach-only")
         val sampledNoisedReachValue =
-          VidUtils.addReachPublisherNoise(
+          addReachPublisherNoise(
             sampledReachValue,
             measurementSpec.reach.privacyParams,
             directNoiseMechanism,
-            random,
           )
         val scaledNoisedReachValue =
           (sampledNoisedReachValue / measurementSpec.vidSamplingInterval.width).toLong()
@@ -1560,8 +1518,6 @@
     }
   }
 
-<<<<<<< HEAD
-=======
   /**
    * Selects the most preferred [DirectNoiseMechanism] for reach and frequency measurements from the
    * overlap of a list of preferred [DirectNoiseMechanism] and a set of [DirectNoiseMechanism]
@@ -1633,9 +1589,11 @@
         measurementSpec,
         sampleVids(eventGroupSpecs, measurementSpec.vidSamplingInterval),
       )
->>>>>>> 33072b42
-
-  private fun fulfillDurationMeasurement(
+
+    fulfillDirectMeasurement(requisition, measurementSpec, requisitionSpec.nonce, measurementResult)
+  }
+
+  private suspend fun fulfillDurationMeasurement(
     requisition: Requisition,
     requisitionSpec: RequisitionSpec,
     measurementSpec: MeasurementSpec,
@@ -1664,6 +1622,11 @@
 
     private val logger: Logger = Logger.getLogger(this::class.java.name)
 
+    // The direct noise mechanisms for ACDP composition in PBM for direct measurements in order
+    // of preference. Currently, ACDP composition only supports CONTINUOUS_GAUSSIAN noise for direct
+    // measurements.
+    private val DIRECT_MEASUREMENT_ACDP_NOISE_MECHANISM_PREFERENCES =
+      listOf(DirectNoiseMechanism.CONTINUOUS_GAUSSIAN)
 
     // Resource ID for EventGroup that fails Requisitions with CONSENT_SIGNAL_INVALID if used.
     private const val CONSENT_SIGNAL_INVALID_EVENT_GROUP_ID = "consent-signal-invalid"
@@ -1696,4 +1659,39 @@
       return eventTemplateTypes.map { EventGroupKt.eventTemplate { type = it.fullName } }
     }
   }
+}
+
+private fun DirectNoiseMechanism.toProtocolConfigNoiseMechanism(): NoiseMechanism {
+  return when (this) {
+    DirectNoiseMechanism.NONE -> NoiseMechanism.NONE
+    DirectNoiseMechanism.CONTINUOUS_LAPLACE -> NoiseMechanism.CONTINUOUS_LAPLACE
+    DirectNoiseMechanism.CONTINUOUS_GAUSSIAN -> NoiseMechanism.CONTINUOUS_GAUSSIAN
+  }
+}
+
+/**
+ * Converts a [NoiseMechanism] to a nullable [DirectNoiseMechanism].
+ *
+ * @return [DirectNoiseMechanism] when there is a matched, otherwise null.
+ */
+private fun NoiseMechanism.toDirectNoiseMechanism(): DirectNoiseMechanism? {
+  return when (this) {
+    NoiseMechanism.NONE -> DirectNoiseMechanism.NONE
+    NoiseMechanism.CONTINUOUS_LAPLACE -> DirectNoiseMechanism.CONTINUOUS_LAPLACE
+    NoiseMechanism.CONTINUOUS_GAUSSIAN -> DirectNoiseMechanism.CONTINUOUS_GAUSSIAN
+    NoiseMechanism.NOISE_MECHANISM_UNSPECIFIED,
+    NoiseMechanism.GEOMETRIC,
+    NoiseMechanism.DISCRETE_GAUSSIAN,
+    NoiseMechanism.UNRECOGNIZED -> {
+      null
+    }
+  }
+}
+
+private fun ElGamalPublicKey.toAnySketchElGamalPublicKey(): AnySketchElGamalPublicKey {
+  val source = this
+  return anySketchElGamalPublicKey {
+    generator = source.generator
+    element = source.element
+  }
 }