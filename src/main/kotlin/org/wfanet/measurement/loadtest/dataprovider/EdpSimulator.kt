// Copyright 2021 The Cross-Media Measurement Authors
//
// Licensed under the Apache License, Version 2.0 (the "License");
// you may not use this file except in compliance with the License.
// You may obtain a copy of the License at
//
//      http://www.apache.org/licenses/LICENSE-2.0
//
// Unless required by applicable law or agreed to in writing, software
// distributed under the License is distributed on an "AS IS" BASIS,
// WITHOUT WARRANTIES OR CONDITIONS OF ANY KIND, either express or implied.
// See the License for the specific language governing permissions and
// limitations under the License.

package org.wfanet.measurement.loadtest.dataprovider

import com.google.protobuf.Any
import com.google.protobuf.ByteString
import com.google.protobuf.Descriptors
import com.google.protobuf.Message
import com.google.protobuf.duration
import io.grpc.Status
import io.grpc.StatusException
import java.security.GeneralSecurityException
import java.security.SignatureException
import java.security.cert.CertPathValidatorException
import java.security.cert.X509Certificate
import java.util.logging.Level
import java.util.logging.Logger
import kotlin.random.Random
import kotlin.random.asJavaRandom
import kotlinx.coroutines.flow.Flow
import kotlinx.coroutines.flow.emitAll
import kotlinx.coroutines.flow.flow
import kotlinx.coroutines.flow.map
import org.apache.commons.math3.distribution.ConstantRealDistribution
import org.wfanet.anysketch.Sketch
import org.wfanet.anysketch.SketchConfig
import org.wfanet.anysketch.crypto.ElGamalPublicKey as AnySketchElGamalPublicKey
import org.wfanet.anysketch.crypto.elGamalPublicKey as anySketchElGamalPublicKey
import org.wfanet.measurement.api.v2alpha.Certificate
import org.wfanet.measurement.api.v2alpha.CertificatesGrpcKt.CertificatesCoroutineStub
import org.wfanet.measurement.api.v2alpha.DataProviderKey
import org.wfanet.measurement.api.v2alpha.DifferentialPrivacyParams
import org.wfanet.measurement.api.v2alpha.ElGamalPublicKey
import org.wfanet.measurement.api.v2alpha.EncryptionPublicKey
import org.wfanet.measurement.api.v2alpha.EventAnnotationsProto
import org.wfanet.measurement.api.v2alpha.EventGroup
import org.wfanet.measurement.api.v2alpha.EventGroupKt.eventTemplate
import org.wfanet.measurement.api.v2alpha.EventGroupKt.metadata
import org.wfanet.measurement.api.v2alpha.EventGroupMetadataDescriptor
import org.wfanet.measurement.api.v2alpha.EventGroupMetadataDescriptorsGrpcKt.EventGroupMetadataDescriptorsCoroutineStub
import org.wfanet.measurement.api.v2alpha.EventGroupsGrpcKt.EventGroupsCoroutineStub
import org.wfanet.measurement.api.v2alpha.FulfillRequisitionRequest
import org.wfanet.measurement.api.v2alpha.FulfillRequisitionRequestKt.bodyChunk
import org.wfanet.measurement.api.v2alpha.FulfillRequisitionRequestKt.header
import org.wfanet.measurement.api.v2alpha.ListEventGroupsRequestKt
import org.wfanet.measurement.api.v2alpha.ListRequisitionsRequestKt.filter
import org.wfanet.measurement.api.v2alpha.Measurement
import org.wfanet.measurement.api.v2alpha.MeasurementConsumer
import org.wfanet.measurement.api.v2alpha.MeasurementConsumerKey
import org.wfanet.measurement.api.v2alpha.MeasurementConsumersGrpcKt.MeasurementConsumersCoroutineStub
import org.wfanet.measurement.api.v2alpha.MeasurementKey
import org.wfanet.measurement.api.v2alpha.MeasurementKt
import org.wfanet.measurement.api.v2alpha.MeasurementKt.ResultKt.frequency
import org.wfanet.measurement.api.v2alpha.MeasurementKt.ResultKt.impression
import org.wfanet.measurement.api.v2alpha.MeasurementKt.ResultKt.population
import org.wfanet.measurement.api.v2alpha.MeasurementKt.ResultKt.reach
import org.wfanet.measurement.api.v2alpha.MeasurementKt.ResultKt.watchDuration
import org.wfanet.measurement.api.v2alpha.MeasurementSpec
import org.wfanet.measurement.api.v2alpha.ProtocolConfig
import org.wfanet.measurement.api.v2alpha.Requisition
import org.wfanet.measurement.api.v2alpha.Requisition.DuchyEntry
import org.wfanet.measurement.api.v2alpha.RequisitionFulfillmentGrpcKt.RequisitionFulfillmentCoroutineStub
import org.wfanet.measurement.api.v2alpha.RequisitionKt.refusal
import org.wfanet.measurement.api.v2alpha.RequisitionSpec
import org.wfanet.measurement.api.v2alpha.RequisitionsGrpcKt.RequisitionsCoroutineStub
import org.wfanet.measurement.api.v2alpha.SignedData
import org.wfanet.measurement.api.v2alpha.copy
import org.wfanet.measurement.api.v2alpha.createEventGroupMetadataDescriptorRequest
import org.wfanet.measurement.api.v2alpha.createEventGroupRequest
import org.wfanet.measurement.api.v2alpha.eventGroup
import org.wfanet.measurement.api.v2alpha.eventGroupMetadataDescriptor
import org.wfanet.measurement.api.v2alpha.event_templates.testing.TestEvent
import org.wfanet.measurement.api.v2alpha.fulfillDirectRequisitionRequest
import org.wfanet.measurement.api.v2alpha.fulfillRequisitionRequest
import org.wfanet.measurement.api.v2alpha.getCertificateRequest
import org.wfanet.measurement.api.v2alpha.getEventGroupRequest
import org.wfanet.measurement.api.v2alpha.getMeasurementConsumerRequest
import org.wfanet.measurement.api.v2alpha.listEventGroupsRequest
import org.wfanet.measurement.api.v2alpha.listRequisitionsRequest
import org.wfanet.measurement.api.v2alpha.refuseRequisitionRequest
import org.wfanet.measurement.api.v2alpha.updateEventGroupMetadataDescriptorRequest
import org.wfanet.measurement.api.v2alpha.updateEventGroupRequest
import org.wfanet.measurement.common.ProtoReflection
import org.wfanet.measurement.common.asBufferedFlow
import org.wfanet.measurement.common.crypto.PrivateKeyHandle
import org.wfanet.measurement.common.crypto.SigningKeyHandle
import org.wfanet.measurement.common.crypto.authorityKeyIdentifier
import org.wfanet.measurement.common.crypto.readCertificate
import org.wfanet.measurement.common.identity.apiIdToExternalId
import org.wfanet.measurement.common.throttler.Throttler
import org.wfanet.measurement.consent.client.common.NonceMismatchException
import org.wfanet.measurement.consent.client.common.PublicKeyMismatchException
import org.wfanet.measurement.consent.client.common.toPublicKeyHandle
import org.wfanet.measurement.consent.client.dataprovider.computeRequisitionFingerprint
import org.wfanet.measurement.consent.client.dataprovider.decryptRequisitionSpec
import org.wfanet.measurement.consent.client.dataprovider.encryptMetadata
import org.wfanet.measurement.consent.client.dataprovider.verifyElGamalPublicKey
import org.wfanet.measurement.consent.client.dataprovider.verifyMeasurementSpec
import org.wfanet.measurement.consent.client.dataprovider.verifyRequisitionSpec
import org.wfanet.measurement.consent.client.duchy.signResult
import org.wfanet.measurement.consent.client.measurementconsumer.verifyEncryptionPublicKey
import org.wfanet.measurement.eventdataprovider.eventfiltration.validation.EventFilterValidationException
import org.wfanet.measurement.eventdataprovider.noiser.AbstractNoiser
import org.wfanet.measurement.eventdataprovider.noiser.DirectNoiseMechanism
import org.wfanet.measurement.eventdataprovider.noiser.DpParams
import org.wfanet.measurement.eventdataprovider.noiser.GaussianNoiser
import org.wfanet.measurement.eventdataprovider.noiser.LaplaceNoiser
import org.wfanet.measurement.eventdataprovider.privacybudgetmanagement.PrivacyBudgetManager
import org.wfanet.measurement.eventdataprovider.privacybudgetmanagement.PrivacyBudgetManagerException
import org.wfanet.measurement.eventdataprovider.privacybudgetmanagement.PrivacyBudgetManagerExceptionType
import org.wfanet.measurement.eventdataprovider.privacybudgetmanagement.Reference
import org.wfanet.measurement.eventdataprovider.privacybudgetmanagement.api.v2alpha.PrivacyQueryMapper.getPrivacyQuery
import org.wfanet.measurement.loadtest.config.TestIdentifiers.SIMULATOR_EVENT_GROUP_REFERENCE_ID_PREFIX
import org.wfanet.measurement.loadtest.config.VidSampling

data class EdpData(
  /** The EDP's public API resource name. */
  val name: String,
  /** The EDP's display name. */
  val displayName: String,
  /** The EDP's consent signaling encryption key. */
  val encryptionKey: PrivateKeyHandle,
  /** The EDP's consent signaling signing key. */
  val signingKey: SigningKeyHandle
)

/** A simulator handling EDP businesses. */
class EdpSimulator(
  private val edpData: EdpData,
  private val measurementConsumerName: String,
  private val measurementConsumersStub: MeasurementConsumersCoroutineStub,
  private val certificatesStub: CertificatesCoroutineStub,
  private val eventGroupsStub: EventGroupsCoroutineStub,
  private val eventGroupMetadataDescriptorsStub: EventGroupMetadataDescriptorsCoroutineStub,
  private val requisitionsStub: RequisitionsCoroutineStub,
  private val requisitionFulfillmentStub: RequisitionFulfillmentCoroutineStub,
  private val eventQuery: EventQuery<Message>,
  private val throttler: Throttler,
  private val privacyBudgetManager: PrivacyBudgetManager,
  private val trustedCertificates: Map<ByteString, X509Certificate>,
  private val directNoiseMechanism: DirectNoiseMechanism,
  private val sketchEncrypter: SketchEncrypter = SketchEncrypter.Default,
  private val random: Random = Random,
) {
  /** A sequence of operations done in the simulator. */
  suspend fun run() {
    throttler.loopOnReady { executeRequisitionFulfillingWorkflow() }
  }

  /**
   * Ensures that an appropriate [EventGroup] with an appropriate [EventGroupMetadataDescriptor]
   * exists for the [MeasurementConsumer].
   *
   * TODO(@SanjayVas): Create multiple EventGroups with different synthetic data specs.
   */
  suspend fun ensureEventGroup(eventGroupMetadata: Message): EventGroup {
    val measurementConsumer: MeasurementConsumer =
      try {
        measurementConsumersStub.getMeasurementConsumer(
          getMeasurementConsumerRequest { name = measurementConsumerName }
        )
      } catch (e: StatusException) {
        throw Exception("Error getting MeasurementConsumer $measurementConsumerName", e)
      }

    verifyEncryptionPublicKey(
      measurementConsumer.publicKey,
      getCertificate(measurementConsumer.certificate)
    )

    val descriptorResource: EventGroupMetadataDescriptor =
      ensureMetadataDescriptor(eventGroupMetadata.descriptorForType)

    val eventGroupReferenceId = "$SIMULATOR_EVENT_GROUP_REFERENCE_ID_PREFIX-${edpData.displayName}"
    return ensureEventGroup(
      measurementConsumer,
      eventGroupReferenceId,
      eventGroupMetadata,
      descriptorResource
    )
  }

  /**
   * Ensures that an [EventGroup] exists for [measurementConsumer] with the specified
   * [eventGroupReferenceId] and [descriptorResource].
   */
  private suspend fun ensureEventGroup(
    measurementConsumer: MeasurementConsumer,
    eventGroupReferenceId: String,
    eventGroupMetadata: Message,
    descriptorResource: EventGroupMetadataDescriptor,
  ): EventGroup {
    val existingEventGroup: EventGroup? = getEventGroupByReferenceId(eventGroupReferenceId)
    val encryptedMetadata: ByteString =
      encryptMetadata(
        metadata {
          eventGroupMetadataDescriptor = descriptorResource.name
          metadata = Any.pack(eventGroupMetadata)
        },
        EncryptionPublicKey.parseFrom(measurementConsumer.publicKey.data)
      )

    if (existingEventGroup == null) {
      val request = createEventGroupRequest {
        parent = edpData.name
        eventGroup = eventGroup {
          this.measurementConsumer = measurementConsumerName
          this.eventGroupReferenceId = eventGroupReferenceId
          eventTemplates += EVENT_TEMPLATES
          measurementConsumerCertificate = measurementConsumer.certificate
          measurementConsumerPublicKey = measurementConsumer.publicKey
          this.encryptedMetadata = encryptedMetadata
        }
      }

      return try {
        eventGroupsStub.createEventGroup(request).also {
          logger.info { "Successfully created ${it.name}..." }
        }
      } catch (e: StatusException) {
        throw Exception("Error creating event group", e)
      }
    }

    val request = updateEventGroupRequest {
      eventGroup =
        existingEventGroup.copy {
          eventTemplates.clear()
          eventTemplates += EVENT_TEMPLATES
          measurementConsumerCertificate = measurementConsumer.certificate
          measurementConsumerPublicKey = measurementConsumer.publicKey
          this.encryptedMetadata = encryptedMetadata
        }
    }
    return try {
      eventGroupsStub.updateEventGroup(request).also {
        logger.info { "Successfully updated ${it.name}..." }
      }
    } catch (e: StatusException) {
      throw Exception("Error updating event group", e)
    }
  }

  /**
   * Returns the first [EventGroup] for this `DataProvider` and [MeasurementConsumer] with
   * [eventGroupReferenceId], or `null` if not found.
   */
  private suspend fun getEventGroupByReferenceId(eventGroupReferenceId: String): EventGroup? {
    val response =
      try {
        eventGroupsStub.listEventGroups(
          listEventGroupsRequest {
            parent = edpData.name
            filter =
              ListEventGroupsRequestKt.filter { measurementConsumers += measurementConsumerName }
            pageSize = Int.MAX_VALUE
          }
        )
      } catch (e: StatusException) {
        throw Exception("Error listing EventGroups", e)
      }

    // TODO(@SanjayVas): Support filtering by reference ID so we don't need to handle multiple pages
    // of EventGroups.
    check(response.nextPageToken.isEmpty()) {
      "Too many EventGroups for ${edpData.name} and $measurementConsumerName"
    }
    return response.eventGroupsList.find { it.eventGroupReferenceId == eventGroupReferenceId }
  }

  private suspend fun ensureMetadataDescriptor(
    metadataDescriptor: Descriptors.Descriptor
  ): EventGroupMetadataDescriptor {
    val descriptorSet = ProtoReflection.buildFileDescriptorSet(metadataDescriptor)
    val descriptorResource =
      try {
        eventGroupMetadataDescriptorsStub.createEventGroupMetadataDescriptor(
          createEventGroupMetadataDescriptorRequest {
            parent = edpData.name
            eventGroupMetadataDescriptor = eventGroupMetadataDescriptor {
              this.descriptorSet = ProtoReflection.buildFileDescriptorSet(metadataDescriptor)
            }
            requestId = "type.googleapis.com/${metadataDescriptor.fullName}"
          }
        )
      } catch (e: StatusException) {
        throw Exception("Error creating EventGroupMetadataDescriptor", e)
      }

    if (descriptorResource.descriptorSet == descriptorSet) {
      return descriptorResource
    }

    return try {
      eventGroupMetadataDescriptorsStub.updateEventGroupMetadataDescriptor(
        updateEventGroupMetadataDescriptorRequest {
          eventGroupMetadataDescriptor =
            descriptorResource.copy { this.descriptorSet = descriptorSet }
        }
      )
    } catch (e: StatusException) {
      throw Exception("Error updating EventGroupMetadataDescriptor", e)
    }
  }

  private data class Specifications(
    val measurementSpec: MeasurementSpec,
    val requisitionSpec: RequisitionSpec
  )

  private class RequisitionRefusalException(
    val justification: Requisition.Refusal.Justification,
    message: String
  ) : Exception(message)

  private class InvalidConsentSignalException(message: String? = null, cause: Throwable? = null) :
    GeneralSecurityException(message, cause)

  private class InvalidSpecException(message: String, cause: Throwable? = null) :
    Exception(message, cause)

  private fun verifySpecifications(
    requisition: Requisition,
    measurementConsumerCertificate: Certificate
  ): Specifications {
    val x509Certificate = readCertificate(measurementConsumerCertificate.x509Der)
    // Look up the trusted issuer certificate for this MC certificate. Note that this doesn't
    // confirm that this is the trusted issuer for the right MC. In a production environment,
    // consider having a mapping of MC to root/CA cert.
    val trustedIssuer =
      trustedCertificates[checkNotNull(x509Certificate.authorityKeyIdentifier)]
        ?: throw InvalidConsentSignalException(
          "Issuer of ${measurementConsumerCertificate.name} is not trusted"
        )

    try {
      verifyMeasurementSpec(requisition.measurementSpec, x509Certificate, trustedIssuer)
    } catch (e: CertPathValidatorException) {
      throw InvalidConsentSignalException(
        "Certificate path for ${measurementConsumerCertificate.name} is invalid",
        e
      )
    } catch (e: SignatureException) {
      throw InvalidConsentSignalException("MeasurementSpec signature is invalid", e)
    }

    val measurementSpec = MeasurementSpec.parseFrom(requisition.measurementSpec.data)

    val signedRequisitionSpec: SignedData =
      try {
        decryptRequisitionSpec(requisition.encryptedRequisitionSpec, edpData.encryptionKey)
      } catch (e: GeneralSecurityException) {
        throw InvalidConsentSignalException("RequisitionSpec decryption failed", e)
      }
    val requisitionSpec = RequisitionSpec.parseFrom(signedRequisitionSpec.data)
    try {
      verifyRequisitionSpec(
        signedRequisitionSpec,
        requisitionSpec,
        measurementSpec,
        x509Certificate,
        trustedIssuer
      )
    } catch (e: CertPathValidatorException) {
      throw InvalidConsentSignalException(
        "Certificate path for ${measurementConsumerCertificate.name} is invalid",
        e
      )
    } catch (e: SignatureException) {
      throw InvalidConsentSignalException("RequisitionSpec signature is invalid", e)
    } catch (e: NonceMismatchException) {
      throw InvalidConsentSignalException(e.message, e)
    } catch (e: PublicKeyMismatchException) {
      throw InvalidConsentSignalException(e.message, e)
    }

    // TODO(@uakyol): Validate that collection interval is not outside of privacy landscape.

    return Specifications(measurementSpec, requisitionSpec)
  }

  private fun verifyDuchyEntry(
    duchyEntry: DuchyEntry,
    duchyCertificate: Certificate,
    protocol: ProtocolConfig.Protocol.ProtocolCase
  ) {
    require(
      protocol == ProtocolConfig.Protocol.ProtocolCase.LIQUID_LEGIONS_V2 ||
        protocol == ProtocolConfig.Protocol.ProtocolCase.REACH_ONLY_LIQUID_LEGIONS_V2
    ) {
      "Unsupported protocol $protocol"
    }

    val duchyX509Certificate: X509Certificate = readCertificate(duchyCertificate.x509Der)
    // Look up the trusted issuer certificate for this Duchy certificate. Note that this doesn't
    // confirm that this is the trusted issuer for the right Duchy. In a production environment,
    // consider having a mapping of Duchy to issuer certificate.
    val trustedIssuer =
      trustedCertificates[checkNotNull(duchyX509Certificate.authorityKeyIdentifier)]
        ?: throw InvalidConsentSignalException("Issuer of ${duchyCertificate.name} is not trusted")

    try {
      verifyElGamalPublicKey(
        duchyEntry.value.liquidLegionsV2.elGamalPublicKey,
        duchyX509Certificate,
        trustedIssuer
      )
    } catch (e: CertPathValidatorException) {
      throw InvalidConsentSignalException(
        "Certificate path for ${duchyCertificate.name} is invalid",
        e
      )
    } catch (e: SignatureException) {
      throw InvalidConsentSignalException(
        "ElGamal public key signature is invalid for Duchy ${duchyEntry.key}",
        e
      )
    }
  }

  /** Verify duchy entries' certificates. Return true for valid or false for invalid. */
  private suspend fun verifyDuchyEntries(
    requisition: Requisition,
    protocol: ProtocolConfig.Protocol.ProtocolCase
  ) {
    try {
      for (duchyEntry in requisition.duchiesList) {
        val duchyCertificate: Certificate = getCertificate(duchyEntry.value.duchyCertificate)
        verifyDuchyEntry(duchyEntry, duchyCertificate, protocol)
      }
    } catch (e: InvalidConsentSignalException) {
      logger.log(Level.WARNING, e) {
        "Consent signaling verification failed for ${requisition.name}"
      }
      throw RequisitionRefusalException(
        Requisition.Refusal.Justification.CONSENT_SIGNAL_INVALID,
        e.message.orEmpty()
      )
    }
  }

  private fun verifyEncryptionPublicKey(
    signedEncryptionPublicKey: SignedData,
    measurementConsumerCertificate: Certificate
  ) {
    val x509Certificate = readCertificate(measurementConsumerCertificate.x509Der)
    // Look up the trusted issuer certificate for this MC certificate. Note that this doesn't
    // confirm that this is the trusted issuer for the right MC. In a production environment,
    // consider having a mapping of MC to root/CA cert.
    val trustedIssuer =
      trustedCertificates[checkNotNull(x509Certificate.authorityKeyIdentifier)]
        ?: throw InvalidConsentSignalException(
          "Issuer of ${measurementConsumerCertificate.name} is not trusted"
        )
    // TODO(world-federation-of-advertisers/consent-signaling-client#41): Use method from
    // DataProviders client instead of MeasurementConsumers client.
    try {
      verifyEncryptionPublicKey(signedEncryptionPublicKey, x509Certificate, trustedIssuer)
    } catch (e: CertPathValidatorException) {
      throw InvalidConsentSignalException(
        "Certificate path for ${measurementConsumerCertificate.name} is invalid",
        e
      )
    } catch (e: SignatureException) {
      throw InvalidConsentSignalException("EncryptionPublicKey signature is invalid", e)
    }
  }

  private suspend fun getCertificate(resourceName: String): Certificate {
    return try {
      certificatesStub.getCertificate(getCertificateRequest { name = resourceName })
    } catch (e: StatusException) {
      throw Exception("Error fetching certificate $resourceName", e)
    }
  }

  /** Executes the requisition fulfillment workflow. */
  suspend fun executeRequisitionFulfillingWorkflow() {
    logger.info("Executing requisitionFulfillingWorkflow...")
    val requisitions =
      getRequisitions().filter {
        checkNotNull(MeasurementKey.fromName(it.measurement)).measurementConsumerId ==
          checkNotNull(MeasurementConsumerKey.fromName(measurementConsumerName))
            .measurementConsumerId
      }

    if (requisitions.isEmpty()) {
      logger.fine("No unfulfilled requisition. Polling again later...")
      return
    }

    for (requisition in requisitions) {
      try {
        logger.info("Processing requisition ${requisition.name}...")
        val measurementConsumerCertificate: Certificate =
          getCertificate(requisition.measurementConsumerCertificate)

        val (measurementSpec, requisitionSpec) =
          try {
            verifySpecifications(requisition, measurementConsumerCertificate)
          } catch (e: InvalidConsentSignalException) {
            logger.log(Level.WARNING, e) {
              "Consent signaling verification failed for ${requisition.name}"
            }
            throw RequisitionRefusalException(
              Requisition.Refusal.Justification.CONSENT_SIGNAL_INVALID,
              e.message.orEmpty()
            )
          }

        val eventGroupSpecs: List<EventQuery.EventGroupSpec> =
          try {
            buildEventGroupSpecs(requisitionSpec)
          } catch (e: InvalidSpecException) {
            throw RequisitionRefusalException(
              Requisition.Refusal.Justification.SPEC_INVALID,
              e.message.orEmpty()
            )
          }

        val requisitionFingerprint = computeRequisitionFingerprint(requisition)

        val protocols: List<ProtocolConfig.Protocol> = requisition.protocolConfig.protocolsList

        if (protocols.any { it.hasDirect() }) {
          if (measurementSpec.hasReach() || measurementSpec.hasReachAndFrequency()) {
            fulfillDirectReachAndFrequencyMeasurement(
              requisition,
              measurementSpec,
              requisitionSpec.nonce,
              eventGroupSpecs
            )
          } else if (measurementSpec.hasDuration()) {
            fulfillDurationMeasurement(requisition, requisitionSpec, measurementSpec)
          } else if (measurementSpec.hasImpression()) {
            fulfillImpressionMeasurement(requisition, requisitionSpec, measurementSpec)
          } else {
            logger.log(
              Level.WARNING,
              "Skipping ${requisition.name}: Measurement type not supported for direct fulfillment."
            )
            throw RequisitionRefusalException(
              Requisition.Refusal.Justification.SPEC_INVALID,
              "Measurement type not supported for direct fulfillment."
            )
          }
<<<<<<< HEAD
        }
        MeasurementSpec.MeasurementTypeCase.IMPRESSION,
        MeasurementSpec.MeasurementTypeCase.DURATION -> {
          if (protocols.any { it.hasDirect() }) {
            fulfillDurationMeasurement(requisition, requisitionSpec, measurementSpec)
            continue
=======
        } else if (protocols.any { it.hasLiquidLegionsV2() }) {
          if (!measurementSpec.hasReach() && !measurementSpec.hasReachAndFrequency()) {
            logger.log(
              Level.WARNING,
              "Skipping ${requisition.name}: Measurement type not supported for protocol llv2."
            )
            throw RequisitionRefusalException(
              Requisition.Refusal.Justification.SPEC_INVALID,
              "Measurement type not supported for protocol llv2."
            )
          }
          verifyDuchyEntries(requisition, ProtocolConfig.Protocol.ProtocolCase.LIQUID_LEGIONS_V2)

          fulfillRequisitionForLiquidLegionsV2Measurement(
            requisition,
            measurementSpec,
            requisitionFingerprint,
            requisitionSpec.nonce,
            eventGroupSpecs
          )
        } else if (protocols.any { it.hasReachOnlyLiquidLegionsV2() }) {
          if (!measurementSpec.hasReach()) {
            logger.log(
              Level.WARNING,
              "Skipping ${requisition.name}: Measurement type not supported for protocol rollv2."
            )
            throw RequisitionRefusalException(
              Requisition.Refusal.Justification.SPEC_INVALID,
              "Measurement type not supported for protocol rollv2."
            )
>>>>>>> f149d4d7
          }
          verifyDuchyEntries(
            requisition,
            ProtocolConfig.Protocol.ProtocolCase.REACH_ONLY_LIQUID_LEGIONS_V2
          )

          fulfillRequisitionForReachOnlyLiquidLegionsV2Measurement(
            requisition,
            measurementSpec,
            requisitionFingerprint,
            requisitionSpec.nonce,
            eventGroupSpecs
          )
        } else {
          logger.log(
            Level.WARNING,
            "Skipping ${requisition.name}: Protocol not set or not supported."
          )
          throw RequisitionRefusalException(
            Requisition.Refusal.Justification.SPEC_INVALID,
            "Protocol not set or not supported."
          )
        }
<<<<<<< HEAD
        MeasurementSpec.MeasurementTypeCase.POPULATION -> {
          require(protocols.single().hasDirect()) {
            "Population measurements must be direct"
          }
          fulfillPopulationMeasurement(requisition, requisitionSpec, measurementSpec)
          continue
        }
        MeasurementSpec.MeasurementTypeCase.MEASUREMENTTYPE_NOT_SET ->
          error("Measurement type not set for ${requisition.name}")
      }
      logger.warning {
        "Skipping ${requisition.name}: No supported protocol for measurement type ${measurementSpec.measurementTypeCase}"
=======
      } catch (refusalException: RequisitionRefusalException) {
        refuseRequisition(
          requisition.name,
          refusalException.justification,
          refusalException.message ?: "Refuse to fulfill requisition."
        )
>>>>>>> f149d4d7
      }
    }
  }

  /**
   * Builds [EventQuery.EventGroupSpec]s from a [requisitionSpec] by fetching [EventGroup]s.
   *
   * @throws InvalidSpecException if [requisitionSpec] is found to be invalid
   */
  private suspend fun buildEventGroupSpecs(
    requisitionSpec: RequisitionSpec
  ): List<EventQuery.EventGroupSpec> {
    // TODO(@SanjayVas): Cache EventGroups.
    return requisitionSpec.events.eventGroupsList.map {
      val eventGroup =
        try {
          eventGroupsStub.getEventGroup(getEventGroupRequest { name = it.key })
        } catch (e: StatusException) {
          throw when (e.status.code) {
            Status.Code.NOT_FOUND -> InvalidSpecException("EventGroup $it not found", e)
            else -> Exception("Error retrieving EventGroup $it", e)
          }
        }

      if (!eventGroup.eventGroupReferenceId.startsWith(SIMULATOR_EVENT_GROUP_REFERENCE_ID_PREFIX)) {
        throw InvalidSpecException("EventGroup ${it.key} not supported by this simulator")
      }

      EventQuery.EventGroupSpec(eventGroup, it.value)
    }
  }

  private suspend fun refuseRequisition(
    requisitionName: String,
    justification: Requisition.Refusal.Justification,
    message: String
  ): Requisition {
    try {
      return requisitionsStub.refuseRequisition(
        refuseRequisitionRequest {
          name = requisitionName
          refusal = refusal {
            this.justification = justification
            this.message = message
          }
        }
      )
    } catch (e: StatusException) {
      throw Exception("Error refusing requisition $requisitionName", e)
    }
  }

  private suspend fun chargePrivacyBudget(
    requisitionName: String,
    measurementSpec: MeasurementSpec,
    eventSpecs: Iterable<RequisitionSpec.EventGroupEntry.Value>
  ) {
    try {
      privacyBudgetManager.chargePrivacyBudget(
        getPrivacyQuery(
          Reference(measurementConsumerName, requisitionName, false),
          measurementSpec,
          eventSpecs
        )
      )
    } catch (e: PrivacyBudgetManagerException) {
      logger.log(Level.WARNING, "chargePrivacyBudget failed due to ${e.errorType}", e)
      when (e.errorType) {
        PrivacyBudgetManagerExceptionType.PRIVACY_BUDGET_EXCEEDED -> {
          throw RequisitionRefusalException(
            Requisition.Refusal.Justification.INSUFFICIENT_PRIVACY_BUDGET,
            "Privacy budget exceeded"
          )
        }
        PrivacyBudgetManagerExceptionType.INVALID_PRIVACY_BUCKET_FILTER -> {
          throw RequisitionRefusalException(
            Requisition.Refusal.Justification.SPEC_INVALID,
            "Invalid event filter"
          )
        }
        PrivacyBudgetManagerExceptionType.DATABASE_UPDATE_ERROR,
        PrivacyBudgetManagerExceptionType.UPDATE_AFTER_COMMIT,
        PrivacyBudgetManagerExceptionType.NESTED_TRANSACTION,
        PrivacyBudgetManagerExceptionType.BACKING_STORE_CLOSED -> {
          throw Exception("Unexpected PBM error", e)
        }
      }
    }
  }

  private suspend fun generateSketch(
    requisitionName: String,
    sketchConfig: SketchConfig,
    measurementSpec: MeasurementSpec,
    eventGroupSpecs: Iterable<EventQuery.EventGroupSpec>,
  ): Sketch {
    chargePrivacyBudget(requisitionName, measurementSpec, eventGroupSpecs.map { it.spec })

    logger.info("Generating Sketch...")
    return SketchGenerator(eventQuery, sketchConfig, measurementSpec.vidSamplingInterval)
      .generate(eventGroupSpecs)
  }

  private fun encryptLiquidLegionsV2Sketch(
    sketch: Sketch,
    combinedPublicKey: AnySketchElGamalPublicKey,
    protocol: ProtocolConfig.LiquidLegionsV2
  ): ByteString {
    logger.log(Level.INFO, "Encrypting Liquid Legions V2 Sketch...")
    return sketchEncrypter.encrypt(
      sketch,
      protocol.ellipticCurveId,
      combinedPublicKey,
      protocol.maximumFrequency
    )
  }

  private fun encryptReachOnlyLiquidLegionsV2Sketch(
    sketch: Sketch,
    combinedPublicKey: AnySketchElGamalPublicKey,
    protocol: ProtocolConfig.ReachOnlyLiquidLegionsV2
  ): ByteString {
    logger.log(Level.INFO, "Encrypting Reach-Only Liquid Legions V2 Sketch...")
    return sketchEncrypter.encrypt(sketch, protocol.ellipticCurveId, combinedPublicKey)
  }

  /**
   * Fulfill Liquid Legions V2 Measurement's Requisition by creating an encrypted sketch and send to
   * the duchy.
   */
  private suspend fun fulfillRequisitionForLiquidLegionsV2Measurement(
    requisition: Requisition,
    measurementSpec: MeasurementSpec,
    requisitionFingerprint: ByteString,
    nonce: Long,
    eventGroupSpecs: Iterable<EventQuery.EventGroupSpec>
  ) {
    val llv2Protocol: ProtocolConfig.Protocol =
      requireNotNull(
        requisition.protocolConfig.protocolsList.find { protocol -> protocol.hasLiquidLegionsV2() }
      ) {
        "Protocol with LiquidLegionsV2 is missing"
      }
    val liquidLegionsV2: ProtocolConfig.LiquidLegionsV2 = llv2Protocol.liquidLegionsV2
    val combinedPublicKey = requisition.getCombinedPublicKey(liquidLegionsV2.ellipticCurveId)

    val sketch =
      try {
        generateSketch(
          requisition.name,
          liquidLegionsV2.sketchParams.toSketchConfig(),
          measurementSpec,
          eventGroupSpecs
        )
      } catch (e: EventFilterValidationException) {
        logger.log(
          Level.WARNING,
          "RequisitionFulfillmentWorkflow failed due to invalid event filter",
          e
        )
        throw RequisitionRefusalException(
          Requisition.Refusal.Justification.SPEC_INVALID,
          "Invalid event filter (${e.code}): ${e.code.description}"
        )
      }

    val encryptedSketch = encryptLiquidLegionsV2Sketch(sketch, combinedPublicKey, liquidLegionsV2)
    fulfillRequisition(requisition.name, requisitionFingerprint, nonce, encryptedSketch)
  }

  /**
   * Fulfill Reach-Only Liquid Legions V2 Measurement's Requisition by creating an encrypted sketch
   * and send to the duchy.
   */
  private suspend fun fulfillRequisitionForReachOnlyLiquidLegionsV2Measurement(
    requisition: Requisition,
    measurementSpec: MeasurementSpec,
    requisitionFingerprint: ByteString,
    nonce: Long,
    eventGroupSpecs: Iterable<EventQuery.EventGroupSpec>
  ) {
    val roLlv2Protocol: ProtocolConfig.Protocol =
      requireNotNull(
        requisition.protocolConfig.protocolsList.find { protocol ->
          protocol.hasReachOnlyLiquidLegionsV2()
        }
      ) {
        "Protocol with ReachOnlyLiquidLegionsV2 is missing"
      }
    val reachOnlyLiquidLegionsV2: ProtocolConfig.ReachOnlyLiquidLegionsV2 =
      roLlv2Protocol.reachOnlyLiquidLegionsV2
    val combinedPublicKey =
      requisition.getCombinedPublicKey(reachOnlyLiquidLegionsV2.ellipticCurveId)

    val sketch =
      try {
        generateSketch(
          requisition.name,
          reachOnlyLiquidLegionsV2.sketchParams.toSketchConfig(),
          measurementSpec,
          eventGroupSpecs
        )
      } catch (e: EventFilterValidationException) {
        logger.log(
          Level.WARNING,
          "RequisitionFulfillmentWorkflow failed due to invalid event filter",
          e
        )
        throw RequisitionRefusalException(
          Requisition.Refusal.Justification.SPEC_INVALID,
          "Invalid event filter (${e.code}): ${e.code.description}"
        )
      }

    val encryptedSketch =
      encryptReachOnlyLiquidLegionsV2Sketch(sketch, combinedPublicKey, reachOnlyLiquidLegionsV2)
    fulfillRequisition(requisition.name, requisitionFingerprint, nonce, encryptedSketch)
  }

  private suspend fun fulfillRequisition(
    requisitionName: String,
    requisitionFingerprint: ByteString,
    nonce: Long,
    data: ByteString,
  ) {
    logger.info("Fulfilling requisition $requisitionName...")
    val requests: Flow<FulfillRequisitionRequest> = flow {
      logger.info { "Emitting FulfillRequisitionRequests..." }
      emit(
        fulfillRequisitionRequest {
          header = header {
            name = requisitionName
            this.requisitionFingerprint = requisitionFingerprint
            this.nonce = nonce
          }
        }
      )
      emitAll(
        data.asBufferedFlow(RPC_CHUNK_SIZE_BYTES).map {
          fulfillRequisitionRequest { bodyChunk = bodyChunk { this.data = it } }
        }
      )
    }
    try {
      requisitionFulfillmentStub.fulfillRequisition(requests)
    } catch (e: StatusException) {
      throw Exception("Error fulfilling requisition $requisitionName", e)
    }
  }

  private fun Requisition.getCombinedPublicKey(curveId: Int): AnySketchElGamalPublicKey {
    logger.info("Getting combined public key...")
    val elGamalPublicKeys: List<AnySketchElGamalPublicKey> =
      this.duchiesList.map {
        ElGamalPublicKey.parseFrom(it.value.liquidLegionsV2.elGamalPublicKey.data)
          .toAnySketchElGamalPublicKey()
      }

    return SketchEncrypter.combineElGamalPublicKeys(curveId, elGamalPublicKeys)
  }

  private suspend fun getRequisitions(): List<Requisition> {
    val request = listRequisitionsRequest {
      parent = edpData.name
      filter = filter {
        states += Requisition.State.UNFULFILLED
        measurementStates += Measurement.State.AWAITING_REQUISITION_FULFILLMENT
      }
    }

    try {
      return requisitionsStub.listRequisitions(request).requisitionsList
    } catch (e: StatusException) {
      throw Exception("Error listing requisitions", e)
    }
  }

  /**
   * Calculate direct reach and frequency for measurement with single EDP by summing up VIDs
   * directly and fulfillDirectMeasurement
   */
  private suspend fun fulfillDirectReachAndFrequencyMeasurement(
    requisition: Requisition,
    measurementSpec: MeasurementSpec,
    nonce: Long,
    eventGroupSpecs: Iterable<EventQuery.EventGroupSpec>
  ) {
    logger.info("Calculating direct reach and frequency...")
    val vidSamplingInterval = measurementSpec.vidSamplingInterval
    val vidSamplingIntervalStart = vidSamplingInterval.start
    val vidSamplingIntervalWidth = vidSamplingInterval.width

    require(vidSamplingIntervalWidth > 0 && vidSamplingIntervalWidth <= 1.0) {
      "Invalid vidSamplingIntervalWidth $vidSamplingIntervalWidth"
    }
    require(
      vidSamplingIntervalStart < 1 &&
        vidSamplingIntervalStart >= 0 &&
        vidSamplingIntervalWidth > 0 &&
        vidSamplingIntervalStart + vidSamplingIntervalWidth <= 1
    ) {
      "Invalid vidSamplingInterval: $vidSamplingInterval"
    }

    val sampledVids: Sequence<Long> =
      try {
        eventGroupSpecs
          .asSequence()
          .flatMap { eventQuery.getUserVirtualIds(it) }
          .filter { vid ->
            VidSampling.sampler.vidIsInSamplingBucket(
              vid,
              vidSamplingIntervalStart,
              vidSamplingIntervalWidth
            )
          }
      } catch (e: EventFilterValidationException) {
        logger.log(
          Level.WARNING,
          "RequisitionFulfillmentWorkflow failed due to invalid event filter",
          e
        )
        throw RequisitionRefusalException(
          Requisition.Refusal.Justification.SPEC_INVALID,
          "Invalid event filter (${e.code}): ${e.code.description}"
        )
      }

    val measurementResult = buildDirectMeasurementResult(measurementSpec, sampledVids.asIterable())

    fulfillDirectMeasurement(requisition, measurementSpec, nonce, measurementResult)
  }

  private fun getPublisherNoiser(
    privacyParams: DifferentialPrivacyParams,
    directNoiseMechanism: DirectNoiseMechanism,
    random: Random
  ): AbstractNoiser =
    when (directNoiseMechanism) {
      DirectNoiseMechanism.NONE ->
        object : AbstractNoiser() {
          override val distribution = ConstantRealDistribution(0.0)
        }
      DirectNoiseMechanism.LAPLACE ->
        LaplaceNoiser(DpParams(privacyParams.epsilon, privacyParams.delta), random.asJavaRandom())
      DirectNoiseMechanism.GAUSSIAN ->
        GaussianNoiser(DpParams(privacyParams.epsilon, privacyParams.delta), random.asJavaRandom())
    }

  /**
   * Add publisher noise to calculated direct reach.
   *
   * @param reachValue Direct reach value.
   * @param privacyParams Differential privacy params for reach.
   * @return Noised reach value.
   */
  private fun addReachPublisherNoise(
    reachValue: Int,
    privacyParams: DifferentialPrivacyParams
  ): Int {
    val reachNoiser: AbstractNoiser =
      getPublisherNoiser(privacyParams, directNoiseMechanism, random)

    return reachValue + reachNoiser.sample().toInt()
  }

  /**
   * Add publisher noise to calculated direct frequency.
   *
   * @param reachValue Direct reach value.
   * @param frequencyMap Direct frequency.
   * @param privacyParams Differential privacy params for frequency map.
   * @return Noised frequency map.
   */
  private fun addFrequencyPublisherNoise(
    reachValue: Int,
    frequencyMap: Map<Int, Double>,
    privacyParams: DifferentialPrivacyParams,
  ): Map<Int, Double> {
    val frequencyNoiser: AbstractNoiser =
      getPublisherNoiser(privacyParams, directNoiseMechanism, random)

    return frequencyMap.mapValues { (_, percentage) ->
      (percentage * reachValue.toDouble() + frequencyNoiser.sample()) / reachValue.toDouble()
    }
  }

  /**
   * Build [Measurement.Result] of the measurement type specified in [MeasurementSpec].
   *
   * @param measurementSpec Measurement spec.
   * @param sampledVids sampled event VIDs
   * @return [Measurement.Result].
   */
  private fun buildDirectMeasurementResult(
    measurementSpec: MeasurementSpec,
    sampledVids: Iterable<Long>,
  ): Measurement.Result {
    @Suppress("WHEN_ENUM_CAN_BE_NULL_IN_JAVA") // Protobuf enum fields cannot be null.
    return when (measurementSpec.measurementTypeCase) {
      MeasurementSpec.MeasurementTypeCase.REACH_AND_FREQUENCY -> {
        val (sampledReachValue, frequencyMap) =
          MeasurementResults.computeReachAndFrequency(sampledVids)

        logger.info("Adding $directNoiseMechanism publisher noise to direct reach and frequency...")
        val sampledNoisedReachValue =
          addReachPublisherNoise(
            sampledReachValue,
            measurementSpec.reachAndFrequency.reachPrivacyParams
          )
        val noisedFrequencyMap =
          addFrequencyPublisherNoise(
            sampledReachValue,
            frequencyMap,
            measurementSpec.reachAndFrequency.frequencyPrivacyParams,
          )

        val scaledNoisedReachValue =
          (sampledNoisedReachValue / measurementSpec.vidSamplingInterval.width).toLong()

        MeasurementKt.result {
          reach = reach { value = scaledNoisedReachValue }
          frequency = frequency {
            relativeFrequencyDistribution.putAll(noisedFrequencyMap.mapKeys { it.key.toLong() })
          }
        }
      }
      MeasurementSpec.MeasurementTypeCase.IMPRESSION,
      MeasurementSpec.MeasurementTypeCase.DURATION,
      MeasurementSpec.MeasurementTypeCase.POPULATION -> {
        error("Measurement type not supported.")
      }
      MeasurementSpec.MeasurementTypeCase.REACH -> {
        val sampledReachValue = MeasurementResults.computeReach(sampledVids)
        logger.info("Adding $directNoiseMechanism publisher noise to direct reach...")
        val sampledNoisedReachValue =
          addReachPublisherNoise(sampledReachValue, measurementSpec.reach.privacyParams)
        val scaledNoisedReachValue =
          (sampledNoisedReachValue / measurementSpec.vidSamplingInterval.width).toLong()

        MeasurementKt.result { reach = reach { value = scaledNoisedReachValue } }
      }
      MeasurementSpec.MeasurementTypeCase.MEASUREMENTTYPE_NOT_SET -> {
        error("Measurement type not set.")
      }
    }
  }

  private suspend fun fulfillImpressionMeasurement(
    requisition: Requisition,
    requisitionSpec: RequisitionSpec,
    measurementSpec: MeasurementSpec
  ) {
    val measurementResult =
      MeasurementKt.result {
        impression = impression {
          // Use externalDataProviderId since it's a known value the FrontendSimulator can verify.
          // TODO: Calculate impression from data.
          value = apiIdToExternalId(DataProviderKey.fromName(edpData.name)!!.dataProviderId)
        }
      }

    fulfillDirectMeasurement(requisition, measurementSpec, requisitionSpec.nonce, measurementResult)
  }

  private suspend fun fulfillDurationMeasurement(
    requisition: Requisition,
    requisitionSpec: RequisitionSpec,
    measurementSpec: MeasurementSpec
  ) {
    val measurementResult =
      MeasurementKt.result {
        watchDuration = watchDuration {
          value = duration {
            // Use externalDataProviderId since it's a known value the FrontendSimulator can verify.
            seconds = apiIdToExternalId(DataProviderKey.fromName(edpData.name)!!.dataProviderId)
          }
        }
      }

    fulfillDirectMeasurement(requisition, measurementSpec, requisitionSpec.nonce, measurementResult)
  }

  private suspend fun fulfillPopulationMeasurement(
    requisition: Requisition,
    requisitionSpec: RequisitionSpec,
    measurementSpec: MeasurementSpec
  ) {
    val measurementResult =
      MeasurementKt.result {
        population = population {
          // Use externalDataProviderId since it's a known value the FrontendSimulator can verify.
          value = apiIdToExternalId(DataProviderKey.fromName(edpData.name)!!.dataProviderId)
        }
      }

    fulfillDirectMeasurement(requisition, measurementSpec, requisitionSpec.nonce, measurementResult)
  }

  private suspend fun fulfillDirectMeasurement(
    requisition: Requisition,
    measurementSpec: MeasurementSpec,
    nonce: Long,
    measurementResult: Measurement.Result
  ) {
    val measurementEncryptionPublicKey =
      EncryptionPublicKey.parseFrom(measurementSpec.measurementPublicKey)

    // TODO(world-federation-of-advertisers/consent-signaling-client#41): Use method from
    // DataProviders client instead of Duchies client.
    val signedData = signResult(measurementResult, edpData.signingKey)

    val encryptedData =
      measurementEncryptionPublicKey.toPublicKeyHandle().hybridEncrypt(signedData.toByteString())

    try {
      requisitionsStub.fulfillDirectRequisition(
        fulfillDirectRequisitionRequest {
          name = requisition.name
          this.encryptedData = encryptedData
          this.nonce = nonce
        }
      )
    } catch (e: StatusException) {
      throw Exception("Error fulfilling direct requisition ${requisition.name}", e)
    }
  }

  companion object {
    private const val RPC_CHUNK_SIZE_BYTES = 32 * 1024 // 32 KiB

    private val EVENT_TEMPLATE_TYPES: List<Descriptors.Descriptor> =
      TestEvent.getDescriptor()
        .fields
        .filter { it.type == Descriptors.FieldDescriptor.Type.MESSAGE }
        .map { it.messageType }
        .filter { it.options.hasExtension(EventAnnotationsProto.eventTemplate) }
    private val EVENT_TEMPLATES: List<EventGroup.EventTemplate> =
      EVENT_TEMPLATE_TYPES.map { eventTemplate { type = it.fullName } }

    private val logger: Logger = Logger.getLogger(this::class.java.name)
  }
}

private fun ElGamalPublicKey.toAnySketchElGamalPublicKey(): AnySketchElGamalPublicKey {
  val source = this
  return anySketchElGamalPublicKey {
    generator = source.generator
    element = source.element
  }
}<|MERGE_RESOLUTION|>--- conflicted
+++ resolved
@@ -64,7 +64,6 @@
 import org.wfanet.measurement.api.v2alpha.MeasurementKt
 import org.wfanet.measurement.api.v2alpha.MeasurementKt.ResultKt.frequency
 import org.wfanet.measurement.api.v2alpha.MeasurementKt.ResultKt.impression
-import org.wfanet.measurement.api.v2alpha.MeasurementKt.ResultKt.population
 import org.wfanet.measurement.api.v2alpha.MeasurementKt.ResultKt.reach
 import org.wfanet.measurement.api.v2alpha.MeasurementKt.ResultKt.watchDuration
 import org.wfanet.measurement.api.v2alpha.MeasurementSpec
@@ -556,14 +555,6 @@
               "Measurement type not supported for direct fulfillment."
             )
           }
-<<<<<<< HEAD
-        }
-        MeasurementSpec.MeasurementTypeCase.IMPRESSION,
-        MeasurementSpec.MeasurementTypeCase.DURATION -> {
-          if (protocols.any { it.hasDirect() }) {
-            fulfillDurationMeasurement(requisition, requisitionSpec, measurementSpec)
-            continue
-=======
         } else if (protocols.any { it.hasLiquidLegionsV2() }) {
           if (!measurementSpec.hasReach() && !measurementSpec.hasReachAndFrequency()) {
             logger.log(
@@ -594,7 +585,6 @@
               Requisition.Refusal.Justification.SPEC_INVALID,
               "Measurement type not supported for protocol rollv2."
             )
->>>>>>> f149d4d7
           }
           verifyDuchyEntries(
             requisition,
@@ -618,27 +608,12 @@
             "Protocol not set or not supported."
           )
         }
-<<<<<<< HEAD
-        MeasurementSpec.MeasurementTypeCase.POPULATION -> {
-          require(protocols.single().hasDirect()) {
-            "Population measurements must be direct"
-          }
-          fulfillPopulationMeasurement(requisition, requisitionSpec, measurementSpec)
-          continue
-        }
-        MeasurementSpec.MeasurementTypeCase.MEASUREMENTTYPE_NOT_SET ->
-          error("Measurement type not set for ${requisition.name}")
-      }
-      logger.warning {
-        "Skipping ${requisition.name}: No supported protocol for measurement type ${measurementSpec.measurementTypeCase}"
-=======
       } catch (refusalException: RequisitionRefusalException) {
         refuseRequisition(
           requisition.name,
           refusalException.justification,
           refusalException.message ?: "Refuse to fulfill requisition."
         )
->>>>>>> f149d4d7
       }
     }
   }
@@ -1122,22 +1097,6 @@
     fulfillDirectMeasurement(requisition, measurementSpec, requisitionSpec.nonce, measurementResult)
   }
 
-  private suspend fun fulfillPopulationMeasurement(
-    requisition: Requisition,
-    requisitionSpec: RequisitionSpec,
-    measurementSpec: MeasurementSpec
-  ) {
-    val measurementResult =
-      MeasurementKt.result {
-        population = population {
-          // Use externalDataProviderId since it's a known value the FrontendSimulator can verify.
-          value = apiIdToExternalId(DataProviderKey.fromName(edpData.name)!!.dataProviderId)
-        }
-      }
-
-    fulfillDirectMeasurement(requisition, measurementSpec, requisitionSpec.nonce, measurementResult)
-  }
-
   private suspend fun fulfillDirectMeasurement(
     requisition: Requisition,
     measurementSpec: MeasurementSpec,
