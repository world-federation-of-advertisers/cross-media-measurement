--- conflicted
+++ resolved
@@ -209,13 +209,7 @@
         )
       }
 
-<<<<<<< HEAD
-      if (
-        requisition.protocolConfig.protocolCase != ProtocolConfig.ProtocolCase.LIQUID_LEGIONS_V2
-      ) {
-=======
       if (!requisition.hasProtocolConfig()) {
->>>>>>> 712c0c42
         when (measurementSpec.measurementTypeCase) {
           MeasurementSpec.MeasurementTypeCase.REACH_AND_FREQUENCY -> {
             // Direct R/F measurement(single EDP) will not have protocolConfig
