// Copyright 2021 The Cross-Media Measurement Authors
//
// Licensed under the Apache License, Version 2.0 (the "License");
// you may not use this file except in compliance with the License.
// You may obtain a copy of the License at
//
//      http://www.apache.org/licenses/LICENSE-2.0
//
// Unless required by applicable law or agreed to in writing, software
// distributed under the License is distributed on an "AS IS" BASIS,
// WITHOUT WARRANTIES OR CONDITIONS OF ANY KIND, either express or implied.
// See the License for the specific language governing permissions and
// limitations under the License.

package org.wfanet.measurement.loadtest.dataprovider

<<<<<<< HEAD
=======
import com.google.api.expr.v1alpha1.Decl
import com.google.common.hash.Hashing
>>>>>>> 12b0b662
import com.google.protobuf.ByteString
import java.nio.file.Paths
import java.util.logging.Level
import java.util.logging.Logger
import kotlinx.coroutines.flow.Flow
import kotlinx.coroutines.flow.emitAll
import kotlinx.coroutines.flow.flow
import kotlinx.coroutines.flow.map
import org.projectnessie.cel.common.types.pb.ProtoTypeRegistry
import org.wfanet.anysketch.AnySketch
import org.wfanet.anysketch.Sketch
import org.wfanet.anysketch.SketchConfig
import org.wfanet.anysketch.SketchConfigKt.indexSpec
import org.wfanet.anysketch.SketchConfigKt.valueSpec
import org.wfanet.anysketch.SketchProtos
import org.wfanet.anysketch.crypto.CombineElGamalPublicKeysRequest
import org.wfanet.anysketch.crypto.CombineElGamalPublicKeysResponse
import org.wfanet.anysketch.crypto.ElGamalPublicKey as AnySketchElGamalPublicKey
import org.wfanet.anysketch.crypto.EncryptSketchRequest
import org.wfanet.anysketch.crypto.EncryptSketchResponse
import org.wfanet.anysketch.crypto.SketchEncrypterAdapter
import org.wfanet.anysketch.distribution
import org.wfanet.anysketch.exponentialDistribution
import org.wfanet.anysketch.oracleDistribution
import org.wfanet.anysketch.sketchConfig
import org.wfanet.anysketch.uniformDistribution
import org.wfanet.estimation.VidSampler
import org.wfanet.measurement.api.v2alpha.CertificatesGrpcKt.CertificatesCoroutineStub
import org.wfanet.measurement.api.v2alpha.ElGamalPublicKey
import org.wfanet.measurement.api.v2alpha.EventGroupKt.eventTemplate
import org.wfanet.measurement.api.v2alpha.EventGroupsGrpcKt.EventGroupsCoroutineStub
import org.wfanet.measurement.api.v2alpha.FulfillRequisitionRequestKt.bodyChunk
import org.wfanet.measurement.api.v2alpha.FulfillRequisitionRequestKt.header
import org.wfanet.measurement.api.v2alpha.LiquidLegionsSketchParams
import org.wfanet.measurement.api.v2alpha.ListRequisitionsRequestKt.filter
import org.wfanet.measurement.api.v2alpha.Measurement
import org.wfanet.measurement.api.v2alpha.MeasurementSpec
import org.wfanet.measurement.api.v2alpha.ProtocolConfig
import org.wfanet.measurement.api.v2alpha.Requisition
import org.wfanet.measurement.api.v2alpha.RequisitionFulfillmentGrpcKt.RequisitionFulfillmentCoroutineStub
import org.wfanet.measurement.api.v2alpha.RequisitionKt.refusal
import org.wfanet.measurement.api.v2alpha.RequisitionSpec
import org.wfanet.measurement.api.v2alpha.RequisitionSpec.EventFilter
import org.wfanet.measurement.api.v2alpha.RequisitionsGrpcKt.RequisitionsCoroutineStub
import org.wfanet.measurement.api.v2alpha.SignedData
import org.wfanet.measurement.api.v2alpha.createEventGroupRequest
import org.wfanet.measurement.api.v2alpha.eventGroup
import org.wfanet.measurement.api.v2alpha.event_templates.testing.TestVideoTemplate
import org.wfanet.measurement.api.v2alpha.fulfillRequisitionRequest
import org.wfanet.measurement.api.v2alpha.getCertificateRequest
import org.wfanet.measurement.api.v2alpha.listRequisitionsRequest
import org.wfanet.measurement.api.v2alpha.refuseRequisitionRequest
import org.wfanet.measurement.common.asBufferedFlow
import org.wfanet.measurement.common.crypto.PrivateKeyHandle
import org.wfanet.measurement.common.crypto.SigningKeyHandle
import org.wfanet.measurement.common.crypto.readCertificate
import org.wfanet.measurement.common.loadLibrary
import org.wfanet.measurement.common.logAndSuppressExceptionSuspend
import org.wfanet.measurement.common.throttler.MinimumIntervalThrottler
import org.wfanet.measurement.consent.client.dataprovider.computeRequisitionFingerprint
import org.wfanet.measurement.consent.client.dataprovider.decryptRequisitionSpec
import org.wfanet.measurement.consent.client.dataprovider.verifyMeasurementSpec
import org.wfanet.measurement.consent.client.dataprovider.verifyRequisitionSpec
import org.wfanet.measurement.eventdataprovider.eventfiltration.EventFilters
import org.wfanet.measurement.eventdataprovider.eventfiltration.validation.EventFilterValidationException
<<<<<<< HEAD
import org.wfanet.measurement.loadtest.config.EventFilters.VID_SAMPLER_HASH_FUNCTION
=======
>>>>>>> 12b0b662
import org.wfanet.measurement.loadtest.storage.SketchStore

private const val EVENT_TEMPLATE_CLASS_NAME =
  "wfanet.measurement.api.v2alpha.event_templates.testing"

data class EdpData(
  /** The EDP's public API resource name. */
  val name: String,
  /** The EDP's display name. */
  val displayName: String,
  /** The EDP's consent signaling encryption key. */
  val encryptionKey: PrivateKeyHandle,
  /** The EDP's consent signaling signing key. */
  val signingKey: SigningKeyHandle
)

/** A simulator handling EDP businesses. */
class EdpSimulator(
  private val edpData: EdpData,
  private val measurementConsumerName: String,
  private val certificatesStub: CertificatesCoroutineStub,
  private val eventGroupsStub: EventGroupsCoroutineStub,
  private val requisitionsStub: RequisitionsCoroutineStub,
  private val requisitionFulfillmentStub: RequisitionFulfillmentCoroutineStub,
  private val sketchStore: SketchStore,
  private val eventQuery: EventQuery,
  private val throttler: MinimumIntervalThrottler,
  private val eventTemplateNames: List<String> = emptyList()
) {

  /** A sequence of operations done in the simulator. */
  suspend fun process() {
    createEventGroup()
    throttler.loopOnReady {
      logAndSuppressExceptionSuspend { executeRequisitionFulfillingWorkflow() }
    }
  }

  /** Creates an eventGroup for the MC. */
  private suspend fun createEventGroup() {
    val eventGroup =
      eventGroupsStub.createEventGroup(
        createEventGroupRequest {
          parent = edpData.name
          eventGroup = eventGroup {
            measurementConsumer = measurementConsumerName
            eventGroupReferenceId = "001"
            eventTemplates += eventTemplateNames.map { eventTemplate { type = it } }
          }
        }
      )
    logger.info("Successfully created eventGroup ${eventGroup.name}...")
  }

  /** Executes the requisition fulfillment workflow. */
  private suspend fun executeRequisitionFulfillingWorkflow() {
    logger.info("Executing requisitionFulfillingWorkflow...")
    val requisitions = getRequisitions()
    if (requisitions.isEmpty()) {
      logger.info("No unfulfilled requisition. Polling again later...")
      return
    }

    for (requisition in requisitions) {
      logger.info("Processing requisition ${requisition.name}...")

      val measurementConsumerCertificate =
        certificatesStub.getCertificate(
          getCertificateRequest { name = requisition.measurementConsumerCertificate }
        )

      val measurementSpec = MeasurementSpec.parseFrom(requisition.measurementSpec.data)
      val measurementConsumerCertificateX509 =
        readCertificate(measurementConsumerCertificate.x509Der)
      if (!verifyMeasurementSpec(
          measurementSpecSignature = requisition.measurementSpec.signature,
          measurementSpec = measurementSpec,
          measurementConsumerCertificate = measurementConsumerCertificateX509,
        )
      ) {
        logger.info("RequisitionFulfillmentWorkflow failed due to: invalid measurementSpec.")
        refuseRequisition(
          requisition.name,
          Requisition.Refusal.Justification.SPECIFICATION_INVALID,
          "Invalid measurementSpec"
        )
      }

      val requisitionFingerprint = computeRequisitionFingerprint(requisition)
      val signedRequisitionSpec: SignedData =
        decryptRequisitionSpec(requisition.encryptedRequisitionSpec, edpData.encryptionKey)
      val requisitionSpec = RequisitionSpec.parseFrom(signedRequisitionSpec.data)
      if (!verifyRequisitionSpec(
          requisitionSpecSignature = signedRequisitionSpec.signature,
          requisitionSpec = requisitionSpec,
          measurementConsumerCertificate = measurementConsumerCertificateX509,
          measurementSpec = measurementSpec,
        )
      ) {
        logger.info("RequisitionFulfillmentWorkflow failed due to: invalid requisitionSpec.")
        refuseRequisition(
          requisition.name,
          Requisition.Refusal.Justification.SPECIFICATION_INVALID,
          "Invalid requisitionSpec"
        )
      }

      if (requisition.protocolConfig.protocolCase != ProtocolConfig.ProtocolCase.LIQUID_LEGIONS_V2
      ) {
        logger.info(
          "Skipping requisition ${requisition.name}, only LIQUID_LEGIONS_V2 is supported..."
        )
        // TODO(@tristanvuong): fulfill direct measurements
        continue
      } else {
        fulfillRequisitionForReachAndFrequencyMeasurement(
          requisition,
          measurementSpec,
          requisitionFingerprint,
          requisitionSpec
        )
      }
    }
  }

  private suspend fun refuseRequisition(
    requisitionName: String,
    justification: Requisition.Refusal.Justification,
    message: String
  ): Requisition {
    return requisitionsStub.refuseRequisition(
      refuseRequisitionRequest {
        name = requisitionName
        refusal = refusal {
          this.justification = justification
          this.message = message
        }
      }
    )
  }

  private fun populateAnySketch(
    eventFilter: EventFilter,
    vidSampler: VidSampler,
    vidSamplingIntervalStart: Float,
    vidSamplingIntervalWidth: Float,
    anySketch: AnySketch
  ): Unit {
    eventQuery.getUserVirtualIds(eventFilter).forEach {
      if (vidSampler.vidIsInSamplingBucket(it, vidSamplingIntervalStart, vidSamplingIntervalWidth)
      ) {
        anySketch.insert(it, mapOf("frequency" to 1L))
      }
    }
  }

  fun generateSketch(
    sketchConfig: SketchConfig,
    eventFilter: EventFilter,
    vidSamplingIntervalStart: Float,
    vidSamplingIntervalWidth: Float
  ): Sketch {
    logger.info("Generating Sketch...")

    val anySketch: AnySketch = SketchProtos.toAnySketch(sketchConfig)

    populateAnySketch(
      eventFilter,
      VidSampler(VID_SAMPLER_HASH_FUNCTION),
      vidSamplingIntervalStart,
      vidSamplingIntervalWidth,
      anySketch
    )

    return SketchProtos.fromAnySketch(anySketch, sketchConfig)
  }

  private fun encryptSketch(
    sketch: Sketch,
    combinedPublicKey: AnySketchElGamalPublicKey,
    protocolConfig: ProtocolConfig.LiquidLegionsV2
  ): Flow<ByteString> {
    logger.info("Encrypting Sketch...")
    val request =
      EncryptSketchRequest.newBuilder()
        .apply {
          this.sketch = sketch
          elGamalKeys = combinedPublicKey
          curveId = protocolConfig.ellipticCurveId.toLong()
          maximumValue = protocolConfig.maximumFrequency
          destroyedRegisterStrategy =
            EncryptSketchRequest.DestroyedRegisterStrategy.FLAGGED_KEY // for LL_V2 protocol
          // TODO(wangyaopw): add publisher noise
        }
        .build()
    val response =
      EncryptSketchResponse.parseFrom(SketchEncrypterAdapter.EncryptSketch(request.toByteArray()))

    return response.encryptedSketch.asBufferedFlow(1024)
  }

  private suspend fun fulfillRequisitionForReachAndFrequencyMeasurement(
    requisition: Requisition,
    measurementSpec: MeasurementSpec,
    requisitionFingerprint: ByteString,
    requisitionSpec: RequisitionSpec
  ) {
    val combinedPublicKey =
      requisition.getCombinedPublicKey(requisition.protocolConfig.liquidLegionsV2.ellipticCurveId)
    val sketchConfig = requisition.protocolConfig.liquidLegionsV2.sketchParams.toSketchConfig()

    val vidSamplingIntervalStart = measurementSpec.reachAndFrequency.vidSamplingInterval.start
    val vidSamplingIntervalWidth = measurementSpec.reachAndFrequency.vidSamplingInterval.width

    val sketch =
      try {
        generateSketch(
          sketchConfig,
          requisitionSpec.eventGroupsList[0].value.filter,
          vidSamplingIntervalStart,
          vidSamplingIntervalWidth
        )
      } catch (e: EventFilterValidationException) {
        logger.log(
          Level.WARNING,
          "RequisitionFulfillmentWorkflow failed due to: invalid EventFilter",
          e
        )
        return
      }

    sketchStore.write(requisition, sketch.toByteString())
    val sketchChunks: Flow<ByteString> =
      encryptSketch(sketch, combinedPublicKey, requisition.protocolConfig.liquidLegionsV2)
    fulfillRequisition(
      requisition.name,
      requisitionFingerprint,
      requisitionSpec.nonce,
      sketchChunks
    )
  }

<<<<<<< HEAD
=======
  private fun validateEventFilter(eventFilter: EventFilter) {
    val declarations: List<Decl> =
      eventTemplateNames.map {
        Decls.newVar(
          EventTemplates.getEventTemplateForType(it)!!.name,
          Decls.newObjectType(it),
        )
      }

    val env =
      Env.newEnv(
        EnvOption.customTypeAdapter(celProtoTypeRegistry),
        EnvOption.customTypeProvider(celProtoTypeRegistry),
        EnvOption.declarations(declarations),
      )

    EventFilters.compile(eventFilter.expression, env)
  }
>>>>>>> 12b0b662

  private suspend fun fulfillRequisition(
    requisitionName: String,
    requisitionFingerprint: ByteString,
    nonce: Long,
    data: Flow<ByteString>
  ) {
    logger.info("Fulfilling requisition $requisitionName...")
    requisitionFulfillmentStub.fulfillRequisition(
      flow {
        emit(
          fulfillRequisitionRequest {
            header = header {
              name = requisitionName
              this.requisitionFingerprint = requisitionFingerprint
              this.nonce = nonce
            }
          }
        )
        emitAll(data.map { fulfillRequisitionRequest { bodyChunk = bodyChunk { this.data = it } } })
      }
    )
  }

  private fun Requisition.getCombinedPublicKey(curveId: Int): AnySketchElGamalPublicKey {
    logger.info("Getting combined public key...")
    val listOfKeys = this.duchiesList.map { it.getElGamalKey() }
    val request =
      CombineElGamalPublicKeysRequest.newBuilder()
        .also {
          it.curveId = curveId.toLong()
          it.addAllElGamalKeys(listOfKeys)
        }
        .build()

    return CombineElGamalPublicKeysResponse.parseFrom(
        SketchEncrypterAdapter.CombineElGamalPublicKeys(request.toByteArray())
      )
      .elGamalKeys
  }

  private suspend fun getRequisitions(): List<Requisition> {
    val request = listRequisitionsRequest {
      parent = edpData.name
      filter = filter {
        states += Requisition.State.UNFULFILLED
        measurementStates += Measurement.State.AWAITING_REQUISITION_FULFILLMENT
      }
    }

    return requisitionsStub.listRequisitions(request).requisitionsList
  }

  companion object {
    private val logger: Logger = Logger.getLogger(this::class.java.name)
    val celProtoTypeRegistry: ProtoTypeRegistry =
      ProtoTypeRegistry.newRegistry(
        TestVideoTemplate.getDefaultInstance(),
      )

    init {
      loadLibrary(
        name = "sketch_encrypter_adapter",
        directoryPath =
          Paths.get(
            "any_sketch_java",
            "src",
            "main",
            "java",
            "org",
            "wfanet",
            "anysketch",
            "crypto"
          )
      )
    }
  }
}

private fun Requisition.DuchyEntry.getElGamalKey(): AnySketchElGamalPublicKey {
  val key = ElGamalPublicKey.parseFrom(this.value.liquidLegionsV2.elGamalPublicKey.data)
  return AnySketchElGamalPublicKey.newBuilder()
    .also {
      it.generator = key.generator
      it.element = key.element
    }
    .build()
}

private fun LiquidLegionsSketchParams.toSketchConfig(): SketchConfig {
  return sketchConfig {
    indexes += indexSpec {
      name = "Index"
      distribution = distribution {
        exponential = exponentialDistribution {
          rate = decayRate
          numValues = maxSize
        }
      }
    }
    values += valueSpec {
      name = "SamplingIndicator"
      aggregator = SketchConfig.ValueSpec.Aggregator.UNIQUE
      distribution = distribution {
        uniform = uniformDistribution { numValues = samplingIndicatorSize }
      }
    }

    values += valueSpec {
      name = "Frequency"
      aggregator = SketchConfig.ValueSpec.Aggregator.SUM
      distribution = distribution { oracle = oracleDistribution { key = "frequency" } }
    }
  }
}<|MERGE_RESOLUTION|>--- conflicted
+++ resolved
@@ -14,11 +14,8 @@
 
 package org.wfanet.measurement.loadtest.dataprovider
 
-<<<<<<< HEAD
-=======
 import com.google.api.expr.v1alpha1.Decl
 import com.google.common.hash.Hashing
->>>>>>> 12b0b662
 import com.google.protobuf.ByteString
 import java.nio.file.Paths
 import java.util.logging.Level
@@ -84,10 +81,7 @@
 import org.wfanet.measurement.consent.client.dataprovider.verifyRequisitionSpec
 import org.wfanet.measurement.eventdataprovider.eventfiltration.EventFilters
 import org.wfanet.measurement.eventdataprovider.eventfiltration.validation.EventFilterValidationException
-<<<<<<< HEAD
 import org.wfanet.measurement.loadtest.config.EventFilters.VID_SAMPLER_HASH_FUNCTION
-=======
->>>>>>> 12b0b662
 import org.wfanet.measurement.loadtest.storage.SketchStore
 
 private const val EVENT_TEMPLATE_CLASS_NAME =
@@ -330,28 +324,6 @@
     )
   }
 
-<<<<<<< HEAD
-=======
-  private fun validateEventFilter(eventFilter: EventFilter) {
-    val declarations: List<Decl> =
-      eventTemplateNames.map {
-        Decls.newVar(
-          EventTemplates.getEventTemplateForType(it)!!.name,
-          Decls.newObjectType(it),
-        )
-      }
-
-    val env =
-      Env.newEnv(
-        EnvOption.customTypeAdapter(celProtoTypeRegistry),
-        EnvOption.customTypeProvider(celProtoTypeRegistry),
-        EnvOption.declarations(declarations),
-      )
-
-    EventFilters.compile(eventFilter.expression, env)
-  }
->>>>>>> 12b0b662
-
   private suspend fun fulfillRequisition(
     requisitionName: String,
     requisitionFingerprint: ByteString,
