// Copyright 2021 The Cross-Media Measurement Authors
//
// Licensed under the Apache License, Version 2.0 (the "License");
// you may not use this file except in compliance with the License.
// You may obtain a copy of the License at
//
//      http://www.apache.org/licenses/LICENSE-2.0
//
// Unless required by applicable law or agreed to in writing, software
// distributed under the License is distributed on an "AS IS" BASIS,
// WITHOUT WARRANTIES OR CONDITIONS OF ANY KIND, either express or implied.
// See the License for the specific language governing permissions and
// limitations under the License.

package org.wfanet.measurement.loadtest.dataprovider

import com.google.protobuf.ByteString
import com.google.protobuf.Descriptors
import com.google.protobuf.Message
import com.google.protobuf.duration
import com.google.protobuf.kotlin.unpack
import com.google.protobuf.timestamp
import com.google.type.interval
import io.grpc.Status
import io.grpc.StatusException
import java.security.SignatureException
import java.security.cert.CertPathValidatorException
import java.security.cert.X509Certificate
import java.time.Instant
import java.util.logging.Level
import java.util.logging.Logger
import kotlin.coroutines.CoroutineContext
import kotlin.math.log2
import kotlin.math.max
import kotlin.math.roundToInt
import kotlin.random.Random
import kotlin.random.asJavaRandom
import kotlinx.coroutines.Dispatchers
import kotlinx.coroutines.ExperimentalCoroutinesApi
import kotlinx.coroutines.flow.Flow
import kotlinx.coroutines.flow.asFlow
import kotlinx.coroutines.flow.emitAll
import kotlinx.coroutines.flow.firstOrNull
import kotlinx.coroutines.flow.flow
import kotlinx.coroutines.flow.map
import kotlinx.coroutines.withContext
import org.apache.commons.math3.distribution.ConstantRealDistribution
import org.jetbrains.annotations.BlockingExecutor
import org.wfanet.anysketch.Sketch
import org.wfanet.anysketch.SketchConfig
import org.wfanet.anysketch.crypto.ElGamalPublicKey as AnySketchElGamalPublicKey
import org.wfanet.anysketch.crypto.elGamalPublicKey as anySketchElGamalPublicKey
import org.wfanet.measurement.api.v2alpha.Certificate
import org.wfanet.measurement.api.v2alpha.CertificatesGrpcKt.CertificatesCoroutineStub
import org.wfanet.measurement.api.v2alpha.CustomDirectMethodologyKt.variance
import org.wfanet.measurement.api.v2alpha.DataProviderKey
import org.wfanet.measurement.api.v2alpha.DataProviderKt
import org.wfanet.measurement.api.v2alpha.DataProvidersGrpcKt.DataProvidersCoroutineStub
import org.wfanet.measurement.api.v2alpha.DeterministicCount
import org.wfanet.measurement.api.v2alpha.DeterministicCountDistinct
import org.wfanet.measurement.api.v2alpha.DeterministicDistribution
import org.wfanet.measurement.api.v2alpha.DifferentialPrivacyParams
import org.wfanet.measurement.api.v2alpha.ElGamalPublicKey
import org.wfanet.measurement.api.v2alpha.EncryptedMessage
import org.wfanet.measurement.api.v2alpha.EventAnnotationsProto
import org.wfanet.measurement.api.v2alpha.EventGroup
import org.wfanet.measurement.api.v2alpha.EventGroupKey
import org.wfanet.measurement.api.v2alpha.EventGroupKt
import org.wfanet.measurement.api.v2alpha.EventGroupKt.metadata
import org.wfanet.measurement.api.v2alpha.EventGroupMetadataDescriptor
import org.wfanet.measurement.api.v2alpha.EventGroupMetadataDescriptorsGrpcKt.EventGroupMetadataDescriptorsCoroutineStub
import org.wfanet.measurement.api.v2alpha.EventGroupsGrpcKt.EventGroupsCoroutineStub
import org.wfanet.measurement.api.v2alpha.FulfillRequisitionRequest
import org.wfanet.measurement.api.v2alpha.FulfillRequisitionRequestKt.bodyChunk
import org.wfanet.measurement.api.v2alpha.FulfillRequisitionRequestKt.header
import org.wfanet.measurement.api.v2alpha.ListEventGroupsRequestKt
import org.wfanet.measurement.api.v2alpha.Measurement
import org.wfanet.measurement.api.v2alpha.MeasurementConsumer
import org.wfanet.measurement.api.v2alpha.MeasurementConsumerKey
import org.wfanet.measurement.api.v2alpha.MeasurementConsumersGrpcKt.MeasurementConsumersCoroutineStub
import org.wfanet.measurement.api.v2alpha.MeasurementKey
import org.wfanet.measurement.api.v2alpha.MeasurementKt
import org.wfanet.measurement.api.v2alpha.MeasurementKt.ResultKt.frequency
import org.wfanet.measurement.api.v2alpha.MeasurementKt.ResultKt.impression
import org.wfanet.measurement.api.v2alpha.MeasurementKt.ResultKt.reach
import org.wfanet.measurement.api.v2alpha.MeasurementKt.ResultKt.watchDuration
import org.wfanet.measurement.api.v2alpha.MeasurementSpec
import org.wfanet.measurement.api.v2alpha.ProtocolConfig
import org.wfanet.measurement.api.v2alpha.ProtocolConfig.NoiseMechanism
import org.wfanet.measurement.api.v2alpha.Requisition
import org.wfanet.measurement.api.v2alpha.Requisition.DuchyEntry
import org.wfanet.measurement.api.v2alpha.RequisitionFulfillmentGrpcKt.RequisitionFulfillmentCoroutineStub
import org.wfanet.measurement.api.v2alpha.RequisitionSpec
import org.wfanet.measurement.api.v2alpha.RequisitionsGrpcKt.RequisitionsCoroutineStub
import org.wfanet.measurement.api.v2alpha.SignedMessage
import org.wfanet.measurement.api.v2alpha.copy
import org.wfanet.measurement.api.v2alpha.createEventGroupMetadataDescriptorRequest
import org.wfanet.measurement.api.v2alpha.createEventGroupRequest
import org.wfanet.measurement.api.v2alpha.customDirectMethodology
import org.wfanet.measurement.api.v2alpha.eventGroup
import org.wfanet.measurement.api.v2alpha.eventGroupMetadataDescriptor
import org.wfanet.measurement.api.v2alpha.fulfillRequisitionRequest
import org.wfanet.measurement.api.v2alpha.getEventGroupRequest
import org.wfanet.measurement.api.v2alpha.getMeasurementConsumerRequest
import org.wfanet.measurement.api.v2alpha.listEventGroupsRequest
import org.wfanet.measurement.api.v2alpha.replaceDataAvailabilityIntervalRequest
import org.wfanet.measurement.api.v2alpha.replaceDataProviderCapabilitiesRequest
import org.wfanet.measurement.api.v2alpha.unpack
import org.wfanet.measurement.api.v2alpha.updateEventGroupMetadataDescriptorRequest
import org.wfanet.measurement.api.v2alpha.updateEventGroupRequest
import org.wfanet.measurement.common.Health
import org.wfanet.measurement.common.ProtoReflection
import org.wfanet.measurement.common.SettableHealth
import org.wfanet.measurement.common.api.grpc.ResourceList
import org.wfanet.measurement.common.api.grpc.flattenConcat
import org.wfanet.measurement.common.api.grpc.listResources
import org.wfanet.measurement.common.asBufferedFlow
import org.wfanet.measurement.common.crypto.authorityKeyIdentifier
import org.wfanet.measurement.common.crypto.readCertificate
import org.wfanet.measurement.common.identity.apiIdToExternalId
import org.wfanet.measurement.common.pack
import org.wfanet.measurement.common.throttler.Throttler
import org.wfanet.measurement.common.toProtoTime
import org.wfanet.measurement.consent.client.dataprovider.computeRequisitionFingerprint
import org.wfanet.measurement.consent.client.dataprovider.encryptMetadata
import org.wfanet.measurement.consent.client.dataprovider.verifyElGamalPublicKey
import org.wfanet.measurement.consent.client.measurementconsumer.verifyEncryptionPublicKey
import org.wfanet.measurement.dataprovider.DataProviderData
import org.wfanet.measurement.dataprovider.MeasurementResults
import org.wfanet.measurement.dataprovider.MeasurementResults.computeImpression
import org.wfanet.measurement.dataprovider.RequisitionFulfiller
import org.wfanet.measurement.dataprovider.RequisitionRefusalException
import org.wfanet.measurement.eventdataprovider.eventfiltration.validation.EventFilterValidationException
import org.wfanet.measurement.eventdataprovider.noiser.AbstractNoiser
import org.wfanet.measurement.eventdataprovider.noiser.DirectNoiseMechanism
import org.wfanet.measurement.eventdataprovider.noiser.DpParams
import org.wfanet.measurement.eventdataprovider.noiser.GaussianNoiser
import org.wfanet.measurement.eventdataprovider.noiser.LaplaceNoiser
import org.wfanet.measurement.eventdataprovider.privacybudgetmanagement.PrivacyBudgetManager
import org.wfanet.measurement.eventdataprovider.privacybudgetmanagement.PrivacyBudgetManagerException
import org.wfanet.measurement.eventdataprovider.privacybudgetmanagement.PrivacyBudgetManagerExceptionType
import org.wfanet.measurement.eventdataprovider.privacybudgetmanagement.Reference
import org.wfanet.measurement.eventdataprovider.privacybudgetmanagement.api.v2alpha.PrivacyQueryMapper.getDirectAcdpQuery
import org.wfanet.measurement.eventdataprovider.privacybudgetmanagement.api.v2alpha.PrivacyQueryMapper.getMpcAcdpQuery
import org.wfanet.measurement.eventdataprovider.shareshuffle.v2alpha.FrequencyVectorBuilder
import org.wfanet.measurement.eventdataprovider.shareshuffle.v2alpha.FulfillRequisitionRequestBuilder
import org.wfanet.measurement.eventdataprovider.shareshuffle.v2alpha.VidIndexMap
import org.wfanet.measurement.loadtest.common.sampleVids
import org.wfanet.measurement.loadtest.config.TestIdentifiers.SIMULATOR_EVENT_GROUP_REFERENCE_ID_PREFIX

/** A simulator handling EDP businesses. */
class EdpSimulator(
  private val edpData: DataProviderData,
  private val measurementConsumerName: String,
  private val measurementConsumersStub: MeasurementConsumersCoroutineStub,
  certificatesStub: CertificatesCoroutineStub,
  private val dataProvidersStub: DataProvidersCoroutineStub,
  private val eventGroupsStub: EventGroupsCoroutineStub,
  private val eventGroupMetadataDescriptorsStub: EventGroupMetadataDescriptorsCoroutineStub,
  requisitionsStub: RequisitionsCoroutineStub,
  private val requisitionFulfillmentStubsByDuchyId:
    Map<String, RequisitionFulfillmentCoroutineStub>,
  private val eventQuery: EventQuery<Message>,
  throttler: Throttler,
  private val privacyBudgetManager: PrivacyBudgetManager,
  private val trustedCertificates: Map<ByteString, X509Certificate>,
  /**
   * EDP uses the vidIndexMap to fulfill the requisitions for the honest majority share shuffle
   * protocol.
   *
   * When the vidIndexMap is empty, the honest majority share shuffle protocol is not supported.
   */
  private val hmssVidIndexMap: VidIndexMap? = null,
  /**
   * Known protobuf types for [EventGroupMetadataDescriptor]s.
   *
   * This is in addition to the standard
   * [protobuf well-known types][ProtoReflection.WELL_KNOWN_TYPES].
   */
  private val knownEventGroupMetadataTypes: Iterable<Descriptors.FileDescriptor> = emptyList(),
  private val sketchEncrypter: SketchEncrypter = SketchEncrypter.Default,
  private val random: Random = Random,
  private val logSketchDetails: Boolean = false,
  private val health: SettableHealth = SettableHealth(),
  private val blockingCoroutineContext: @BlockingExecutor CoroutineContext = Dispatchers.IO,
) :
  RequisitionFulfiller(edpData, certificatesStub, requisitionsStub, throttler, trustedCertificates),
  Health by health {
  private val eventGroupReferenceIdPrefix = getEventGroupReferenceIdPrefix(edpData.displayName)

  private val supportedProtocols = buildSet {
    add(ProtocolConfig.Protocol.ProtocolCase.LIQUID_LEGIONS_V2)
    add(ProtocolConfig.Protocol.ProtocolCase.REACH_ONLY_LIQUID_LEGIONS_V2)
    if (hmssVidIndexMap != null) {
      add(ProtocolConfig.Protocol.ProtocolCase.HONEST_MAJORITY_SHARE_SHUFFLE)
    }
  }

  private val measurementConsumerKey =
    checkNotNull(MeasurementConsumerKey.fromName(measurementConsumerName))

  /** A sequence of operations done in the simulator. */
  override suspend fun run() {
    dataProvidersStub.replaceDataAvailabilityInterval(
      replaceDataAvailabilityIntervalRequest {
        name = dataProviderData.name
        dataAvailabilityInterval = interval {
          startTime = timestamp {
            seconds = 1577865600 // January 1, 2020 12:00:00 AM, America/Los_Angeles
          }
          endTime = Instant.now().toProtoTime()
        }
      }
    )

    dataProvidersStub.replaceDataProviderCapabilities(
      replaceDataProviderCapabilitiesRequest {
        name = edpData.name
        capabilities =
          DataProviderKt.capabilities {
            honestMajorityShareShuffleSupported = (hmssVidIndexMap != null)
          }
      }
    )

    withContext(blockingCoroutineContext) { health.setHealthy(true) }
    throttler.loopOnReady { executeRequisitionFulfillingWorkflow() }
  }

  /**
   * Ensures that an appropriate [EventGroup] with appropriate [EventGroupMetadataDescriptor] exists
   * for the [MeasurementConsumer].
   */
  suspend fun ensureEventGroup(
    eventTemplates: Iterable<EventGroup.EventTemplate>,
    eventGroupMetadata: Message,
  ): EventGroup {
    return ensureEventGroups(eventTemplates, mapOf("" to eventGroupMetadata)).single()
  }

  /**
   * Ensures that appropriate [EventGroup]s with appropriate [EventGroupMetadataDescriptor] exists
   * for the [MeasurementConsumer].
   */
  suspend fun ensureEventGroups(
    eventTemplates: Iterable<EventGroup.EventTemplate>,
    metadataByReferenceIdSuffix: Map<String, Message>,
  ): List<EventGroup> {
    require(metadataByReferenceIdSuffix.isNotEmpty())

    val metadataDescriptor: Descriptors.Descriptor =
      metadataByReferenceIdSuffix.values.first().descriptorForType
    require(metadataByReferenceIdSuffix.values.all { it.descriptorForType == metadataDescriptor }) {
      "All metadata messages must have the same type"
    }

    val measurementConsumer: MeasurementConsumer =
      try {
        measurementConsumersStub.getMeasurementConsumer(
          getMeasurementConsumerRequest { name = measurementConsumerName }
        )
      } catch (e: StatusException) {
        throw Exception("Error getting MeasurementConsumer $measurementConsumerName", e)
      }

    verifyEncryptionPublicKey(
      measurementConsumer.publicKey,
      getCertificate(measurementConsumer.certificate),
    )

    val descriptorResource: EventGroupMetadataDescriptor =
      ensureMetadataDescriptor(metadataDescriptor)
    return metadataByReferenceIdSuffix.map { (suffix, metadata) ->
      val eventGroupReferenceId = eventGroupReferenceIdPrefix + suffix
      ensureEventGroup(
        measurementConsumer,
        eventGroupReferenceId,
        eventTemplates,
        metadata,
        descriptorResource,
      )
    }
  }

  /**
   * Ensures that an [EventGroup] exists for [measurementConsumer] with the specified
   * [eventGroupReferenceId] and [descriptorResource].
   */
  private suspend fun ensureEventGroup(
    measurementConsumer: MeasurementConsumer,
    eventGroupReferenceId: String,
    eventTemplates: Iterable<EventGroup.EventTemplate>,
    eventGroupMetadata: Message,
    descriptorResource: EventGroupMetadataDescriptor,
  ): EventGroup {
    val existingEventGroup: EventGroup? = getEventGroupByReferenceId(eventGroupReferenceId)
    val encryptedMetadata: EncryptedMessage =
      encryptMetadata(
        metadata {
          eventGroupMetadataDescriptor = descriptorResource.name
          metadata = eventGroupMetadata.pack()
        },
        measurementConsumer.publicKey.message.unpack(),
      )

    if (existingEventGroup == null) {
      val request = createEventGroupRequest {
        parent = edpData.name
        eventGroup = eventGroup {
          this.measurementConsumer = measurementConsumerName
          this.eventGroupReferenceId = eventGroupReferenceId
          this.eventTemplates += eventTemplates
          measurementConsumerPublicKey = measurementConsumer.publicKey.message
          this.encryptedMetadata = encryptedMetadata
        }
      }

      return try {
        eventGroupsStub.createEventGroup(request).also {
          logger.info { "Successfully created ${it.name}..." }
        }
      } catch (e: StatusException) {
        throw Exception("Error creating event group", e)
      }
    }

    val request = updateEventGroupRequest {
      eventGroup =
        existingEventGroup.copy {
          this.eventTemplates.clear()
          this.eventTemplates += eventTemplates
          measurementConsumerPublicKey = measurementConsumer.publicKey.message
          this.encryptedMetadata = encryptedMetadata
        }
    }
    return try {
      eventGroupsStub.updateEventGroup(request).also {
        logger.info { "Successfully updated ${it.name}..." }
      }
    } catch (e: StatusException) {
      throw Exception("Error updating event group", e)
    }
  }

  /**
   * Returns the first [EventGroup] for this `DataProvider` and [MeasurementConsumer] with
   * [eventGroupReferenceId], or `null` if not found.
   */
  @OptIn(ExperimentalCoroutinesApi::class) // For `flattenConcat`.
  private suspend fun getEventGroupByReferenceId(eventGroupReferenceId: String): EventGroup? {
    return eventGroupsStub
      .listResources { pageToken: String ->
        val response =
          try {
            listEventGroups(
              listEventGroupsRequest {
                parent = edpData.name
                filter =
                  ListEventGroupsRequestKt.filter {
                    measurementConsumerIn += measurementConsumerName
                  }
                this.pageToken = pageToken
              }
            )
          } catch (e: StatusException) {
            throw Exception("Error listing EventGroups", e)
          }
        ResourceList(response.eventGroupsList, response.nextPageToken)
      }
      .flattenConcat()
      .firstOrNull { it.eventGroupReferenceId == eventGroupReferenceId }
  }

  private suspend fun ensureMetadataDescriptor(
    metadataDescriptor: Descriptors.Descriptor
  ): EventGroupMetadataDescriptor {
    val descriptorSet =
      ProtoReflection.buildFileDescriptorSet(
        metadataDescriptor,
        ProtoReflection.WELL_KNOWN_TYPES + knownEventGroupMetadataTypes,
      )
    val descriptorResource =
      try {
        eventGroupMetadataDescriptorsStub.createEventGroupMetadataDescriptor(
          createEventGroupMetadataDescriptorRequest {
            parent = edpData.name
            eventGroupMetadataDescriptor = eventGroupMetadataDescriptor {
              this.descriptorSet = descriptorSet
            }
            requestId = "type.googleapis.com/${metadataDescriptor.fullName}"
          }
        )
      } catch (e: StatusException) {
        throw Exception("Error creating EventGroupMetadataDescriptor", e)
      }

    if (descriptorResource.descriptorSet == descriptorSet) {
      return descriptorResource
    }

    return try {
      eventGroupMetadataDescriptorsStub.updateEventGroupMetadataDescriptor(
        updateEventGroupMetadataDescriptorRequest {
          eventGroupMetadataDescriptor =
            descriptorResource.copy { this.descriptorSet = descriptorSet }
        }
      )
    } catch (e: StatusException) {
      throw Exception("Error updating EventGroupMetadataDescriptor", e)
    }
  }

  private fun verifyProtocolConfig(
    requsitionName: String,
    protocol: ProtocolConfig.Protocol.ProtocolCase,
  ) {
    if (protocol !in supportedProtocols) {
      logger.log(Level.WARNING, "Skipping $requsitionName: Protocol not supported.")
      throw RequisitionRefusalException.Default(
        Requisition.Refusal.Justification.SPEC_INVALID,
        "Protocol not set or not supported.",
      )
    }
  }

  private fun verifyDuchyEntry(
    duchyEntry: DuchyEntry,
    duchyCertificate: Certificate,
    protocol: ProtocolConfig.Protocol.ProtocolCase,
  ) {
    val duchyX509Certificate: X509Certificate = readCertificate(duchyCertificate.x509Der)
    // Look up the trusted issuer certificate for this Duchy certificate. Note that this doesn't
    // confirm that this is the trusted issuer for the right Duchy. In a production environment,
    // consider having a mapping of Duchy to issuer certificate.
    val trustedIssuer =
      trustedCertificates[checkNotNull(duchyX509Certificate.authorityKeyIdentifier)]
        ?: throw InvalidConsentSignalException("Issuer of ${duchyCertificate.name} is not trusted")

    try {
      when (protocol) {
        ProtocolConfig.Protocol.ProtocolCase.LIQUID_LEGIONS_V2 ->
          verifyElGamalPublicKey(
            duchyEntry.value.liquidLegionsV2.elGamalPublicKey,
            duchyX509Certificate,
            trustedIssuer,
          )
        ProtocolConfig.Protocol.ProtocolCase.REACH_ONLY_LIQUID_LEGIONS_V2 ->
          verifyElGamalPublicKey(
            duchyEntry.value.reachOnlyLiquidLegionsV2.elGamalPublicKey,
            duchyX509Certificate,
            trustedIssuer,
          )
        ProtocolConfig.Protocol.ProtocolCase.HONEST_MAJORITY_SHARE_SHUFFLE ->
          if (duchyEntry.value.honestMajorityShareShuffle.hasPublicKey()) {
            verifyEncryptionPublicKey(
              duchyEntry.value.honestMajorityShareShuffle.publicKey,
              duchyX509Certificate,
              trustedIssuer,
            )
          }
        else -> throw InvalidSpecException("Unsupported protocol $protocol")
      }
    } catch (e: CertPathValidatorException) {
      throw InvalidConsentSignalException(
        "Certificate path for ${duchyCertificate.name} is invalid",
        e,
      )
    } catch (e: SignatureException) {
      throw InvalidConsentSignalException(
        "ElGamal public key signature is invalid for Duchy ${duchyEntry.key}",
        e,
      )
    }
  }

  /**
   * Verify duchy entries.
   *
   * For each duchy entry, verifies its certificate. If the protocol is honest majority share
   * shuffle, also verify that there are exactly two duchy entires, and only one of them has the
   * encryption public key. Throws a RequisitionRefusalException if the verification fails.
   */
  private suspend fun verifyDuchyEntries(
    requisition: Requisition,
    protocol: ProtocolConfig.Protocol.ProtocolCase,
  ) {
    try {
      for (duchyEntry in requisition.duchiesList) {
        val duchyCertificate: Certificate = getCertificate(duchyEntry.value.duchyCertificate)
        verifyDuchyEntry(duchyEntry, duchyCertificate, protocol)
      }
    } catch (e: InvalidConsentSignalException) {
      logger.log(Level.WARNING, e) {
        "Consent signaling verification failed for ${requisition.name}"
      }
      throw RequisitionRefusalException.Default(
        Requisition.Refusal.Justification.CONSENT_SIGNAL_INVALID,
        e.message.orEmpty(),
      )
    }

    if (protocol == ProtocolConfig.Protocol.ProtocolCase.HONEST_MAJORITY_SHARE_SHUFFLE) {
      if (requisition.duchiesList.size != 2) {
        logger.log(
          Level.WARNING,
          "Two duchy entries are expected, but there are ${requisition.duchiesList.size}.",
        )
        throw RequisitionRefusalException.Default(
          Requisition.Refusal.Justification.SPEC_INVALID,
          "Two duchy entries are expected, but there are ${requisition.duchiesList.size}.",
        )
      }

      val publicKeyList =
        requisition.duchiesList
          .filter { it.value.honestMajorityShareShuffle.hasPublicKey() }
          .map { it.value.honestMajorityShareShuffle.publicKey }

      if (publicKeyList.size != 1) {
        logger.log(
          Level.WARNING,
          "Exactly one duchy entry is expected to have the encryption public key, but ${publicKeyList.size} duchy entries do.",
        )
        throw RequisitionRefusalException.Default(
          Requisition.Refusal.Justification.SPEC_INVALID,
          "Exactly one duchy entry is expected to have the encryption public key, but ${publicKeyList.size} duchy entries do.",
        )
      }
    }
  }

  private fun verifyEncryptionPublicKey(
    signedEncryptionPublicKey: SignedMessage,
    measurementConsumerCertificate: Certificate,
  ) {
    val x509Certificate = readCertificate(measurementConsumerCertificate.x509Der)
    // Look up the trusted issuer certificate for this MC certificate. Note that this doesn't
    // confirm that this is the trusted issuer for the right MC. In a production environment,
    // consider having a mapping of MC to root/CA cert.
    val trustedIssuer =
      trustedCertificates[checkNotNull(x509Certificate.authorityKeyIdentifier)]
        ?: throw InvalidConsentSignalException(
          "Issuer of ${measurementConsumerCertificate.name} is not trusted"
        )
    // TODO(world-federation-of-advertisers/consent-signaling-client#41): Use method from
    // DataProviders client instead of MeasurementConsumers client.
    try {
      verifyEncryptionPublicKey(signedEncryptionPublicKey, x509Certificate, trustedIssuer)
    } catch (e: CertPathValidatorException) {
      throw InvalidConsentSignalException(
        "Certificate path for ${measurementConsumerCertificate.name} is invalid",
        e,
      )
    } catch (e: SignatureException) {
      throw InvalidConsentSignalException("EncryptionPublicKey signature is invalid", e)
    }
  }

  /** Executes the requisition fulfillment workflow. */
  override suspend fun executeRequisitionFulfillingWorkflow() {
    logger.info("Executing requisitionFulfillingWorkflow...")
    val requisitions =
      getRequisitions().filter {
        checkNotNull(MeasurementKey.fromName(it.measurement)).measurementConsumerId ==
          measurementConsumerKey.measurementConsumerId
      }

    if (requisitions.isEmpty()) {
      logger.fine("No unfulfilled requisition. Polling again later...")
      return
    }

    for (requisition in requisitions) {
      try {
        logger.info("Processing requisition ${requisition.name}...")

        // TODO(@SanjayVas): Verify that DataProvider public key in Requisition matches private key
        // in edpData. A real EDP would look up the matching private key.

        val measurementConsumerCertificate: Certificate =
          getCertificate(requisition.measurementConsumerCertificate)

        val (measurementSpec, requisitionSpec) =
          try {
            verifySpecifications(requisition, measurementConsumerCertificate)
          } catch (e: InvalidConsentSignalException) {
            throw RequisitionRefusalException.Default(
              Requisition.Refusal.Justification.CONSENT_SIGNAL_INVALID,
              e.message.orEmpty(),
              e,
            )
          }

        logger.log(Level.INFO, "MeasurementSpec:\n$measurementSpec")
        logger.log(Level.INFO, "RequisitionSpec:\n$requisitionSpec")

        for (eventGroupEntry in requisitionSpec.events.eventGroupsList) {
          val eventGroupKey =
            EventGroupKey.fromName(eventGroupEntry.key)
              ?: throw RequisitionRefusalException.Test(
                Requisition.Refusal.Justification.SPEC_INVALID,
                "Invalid EventGroup resource name ${eventGroupEntry.key}",
              )
          val eventGroupId = eventGroupKey.eventGroupId
          if (eventGroupId == CONSENT_SIGNAL_INVALID_EVENT_GROUP_ID) {
            throw RequisitionRefusalException.Test(
              Requisition.Refusal.Justification.CONSENT_SIGNAL_INVALID,
              "consent signal invalid",
            )
          }

          if (eventGroupId == SPEC_INVALID_EVENT_GROUP_ID) {
            throw RequisitionRefusalException.Test(
              Requisition.Refusal.Justification.SPEC_INVALID,
              "spec invalid",
            )
          }

          if (eventGroupId == INSUFFICIENT_PRIVACY_BUDGET_EVENT_GROUP_ID) {
            throw RequisitionRefusalException.Test(
              Requisition.Refusal.Justification.INSUFFICIENT_PRIVACY_BUDGET,
              "insufficient privacy budget",
            )
          }

          if (eventGroupId == UNFULFILLABLE_EVENT_GROUP_ID) {
            throw RequisitionRefusalException.Test(
              Requisition.Refusal.Justification.UNFULFILLABLE,
              "unfulfillable",
            )
          }

          if (eventGroupId == DECLINED_EVENT_GROUP_ID) {
            throw RequisitionRefusalException.Test(
              Requisition.Refusal.Justification.DECLINED,
              "declined",
            )
          }
        }

        val eventGroupSpecs: List<EventQuery.EventGroupSpec> =
          try {
            buildEventGroupSpecs(requisitionSpec)
          } catch (e: InvalidSpecException) {
            throw RequisitionRefusalException.Default(
              Requisition.Refusal.Justification.SPEC_INVALID,
              e.message.orEmpty(),
            )
          }

        val requisitionFingerprint = computeRequisitionFingerprint(requisition)

        val protocols: List<ProtocolConfig.Protocol> = requisition.protocolConfig.protocolsList

        if (protocols.any { it.hasDirect() }) {
          val directProtocolConfig =
            requisition.protocolConfig.protocolsList.first { it.hasDirect() }.direct
          val directNoiseMechanismOptions =
            directProtocolConfig.noiseMechanismsList
              .mapNotNull { protocolConfigNoiseMechanism ->
                protocolConfigNoiseMechanism.toDirectNoiseMechanism()
              }
              .toSet()

          if (measurementSpec.hasReach() || measurementSpec.hasReachAndFrequency()) {
            val directProtocol =
              DirectProtocol(
                directProtocolConfig,
                selectReachAndFrequencyNoiseMechanism(directNoiseMechanismOptions),
              )
            fulfillDirectReachAndFrequencyMeasurement(
              requisition,
              measurementSpec,
              requisitionSpec.nonce,
              eventGroupSpecs,
              directProtocol,
            )
          } else if (measurementSpec.hasDuration()) {
            val directProtocol =
              DirectProtocol(
                directProtocolConfig,
                selectImpressionNoiseMechanism(directNoiseMechanismOptions),
              )
            fulfillDurationMeasurement(
              requisition,
              requisitionSpec,
              measurementSpec,
              eventGroupSpecs,
              directProtocol,
            )
          } else if (measurementSpec.hasImpression()) {
            val directProtocol =
              DirectProtocol(
                directProtocolConfig,
                selectWatchDurationNoiseMechanism(directNoiseMechanismOptions),
              )
            fulfillImpressionMeasurement(
              requisition,
              requisitionSpec,
              measurementSpec,
              eventGroupSpecs,
              directProtocol,
            )
          } else {
            throw RequisitionRefusalException.Default(
              Requisition.Refusal.Justification.SPEC_INVALID,
              "Measurement type not supported for direct fulfillment.",
            )
          }
        } else if (protocols.any { it.hasLiquidLegionsV2() }) {
          if (!measurementSpec.hasReach() && !measurementSpec.hasReachAndFrequency()) {
            throw RequisitionRefusalException.Default(
              Requisition.Refusal.Justification.SPEC_INVALID,
              "Measurement type not supported for protocol llv2.",
            )
          }

          val protocolConfig = ProtocolConfig.Protocol.ProtocolCase.LIQUID_LEGIONS_V2
          verifyProtocolConfig(requisition.name, protocolConfig)
          verifyDuchyEntries(requisition, protocolConfig)

          fulfillRequisitionForLiquidLegionsV2Measurement(
            requisition,
            measurementSpec,
            requisitionFingerprint,
            requisitionSpec.nonce,
            eventGroupSpecs,
          )
        } else if (protocols.any { it.hasReachOnlyLiquidLegionsV2() }) {
          if (!measurementSpec.hasReach()) {
            throw RequisitionRefusalException.Default(
              Requisition.Refusal.Justification.SPEC_INVALID,
              "Measurement type not supported for protocol rollv2.",
            )
          }

          val protocolConfig = ProtocolConfig.Protocol.ProtocolCase.REACH_ONLY_LIQUID_LEGIONS_V2
          verifyProtocolConfig(requisition.name, protocolConfig)
          verifyDuchyEntries(requisition, protocolConfig)

          fulfillRequisitionForReachOnlyLiquidLegionsV2Measurement(
            requisition,
            measurementSpec,
            requisitionFingerprint,
            requisitionSpec.nonce,
            eventGroupSpecs,
          )
        } else if (protocols.any { it.hasHonestMajorityShareShuffle() }) {
          if (!measurementSpec.hasReach() && !measurementSpec.hasReachAndFrequency()) {
            throw RequisitionRefusalException.Default(
              Requisition.Refusal.Justification.SPEC_INVALID,
              "Measurement type not supported for protocol hmss.",
            )
          }

          val protocolConfig = ProtocolConfig.Protocol.ProtocolCase.HONEST_MAJORITY_SHARE_SHUFFLE
          verifyProtocolConfig(requisition.name, protocolConfig)
          verifyDuchyEntries(requisition, protocolConfig)

          fulfillRequisitionForHmssMeasurement(
            requisition,
            measurementSpec,
            requisitionSpec.nonce,
            eventGroupSpecs,
          )
        } else {
          throw RequisitionRefusalException.Default(
            Requisition.Refusal.Justification.SPEC_INVALID,
            "Protocol not set or not supported.",
          )
        }
      } catch (e: RequisitionRefusalException) {
        if (e !is RequisitionRefusalException.Test) {
          logger.log(Level.WARNING, e) { "Refusing Requisition ${requisition.name}" }
        }

<<<<<<< HEAD
        refuseRequisition(requisition.name, e.justification, e.message, requisition.etag)
=======
        refuseRequisition(requisition.name, e.justification, e.message!!)
>>>>>>> 073958be
      }
    }
  }

  private data class DirectProtocol(
    val directProtocolConfig: ProtocolConfig.Direct,
    val selectedDirectNoiseMechanism: DirectNoiseMechanism,
  )

  /**
   * Builds [EventQuery.EventGroupSpec]s from a [requisitionSpec] by fetching [EventGroup]s.
   *
   * @throws InvalidSpecException if [requisitionSpec] is found to be invalid
   */
  private suspend fun buildEventGroupSpecs(
    requisitionSpec: RequisitionSpec
  ): List<EventQuery.EventGroupSpec> {
    // TODO(@SanjayVas): Cache EventGroups.
    return requisitionSpec.events.eventGroupsList.map {
      val eventGroup =
        try {
          eventGroupsStub.getEventGroup(getEventGroupRequest { name = it.key })
        } catch (e: StatusException) {
          throw when (e.status.code) {
            Status.Code.NOT_FOUND -> InvalidSpecException("EventGroup $it not found", e)
            else -> Exception("Error retrieving EventGroup $it", e)
          }
        }

      if (!eventGroup.eventGroupReferenceId.startsWith(SIMULATOR_EVENT_GROUP_REFERENCE_ID_PREFIX)) {
        throw InvalidSpecException("EventGroup ${it.key} not supported by this simulator")
      }

      EventQuery.EventGroupSpec(eventGroup, it.value)
    }
  }

  private suspend fun chargeMpcPrivacyBudget(
    requisitionName: String,
    measurementSpec: MeasurementSpec,
    eventSpecs: Iterable<RequisitionSpec.EventGroupEntry.Value>,
    noiseMechanism: NoiseMechanism,
    contributorCount: Int,
  ) {
    logger.info("chargeMpcPrivacyBudget for requisition with $noiseMechanism noise mechanism...")

    try {
      if (noiseMechanism != NoiseMechanism.DISCRETE_GAUSSIAN) {
        throw PrivacyBudgetManagerException(
          PrivacyBudgetManagerExceptionType.INCORRECT_NOISE_MECHANISM
        )
      }

      privacyBudgetManager.chargePrivacyBudgetInAcdp(
        getMpcAcdpQuery(
          Reference(measurementConsumerName, requisitionName, false),
          measurementSpec,
          eventSpecs,
          contributorCount,
        )
      )
    } catch (e: PrivacyBudgetManagerException) {
      logger.log(Level.WARNING, "chargeMpcPrivacyBudget failed due to ${e.errorType}", e)
      when (e.errorType) {
        PrivacyBudgetManagerExceptionType.PRIVACY_BUDGET_EXCEEDED -> {
          throw RequisitionRefusalException.Default(
            Requisition.Refusal.Justification.INSUFFICIENT_PRIVACY_BUDGET,
            "Privacy budget exceeded",
          )
        }
        PrivacyBudgetManagerExceptionType.INVALID_PRIVACY_BUCKET_FILTER -> {
          throw RequisitionRefusalException.Default(
            Requisition.Refusal.Justification.SPEC_INVALID,
            "Invalid event filter",
          )
        }
        PrivacyBudgetManagerExceptionType.INCORRECT_NOISE_MECHANISM -> {
          throw RequisitionRefusalException.Default(
            Requisition.Refusal.Justification.SPEC_INVALID,
            "Incorrect noise mechanism. Should be DISCRETE_GAUSSIAN for ACDP composition but is $noiseMechanism",
          )
        }
        PrivacyBudgetManagerExceptionType.DATABASE_UPDATE_ERROR,
        PrivacyBudgetManagerExceptionType.UPDATE_AFTER_COMMIT,
        PrivacyBudgetManagerExceptionType.NESTED_TRANSACTION,
        PrivacyBudgetManagerExceptionType.BACKING_STORE_CLOSED -> {
          throw Exception("Unexpected PBM error", e)
        }
      }
    }
  }

  private suspend fun chargeDirectPrivacyBudget(
    requisitionName: String,
    measurementSpec: MeasurementSpec,
    eventSpecs: Iterable<RequisitionSpec.EventGroupEntry.Value>,
    directNoiseMechanism: DirectNoiseMechanism,
  ) {
    logger.info("chargeDirectPrivacyBudget for requisition $requisitionName...")

    try {
      if (directNoiseMechanism != DirectNoiseMechanism.CONTINUOUS_GAUSSIAN) {
        throw PrivacyBudgetManagerException(
          PrivacyBudgetManagerExceptionType.INCORRECT_NOISE_MECHANISM
        )
      }

      privacyBudgetManager.chargePrivacyBudgetInAcdp(
        getDirectAcdpQuery(
          Reference(measurementConsumerName, requisitionName, false),
          measurementSpec,
          eventSpecs,
        )
      )
    } catch (e: PrivacyBudgetManagerException) {
      logger.log(Level.WARNING, "chargeDirectPrivacyBudget failed due to ${e.errorType}", e)
      when (e.errorType) {
        PrivacyBudgetManagerExceptionType.PRIVACY_BUDGET_EXCEEDED -> {
          throw RequisitionRefusalException.Default(
            Requisition.Refusal.Justification.INSUFFICIENT_PRIVACY_BUDGET,
            "Privacy budget exceeded",
          )
        }
        PrivacyBudgetManagerExceptionType.INVALID_PRIVACY_BUCKET_FILTER -> {
          throw RequisitionRefusalException.Default(
            Requisition.Refusal.Justification.SPEC_INVALID,
            "Invalid event filter",
          )
        }
        PrivacyBudgetManagerExceptionType.INCORRECT_NOISE_MECHANISM -> {
          throw RequisitionRefusalException.Default(
            Requisition.Refusal.Justification.SPEC_INVALID,
            "Incorrect noise mechanism. Should be GAUSSIAN for ACDP composition but is $directNoiseMechanism",
          )
        }
        PrivacyBudgetManagerExceptionType.DATABASE_UPDATE_ERROR,
        PrivacyBudgetManagerExceptionType.UPDATE_AFTER_COMMIT,
        PrivacyBudgetManagerExceptionType.NESTED_TRANSACTION,
        PrivacyBudgetManagerExceptionType.BACKING_STORE_CLOSED -> {
          throw Exception("Unexpected PBM error", e)
        }
      }
    }
  }

  private fun logSketchDetails(sketch: Sketch) {
    val sortedRegisters = sketch.registersList.sortedBy { it.index }
    for (register in sortedRegisters) {
      logger.log(Level.INFO) { "${register.index}, ${register.valuesList.joinToString()}" }
    }
  }

  private fun generateSketch(
    sketchConfig: SketchConfig,
    measurementSpec: MeasurementSpec,
    eventGroupSpecs: Iterable<EventQuery.EventGroupSpec>,
  ): Sketch {
    logger.info("Generating Sketch...")
    val sketch =
      SketchGenerator(eventQuery, sketchConfig, measurementSpec.vidSamplingInterval)
        .generate(eventGroupSpecs)

    logger.log(Level.INFO) { "SketchConfig:\n${sketch.config}" }
    logger.log(Level.INFO) { "Registers Size:\n${sketch.registersList.size}" }
    if (logSketchDetails) {
      logSketchDetails(sketch)
    }

    return sketch
  }

  private fun logShareShuffleSketchDetails(sketch: IntArray) {
    for (register in sketch) {
      logger.log(Level.INFO) { "${register}" }
    }
  }

  private fun encryptLiquidLegionsV2Sketch(
    sketch: Sketch,
    ellipticCurveId: Int,
    combinedPublicKey: AnySketchElGamalPublicKey,
    maximumValue: Int,
  ): ByteString {
    require(maximumValue > 0) { "Maximum value must be positive" }
    logger.log(Level.INFO, "Encrypting Liquid Legions V2 Sketch...")
    return sketchEncrypter.encrypt(sketch, ellipticCurveId, combinedPublicKey, maximumValue)
  }

  private fun encryptReachOnlyLiquidLegionsV2Sketch(
    sketch: Sketch,
    ellipticCurveId: Int,
    combinedPublicKey: AnySketchElGamalPublicKey,
  ): ByteString {
    logger.log(Level.INFO, "Encrypting Reach-Only Liquid Legions V2 Sketch...")
    return sketchEncrypter.encrypt(sketch, ellipticCurveId, combinedPublicKey)
  }

  /**
   * Fulfill Liquid Legions V2 Measurement's Requisition by creating an encrypted sketch and send to
   * the duchy.
   */
  private suspend fun fulfillRequisitionForLiquidLegionsV2Measurement(
    requisition: Requisition,
    measurementSpec: MeasurementSpec,
    requisitionFingerprint: ByteString,
    nonce: Long,
    eventGroupSpecs: Iterable<EventQuery.EventGroupSpec>,
  ) {
    val llv2Protocol: ProtocolConfig.Protocol =
      requireNotNull(
        requisition.protocolConfig.protocolsList.find { protocol -> protocol.hasLiquidLegionsV2() }
      ) {
        "Protocol with LiquidLegionsV2 is missing"
      }
    val liquidLegionsV2: ProtocolConfig.LiquidLegionsV2 = llv2Protocol.liquidLegionsV2
    val combinedPublicKey = requisition.getCombinedPublicKey(liquidLegionsV2.ellipticCurveId)

    chargeMpcPrivacyBudget(
      requisition.name,
      measurementSpec,
      eventGroupSpecs.map { it.spec },
      liquidLegionsV2.noiseMechanism,
      requisition.duchiesCount,
    )

    val sketch =
      try {
        generateSketch(
          liquidLegionsV2.sketchParams.toSketchConfig(),
          measurementSpec,
          eventGroupSpecs,
        )
      } catch (e: EventFilterValidationException) {
        logger.log(
          Level.WARNING,
          "RequisitionFulfillmentWorkflow failed due to invalid event filter",
          e,
        )
        throw RequisitionRefusalException.Default(
          Requisition.Refusal.Justification.SPEC_INVALID,
          "Invalid event filter (${e.code}): ${e.code.description}",
        )
      }

    val encryptedSketch =
      encryptLiquidLegionsV2Sketch(
        sketch,
        liquidLegionsV2.ellipticCurveId,
        combinedPublicKey,
        measurementSpec.reachAndFrequency.maximumFrequency.coerceAtLeast(1),
      )
    fulfillRequisition(requisition, requisitionFingerprint, nonce, encryptedSketch)
  }

  /**
   * Fulfill Reach-Only Liquid Legions V2 Measurement's Requisition by creating an encrypted sketch
   * and send to the duchy.
   */
  private suspend fun fulfillRequisitionForReachOnlyLiquidLegionsV2Measurement(
    requisition: Requisition,
    measurementSpec: MeasurementSpec,
    requisitionFingerprint: ByteString,
    nonce: Long,
    eventGroupSpecs: Iterable<EventQuery.EventGroupSpec>,
  ) {
    val protocolConfig: ProtocolConfig.ReachOnlyLiquidLegionsV2 =
      requireNotNull(
          requisition.protocolConfig.protocolsList.find { protocol ->
            protocol.hasReachOnlyLiquidLegionsV2()
          }
        ) {
          "Protocol with ReachOnlyLiquidLegionsV2 is missing"
        }
        .reachOnlyLiquidLegionsV2
    val combinedPublicKey: AnySketchElGamalPublicKey =
      requisition.getCombinedPublicKey(protocolConfig.ellipticCurveId)

    chargeMpcPrivacyBudget(
      requisition.name,
      measurementSpec,
      eventGroupSpecs.map { it.spec },
      protocolConfig.noiseMechanism,
      requisition.duchiesCount,
    )

    val sketch =
      try {
        generateSketch(
          protocolConfig.sketchParams.toSketchConfig(),
          measurementSpec,
          eventGroupSpecs,
        )
      } catch (e: EventFilterValidationException) {
        logger.log(
          Level.WARNING,
          "RequisitionFulfillmentWorkflow failed due to invalid event filter",
          e,
        )
        throw RequisitionRefusalException.Default(
          Requisition.Refusal.Justification.SPEC_INVALID,
          "Invalid event filter (${e.code}): ${e.code.description}",
        )
      }

    val encryptedSketch =
      encryptReachOnlyLiquidLegionsV2Sketch(
        sketch,
        protocolConfig.ellipticCurveId,
        combinedPublicKey,
      )
    fulfillRequisition(requisition, requisitionFingerprint, nonce, encryptedSketch)
  }

  private suspend fun fulfillRequisition(
    requisition: Requisition,
    requisitionFingerprint: ByteString,
    nonce: Long,
    data: ByteString,
  ) {
    logger.info("Fulfilling requisition ${requisition.name}...")
    val requests: Flow<FulfillRequisitionRequest> = flow {
      logger.info { "Emitting FulfillRequisitionRequests..." }
      emit(
        fulfillRequisitionRequest {
          header = header {
            name = requisition.name
            this.requisitionFingerprint = requisitionFingerprint
            this.nonce = nonce
            etag = requisition.etag
          }
        }
      )
      emitAll(
        data.asBufferedFlow(RPC_CHUNK_SIZE_BYTES).map {
          fulfillRequisitionRequest { bodyChunk = bodyChunk { this.data = it } }
        }
      )
    }
    fulfillRequisition(requisitionFulfillmentStubsByDuchyId.values.first(), requisition, requests)
  }

  private suspend fun fulfillRequisition(
    requisitionFulfillmentStub: RequisitionFulfillmentCoroutineStub,
    requisition: Requisition,
    requests: Flow<FulfillRequisitionRequest>,
  ) {
    logger.info("Fulfilling requisition ${requisition.name}...")
    try {
      requisitionFulfillmentStub.fulfillRequisition(requests)
    } catch (e: StatusException) {
      throw Exception("Error fulfilling requisition ${requisition.name}", e)
    }
  }

  private fun getEncryptionKeyForShareSeed(requisition: Requisition): SignedMessage {
    return requisition.duchiesList
      .map { it.value.honestMajorityShareShuffle }
      .singleOrNull { it.hasPublicKey() }
      ?.publicKey
      ?: throw IllegalArgumentException(
        "Expected exactly one Duchy entry with an HMSS encryption public key."
      )
  }

  private fun getDuchyWithoutPublicKey(requisition: Requisition): String {
    return requisition.duchiesList
      .singleOrNull { !it.value.honestMajorityShareShuffle.hasPublicKey() }
      ?.key
      ?: throw IllegalArgumentException(
        "Expected exactly one Duchy entry with an HMSS encryption public key."
      )
  }

  /** Fulfill Honest Majority Share Shuffle Measurement's Requisition. */
  private suspend fun fulfillRequisitionForHmssMeasurement(
    requisition: Requisition,
    measurementSpec: MeasurementSpec,
    nonce: Long,
    eventGroupSpecs: Iterable<EventQuery.EventGroupSpec>,
  ) {
    requireNotNull(hmssVidIndexMap) { "HMSS VidIndexMap cannot be null." }

    val protocolConfig: ProtocolConfig.HonestMajorityShareShuffle =
      requireNotNull(
          requisition.protocolConfig.protocolsList.find { protocol ->
            protocol.hasHonestMajorityShareShuffle()
          }
        ) {
          "Protocol with HonestMajorityShareShuffle is missing"
        }
        .honestMajorityShareShuffle

    chargeMpcPrivacyBudget(
      requisition.name,
      measurementSpec,
      eventGroupSpecs.map { it.spec },
      protocolConfig.noiseMechanism,
      requisition.duchiesCount - 1,
    )

    logger.info("Generating sampled frequency vector for HMSS...")
    val frequencyVectorBuilder =
      FrequencyVectorBuilder(hmssVidIndexMap.populationSpec, measurementSpec, strict = false)
    for (eventGroupSpec in eventGroupSpecs) {
      eventQuery.getUserVirtualIds(eventGroupSpec).forEach {
        frequencyVectorBuilder.increment(hmssVidIndexMap[it])
      }
    }

    val sampledFrequencyVector = frequencyVectorBuilder.build()
    logger.log(Level.INFO) { "Sampled frequency vector size:\n${sampledFrequencyVector.dataCount}" }

    val requests =
      FulfillRequisitionRequestBuilder.build(
          requisition,
          nonce,
          sampledFrequencyVector,
          edpData.certificateKey,
          edpData.signingKeyHandle,
        )
        .asFlow()

    val duchyId = getDuchyWithoutPublicKey(requisition)
    val requisitionFulfillmentStub =
      requisitionFulfillmentStubsByDuchyId[duchyId]
        ?: throw Exception("Requisition fulfillment stub not found for $duchyId.")
    fulfillRequisition(requisitionFulfillmentStub, requisition, requests)
  }

  private fun Requisition.getCombinedPublicKey(curveId: Int): AnySketchElGamalPublicKey {
    logger.info("Getting combined public key...")
    val elGamalPublicKeys: List<AnySketchElGamalPublicKey> =
      this.duchiesList.map {
        val value: DuchyEntry.Value = it.value
        val signedElGamalPublicKey: SignedMessage =
          when (value.protocolCase) {
            DuchyEntry.Value.ProtocolCase.LIQUID_LEGIONS_V2 ->
              value.liquidLegionsV2.elGamalPublicKey
            DuchyEntry.Value.ProtocolCase.REACH_ONLY_LIQUID_LEGIONS_V2 ->
              value.reachOnlyLiquidLegionsV2.elGamalPublicKey
            else -> throw Exception("Invalid protocol to get combined public key.")
          }
        signedElGamalPublicKey.unpack<ElGamalPublicKey>().toAnySketchElGamalPublicKey()
      }

    return SketchEncrypter.combineElGamalPublicKeys(curveId, elGamalPublicKeys)
  }

  /**
   * Calculate direct reach and frequency for measurement with single EDP by summing up VIDs
   * directly and fulfillDirectMeasurement
   */
  private suspend fun fulfillDirectReachAndFrequencyMeasurement(
    requisition: Requisition,
    measurementSpec: MeasurementSpec,
    nonce: Long,
    eventGroupSpecs: Iterable<EventQuery.EventGroupSpec>,
    directProtocol: DirectProtocol,
  ) {
    chargeDirectPrivacyBudget(
      requisition.name,
      measurementSpec,
      eventGroupSpecs.map { it.spec },
      directProtocol.selectedDirectNoiseMechanism,
    )

    logger.info("Calculating direct reach and frequency...")
    val measurementResult =
      buildDirectMeasurementResult(
        directProtocol,
        measurementSpec,
        sampleVids(eventGroupSpecs, measurementSpec.vidSamplingInterval),
      )

    fulfillDirectMeasurement(requisition, measurementSpec, nonce, measurementResult)
  }

  /**
   * Samples VIDs from multiple [EventQuery.EventGroupSpec]s with a
   * [MeasurementSpec.VidSamplingInterval].
   */
  private fun sampleVids(
    eventGroupSpecs: Iterable<EventQuery.EventGroupSpec>,
    vidSamplingInterval: MeasurementSpec.VidSamplingInterval,
  ): Iterable<Long> {
    return try {
      sampleVids(eventQuery, eventGroupSpecs, vidSamplingInterval.start, vidSamplingInterval.width)
    } catch (e: EventFilterValidationException) {
      logger.log(
        Level.WARNING,
        "RequisitionFulfillmentWorkflow failed due to invalid event filter",
        e,
      )
      throw RequisitionRefusalException.Default(
        Requisition.Refusal.Justification.SPEC_INVALID,
        "Invalid event filter (${e.code}): ${e.code.description}",
      )
    }
  }

  private fun getPublisherNoiser(
    privacyParams: DifferentialPrivacyParams,
    directNoiseMechanism: DirectNoiseMechanism,
    random: Random,
  ): AbstractNoiser =
    when (directNoiseMechanism) {
      DirectNoiseMechanism.NONE ->
        object : AbstractNoiser() {
          override val distribution = ConstantRealDistribution(0.0)
          override val variance: Double
            get() = distribution.numericalVariance
        }
      DirectNoiseMechanism.CONTINUOUS_LAPLACE ->
        LaplaceNoiser(DpParams(privacyParams.epsilon, privacyParams.delta), random.asJavaRandom())
      DirectNoiseMechanism.CONTINUOUS_GAUSSIAN ->
        GaussianNoiser(DpParams(privacyParams.epsilon, privacyParams.delta), random.asJavaRandom())
    }

  /**
   * Add publisher noise to calculated direct reach.
   *
   * @param reachValue Direct reach value.
   * @param privacyParams Differential privacy params for reach.
   * @param directNoiseMechanism Selected noise mechanism for direct reach.
   * @return Noised non-negative reach value.
   */
  private fun addReachPublisherNoise(
    reachValue: Int,
    privacyParams: DifferentialPrivacyParams,
    directNoiseMechanism: DirectNoiseMechanism,
  ): Int {
    val reachNoiser: AbstractNoiser =
      getPublisherNoiser(privacyParams, directNoiseMechanism, random)

    return max(0, reachValue + reachNoiser.sample().toInt())
  }

  /**
   * Add publisher noise to calculated direct frequency.
   *
   * @param reachValue Direct reach value.
   * @param frequencyMap Direct frequency.
   * @param privacyParams Differential privacy params for frequency map.
   * @param directNoiseMechanism Selected noise mechanism for direct frequency.
   * @return Noised non-negative frequency map.
   */
  private fun addFrequencyPublisherNoise(
    reachValue: Int,
    frequencyMap: Map<Int, Double>,
    privacyParams: DifferentialPrivacyParams,
    directNoiseMechanism: DirectNoiseMechanism,
  ): Map<Int, Double> {
    val frequencyNoiser: AbstractNoiser =
      getPublisherNoiser(privacyParams, directNoiseMechanism, random)

    // Add noise to the histogram and cap negative values to zeros.
    val frequencyHistogram: Map<Int, Int> =
      frequencyMap.mapValues { (_, percentage) ->
        // Round the noise for privacy.
        val noisedCount: Int =
          (percentage * reachValue).roundToInt() + (frequencyNoiser.sample()).roundToInt()
        max(0, noisedCount)
      }
    val normalizationTerm: Double = frequencyHistogram.values.sum().toDouble()
    // Normalize to get the distribution
    return if (normalizationTerm != 0.0) {
      frequencyHistogram.mapValues { (_, count) -> count / normalizationTerm }
    } else {
      frequencyHistogram.mapValues { 0.0 }
    }
  }

  /**
   * Add publisher noise to calculated impression.
   *
   * @param impressionValue Impression value.
   * @param impressionMeasurementSpec Measurement spec of impression.
   * @param directNoiseMechanism Selected noise mechanism for impression.
   * @return Noised non-negative impression value.
   */
  private fun addImpressionPublisherNoise(
    impressionValue: Long,
    impressionMeasurementSpec: MeasurementSpec.Impression,
    directNoiseMechanism: DirectNoiseMechanism,
  ): Long {
    val noiser: AbstractNoiser =
      getPublisherNoiser(impressionMeasurementSpec.privacyParams, directNoiseMechanism, random)
    // Noise needs to be scaled by maximumFrequencyPerUser.
    val noise = noiser.sample() * impressionMeasurementSpec.maximumFrequencyPerUser
    return max(0L, impressionValue + noise.roundToInt())
  }

  /**
   * Build [Measurement.Result] of the measurement type specified in [MeasurementSpec].
   *
   * @param measurementSpec Measurement spec.
   * @param samples sampled events.
   * @return [Measurement.Result].
   */
  private fun buildDirectMeasurementResult(
    directProtocol: DirectProtocol,
    measurementSpec: MeasurementSpec,
    samples: Iterable<Long>,
  ): Measurement.Result {
    val directProtocolConfig = directProtocol.directProtocolConfig
    val directNoiseMechanism = directProtocol.selectedDirectNoiseMechanism
    val protocolConfigNoiseMechanism = directNoiseMechanism.toProtocolConfigNoiseMechanism()

    @Suppress("WHEN_ENUM_CAN_BE_NULL_IN_JAVA") // Protobuf enum fields cannot be null.
    return when (measurementSpec.measurementTypeCase) {
      MeasurementSpec.MeasurementTypeCase.REACH_AND_FREQUENCY -> {
        if (!directProtocolConfig.hasDeterministicCountDistinct()) {
          throw RequisitionRefusalException.Default(
            Requisition.Refusal.Justification.DECLINED,
            "No valid methodologies for direct reach computation.",
          )
        }
        if (!directProtocolConfig.hasDeterministicDistribution()) {
          throw RequisitionRefusalException.Default(
            Requisition.Refusal.Justification.DECLINED,
            "No valid methodologies for direct frequency distribution computation.",
          )
        }

        val (sampledReachValue, frequencyMap) =
          MeasurementResults.computeReachAndFrequency(
            samples,
            measurementSpec.reachAndFrequency.maximumFrequency,
          )

        logger.info("Adding $directNoiseMechanism publisher noise to direct reach and frequency...")
        val sampledNoisedReachValue =
          addReachPublisherNoise(
            sampledReachValue,
            measurementSpec.reachAndFrequency.reachPrivacyParams,
            directNoiseMechanism,
          )
        val noisedFrequencyMap =
          addFrequencyPublisherNoise(
            sampledReachValue,
            frequencyMap,
            measurementSpec.reachAndFrequency.frequencyPrivacyParams,
            directNoiseMechanism,
          )

        val scaledNoisedReachValue =
          (sampledNoisedReachValue / measurementSpec.vidSamplingInterval.width).toLong()

        MeasurementKt.result {
          reach = reach {
            value = scaledNoisedReachValue
            this.noiseMechanism = protocolConfigNoiseMechanism
            deterministicCountDistinct = DeterministicCountDistinct.getDefaultInstance()
          }
          frequency = frequency {
            relativeFrequencyDistribution.putAll(noisedFrequencyMap.mapKeys { it.key.toLong() })
            this.noiseMechanism = protocolConfigNoiseMechanism
            deterministicDistribution = DeterministicDistribution.getDefaultInstance()
          }
        }
      }
      MeasurementSpec.MeasurementTypeCase.IMPRESSION -> {
        if (!directProtocolConfig.hasDeterministicCount()) {
          throw RequisitionRefusalException.Default(
            Requisition.Refusal.Justification.DECLINED,
            "No valid methodologies for impression computation.",
          )
        }

        val sampledImpressionCount =
          computeImpression(samples, measurementSpec.impression.maximumFrequencyPerUser)

        logger.info("Adding $directNoiseMechanism publisher noise to impression...")
        val sampledNoisedImpressionCount =
          addImpressionPublisherNoise(
            sampledImpressionCount,
            measurementSpec.impression,
            directNoiseMechanism,
          )
        val scaledNoisedImpressionCount =
          (sampledNoisedImpressionCount / measurementSpec.vidSamplingInterval.width).toLong()

        MeasurementKt.result {
          impression = impression {
            value = scaledNoisedImpressionCount
            noiseMechanism = protocolConfigNoiseMechanism
            deterministicCount = DeterministicCount.getDefaultInstance()
          }
        }
      }
      MeasurementSpec.MeasurementTypeCase.DURATION -> {
        val externalDataProviderId =
          apiIdToExternalId(DataProviderKey.fromName(edpData.name)!!.dataProviderId)
        MeasurementKt.result {
          watchDuration = watchDuration {
            value = duration {
              // Use a value based on the externalDataProviderId since it's a known value the
              // MeasurementConsumerSimulator can verify.
              seconds = log2(externalDataProviderId.toDouble()).toLong()
            }
            noiseMechanism = protocolConfigNoiseMechanism
            customDirectMethodology = customDirectMethodology {
              variance = variance { scalar = 0.0 }
            }
          }
        }
      }
      MeasurementSpec.MeasurementTypeCase.POPULATION -> {
        error("Measurement type not supported.")
      }
      MeasurementSpec.MeasurementTypeCase.REACH -> {
        if (!directProtocolConfig.hasDeterministicCountDistinct()) {
          throw RequisitionRefusalException.Default(
            Requisition.Refusal.Justification.DECLINED,
            "No valid methodologies for direct reach computation.",
          )
        }

        val sampledReachValue = MeasurementResults.computeReach(samples)

        logger.info("Adding $directNoiseMechanism publisher noise to direct reach for reach-only")
        val sampledNoisedReachValue =
          addReachPublisherNoise(
            sampledReachValue,
            measurementSpec.reach.privacyParams,
            directNoiseMechanism,
          )
        val scaledNoisedReachValue =
          (sampledNoisedReachValue / measurementSpec.vidSamplingInterval.width).toLong()

        MeasurementKt.result {
          reach = reach {
            value = scaledNoisedReachValue
            this.noiseMechanism = protocolConfigNoiseMechanism
            deterministicCountDistinct = DeterministicCountDistinct.getDefaultInstance()
          }
        }
      }
      MeasurementSpec.MeasurementTypeCase.MEASUREMENTTYPE_NOT_SET -> {
        error("Measurement type not set.")
      }
    }
  }

  /**
   * Selects the most preferred [DirectNoiseMechanism] for reach and frequency measurements from the
   * overlap of a list of preferred [DirectNoiseMechanism] and a set of [DirectNoiseMechanism]
   * [options].
   */
  private fun selectReachAndFrequencyNoiseMechanism(
    options: Set<DirectNoiseMechanism>
  ): DirectNoiseMechanism {
    val preferences = DIRECT_MEASUREMENT_ACDP_NOISE_MECHANISM_PREFERENCES

    return preferences.firstOrNull { preference -> options.contains(preference) }
      ?: throw RequisitionRefusalException.Default(
        Requisition.Refusal.Justification.SPEC_INVALID,
        "No valid noise mechanism option for reach or frequency measurements.",
      )
  }

  /**
   * Selects the most preferred [DirectNoiseMechanism] for impression measurements from the overlap
   * of a list of preferred [DirectNoiseMechanism] and a set of [DirectNoiseMechanism] [options].
   */
  private fun selectImpressionNoiseMechanism(
    options: Set<DirectNoiseMechanism>
  ): DirectNoiseMechanism {
    val preferences = DIRECT_MEASUREMENT_ACDP_NOISE_MECHANISM_PREFERENCES

    return preferences.firstOrNull { preference -> options.contains(preference) }
      ?: throw RequisitionRefusalException.Default(
        Requisition.Refusal.Justification.SPEC_INVALID,
        "No valid noise mechanism option for impression measurements.",
      )
  }

  /**
   * Selects the most preferred [DirectNoiseMechanism] for watch duration measurements from the
   * overlap of a list of preferred [DirectNoiseMechanism] and a set of [DirectNoiseMechanism]
   * [options].
   */
  private fun selectWatchDurationNoiseMechanism(
    options: Set<DirectNoiseMechanism>
  ): DirectNoiseMechanism {
    val preferences = DIRECT_MEASUREMENT_ACDP_NOISE_MECHANISM_PREFERENCES

    return preferences.firstOrNull { preference -> options.contains(preference) }
      ?: throw RequisitionRefusalException.Default(
        Requisition.Refusal.Justification.SPEC_INVALID,
        "No valid noise mechanism option for watch duration measurements.",
      )
  }

  private suspend fun fulfillImpressionMeasurement(
    requisition: Requisition,
    requisitionSpec: RequisitionSpec,
    measurementSpec: MeasurementSpec,
    eventGroupSpecs: Iterable<EventQuery.EventGroupSpec>,
    directProtocol: DirectProtocol,
  ) {
    chargeDirectPrivacyBudget(
      requisition.name,
      measurementSpec,
      eventGroupSpecs.map { it.spec },
      directProtocol.selectedDirectNoiseMechanism,
    )

    logger.info("Calculating impression...")
    val measurementResult =
      buildDirectMeasurementResult(
        directProtocol,
        measurementSpec,
        sampleVids(eventGroupSpecs, measurementSpec.vidSamplingInterval),
      )

    fulfillDirectMeasurement(requisition, measurementSpec, requisitionSpec.nonce, measurementResult)
  }

  private suspend fun fulfillDurationMeasurement(
    requisition: Requisition,
    requisitionSpec: RequisitionSpec,
    measurementSpec: MeasurementSpec,
    eventGroupSpecs: Iterable<EventQuery.EventGroupSpec>,
    directProtocol: DirectProtocol,
  ) {
    chargeDirectPrivacyBudget(
      requisition.name,
      measurementSpec,
      eventGroupSpecs.map { it.spec },
      directProtocol.selectedDirectNoiseMechanism,
    )

    val measurementResult =
      buildDirectMeasurementResult(directProtocol, measurementSpec, listOf<Long>().asIterable())

    fulfillDirectMeasurement(requisition, measurementSpec, requisitionSpec.nonce, measurementResult)
  }

  companion object {
    init {
      System.loadLibrary("secret_share_generator_adapter")
    }

    private const val RPC_CHUNK_SIZE_BYTES = 32 * 1024 // 32 KiB

    private val logger: Logger = Logger.getLogger(this::class.java.name)

    // The direct noise mechanisms for ACDP composition in PBM for direct measurements in order
    // of preference. Currently, ACDP composition only supports CONTINUOUS_GAUSSIAN noise for direct
    // measurements.
    private val DIRECT_MEASUREMENT_ACDP_NOISE_MECHANISM_PREFERENCES =
      listOf(DirectNoiseMechanism.CONTINUOUS_GAUSSIAN)

    // Resource ID for EventGroup that fails Requisitions with CONSENT_SIGNAL_INVALID if used.
    private const val CONSENT_SIGNAL_INVALID_EVENT_GROUP_ID = "consent-signal-invalid"
    // Resource ID for EventGroup that fails Requisitions with SPEC_INVALID if used.
    private const val SPEC_INVALID_EVENT_GROUP_ID = "spec-invalid"
    // Resource ID for EventGroup that fails Requisitions with INSUFFICIENT_PRIVACY_BUDGET if used.
    private const val INSUFFICIENT_PRIVACY_BUDGET_EVENT_GROUP_ID = "insufficient-privacy-budget"
    // Resource ID for EventGroup that fails Requisitions with UNFULFILLABLE if used.
    private const val UNFULFILLABLE_EVENT_GROUP_ID = "unfulfillable"
    // Resource ID for EventGroup that fails Requisitions with DECLINED if used.
    private const val DECLINED_EVENT_GROUP_ID = "declined"

    private fun getEventGroupReferenceIdPrefix(edpDisplayName: String): String {
      return "$SIMULATOR_EVENT_GROUP_REFERENCE_ID_PREFIX-${edpDisplayName}"
    }

    fun getEventGroupReferenceIdSuffix(eventGroup: EventGroup, edpDisplayName: String): String {
      val prefix = getEventGroupReferenceIdPrefix(edpDisplayName)
      return eventGroup.eventGroupReferenceId.removePrefix(prefix)
    }

    fun buildEventTemplates(
      eventMessageDescriptor: Descriptors.Descriptor
    ): List<EventGroup.EventTemplate> {
      val eventTemplateTypes: List<Descriptors.Descriptor> =
        eventMessageDescriptor.fields
          .filter { it.type == Descriptors.FieldDescriptor.Type.MESSAGE }
          .map { it.messageType }
          .filter { it.options.hasExtension(EventAnnotationsProto.eventTemplate) }
      return eventTemplateTypes.map { EventGroupKt.eventTemplate { type = it.fullName } }
    }
  }
}

private fun DirectNoiseMechanism.toProtocolConfigNoiseMechanism(): NoiseMechanism {
  return when (this) {
    DirectNoiseMechanism.NONE -> NoiseMechanism.NONE
    DirectNoiseMechanism.CONTINUOUS_LAPLACE -> NoiseMechanism.CONTINUOUS_LAPLACE
    DirectNoiseMechanism.CONTINUOUS_GAUSSIAN -> NoiseMechanism.CONTINUOUS_GAUSSIAN
  }
}

/**
 * Converts a [NoiseMechanism] to a nullable [DirectNoiseMechanism].
 *
 * @return [DirectNoiseMechanism] when there is a matched, otherwise null.
 */
private fun NoiseMechanism.toDirectNoiseMechanism(): DirectNoiseMechanism? {
  return when (this) {
    NoiseMechanism.NONE -> DirectNoiseMechanism.NONE
    NoiseMechanism.CONTINUOUS_LAPLACE -> DirectNoiseMechanism.CONTINUOUS_LAPLACE
    NoiseMechanism.CONTINUOUS_GAUSSIAN -> DirectNoiseMechanism.CONTINUOUS_GAUSSIAN
    NoiseMechanism.NOISE_MECHANISM_UNSPECIFIED,
    NoiseMechanism.GEOMETRIC,
    NoiseMechanism.DISCRETE_GAUSSIAN,
    NoiseMechanism.UNRECOGNIZED -> {
      null
    }
  }
}

private fun ElGamalPublicKey.toAnySketchElGamalPublicKey(): AnySketchElGamalPublicKey {
  val source = this
  return anySketchElGamalPublicKey {
    generator = source.generator
    element = source.element
  }
}<|MERGE_RESOLUTION|>--- conflicted
+++ resolved
@@ -774,11 +774,7 @@
           logger.log(Level.WARNING, e) { "Refusing Requisition ${requisition.name}" }
         }
 
-<<<<<<< HEAD
-        refuseRequisition(requisition.name, e.justification, e.message, requisition.etag)
-=======
-        refuseRequisition(requisition.name, e.justification, e.message!!)
->>>>>>> 073958be
+        refuseRequisition(requisition.name, e.justification, e.message!!, requisition.etag)
       }
     }
   }
