// Copyright 2021 The Cross-Media Measurement Authors
//
// Licensed under the Apache License, Version 2.0 (the "License");
// you may not use this file except in compliance with the License.
// You may obtain a copy of the License at
//
//      http://www.apache.org/licenses/LICENSE-2.0
//
// Unless required by applicable law or agreed to in writing, software
// distributed under the License is distributed on an "AS IS" BASIS,
// WITHOUT WARRANTIES OR CONDITIONS OF ANY KIND, either express or implied.
// See the License for the specific language governing permissions and
// limitations under the License.

package org.wfanet.measurement.loadtest.dataprovider

import com.google.common.hash.Hashing
import com.google.protobuf.ByteString
import java.nio.file.Paths
import java.util.logging.Level
import java.util.logging.Logger
import kotlinx.coroutines.flow.Flow
import kotlinx.coroutines.flow.emitAll
import kotlinx.coroutines.flow.flow
import kotlinx.coroutines.flow.map
import org.projectnessie.cel.Env
import org.projectnessie.cel.EnvOption
import org.projectnessie.cel.checker.Decls
import org.projectnessie.cel.common.types.pb.ProtoTypeRegistry
import org.wfanet.anysketch.AnySketch
import org.wfanet.anysketch.Sketch
import org.wfanet.anysketch.SketchConfig
import org.wfanet.anysketch.SketchConfigKt.indexSpec
import org.wfanet.anysketch.SketchConfigKt.valueSpec
import org.wfanet.anysketch.SketchProtos
import org.wfanet.anysketch.crypto.CombineElGamalPublicKeysRequest
import org.wfanet.anysketch.crypto.CombineElGamalPublicKeysResponse
import org.wfanet.anysketch.crypto.ElGamalPublicKey as AnySketchElGamalPublicKey
import org.wfanet.anysketch.crypto.EncryptSketchRequest
import org.wfanet.anysketch.crypto.EncryptSketchResponse
import org.wfanet.anysketch.crypto.SketchEncrypterAdapter
import org.wfanet.anysketch.distribution
import org.wfanet.anysketch.exponentialDistribution
import org.wfanet.anysketch.oracleDistribution
import org.wfanet.anysketch.sketchConfig
import org.wfanet.anysketch.uniformDistribution
import org.wfanet.estimation.VidSampler
import org.wfanet.measurement.api.v2alpha.CertificatesGrpcKt.CertificatesCoroutineStub
import org.wfanet.measurement.api.v2alpha.ElGamalPublicKey
import org.wfanet.measurement.api.v2alpha.EventGroupKt.eventTemplate
import org.wfanet.measurement.api.v2alpha.EventGroupsGrpcKt.EventGroupsCoroutineStub
import org.wfanet.measurement.api.v2alpha.EventTemplate
import org.wfanet.measurement.api.v2alpha.EventTemplateTypeRegistry
import org.wfanet.measurement.api.v2alpha.FulfillRequisitionRequestKt.bodyChunk
import org.wfanet.measurement.api.v2alpha.FulfillRequisitionRequestKt.header
import org.wfanet.measurement.api.v2alpha.LiquidLegionsSketchParams
import org.wfanet.measurement.api.v2alpha.ListRequisitionsRequestKt.filter
<<<<<<< HEAD
=======
import org.wfanet.measurement.api.v2alpha.Measurement
>>>>>>> 1220d2df
import org.wfanet.measurement.api.v2alpha.MeasurementSpec
import org.wfanet.measurement.api.v2alpha.ProtocolConfig
import org.wfanet.measurement.api.v2alpha.Requisition
import org.wfanet.measurement.api.v2alpha.RequisitionFulfillmentGrpcKt.RequisitionFulfillmentCoroutineStub
import org.wfanet.measurement.api.v2alpha.RequisitionKt.refusal
import org.wfanet.measurement.api.v2alpha.RequisitionSpec
import org.wfanet.measurement.api.v2alpha.RequisitionSpec.EventFilter
import org.wfanet.measurement.api.v2alpha.RequisitionsGrpcKt.RequisitionsCoroutineStub
import org.wfanet.measurement.api.v2alpha.SignedData
import org.wfanet.measurement.api.v2alpha.createEventGroupRequest
import org.wfanet.measurement.api.v2alpha.eventGroup
import org.wfanet.measurement.api.v2alpha.event_templates.testing.TestVideoTemplate
import org.wfanet.measurement.api.v2alpha.fulfillRequisitionRequest
import org.wfanet.measurement.api.v2alpha.getCertificateRequest
import org.wfanet.measurement.api.v2alpha.listRequisitionsRequest
<<<<<<< HEAD
import org.wfanet.measurement.api.v2alpha.refuseRequisitionRequest
=======
>>>>>>> 1220d2df
import org.wfanet.measurement.common.asBufferedFlow
import org.wfanet.measurement.common.crypto.PrivateKeyHandle
import org.wfanet.measurement.common.crypto.SigningKeyHandle
import org.wfanet.measurement.common.crypto.readCertificate
import org.wfanet.measurement.common.loadLibrary
import org.wfanet.measurement.common.logAndSuppressExceptionSuspend
import org.wfanet.measurement.common.throttler.MinimumIntervalThrottler
import org.wfanet.measurement.consent.client.dataprovider.computeRequisitionFingerprint
import org.wfanet.measurement.consent.client.dataprovider.decryptRequisitionSpec
import org.wfanet.measurement.consent.client.dataprovider.verifyMeasurementSpec
import org.wfanet.measurement.consent.client.dataprovider.verifyRequisitionSpec
import org.wfanet.measurement.eventdataprovider.eventfiltration.validation.EventFilterValidationException
import org.wfanet.measurement.eventdataprovider.eventfiltration.validation.EventFilterValidator
import org.wfanet.measurement.loadtest.storage.SketchStore

private const val EVENT_TEMPLATE_PACKAGE_NAME =
  "org.wfanet.measurement.api.v2alpha.event_templates.testing"

data class EdpData(
  /** The EDP's public API resource name. */
  val name: String,
  /** The EDP's display name. */
  val displayName: String,
  /** The EDP's consent signaling encryption key. */
  val encryptionKey: PrivateKeyHandle,
  /** The EDP's consent signaling signing key. */
  val signingKey: SigningKeyHandle
)

/** A simulator handling EDP businesses. */
class EdpSimulator(
  private val edpData: EdpData,
  private val measurementConsumerName: String,
  private val certificatesStub: CertificatesCoroutineStub,
  private val eventGroupsStub: EventGroupsCoroutineStub,
  private val requisitionsStub: RequisitionsCoroutineStub,
  private val requisitionFulfillmentStub: RequisitionFulfillmentCoroutineStub,
  private val sketchStore: SketchStore,
  private val eventQuery: EventQuery,
  private val throttler: MinimumIntervalThrottler,
  private val eventTemplateNames: List<String> = emptyList()
) {

  /** A sequence of operations done in the simulator. */
  suspend fun process() {
    createEventGroup()
    throttler.loopOnReady {
      logAndSuppressExceptionSuspend { executeRequisitionFulfillingWorkflow() }
    }
  }

  /** Creates an eventGroup for the MC. */
  private suspend fun createEventGroup() {
    val eventGroup =
      eventGroupsStub.createEventGroup(
        createEventGroupRequest {
          parent = edpData.name
          eventGroup = eventGroup {
            measurementConsumer = measurementConsumerName
            eventGroupReferenceId = "001"
            eventTemplates += eventTemplateNames.map { eventTemplate { type = it } }
          }
        }
      )
    logger.info("Successfully created eventGroup ${eventGroup.name}...")
  }

  /** Executes the requisition fulfillment workflow. */
  private suspend fun executeRequisitionFulfillingWorkflow() {
    logger.info("Executing requisitionFulfillingWorkflow...")
<<<<<<< HEAD
    val requisitions = getRequisitions()
    if (requisitions.isEmpty()) {
=======
    val requisition = getRequisition()
    if (requisition == null ||
        requisition.measurementState != Measurement.State.AWAITING_REQUISITION_FULFILLMENT
    ) {
>>>>>>> 1220d2df
      logger.info("No unfulfilled requisition. Polling again later...")
      return
    }

    for (requisition in requisitions) {
      logger.info("Processing requisition ${requisition.name}...")

      val measurementConsumerCertificate =
        certificatesStub.getCertificate(
          getCertificateRequest { name = requisition.measurementConsumerCertificate }
        )

      val measurementSpec = MeasurementSpec.parseFrom(requisition.measurementSpec.data)
      val measurementConsumerCertificateX509 =
        readCertificate(measurementConsumerCertificate.x509Der)
      if (!verifyMeasurementSpec(
          measurementSpecSignature = requisition.measurementSpec.signature,
          measurementSpec = measurementSpec,
          measurementConsumerCertificate = measurementConsumerCertificateX509,
        )
      ) {
        logger.info("RequisitionFulfillmentWorkflow failed due to: invalid measurementSpec.")
        refuseRequisition(
          requisition.name,
          Requisition.Refusal.Justification.SPECIFICATION_INVALID,
          "Invalid measurementSpec"
        )
      }

      val requisitionFingerprint = computeRequisitionFingerprint(requisition)
      val signedRequisitionSpec: SignedData =
        decryptRequisitionSpec(requisition.encryptedRequisitionSpec, edpData.encryptionKey)
      val requisitionSpec = RequisitionSpec.parseFrom(signedRequisitionSpec.data)
      if (!verifyRequisitionSpec(
          requisitionSpecSignature = signedRequisitionSpec.signature,
          requisitionSpec = requisitionSpec,
          measurementConsumerCertificate = measurementConsumerCertificateX509,
          measurementSpec = measurementSpec,
        )
      ) {
        logger.info("RequisitionFulfillmentWorkflow failed due to: invalid requisitionSpec.")
        refuseRequisition(
          requisition.name,
          Requisition.Refusal.Justification.SPECIFICATION_INVALID,
          "Invalid requisitionSpec"
        )
      }

      if (requisition.protocolConfig.protocolCase != ProtocolConfig.ProtocolCase.LIQUID_LEGIONS_V2
      ) {
        logger.info(
          "Skipping requisition ${requisition.name}, only LIQUID_LEGIONS_V2 is supported..."
        )
        // TODO(@tristanvuong): fulfill direct measurements
        continue
      } else {
        fulfillRequisitionForReachAndFrequencyMeasurement(
          requisition,
          measurementSpec,
          requisitionFingerprint,
          requisitionSpec
        )
      }
    }
  }

  private suspend fun refuseRequisition(
    requisitionName: String,
    justification: Requisition.Refusal.Justification,
    message: String
  ): Requisition {
    return requisitionsStub.refuseRequisition(
      refuseRequisitionRequest {
        name = requisitionName
        refusal = refusal {
          this.justification = justification
          this.message = message
        }
      }
    )
  }

  private fun generateSketch(
    sketchConfig: SketchConfig,
    eventFilter: EventFilter,
    vidSamplingIntervalStart: Float,
    vidSamplingIntervalWidth: Float
  ): Sketch {
    logger.info("Generating Sketch...")
    if (eventFilter.expression.isNotBlank()) {
      validateEventFilter(eventFilter)
    }

    val anySketch: AnySketch = SketchProtos.toAnySketch(sketchConfig)

    // TODO(@uakyol): change EventQuery getUserVirtualIds to accept EventFilter rather than
    // QueryParameter.
    val queryParameter =
      QueryParameter(
        edpDisplayName = edpData.displayName,
        beginDate = "2021-03-01",
        endDate = "2021-03-28",
        sex = Sex.FEMALE,
        ageGroup = null,
        socialGrade = SocialGrade.ABC1,
        complete = Complete.COMPLETE
      )
    val vidSampler = VidSampler(Hashing.farmHashFingerprint64())
    eventQuery.getUserVirtualIds(queryParameter).forEach {
      if (vidSampler.vidIsInSamplingBucket(it, vidSamplingIntervalStart, vidSamplingIntervalWidth)
      ) {
        anySketch.insert(it, mapOf("frequency" to 1L))
      }
    }
    return SketchProtos.fromAnySketch(anySketch, sketchConfig)
  }

  private fun encryptSketch(
    sketch: Sketch,
    combinedPublicKey: AnySketchElGamalPublicKey,
    protocolConfig: ProtocolConfig.LiquidLegionsV2
  ): Flow<ByteString> {
    logger.info("Encrypting Sketch...")
    val request =
      EncryptSketchRequest.newBuilder()
        .apply {
          this.sketch = sketch
          elGamalKeys = combinedPublicKey
          curveId = protocolConfig.ellipticCurveId.toLong()
          maximumValue = protocolConfig.maximumFrequency
          destroyedRegisterStrategy =
            EncryptSketchRequest.DestroyedRegisterStrategy.FLAGGED_KEY // for LL_V2 protocol
          // TODO(wangyaopw): add publisher noise
        }
        .build()
    val response =
      EncryptSketchResponse.parseFrom(SketchEncrypterAdapter.EncryptSketch(request.toByteArray()))

    return response.encryptedSketch.asBufferedFlow(1024)
  }

  private suspend fun fulfillRequisitionForReachAndFrequencyMeasurement(
    requisition: Requisition,
    measurementSpec: MeasurementSpec,
    requisitionFingerprint: ByteString,
    requisitionSpec: RequisitionSpec
  ) {
    val combinedPublicKey =
      requisition.getCombinedPublicKey(requisition.protocolConfig.liquidLegionsV2.ellipticCurveId)
    val sketchConfig = requisition.protocolConfig.liquidLegionsV2.sketchParams.toSketchConfig()

    val vidSamplingIntervalStart = measurementSpec.reachAndFrequency.vidSamplingInterval.start
    val vidSamplingIntervalWidth = measurementSpec.reachAndFrequency.vidSamplingInterval.width

    val sketch =
      try {
        generateSketch(
          sketchConfig,
          requisitionSpec.eventGroupsList[0].value.filter,
          vidSamplingIntervalStart,
          vidSamplingIntervalWidth
        )
      } catch (e: EventFilterValidationException) {
        logger.log(
          Level.WARNING,
          "RequisitionFulfillmentWorkflow failed due to: invalid EventFilter",
          e
        )
        return
      }

    sketchStore.write(requisition, sketch.toByteString())
    val sketchChunks: Flow<ByteString> =
      encryptSketch(sketch, combinedPublicKey, requisition.protocolConfig.liquidLegionsV2)
    fulfillRequisition(
      requisition.name,
      requisitionFingerprint,
      requisitionSpec.nonce,
      sketchChunks
    )
  }

  private fun validateEventFilter(eventFilter: EventFilter) {
    val decls =
      eventTemplateNames.map {
        Decls.newVar(
          EventTemplate(templateProtoTypeRegistry.getDescriptorForType(it)!!).name,
          Decls.newObjectType(it),
        )
      }

    val env =
      Env.newEnv(
        EnvOption.customTypeAdapter(celProtoTypeRegistry),
        EnvOption.customTypeProvider(celProtoTypeRegistry),
        EnvOption.declarations(decls),
      )

    EventFilterValidator.validate(eventFilter.expression, env)
  }

  private suspend fun fulfillRequisition(
    requisitionName: String,
    requisitionFingerprint: ByteString,
    nonce: Long,
    data: Flow<ByteString>
  ) {
    logger.info("Fulfilling requisition $requisitionName...")
    requisitionFulfillmentStub.fulfillRequisition(
      flow {
        emit(
          fulfillRequisitionRequest {
            header = header {
              name = requisitionName
              this.requisitionFingerprint = requisitionFingerprint
              this.nonce = nonce
            }
          }
        )
        emitAll(data.map { fulfillRequisitionRequest { bodyChunk = bodyChunk { this.data = it } } })
      }
    )
  }

  private fun Requisition.getCombinedPublicKey(curveId: Int): AnySketchElGamalPublicKey {
    logger.info("Getting combined public key...")
    val listOfKeys = this.duchiesList.map { it.getElGamalKey() }
    val request =
      CombineElGamalPublicKeysRequest.newBuilder()
        .also {
          it.curveId = curveId.toLong()
          it.addAllElGamalKeys(listOfKeys)
        }
        .build()

    return CombineElGamalPublicKeysResponse.parseFrom(
        SketchEncrypterAdapter.CombineElGamalPublicKeys(request.toByteArray())
      )
      .elGamalKeys
  }

<<<<<<< HEAD
  private suspend fun getRequisitions(): List<Requisition> {
    val request = listRequisitionsRequest {
      parent = edpData.name
      filter = filter { states += Requisition.State.UNFULFILLED }
=======
  private suspend fun getRequisition(): Requisition? {
    val request = listRequisitionsRequest {
      parent = edpData.name
      filter = filter {
        states += Requisition.State.UNFULFILLED
        measurementStates += Measurement.State.AWAITING_REQUISITION_FULFILLMENT
      }
>>>>>>> 1220d2df
    }

    return requisitionsStub.listRequisitions(request).requisitionsList
  }

  companion object {
    private val logger: Logger = Logger.getLogger(this::class.java.name)
    private val templateProtoTypeRegistry: EventTemplateTypeRegistry =
      EventTemplateTypeRegistry.createRegistryForPackagePrefix(EVENT_TEMPLATE_PACKAGE_NAME)
    val celProtoTypeRegistry: ProtoTypeRegistry =
      ProtoTypeRegistry.newRegistry(
        TestVideoTemplate.getDefaultInstance(),
      )

    init {
      loadLibrary(
        name = "sketch_encrypter_adapter",
        directoryPath =
          Paths.get(
            "any_sketch_java",
            "src",
            "main",
            "java",
            "org",
            "wfanet",
            "anysketch",
            "crypto"
          )
      )
    }
  }
}

private fun Requisition.DuchyEntry.getElGamalKey(): AnySketchElGamalPublicKey {
  val key = ElGamalPublicKey.parseFrom(this.value.liquidLegionsV2.elGamalPublicKey.data)
  return AnySketchElGamalPublicKey.newBuilder()
    .also {
      it.generator = key.generator
      it.element = key.element
    }
    .build()
}

private fun LiquidLegionsSketchParams.toSketchConfig(): SketchConfig {
  return sketchConfig {
    indexes += indexSpec {
      name = "Index"
      distribution = distribution {
        exponential = exponentialDistribution {
          rate = decayRate
          numValues = maxSize
        }
      }
    }
    values += valueSpec {
      name = "SamplingIndicator"
      aggregator = SketchConfig.ValueSpec.Aggregator.UNIQUE
      distribution = distribution {
        uniform = uniformDistribution { numValues = samplingIndicatorSize }
      }
    }

    values += valueSpec {
      name = "Frequency"
      aggregator = SketchConfig.ValueSpec.Aggregator.SUM
      distribution = distribution { oracle = oracleDistribution { key = "frequency" } }
    }
  }
}<|MERGE_RESOLUTION|>--- conflicted
+++ resolved
@@ -55,10 +55,7 @@
 import org.wfanet.measurement.api.v2alpha.FulfillRequisitionRequestKt.header
 import org.wfanet.measurement.api.v2alpha.LiquidLegionsSketchParams
 import org.wfanet.measurement.api.v2alpha.ListRequisitionsRequestKt.filter
-<<<<<<< HEAD
-=======
 import org.wfanet.measurement.api.v2alpha.Measurement
->>>>>>> 1220d2df
 import org.wfanet.measurement.api.v2alpha.MeasurementSpec
 import org.wfanet.measurement.api.v2alpha.ProtocolConfig
 import org.wfanet.measurement.api.v2alpha.Requisition
@@ -74,10 +71,7 @@
 import org.wfanet.measurement.api.v2alpha.fulfillRequisitionRequest
 import org.wfanet.measurement.api.v2alpha.getCertificateRequest
 import org.wfanet.measurement.api.v2alpha.listRequisitionsRequest
-<<<<<<< HEAD
 import org.wfanet.measurement.api.v2alpha.refuseRequisitionRequest
-=======
->>>>>>> 1220d2df
 import org.wfanet.measurement.common.asBufferedFlow
 import org.wfanet.measurement.common.crypto.PrivateKeyHandle
 import org.wfanet.measurement.common.crypto.SigningKeyHandle
@@ -148,15 +142,8 @@
   /** Executes the requisition fulfillment workflow. */
   private suspend fun executeRequisitionFulfillingWorkflow() {
     logger.info("Executing requisitionFulfillingWorkflow...")
-<<<<<<< HEAD
     val requisitions = getRequisitions()
     if (requisitions.isEmpty()) {
-=======
-    val requisition = getRequisition()
-    if (requisition == null ||
-        requisition.measurementState != Measurement.State.AWAITING_REQUISITION_FULFILLMENT
-    ) {
->>>>>>> 1220d2df
       logger.info("No unfulfilled requisition. Polling again later...")
       return
     }
@@ -398,21 +385,13 @@
       .elGamalKeys
   }
 
-<<<<<<< HEAD
   private suspend fun getRequisitions(): List<Requisition> {
-    val request = listRequisitionsRequest {
-      parent = edpData.name
-      filter = filter { states += Requisition.State.UNFULFILLED }
-=======
-  private suspend fun getRequisition(): Requisition? {
     val request = listRequisitionsRequest {
       parent = edpData.name
       filter = filter {
         states += Requisition.State.UNFULFILLED
         measurementStates += Measurement.State.AWAITING_REQUISITION_FULFILLMENT
       }
->>>>>>> 1220d2df
-    }
 
     return requisitionsStub.listRequisitions(request).requisitionsList
   }
