// Copyright 2021 The Cross-Media Measurement Authors
//
// Licensed under the Apache License, Version 2.0 (the "License");
// you may not use this file except in compliance with the License.
// You may obtain a copy of the License at
//
//      http://www.apache.org/licenses/LICENSE-2.0
//
// Unless required by applicable law or agreed to in writing, software
// distributed under the License is distributed on an "AS IS" BASIS,
// WITHOUT WARRANTIES OR CONDITIONS OF ANY KIND, either express or implied.
// See the License for the specific language governing permissions and
// limitations under the License.

package org.wfanet.measurement.loadtest.dataprovider

import com.google.protobuf.ByteString
import com.google.protobuf.Descriptors
import com.google.protobuf.Message
import com.google.protobuf.duration
import com.google.protobuf.kotlin.unpack
import io.grpc.Status
import io.grpc.StatusException
import java.security.SignatureException
import java.security.cert.CertPathValidatorException
import java.security.cert.X509Certificate
import java.util.logging.Level
import java.util.logging.Logger
import kotlin.math.log2
import kotlin.math.max
import kotlin.math.roundToInt
import kotlin.random.Random
import kotlin.random.asJavaRandom
import kotlinx.coroutines.flow.Flow
import kotlinx.coroutines.flow.emitAll
import kotlinx.coroutines.flow.flow
import kotlinx.coroutines.flow.map
import org.apache.commons.math3.distribution.ConstantRealDistribution
import org.wfanet.anysketch.Sketch
import org.wfanet.anysketch.SketchConfig
import org.wfanet.anysketch.crypto.ElGamalPublicKey as AnySketchElGamalPublicKey
import org.wfanet.anysketch.crypto.elGamalPublicKey as anySketchElGamalPublicKey
<<<<<<< HEAD
import com.google.protobuf.timestamp
import com.google.type.interval
import java.time.Instant
=======
import org.wfanet.frequencycount.FrequencyVector
import org.wfanet.frequencycount.SecretShare
import org.wfanet.frequencycount.SecretShareGeneratorAdapter
import org.wfanet.frequencycount.frequencyVector
import org.wfanet.frequencycount.secretShareGeneratorRequest
>>>>>>> 14f0813e
import org.wfanet.measurement.api.v2alpha.Certificate
import org.wfanet.measurement.api.v2alpha.CertificatesGrpcKt.CertificatesCoroutineStub
import org.wfanet.measurement.api.v2alpha.CustomDirectMethodologyKt.variance
import org.wfanet.measurement.api.v2alpha.DataProviderKey
import org.wfanet.measurement.api.v2alpha.DataProviderKt
import org.wfanet.measurement.api.v2alpha.DataProvidersGrpcKt.DataProvidersCoroutineStub
import org.wfanet.measurement.api.v2alpha.DeterministicCount
import org.wfanet.measurement.api.v2alpha.DeterministicCountDistinct
import org.wfanet.measurement.api.v2alpha.DeterministicDistribution
import org.wfanet.measurement.api.v2alpha.DifferentialPrivacyParams
import org.wfanet.measurement.api.v2alpha.ElGamalPublicKey
import org.wfanet.measurement.api.v2alpha.EncryptedMessage
import org.wfanet.measurement.api.v2alpha.EventAnnotationsProto
import org.wfanet.measurement.api.v2alpha.EventGroup
import org.wfanet.measurement.api.v2alpha.EventGroupKey
import org.wfanet.measurement.api.v2alpha.EventGroupKt
import org.wfanet.measurement.api.v2alpha.EventGroupKt.metadata
import org.wfanet.measurement.api.v2alpha.EventGroupMetadataDescriptor
import org.wfanet.measurement.api.v2alpha.EventGroupMetadataDescriptorsGrpcKt.EventGroupMetadataDescriptorsCoroutineStub
import org.wfanet.measurement.api.v2alpha.EventGroupsGrpcKt.EventGroupsCoroutineStub
import org.wfanet.measurement.api.v2alpha.FulfillRequisitionRequest
import org.wfanet.measurement.api.v2alpha.FulfillRequisitionRequestKt.HeaderKt.honestMajorityShareShuffle
import org.wfanet.measurement.api.v2alpha.FulfillRequisitionRequestKt.bodyChunk
import org.wfanet.measurement.api.v2alpha.FulfillRequisitionRequestKt.header
import org.wfanet.measurement.api.v2alpha.ListEventGroupsRequestKt
import org.wfanet.measurement.api.v2alpha.Measurement
import org.wfanet.measurement.api.v2alpha.MeasurementConsumer
import org.wfanet.measurement.api.v2alpha.MeasurementConsumerKey
import org.wfanet.measurement.api.v2alpha.MeasurementConsumersGrpcKt.MeasurementConsumersCoroutineStub
import org.wfanet.measurement.api.v2alpha.MeasurementKey
import org.wfanet.measurement.api.v2alpha.MeasurementKt
import org.wfanet.measurement.api.v2alpha.MeasurementKt.ResultKt.frequency
import org.wfanet.measurement.api.v2alpha.MeasurementKt.ResultKt.impression
import org.wfanet.measurement.api.v2alpha.MeasurementKt.ResultKt.reach
import org.wfanet.measurement.api.v2alpha.MeasurementKt.ResultKt.watchDuration
import org.wfanet.measurement.api.v2alpha.MeasurementSpec
import org.wfanet.measurement.api.v2alpha.ProtocolConfig
import org.wfanet.measurement.api.v2alpha.ProtocolConfig.NoiseMechanism
import org.wfanet.measurement.api.v2alpha.Requisition
import org.wfanet.measurement.api.v2alpha.Requisition.DuchyEntry
import org.wfanet.measurement.api.v2alpha.RequisitionFulfillmentGrpcKt.RequisitionFulfillmentCoroutineStub
import org.wfanet.measurement.api.v2alpha.RequisitionSpec
import org.wfanet.measurement.api.v2alpha.RequisitionsGrpcKt.RequisitionsCoroutineStub
import org.wfanet.measurement.api.v2alpha.SignedMessage
import org.wfanet.measurement.api.v2alpha.copy
import org.wfanet.measurement.api.v2alpha.createEventGroupMetadataDescriptorRequest
import org.wfanet.measurement.api.v2alpha.createEventGroupRequest
import org.wfanet.measurement.api.v2alpha.customDirectMethodology
import org.wfanet.measurement.api.v2alpha.eventGroup
import org.wfanet.measurement.api.v2alpha.eventGroupMetadataDescriptor
import org.wfanet.measurement.api.v2alpha.fulfillRequisitionRequest
import org.wfanet.measurement.api.v2alpha.getEventGroupRequest
import org.wfanet.measurement.api.v2alpha.getMeasurementConsumerRequest
import org.wfanet.measurement.api.v2alpha.listEventGroupsRequest
<<<<<<< HEAD
=======
import org.wfanet.measurement.api.v2alpha.listRequisitionsRequest
import org.wfanet.measurement.api.v2alpha.randomSeed
import org.wfanet.measurement.api.v2alpha.refuseRequisitionRequest
>>>>>>> 14f0813e
import org.wfanet.measurement.api.v2alpha.replaceDataAvailabilityIntervalRequest
import org.wfanet.measurement.api.v2alpha.replaceDataProviderCapabilitiesRequest
import org.wfanet.measurement.api.v2alpha.unpack
import org.wfanet.measurement.api.v2alpha.updateEventGroupMetadataDescriptorRequest
import org.wfanet.measurement.api.v2alpha.updateEventGroupRequest
import org.wfanet.measurement.common.ProtoReflection
import org.wfanet.measurement.common.asBufferedFlow
import org.wfanet.measurement.common.crypto.authorityKeyIdentifier
import org.wfanet.measurement.common.crypto.readCertificate
import org.wfanet.measurement.common.identity.apiIdToExternalId
import org.wfanet.measurement.common.pack
import org.wfanet.measurement.common.throttler.Throttler
import org.wfanet.measurement.common.toProtoTime
import org.wfanet.measurement.consent.client.dataprovider.computeRequisitionFingerprint
import org.wfanet.measurement.consent.client.dataprovider.encryptMetadata
<<<<<<< HEAD
=======
import org.wfanet.measurement.consent.client.dataprovider.encryptRandomSeed
import org.wfanet.measurement.consent.client.dataprovider.encryptResult
import org.wfanet.measurement.consent.client.dataprovider.signRandomSeed
import org.wfanet.measurement.consent.client.dataprovider.signResult
>>>>>>> 14f0813e
import org.wfanet.measurement.consent.client.dataprovider.verifyElGamalPublicKey
import org.wfanet.measurement.consent.client.measurementconsumer.verifyEncryptionPublicKey
import org.wfanet.measurement.eventdataprovider.eventfiltration.validation.EventFilterValidationException
import org.wfanet.measurement.eventdataprovider.noiser.AbstractNoiser
import org.wfanet.measurement.eventdataprovider.noiser.DirectNoiseMechanism
import org.wfanet.measurement.eventdataprovider.noiser.DpParams
import org.wfanet.measurement.eventdataprovider.noiser.GaussianNoiser
import org.wfanet.measurement.eventdataprovider.noiser.LaplaceNoiser
import org.wfanet.measurement.eventdataprovider.privacybudgetmanagement.PrivacyBudgetManager
import org.wfanet.measurement.eventdataprovider.privacybudgetmanagement.PrivacyBudgetManagerException
import org.wfanet.measurement.eventdataprovider.privacybudgetmanagement.PrivacyBudgetManagerExceptionType
import org.wfanet.measurement.eventdataprovider.privacybudgetmanagement.Reference
import org.wfanet.measurement.eventdataprovider.privacybudgetmanagement.api.v2alpha.PrivacyQueryMapper.getDirectAcdpQuery
import org.wfanet.measurement.eventdataprovider.privacybudgetmanagement.api.v2alpha.PrivacyQueryMapper.getHmssAcdpQuery
import org.wfanet.measurement.eventdataprovider.privacybudgetmanagement.api.v2alpha.PrivacyQueryMapper.getLiquidLegionsV2AcdpQuery
import org.wfanet.measurement.loadtest.common.sampleVids
import org.wfanet.measurement.loadtest.config.TestIdentifiers.SIMULATOR_EVENT_GROUP_REFERENCE_ID_PREFIX
import org.wfanet.measurement.loadtest.dataprovider.MeasurementResults.computeImpression
import org.wfanet.measurement.dataprovider.DataProviderData
import org.wfanet.measurement.dataprovider.RequisitionFulfiller

/** A simulator handling EDP businesses. */
class EdpSimulator(
  private val edpData: DataProviderData,
  measurementConsumerName: String,
  private val measurementConsumersStub: MeasurementConsumersCoroutineStub,
  private val certificatesStub: CertificatesCoroutineStub,
  private val dataProvidersStub: DataProvidersCoroutineStub,
  private val eventGroupsStub: EventGroupsCoroutineStub,
  private val eventGroupMetadataDescriptorsStub: EventGroupMetadataDescriptorsCoroutineStub,
  private val requisitionsStub: RequisitionsCoroutineStub,
  private val requisitionFulfillmentStubsByDuchyName:
    Map<String, RequisitionFulfillmentCoroutineStub>,
  private val eventQuery: EventQuery<Message>,
  throttler: Throttler,
  private val privacyBudgetManager: PrivacyBudgetManager,
  private val trustedCertificates: Map<ByteString, X509Certificate>,
  /**
   * EDP uses the vidToIndexMap to fulfill the requisitions for the honest majority share shuffle
   * protocol.
   *
   * When the vidToIndexMap is empty, the honest majority share shuffle protocol is not supported.
   */
  private val vidToIndexMap: Map<Long, IndexedValue> = emptyMap(),
  /**
   * Known protobuf types for [EventGroupMetadataDescriptor]s.
   *
   * This is in addition to the standard
   * [protobuf well-known types][ProtoReflection.WELL_KNOWN_TYPES].
   */
  private val knownEventGroupMetadataTypes: Iterable<Descriptors.FileDescriptor> = emptyList(),
  private val sketchEncrypter: SketchEncrypter = SketchEncrypter.Default,
  private val random: Random = Random,
  private val logSketchDetails: Boolean = false,
) :
  RequisitionFulfiller(
    edpData,
    certificatesStub,
    requisitionsStub,
    throttler,
    trustedCertificates,
    measurementConsumerName
  ) {
  val eventGroupReferenceIdPrefix = getEventGroupReferenceIdPrefix(edpData.displayName)

  val supportedProtocols = buildSet {
    add(ProtocolConfig.Protocol.ProtocolCase.LIQUID_LEGIONS_V2)
    add(ProtocolConfig.Protocol.ProtocolCase.REACH_ONLY_LIQUID_LEGIONS_V2)
    if (vidToIndexMap.isNotEmpty()) {
      add(ProtocolConfig.Protocol.ProtocolCase.HONEST_MAJORITY_SHARE_SHUFFLE)
    }
  }

  /** A sequence of operations done in the simulator. */
  override suspend fun run() {
    dataProvidersStub.replaceDataAvailabilityInterval(
      replaceDataAvailabilityIntervalRequest {
        name = dataProviderData.name
        dataAvailabilityInterval = interval {
          startTime = timestamp {
            seconds = 1577865600 // January 1, 2020 12:00:00 AM, America/Los_Angeles
          }
          endTime = Instant.now().toProtoTime()
        }
      }
    )

    dataProvidersStub.replaceDataProviderCapabilities(
      replaceDataProviderCapabilitiesRequest {
        name = edpData.name
        capabilities =
          DataProviderKt.capabilities {
            honestMajorityShareShuffleSupported = vidToIndexMap.isNotEmpty()
          }
      }
    )

    throttler.loopOnReady { executeRequisitionFulfillingWorkflow() }
  }

  /**
   * Ensures that an appropriate [EventGroup] with appropriate [EventGroupMetadataDescriptor] exists
   * for the [MeasurementConsumer].
   */
  suspend fun ensureEventGroup(
    eventTemplates: Iterable<EventGroup.EventTemplate>,
    eventGroupMetadata: Message,
  ): EventGroup {
    return ensureEventGroups(eventTemplates, mapOf("" to eventGroupMetadata)).single()
  }

  /**
   * Ensures that appropriate [EventGroup]s with appropriate [EventGroupMetadataDescriptor] exists
   * for the [MeasurementConsumer].
   */
  suspend fun ensureEventGroups(
    eventTemplates: Iterable<EventGroup.EventTemplate>,
    metadataByReferenceIdSuffix: Map<String, Message>,
  ): List<EventGroup> {
    require(metadataByReferenceIdSuffix.isNotEmpty())

    val metadataDescriptor: Descriptors.Descriptor =
      metadataByReferenceIdSuffix.values.first().descriptorForType
    require(metadataByReferenceIdSuffix.values.all { it.descriptorForType == metadataDescriptor }) {
      "All metadata messages must have the same type"
    }

    val measurementConsumer: MeasurementConsumer =
      try {
        measurementConsumersStub.getMeasurementConsumer(
          getMeasurementConsumerRequest { name = measurementConsumerName }
        )
      } catch (e: StatusException) {
        throw Exception("Error getting MeasurementConsumer $measurementConsumerName", e)
      }

    verifyEncryptionPublicKey(
      measurementConsumer.publicKey,
      getCertificate(measurementConsumer.certificate),
    )

    val descriptorResource: EventGroupMetadataDescriptor =
      ensureMetadataDescriptor(metadataDescriptor)
    return metadataByReferenceIdSuffix.map { (suffix, metadata) ->
      val eventGroupReferenceId = eventGroupReferenceIdPrefix + suffix
      ensureEventGroup(
        measurementConsumer,
        eventGroupReferenceId,
        eventTemplates,
        metadata,
        descriptorResource,
      )
    }
  }

  /**
   * Ensures that an [EventGroup] exists for [measurementConsumer] with the specified
   * [eventGroupReferenceId] and [descriptorResource].
   */
  private suspend fun ensureEventGroup(
    measurementConsumer: MeasurementConsumer,
    eventGroupReferenceId: String,
    eventTemplates: Iterable<EventGroup.EventTemplate>,
    eventGroupMetadata: Message,
    descriptorResource: EventGroupMetadataDescriptor,
  ): EventGroup {
    val existingEventGroup: EventGroup? = getEventGroupByReferenceId(eventGroupReferenceId)
    val encryptedMetadata: EncryptedMessage =
      encryptMetadata(
        metadata {
          eventGroupMetadataDescriptor = descriptorResource.name
          metadata = eventGroupMetadata.pack()
        },
        measurementConsumer.publicKey.message.unpack(),
      )

    if (existingEventGroup == null) {
      val request = createEventGroupRequest {
        parent = edpData.name
        eventGroup = eventGroup {
          this.measurementConsumer = measurementConsumerName
          this.eventGroupReferenceId = eventGroupReferenceId
          this.eventTemplates += eventTemplates
          measurementConsumerPublicKey = measurementConsumer.publicKey.message
          this.encryptedMetadata = encryptedMetadata
        }
      }

      return try {
        eventGroupsStub.createEventGroup(request).also {
          logger.info { "Successfully created ${it.name}..." }
        }
      } catch (e: StatusException) {
        throw Exception("Error creating event group", e)
      }
    }

    val request = updateEventGroupRequest {
      eventGroup =
        existingEventGroup.copy {
          this.eventTemplates.clear()
          this.eventTemplates += eventTemplates
          measurementConsumerPublicKey = measurementConsumer.publicKey.message
          this.encryptedMetadata = encryptedMetadata
        }
    }
    return try {
      eventGroupsStub.updateEventGroup(request).also {
        logger.info { "Successfully updated ${it.name}..." }
      }
    } catch (e: StatusException) {
      throw Exception("Error updating event group", e)
    }
  }

  /**
   * Returns the first [EventGroup] for this `DataProvider` and [MeasurementConsumer] with
   * [eventGroupReferenceId], or `null` if not found.
   */
  private suspend fun getEventGroupByReferenceId(eventGroupReferenceId: String): EventGroup? {
    val response =
      try {
        eventGroupsStub.listEventGroups(
          listEventGroupsRequest {
            parent = edpData.name
            filter =
              ListEventGroupsRequestKt.filter { measurementConsumers += measurementConsumerName }
            pageSize = Int.MAX_VALUE
          }
        )
      } catch (e: StatusException) {
        throw Exception("Error listing EventGroups", e)
      }

    // TODO(@SanjayVas): Support filtering by reference ID so we don't need to handle multiple pages
    // of EventGroups.
    check(response.nextPageToken.isEmpty()) {
      "Too many EventGroups for ${edpData.name} and $measurementConsumerName"
    }
    return response.eventGroupsList.find { it.eventGroupReferenceId == eventGroupReferenceId }
  }

  private suspend fun ensureMetadataDescriptor(
    metadataDescriptor: Descriptors.Descriptor
  ): EventGroupMetadataDescriptor {
    val descriptorSet =
      ProtoReflection.buildFileDescriptorSet(
        metadataDescriptor,
        ProtoReflection.WELL_KNOWN_TYPES + knownEventGroupMetadataTypes,
      )
    val descriptorResource =
      try {
        eventGroupMetadataDescriptorsStub.createEventGroupMetadataDescriptor(
          createEventGroupMetadataDescriptorRequest {
            parent = edpData.name
            eventGroupMetadataDescriptor = eventGroupMetadataDescriptor {
              this.descriptorSet = descriptorSet
            }
            requestId = "type.googleapis.com/${metadataDescriptor.fullName}"
          }
        )
      } catch (e: StatusException) {
        throw Exception("Error creating EventGroupMetadataDescriptor", e)
      }

    if (descriptorResource.descriptorSet == descriptorSet) {
      return descriptorResource
    }

    return try {
      eventGroupMetadataDescriptorsStub.updateEventGroupMetadataDescriptor(
        updateEventGroupMetadataDescriptorRequest {
          eventGroupMetadataDescriptor =
            descriptorResource.copy { this.descriptorSet = descriptorSet }
        }
      )
    } catch (e: StatusException) {
      throw Exception("Error updating EventGroupMetadataDescriptor", e)
    }
  }

<<<<<<< HEAD
=======
  private data class Specifications(
    val measurementSpec: MeasurementSpec,
    val requisitionSpec: RequisitionSpec,
  )

  private class RequisitionRefusalException(
    val justification: Requisition.Refusal.Justification,
    message: String,
  ) : Exception(message)

  private class InvalidConsentSignalException(message: String? = null, cause: Throwable? = null) :
    GeneralSecurityException(message, cause)

  private class InvalidSpecException(message: String, cause: Throwable? = null) :
    Exception(message, cause)

  private fun verifySpecifications(
    requisition: Requisition,
    measurementConsumerCertificate: Certificate,
  ): Specifications {
    val x509Certificate = readCertificate(measurementConsumerCertificate.x509Der)
    // Look up the trusted issuer certificate for this MC certificate. Note that this doesn't
    // confirm that this is the trusted issuer for the right MC. In a production environment,
    // consider having a mapping of MC to root/CA cert.
    val trustedIssuer =
      trustedCertificates[checkNotNull(x509Certificate.authorityKeyIdentifier)]
        ?: throw InvalidConsentSignalException(
          "Issuer of ${measurementConsumerCertificate.name} is not trusted"
        )

    try {
      verifyMeasurementSpec(requisition.measurementSpec, x509Certificate, trustedIssuer)
    } catch (e: CertPathValidatorException) {
      throw InvalidConsentSignalException(
        "Certificate path for ${measurementConsumerCertificate.name} is invalid",
        e,
      )
    } catch (e: SignatureException) {
      throw InvalidConsentSignalException("MeasurementSpec signature is invalid", e)
    }

    val measurementSpec: MeasurementSpec = requisition.measurementSpec.message.unpack()

    val publicKey = requisition.dataProviderPublicKey.unpack(EncryptionPublicKey::class.java)!!
    check(publicKey == edpData.privateEncryptionKey.publicKey.toEncryptionPublicKey()) {
      "Unable to decrypt for this public key"
    }
    val signedRequisitionSpec: SignedMessage =
      try {
        decryptRequisitionSpec(requisition.encryptedRequisitionSpec, edpData.privateEncryptionKey)
      } catch (e: GeneralSecurityException) {
        throw InvalidConsentSignalException("RequisitionSpec decryption failed", e)
      }
    val requisitionSpec: RequisitionSpec = signedRequisitionSpec.unpack()

    try {
      verifyRequisitionSpec(
        signedRequisitionSpec,
        requisitionSpec,
        measurementSpec,
        x509Certificate,
        trustedIssuer,
      )
    } catch (e: CertPathValidatorException) {
      throw InvalidConsentSignalException(
        "Certificate path for ${measurementConsumerCertificate.name} is invalid",
        e,
      )
    } catch (e: SignatureException) {
      throw InvalidConsentSignalException("RequisitionSpec signature is invalid", e)
    } catch (e: NonceMismatchException) {
      throw InvalidConsentSignalException(e.message, e)
    } catch (e: PublicKeyMismatchException) {
      throw InvalidConsentSignalException(e.message, e)
    }

    // TODO(@uakyol): Validate that collection interval is not outside of privacy landscape.

    return Specifications(measurementSpec, requisitionSpec)
  }

  private fun verifyProtocolConfig(
    requsitionName: String,
    protocol: ProtocolConfig.Protocol.ProtocolCase,
  ) {
    if (protocol !in supportedProtocols) {
      logger.log(Level.WARNING, "Skipping $requsitionName: Protocol not supported.")
      throw RequisitionRefusalException(
        Requisition.Refusal.Justification.SPEC_INVALID,
        "Protocol not supported.",
      )
    }
  }

>>>>>>> 14f0813e
  private fun verifyDuchyEntry(
    duchyEntry: DuchyEntry,
    duchyCertificate: Certificate,
    protocol: ProtocolConfig.Protocol.ProtocolCase,
  ) {
    val duchyX509Certificate: X509Certificate = readCertificate(duchyCertificate.x509Der)
    // Look up the trusted issuer certificate for this Duchy certificate. Note that this doesn't
    // confirm that this is the trusted issuer for the right Duchy. In a production environment,
    // consider having a mapping of Duchy to issuer certificate.
    val trustedIssuer =
      trustedCertificates[checkNotNull(duchyX509Certificate.authorityKeyIdentifier)]
        ?: throw InvalidConsentSignalException("Issuer of ${duchyCertificate.name} is not trusted")

    try {
      when (protocol) {
        ProtocolConfig.Protocol.ProtocolCase.LIQUID_LEGIONS_V2 ->
          verifyElGamalPublicKey(
            duchyEntry.value.liquidLegionsV2.elGamalPublicKey,
            duchyX509Certificate,
            trustedIssuer,
          )
        ProtocolConfig.Protocol.ProtocolCase.REACH_ONLY_LIQUID_LEGIONS_V2 ->
          verifyElGamalPublicKey(
            duchyEntry.value.reachOnlyLiquidLegionsV2.elGamalPublicKey,
            duchyX509Certificate,
            trustedIssuer,
          )
        ProtocolConfig.Protocol.ProtocolCase.HONEST_MAJORITY_SHARE_SHUFFLE ->
          if (duchyEntry.value.honestMajorityShareShuffle.hasPublicKey()) {
            verifyEncryptionPublicKey(
              duchyEntry.value.honestMajorityShareShuffle.publicKey,
              duchyX509Certificate,
              trustedIssuer,
            )
          }
        else -> throw InvalidSpecException("Unsupported protocol $protocol")
      }
    } catch (e: CertPathValidatorException) {
      throw InvalidConsentSignalException(
        "Certificate path for ${duchyCertificate.name} is invalid",
        e,
      )
    } catch (e: SignatureException) {
      throw InvalidConsentSignalException(
        "ElGamal public key signature is invalid for Duchy ${duchyEntry.key}",
        e,
      )
    }
  }

  /**
   * Verify duchy entries.
   *
   * For each duchy entry, verifies its certificate. If the protocol is honest majority share
   * shuffle, also verify that there are exactly two duchy entires, and only one of them has the
   * encryption public key. Throws a RequisitionRefusalException if the verification fails.
   */
  private suspend fun verifyDuchyEntries(
    requisition: Requisition,
    protocol: ProtocolConfig.Protocol.ProtocolCase,
  ) {
    try {
      for (duchyEntry in requisition.duchiesList) {
        val duchyCertificate: Certificate = getCertificate(duchyEntry.value.duchyCertificate)
        verifyDuchyEntry(duchyEntry, duchyCertificate, protocol)
      }
    } catch (e: InvalidConsentSignalException) {
      logger.log(Level.WARNING, e) {
        "Consent signaling verification failed for ${requisition.name}"
      }
      throw RequisitionRefusalException(
        Requisition.Refusal.Justification.CONSENT_SIGNAL_INVALID,
        e.message.orEmpty(),
      )
    }

    if (protocol == ProtocolConfig.Protocol.ProtocolCase.HONEST_MAJORITY_SHARE_SHUFFLE) {
      if (requisition.duchiesList.size != 2) {
        logger.log(
          Level.WARNING,
          "Two duchy entries are expected, but there are ${requisition.duchiesList.size}.",
        )
        throw RequisitionRefusalException(
          Requisition.Refusal.Justification.SPEC_INVALID,
          "Two duchy entries are expected, but there are ${requisition.duchiesList.size}.",
        )
      }

      val publicKeyList =
        requisition.duchiesList
          .filter { it.value.honestMajorityShareShuffle.hasPublicKey() }
          .map { it.value.honestMajorityShareShuffle.publicKey }

      if (publicKeyList.size != 1) {
        logger.log(
          Level.WARNING,
          "Exactly one duchy entry is expected to have the encryption public key, but ${publicKeyList.size} duchy entries do.",
        )
        throw RequisitionRefusalException(
          Requisition.Refusal.Justification.SPEC_INVALID,
          "Exactly one duchy entry is expected to have the encryption public key, but ${publicKeyList.size} duchy entries do.",
        )
      }
    }
  }

  private fun verifyEncryptionPublicKey(
    signedEncryptionPublicKey: SignedMessage,
    measurementConsumerCertificate: Certificate,
  ) {
    val x509Certificate = readCertificate(measurementConsumerCertificate.x509Der)
    // Look up the trusted issuer certificate for this MC certificate. Note that this doesn't
    // confirm that this is the trusted issuer for the right MC. In a production environment,
    // consider having a mapping of MC to root/CA cert.
    val trustedIssuer =
      trustedCertificates[checkNotNull(x509Certificate.authorityKeyIdentifier)]
        ?: throw InvalidConsentSignalException(
          "Issuer of ${measurementConsumerCertificate.name} is not trusted"
        )
    // TODO(world-federation-of-advertisers/consent-signaling-client#41): Use method from
    // DataProviders client instead of MeasurementConsumers client.
    try {
      verifyEncryptionPublicKey(signedEncryptionPublicKey, x509Certificate, trustedIssuer)
    } catch (e: CertPathValidatorException) {
      throw InvalidConsentSignalException(
        "Certificate path for ${measurementConsumerCertificate.name} is invalid",
        e,
      )
    } catch (e: SignatureException) {
      throw InvalidConsentSignalException("EncryptionPublicKey signature is invalid", e)
    }
  }

  /** Executes the requisition fulfillment workflow. */
  override suspend fun executeRequisitionFulfillingWorkflow() {
    logger.info("Executing requisitionFulfillingWorkflow...")
    val requisitions =
      getRequisitions().filter {
        checkNotNull(MeasurementKey.fromName(it.measurement)).measurementConsumerId ==
          checkNotNull(MeasurementConsumerKey.fromName(measurementConsumerName))
            .measurementConsumerId
      }

    if (requisitions.isEmpty()) {
      logger.fine("No unfulfilled requisition. Polling again later...")
      return
    }

    for (requisition in requisitions) {
      try {
        logger.info("Processing requisition ${requisition.name}...")

        // TODO(@SanjayVas): Verify that DataProvider public key in Requisition matches private key
        // in edpData. A real EDP would look up the matching private key.

        val measurementConsumerCertificate: Certificate =
          getCertificate(requisition.measurementConsumerCertificate)

        val (measurementSpec, requisitionSpec) =
          try {
            // TODO(@uakyol): Validate that collection interval is not outside of privacy landscape.
            verifySpecifications(requisition, measurementConsumerCertificate)
          } catch (e: InvalidConsentSignalException) {
            logger.log(Level.WARNING, e) {
              "Consent signaling verification failed for ${requisition.name}"
            }
            throw RequisitionRefusalException(
              Requisition.Refusal.Justification.CONSENT_SIGNAL_INVALID,
              e.message.orEmpty(),
            )
          }

        logger.log(Level.INFO, "MeasurementSpec:\n$measurementSpec")
        logger.log(Level.INFO, "RequisitionSpec:\n$requisitionSpec")

        for (eventGroupEntry in requisitionSpec.events.eventGroupsList) {
          val eventGroupId = EventGroupKey.fromName(eventGroupEntry.key)!!.eventGroupId
          if (eventGroupId == CONSENT_SIGNAL_INVALID_EVENT_GROUP_ID) {
            throw RequisitionRefusalException(
              Requisition.Refusal.Justification.CONSENT_SIGNAL_INVALID,
              "consent signal invalid",
            )
          }

          if (eventGroupId == SPEC_INVALID_EVENT_GROUP_ID) {
            throw RequisitionRefusalException(
              Requisition.Refusal.Justification.SPEC_INVALID,
              "spec invalid",
            )
          }

          if (eventGroupId == INSUFFICIENT_PRIVACY_BUDGET_EVENT_GROUP_ID) {
            throw RequisitionRefusalException(
              Requisition.Refusal.Justification.INSUFFICIENT_PRIVACY_BUDGET,
              "insufficient privacy budget",
            )
          }

          if (eventGroupId == UNFULFILLABLE_EVENT_GROUP_ID) {
            throw RequisitionRefusalException(
              Requisition.Refusal.Justification.UNFULFILLABLE,
              "unfulfillable",
            )
          }

          if (eventGroupId == DECLINED_EVENT_GROUP_ID) {
            throw RequisitionRefusalException(
              Requisition.Refusal.Justification.DECLINED,
              "declined",
            )
          }
        }

        val eventGroupSpecs: List<EventQuery.EventGroupSpec> =
          try {
            buildEventGroupSpecs(requisitionSpec)
          } catch (e: InvalidSpecException) {
            throw RequisitionRefusalException(
              Requisition.Refusal.Justification.SPEC_INVALID,
              e.message.orEmpty(),
            )
          }

        val requisitionFingerprint = computeRequisitionFingerprint(requisition)

        val protocols: List<ProtocolConfig.Protocol> = requisition.protocolConfig.protocolsList

        if (protocols.any { it.hasDirect() }) {
          val directProtocolConfig =
            requisition.protocolConfig.protocolsList.first { it.hasDirect() }.direct
          val directNoiseMechanismOptions =
            directProtocolConfig.noiseMechanismsList
              .mapNotNull { protocolConfigNoiseMechanism ->
                protocolConfigNoiseMechanism.toDirectNoiseMechanism()
              }
              .toSet()

          if (measurementSpec.hasReach() || measurementSpec.hasReachAndFrequency()) {
            val directProtocol =
              DirectProtocol(
                directProtocolConfig,
                selectReachAndFrequencyNoiseMechanism(directNoiseMechanismOptions),
              )
            fulfillDirectReachAndFrequencyMeasurement(
              requisition,
              measurementSpec,
              requisitionSpec.nonce,
              eventGroupSpecs,
              directProtocol,
            )
          } else if (measurementSpec.hasDuration()) {
            val directProtocol =
              DirectProtocol(
                directProtocolConfig,
                selectImpressionNoiseMechanism(directNoiseMechanismOptions),
              )
            fulfillDurationMeasurement(
              requisition,
              requisitionSpec,
              measurementSpec,
              eventGroupSpecs,
              directProtocol,
            )
          } else if (measurementSpec.hasImpression()) {
            val directProtocol =
              DirectProtocol(
                directProtocolConfig,
                selectWatchDurationNoiseMechanism(directNoiseMechanismOptions),
              )
            fulfillImpressionMeasurement(
              requisition,
              requisitionSpec,
              measurementSpec,
              eventGroupSpecs,
              directProtocol,
            )
          } else {
            logger.log(
              Level.WARNING,
              "Skipping ${requisition.name}: Measurement type not supported for direct fulfillment.",
            )
            throw RequisitionRefusalException(
              Requisition.Refusal.Justification.SPEC_INVALID,
              "Measurement type not supported for direct fulfillment.",
            )
          }
        } else if (protocols.any { it.hasLiquidLegionsV2() }) {
          if (!measurementSpec.hasReach() && !measurementSpec.hasReachAndFrequency()) {
            logger.log(
              Level.WARNING,
              "Skipping ${requisition.name}: Measurement type not supported for protocol llv2.",
            )
            throw RequisitionRefusalException(
              Requisition.Refusal.Justification.SPEC_INVALID,
              "Measurement type not supported for protocol llv2.",
            )
          }

          val protocolConfig = ProtocolConfig.Protocol.ProtocolCase.LIQUID_LEGIONS_V2
          verifyProtocolConfig(requisition.name, protocolConfig)
          verifyDuchyEntries(requisition, protocolConfig)

          fulfillRequisitionForLiquidLegionsV2Measurement(
            requisition,
            measurementSpec,
            requisitionFingerprint,
            requisitionSpec.nonce,
            eventGroupSpecs,
          )
        } else if (protocols.any { it.hasReachOnlyLiquidLegionsV2() }) {
          if (!measurementSpec.hasReach()) {
            logger.log(
              Level.WARNING,
              "Skipping ${requisition.name}: Measurement type not supported for protocol rollv2.",
            )
            throw RequisitionRefusalException(
              Requisition.Refusal.Justification.SPEC_INVALID,
              "Measurement type not supported for protocol rollv2.",
            )
          }

          val protocolConfig = ProtocolConfig.Protocol.ProtocolCase.REACH_ONLY_LIQUID_LEGIONS_V2
          verifyProtocolConfig(requisition.name, protocolConfig)
          verifyDuchyEntries(requisition, protocolConfig)

          fulfillRequisitionForReachOnlyLiquidLegionsV2Measurement(
            requisition,
            measurementSpec,
            requisitionFingerprint,
            requisitionSpec.nonce,
            eventGroupSpecs,
          )
        } else if (protocols.any { it.hasHonestMajorityShareShuffle() }) {
          // TODO(@ple13): Extend support for reach only hmss.
          if (!measurementSpec.hasReachAndFrequency()) {
            logger.log(
              Level.WARNING,
              "Skipping ${requisition.name}: Measurement type not supported for protocol hmss.",
            )
            throw RequisitionRefusalException(
              Requisition.Refusal.Justification.SPEC_INVALID,
              "Measurement type not supported for protocol hmss.",
            )
          }

          val protocolConfig = ProtocolConfig.Protocol.ProtocolCase.HONEST_MAJORITY_SHARE_SHUFFLE
          verifyProtocolConfig(requisition.name, protocolConfig)
          verifyDuchyEntries(requisition, protocolConfig)

          fulfillRequisitionForHmssMeasurement(
            requisition,
            measurementSpec,
            requisitionFingerprint,
            requisitionSpec.nonce,
            eventGroupSpecs,
          )
        } else {
          logger.log(
            Level.WARNING,
            "Skipping ${requisition.name}: Protocol not set or not supported.",
          )
          throw RequisitionRefusalException(
            Requisition.Refusal.Justification.SPEC_INVALID,
            "Protocol not set or not supported.",
          )
        }
      } catch (refusalException: RequisitionRefusalException) {
        refuseRequisition(
          requisition.name,
          refusalException.justification,
          refusalException.message ?: "Refuse to fulfill requisition.",
        )
      }
    }
  }

  private data class DirectProtocol(
    val directProtocolConfig: ProtocolConfig.Direct,
    val selectedDirectNoiseMechanism: DirectNoiseMechanism,
  )

  /**
   * Builds [EventQuery.EventGroupSpec]s from a [requisitionSpec] by fetching [EventGroup]s.
   *
   * @throws InvalidSpecException if [requisitionSpec] is found to be invalid
   */
  private suspend fun buildEventGroupSpecs(
    requisitionSpec: RequisitionSpec
  ): List<EventQuery.EventGroupSpec> {
    // TODO(@SanjayVas): Cache EventGroups.
    return requisitionSpec.events.eventGroupsList.map {
      val eventGroup =
        try {
          eventGroupsStub.getEventGroup(getEventGroupRequest { name = it.key })
        } catch (e: StatusException) {
          throw when (e.status.code) {
            Status.Code.NOT_FOUND -> InvalidSpecException("EventGroup $it not found", e)
            else -> Exception("Error retrieving EventGroup $it", e)
          }
        }

      if (!eventGroup.eventGroupReferenceId.startsWith(SIMULATOR_EVENT_GROUP_REFERENCE_ID_PREFIX)) {
        throw InvalidSpecException("EventGroup ${it.key} not supported by this simulator")
      }

      EventQuery.EventGroupSpec(eventGroup, it.value)
    }
  }

  private suspend fun chargeLiquidLegionsV2PrivacyBudget(
    requisitionName: String,
    measurementSpec: MeasurementSpec,
    eventSpecs: Iterable<RequisitionSpec.EventGroupEntry.Value>,
    noiseMechanism: NoiseMechanism,
    contributorCount: Int,
  ) {
    logger.info(
      "chargeLiquidLegionsV2PrivacyBudget for requisition with $noiseMechanism noise mechanism..."
    )

    try {
      if (noiseMechanism != NoiseMechanism.DISCRETE_GAUSSIAN) {
        throw PrivacyBudgetManagerException(
          PrivacyBudgetManagerExceptionType.INCORRECT_NOISE_MECHANISM
        )
      }

      privacyBudgetManager.chargePrivacyBudgetInAcdp(
        getLiquidLegionsV2AcdpQuery(
          Reference(measurementConsumerName, requisitionName, false),
          measurementSpec,
          eventSpecs,
          contributorCount,
        )
      )
    } catch (e: PrivacyBudgetManagerException) {
      logger.log(
        Level.WARNING,
        "chargeLiquidLegionsV2PrivacyBudget failed due to ${e.errorType}",
        e,
      )
      when (e.errorType) {
        PrivacyBudgetManagerExceptionType.PRIVACY_BUDGET_EXCEEDED -> {
          throw RequisitionRefusalException(
            Requisition.Refusal.Justification.INSUFFICIENT_PRIVACY_BUDGET,
            "Privacy budget exceeded",
          )
        }
        PrivacyBudgetManagerExceptionType.INVALID_PRIVACY_BUCKET_FILTER -> {
          throw RequisitionRefusalException(
            Requisition.Refusal.Justification.SPEC_INVALID,
            "Invalid event filter",
          )
        }
        PrivacyBudgetManagerExceptionType.INCORRECT_NOISE_MECHANISM -> {
          throw RequisitionRefusalException(
            Requisition.Refusal.Justification.SPEC_INVALID,
            "Incorrect noise mechanism. Should be DISCRETE_GAUSSIAN for ACDP composition but is $noiseMechanism",
          )
        }
        PrivacyBudgetManagerExceptionType.DATABASE_UPDATE_ERROR,
        PrivacyBudgetManagerExceptionType.UPDATE_AFTER_COMMIT,
        PrivacyBudgetManagerExceptionType.NESTED_TRANSACTION,
        PrivacyBudgetManagerExceptionType.BACKING_STORE_CLOSED -> {
          throw Exception("Unexpected PBM error", e)
        }
      }
    }
  }

  private suspend fun chargeHmssPrivacyBudget(
    requisitionName: String,
    measurementSpec: MeasurementSpec,
    eventSpecs: Iterable<RequisitionSpec.EventGroupEntry.Value>,
    noiseMechanism: NoiseMechanism,
    contributorCount: Int,
  ) {
    logger.info("chargeHmssPrivacyBudget for requisition with $noiseMechanism noise mechanism...")

    try {
      if (noiseMechanism != NoiseMechanism.DISCRETE_GAUSSIAN) {
        throw PrivacyBudgetManagerException(
          PrivacyBudgetManagerExceptionType.INCORRECT_NOISE_MECHANISM
        )
      }

      privacyBudgetManager.chargePrivacyBudgetInAcdp(
        getHmssAcdpQuery(
          Reference(measurementConsumerName, requisitionName, false),
          measurementSpec,
          eventSpecs,
          contributorCount,
        )
      )
    } catch (e: PrivacyBudgetManagerException) {
      logger.log(Level.WARNING, "chargeHmssPrivacyBudget failed due to ${e.errorType}", e)
      when (e.errorType) {
        PrivacyBudgetManagerExceptionType.PRIVACY_BUDGET_EXCEEDED -> {
          throw RequisitionRefusalException(
            Requisition.Refusal.Justification.INSUFFICIENT_PRIVACY_BUDGET,
            "Privacy budget exceeded",
          )
        }
        PrivacyBudgetManagerExceptionType.INVALID_PRIVACY_BUCKET_FILTER -> {
          throw RequisitionRefusalException(
            Requisition.Refusal.Justification.SPEC_INVALID,
            "Invalid event filter",
          )
        }
        PrivacyBudgetManagerExceptionType.INCORRECT_NOISE_MECHANISM -> {
          throw RequisitionRefusalException(
            Requisition.Refusal.Justification.SPEC_INVALID,
            "Incorrect noise mechanism. Should be DISCRETE_GAUSSIAN for ACDP composition but is $noiseMechanism",
          )
        }
        PrivacyBudgetManagerExceptionType.DATABASE_UPDATE_ERROR,
        PrivacyBudgetManagerExceptionType.UPDATE_AFTER_COMMIT,
        PrivacyBudgetManagerExceptionType.NESTED_TRANSACTION,
        PrivacyBudgetManagerExceptionType.BACKING_STORE_CLOSED -> {
          throw Exception("Unexpected PBM error", e)
        }
      }
    }
  }

  private suspend fun chargeDirectPrivacyBudget(
    requisitionName: String,
    measurementSpec: MeasurementSpec,
    eventSpecs: Iterable<RequisitionSpec.EventGroupEntry.Value>,
    directNoiseMechanism: DirectNoiseMechanism,
  ) {
    logger.info("chargeDirectPrivacyBudget for requisition $requisitionName...")

    try {
      if (directNoiseMechanism != DirectNoiseMechanism.CONTINUOUS_GAUSSIAN) {
        throw PrivacyBudgetManagerException(
          PrivacyBudgetManagerExceptionType.INCORRECT_NOISE_MECHANISM
        )
      }

      privacyBudgetManager.chargePrivacyBudgetInAcdp(
        getDirectAcdpQuery(
          Reference(measurementConsumerName, requisitionName, false),
          measurementSpec,
          eventSpecs,
        )
      )
    } catch (e: PrivacyBudgetManagerException) {
      logger.log(Level.WARNING, "chargeDirectPrivacyBudget failed due to ${e.errorType}", e)
      when (e.errorType) {
        PrivacyBudgetManagerExceptionType.PRIVACY_BUDGET_EXCEEDED -> {
          throw RequisitionRefusalException(
            Requisition.Refusal.Justification.INSUFFICIENT_PRIVACY_BUDGET,
            "Privacy budget exceeded",
          )
        }
        PrivacyBudgetManagerExceptionType.INVALID_PRIVACY_BUCKET_FILTER -> {
          throw RequisitionRefusalException(
            Requisition.Refusal.Justification.SPEC_INVALID,
            "Invalid event filter",
          )
        }
        PrivacyBudgetManagerExceptionType.INCORRECT_NOISE_MECHANISM -> {
          throw RequisitionRefusalException(
            Requisition.Refusal.Justification.SPEC_INVALID,
            "Incorrect noise mechanism. Should be GAUSSIAN for ACDP composition but is $directNoiseMechanism",
          )
        }
        PrivacyBudgetManagerExceptionType.DATABASE_UPDATE_ERROR,
        PrivacyBudgetManagerExceptionType.UPDATE_AFTER_COMMIT,
        PrivacyBudgetManagerExceptionType.NESTED_TRANSACTION,
        PrivacyBudgetManagerExceptionType.BACKING_STORE_CLOSED -> {
          throw Exception("Unexpected PBM error", e)
        }
      }
    }
  }

  private fun logSketchDetails(sketch: Sketch) {
    val sortedRegisters = sketch.registersList.sortedBy { it.index }
    for (register in sortedRegisters) {
      logger.log(Level.INFO) { "${register.index}, ${register.valuesList.joinToString()}" }
    }
  }

  private fun generateSketch(
    sketchConfig: SketchConfig,
    measurementSpec: MeasurementSpec,
    eventGroupSpecs: Iterable<EventQuery.EventGroupSpec>,
  ): Sketch {
    logger.info("Generating Sketch...")
    val sketch =
      SketchGenerator(eventQuery, sketchConfig, measurementSpec.vidSamplingInterval)
        .generate(eventGroupSpecs)

    logger.log(Level.INFO) { "SketchConfig:\n${sketch.config}" }
    logger.log(Level.INFO) { "Registers Size:\n${sketch.registersList.size}" }
    if (logSketchDetails) {
      logSketchDetails(sketch)
    }

    return sketch
  }

  private fun logShareShuffleSketchDetails(sketch: IntArray) {
    for (register in sketch) {
      logger.log(Level.INFO) { "${register}" }
    }
  }

  private fun generateHmssSketch(
    vidToIndexMap: Map<Long, IndexedValue>,
    measurementSpec: MeasurementSpec,
    eventGroupSpecs: Iterable<EventQuery.EventGroupSpec>,
  ): IntArray {
    logger.info("Generating HMSS Sketch...")
    val maximumFrequency =
      if (measurementSpec.hasReachAndFrequency()) measurementSpec.reachAndFrequency.maximumFrequency
      else 1

    val sketch =
      FrequencyVectorGenerator(
          vidUniverse = emptyList(),
          ByteString.EMPTY,
          vidToIndexMap,
          eventQuery,
          measurementSpec.vidSamplingInterval,
        )
        .generate(eventGroupSpecs)
        .map { if (it > maximumFrequency) maximumFrequency else it }
        .toIntArray()

    logger.log(Level.INFO) { "Registers Size:\n${sketch.size}" }

    if (logSketchDetails) {
      logShareShuffleSketchDetails(sketch)
    }

    return sketch
  }

  private fun encryptLiquidLegionsV2Sketch(
    sketch: Sketch,
    ellipticCurveId: Int,
    combinedPublicKey: AnySketchElGamalPublicKey,
    maximumValue: Int,
  ): ByteString {
    require(maximumValue > 0) { "Maximum value must be positive" }
    logger.log(Level.INFO, "Encrypting Liquid Legions V2 Sketch...")
    return sketchEncrypter.encrypt(sketch, ellipticCurveId, combinedPublicKey, maximumValue)
  }

  private fun encryptReachOnlyLiquidLegionsV2Sketch(
    sketch: Sketch,
    ellipticCurveId: Int,
    combinedPublicKey: AnySketchElGamalPublicKey,
  ): ByteString {
    logger.log(Level.INFO, "Encrypting Reach-Only Liquid Legions V2 Sketch...")
    return sketchEncrypter.encrypt(sketch, ellipticCurveId, combinedPublicKey)
  }

  /**
   * Fulfill Liquid Legions V2 Measurement's Requisition by creating an encrypted sketch and send to
   * the duchy.
   */
  private suspend fun fulfillRequisitionForLiquidLegionsV2Measurement(
    requisition: Requisition,
    measurementSpec: MeasurementSpec,
    requisitionFingerprint: ByteString,
    nonce: Long,
    eventGroupSpecs: Iterable<EventQuery.EventGroupSpec>,
  ) {
    val llv2Protocol: ProtocolConfig.Protocol =
      requireNotNull(
        requisition.protocolConfig.protocolsList.find { protocol -> protocol.hasLiquidLegionsV2() }
      ) {
        "Protocol with LiquidLegionsV2 is missing"
      }
    val liquidLegionsV2: ProtocolConfig.LiquidLegionsV2 = llv2Protocol.liquidLegionsV2
    val combinedPublicKey = requisition.getCombinedPublicKey(liquidLegionsV2.ellipticCurveId)

    chargeLiquidLegionsV2PrivacyBudget(
      requisition.name,
      measurementSpec,
      eventGroupSpecs.map { it.spec },
      liquidLegionsV2.noiseMechanism,
      requisition.duchiesCount,
    )

    val sketch =
      try {
        generateSketch(
          liquidLegionsV2.sketchParams.toSketchConfig(),
          measurementSpec,
          eventGroupSpecs,
        )
      } catch (e: EventFilterValidationException) {
        logger.log(
          Level.WARNING,
          "RequisitionFulfillmentWorkflow failed due to invalid event filter",
          e,
        )
        throw RequisitionRefusalException(
          Requisition.Refusal.Justification.SPEC_INVALID,
          "Invalid event filter (${e.code}): ${e.code.description}",
        )
      }

    val encryptedSketch =
      encryptLiquidLegionsV2Sketch(
        sketch,
        liquidLegionsV2.ellipticCurveId,
        combinedPublicKey,
        measurementSpec.reachAndFrequency.maximumFrequency.coerceAtLeast(1),
      )
    fulfillRequisition(requisition, requisitionFingerprint, nonce, encryptedSketch)
  }

  /**
   * Fulfill Reach-Only Liquid Legions V2 Measurement's Requisition by creating an encrypted sketch
   * and send to the duchy.
   */
  private suspend fun fulfillRequisitionForReachOnlyLiquidLegionsV2Measurement(
    requisition: Requisition,
    measurementSpec: MeasurementSpec,
    requisitionFingerprint: ByteString,
    nonce: Long,
    eventGroupSpecs: Iterable<EventQuery.EventGroupSpec>,
  ) {
    val protocolConfig: ProtocolConfig.ReachOnlyLiquidLegionsV2 =
      requireNotNull(
          requisition.protocolConfig.protocolsList.find { protocol ->
            protocol.hasReachOnlyLiquidLegionsV2()
          }
        ) {
          "Protocol with ReachOnlyLiquidLegionsV2 is missing"
        }
        .reachOnlyLiquidLegionsV2
    val combinedPublicKey: AnySketchElGamalPublicKey =
      requisition.getCombinedPublicKey(protocolConfig.ellipticCurveId)

    chargeLiquidLegionsV2PrivacyBudget(
      requisition.name,
      measurementSpec,
      eventGroupSpecs.map { it.spec },
      protocolConfig.noiseMechanism,
      requisition.duchiesCount,
    )

    val sketch =
      try {
        generateSketch(
          protocolConfig.sketchParams.toSketchConfig(),
          measurementSpec,
          eventGroupSpecs,
        )
      } catch (e: EventFilterValidationException) {
        logger.log(
          Level.WARNING,
          "RequisitionFulfillmentWorkflow failed due to invalid event filter",
          e,
        )
        throw RequisitionRefusalException(
          Requisition.Refusal.Justification.SPEC_INVALID,
          "Invalid event filter (${e.code}): ${e.code.description}",
        )
      }

    val encryptedSketch =
      encryptReachOnlyLiquidLegionsV2Sketch(
        sketch,
        protocolConfig.ellipticCurveId,
        combinedPublicKey,
      )
    fulfillRequisition(requisition, requisitionFingerprint, nonce, encryptedSketch)
  }

  private suspend fun fulfillRequisition(
    requisition: Requisition,
    requisitionFingerprint: ByteString,
    nonce: Long,
    data: ByteString,
  ) {
    logger.info("Fulfilling requisition ${requisition.name}...")
    val requests: Flow<FulfillRequisitionRequest> = flow {
      logger.info { "Emitting FulfillRequisitionRequests..." }
      emit(
        fulfillRequisitionRequest {
          header = header {
            name = requisition.name
            this.requisitionFingerprint = requisitionFingerprint
            this.nonce = nonce
          }
        }
      )
      emitAll(
        data.asBufferedFlow(RPC_CHUNK_SIZE_BYTES).map {
          fulfillRequisitionRequest { bodyChunk = bodyChunk { this.data = it } }
        }
      )
    }
    try {
      requisitionFulfillmentStubsByDuchyName.values.first().fulfillRequisition(requests)
    } catch (e: StatusException) {
      throw Exception("Error fulfilling requisition ${requisition.name}", e)
    }
  }

  private suspend fun fulfillRequisition(
    requisition: Requisition,
    requisitionFingerprint: ByteString,
    nonce: Long,
    encryptedSignedSeed: EncryptedMessage,
    shareVector: FrequencyVector,
  ) {
    logger.info("Fulfilling requisition ${requisition.name}...")
    val requests: Flow<FulfillRequisitionRequest> = flow {
      logger.info { "Emitting FulfillRequisitionRequests..." }
      emit(
        fulfillRequisitionRequest {
          header = header {
            name = requisition.name
            this.requisitionFingerprint = requisitionFingerprint
            this.nonce = nonce
            this.honestMajorityShareShuffle = honestMajorityShareShuffle {
              secretSeed = encryptedSignedSeed
              registerCount = shareVector.dataList.size.toLong()
              dataProviderCertificate = edpData.certificateKey.toName()
            }
          }
        }
      )
      emitAll(
        shareVector.toByteString().asBufferedFlow(RPC_CHUNK_SIZE_BYTES).map {
          fulfillRequisitionRequest { bodyChunk = bodyChunk { this.data = it } }
        }
      )
    }
    try {
      val requisitionFulfillmentStub =
        requisitionFulfillmentStubsByDuchyName[getDuchyWithoutPublicKey(requisition)]
          ?: throw Exception("Requisition fulfillment stub not found.")
      requisitionFulfillmentStub.fulfillRequisition(requests)
    } catch (e: StatusException) {
      throw Exception("Error fulfilling requisition ${requisition.name}", e)
    }
  }

  private fun getEncryptionKeyForShareSeed(requisition: Requisition): SignedMessage {
    return requisition.duchiesList
      .map { it.value.honestMajorityShareShuffle }
      .singleOrNull { it.hasPublicKey() }
      ?.publicKey
      ?: throw IllegalArgumentException(
        "Expected exactly one Duchy entry with an HMSS encryption public key."
      )
  }

  private suspend fun getDuchyWithoutPublicKey(requisition: Requisition): String {
    return requisition.duchiesList
      .singleOrNull { !it.value.honestMajorityShareShuffle.hasPublicKey() }
      ?.key
      ?: throw IllegalArgumentException(
        "Expected exactly one Duchy entry with an HMSS encryption public key."
      )
  }

  /** Fulfill Honest Majority Share Shuffle Measurement's Requisition. */
  private suspend fun fulfillRequisitionForHmssMeasurement(
    requisition: Requisition,
    measurementSpec: MeasurementSpec,
    requisitionFingerprint: ByteString,
    nonce: Long,
    eventGroupSpecs: Iterable<EventQuery.EventGroupSpec>,
  ) {
    val protocolConfig: ProtocolConfig.HonestMajorityShareShuffle =
      requireNotNull(
          requisition.protocolConfig.protocolsList.find { protocol ->
            protocol.hasHonestMajorityShareShuffle()
          }
        ) {
          "Protocol with HonestMajorityShareShuffle is missing"
        }
        .honestMajorityShareShuffle

    chargeHmssPrivacyBudget(
      requisition.name,
      measurementSpec,
      eventGroupSpecs.map { it.spec },
      protocolConfig.noiseMechanism,
      requisition.duchiesCount - 1,
    )

    val frequencyVector =
      try {
        generateHmssSketch(vidToIndexMap, measurementSpec, eventGroupSpecs)
      } catch (e: EventFilterValidationException) {
        logger.log(
          Level.WARNING,
          "RequisitionFulfillmentWorkflow failed due to invalid event filter",
          e,
        )
        throw RequisitionRefusalException(
          Requisition.Refusal.Justification.SPEC_INVALID,
          "Invalid event filter (${e.code}): ${e.code.description}",
        )
      }

    val secretShareGeneratorRequest = secretShareGeneratorRequest {
      data += frequencyVector.toList()
      ringModulus = protocolConfig.sketchParams.ringModulus
    }

    val secretShare =
      SecretShare.parseFrom(
        SecretShareGeneratorAdapter.generateSecretShares(secretShareGeneratorRequest.toByteArray())
      )

    val shareSeed = randomSeed { data = secretShare.shareSeed.key.concat(secretShare.shareSeed.iv) }
    val signedShareSeed =
      signRandomSeed(shareSeed, edpData.signingKeyHandle, edpData.signingKeyHandle.defaultAlgorithm)
    val publicKey =
      EncryptionPublicKey.parseFrom(getEncryptionKeyForShareSeed(requisition).message.value)
    val shareSeedCiphertext = encryptRandomSeed(signedShareSeed, publicKey)

    val shareVector = frequencyVector { data += secretShare.shareVectorList }

    fulfillRequisition(requisition, requisitionFingerprint, nonce, shareSeedCiphertext, shareVector)
  }

  private fun Requisition.getCombinedPublicKey(curveId: Int): AnySketchElGamalPublicKey {
    logger.info("Getting combined public key...")
    val elGamalPublicKeys: List<AnySketchElGamalPublicKey> =
      this.duchiesList.map {
        val value: DuchyEntry.Value = it.value
        val signedElGamalPublicKey: SignedMessage =
          when (value.protocolCase) {
            DuchyEntry.Value.ProtocolCase.LIQUID_LEGIONS_V2 ->
              value.liquidLegionsV2.elGamalPublicKey
            DuchyEntry.Value.ProtocolCase.REACH_ONLY_LIQUID_LEGIONS_V2 ->
              value.reachOnlyLiquidLegionsV2.elGamalPublicKey
            else -> throw Exception("Invalid protocol to get combined public key.")
          }
        signedElGamalPublicKey.unpack<ElGamalPublicKey>().toAnySketchElGamalPublicKey()
      }

    return SketchEncrypter.combineElGamalPublicKeys(curveId, elGamalPublicKeys)
  }

  /**
   * Calculate direct reach and frequency for measurement with single EDP by summing up VIDs
   * directly and fulfillDirectMeasurement
   */
  private suspend fun fulfillDirectReachAndFrequencyMeasurement(
    requisition: Requisition,
    measurementSpec: MeasurementSpec,
    nonce: Long,
    eventGroupSpecs: Iterable<EventQuery.EventGroupSpec>,
    directProtocol: DirectProtocol,
  ) {
    chargeDirectPrivacyBudget(
      requisition.name,
      measurementSpec,
      eventGroupSpecs.map { it.spec },
      directProtocol.selectedDirectNoiseMechanism,
    )

    logger.info("Calculating direct reach and frequency...")
    val measurementResult =
      buildDirectMeasurementResult(
        directProtocol,
        measurementSpec,
        sampleVids(eventGroupSpecs, measurementSpec.vidSamplingInterval),
      )

    fulfillDirectMeasurement(requisition, measurementSpec, nonce, measurementResult)
  }

  /**
   * Samples VIDs from multiple [EventQuery.EventGroupSpec]s with a
   * [MeasurementSpec.VidSamplingInterval].
   */
  private fun sampleVids(
    eventGroupSpecs: Iterable<EventQuery.EventGroupSpec>,
    vidSamplingInterval: MeasurementSpec.VidSamplingInterval,
  ): Iterable<Long> {
    return try {
      sampleVids(eventQuery, eventGroupSpecs, vidSamplingInterval.start, vidSamplingInterval.width)
    } catch (e: EventFilterValidationException) {
      logger.log(
        Level.WARNING,
        "RequisitionFulfillmentWorkflow failed due to invalid event filter",
        e,
      )
      throw RequisitionRefusalException(
        Requisition.Refusal.Justification.SPEC_INVALID,
        "Invalid event filter (${e.code}): ${e.code.description}",
      )
    }
  }

  private fun getPublisherNoiser(
    privacyParams: DifferentialPrivacyParams,
    directNoiseMechanism: DirectNoiseMechanism,
    random: Random,
  ): AbstractNoiser =
    when (directNoiseMechanism) {
      DirectNoiseMechanism.NONE ->
        object : AbstractNoiser() {
          override val distribution = ConstantRealDistribution(0.0)
          override val variance: Double
            get() = distribution.numericalVariance
        }
      DirectNoiseMechanism.CONTINUOUS_LAPLACE ->
        LaplaceNoiser(DpParams(privacyParams.epsilon, privacyParams.delta), random.asJavaRandom())
      DirectNoiseMechanism.CONTINUOUS_GAUSSIAN ->
        GaussianNoiser(DpParams(privacyParams.epsilon, privacyParams.delta), random.asJavaRandom())
    }

  /**
   * Add publisher noise to calculated direct reach.
   *
   * @param reachValue Direct reach value.
   * @param privacyParams Differential privacy params for reach.
   * @param directNoiseMechanism Selected noise mechanism for direct reach.
   * @return Noised non-negative reach value.
   */
  private fun addReachPublisherNoise(
    reachValue: Int,
    privacyParams: DifferentialPrivacyParams,
    directNoiseMechanism: DirectNoiseMechanism,
  ): Int {
    val reachNoiser: AbstractNoiser =
      getPublisherNoiser(privacyParams, directNoiseMechanism, random)

    return max(0, reachValue + reachNoiser.sample().toInt())
  }

  /**
   * Add publisher noise to calculated direct frequency.
   *
   * @param reachValue Direct reach value.
   * @param frequencyMap Direct frequency.
   * @param privacyParams Differential privacy params for frequency map.
   * @param directNoiseMechanism Selected noise mechanism for direct frequency.
   * @return Noised non-negative frequency map.
   */
  private fun addFrequencyPublisherNoise(
    reachValue: Int,
    frequencyMap: Map<Int, Double>,
    privacyParams: DifferentialPrivacyParams,
    directNoiseMechanism: DirectNoiseMechanism,
  ): Map<Int, Double> {
    val frequencyNoiser: AbstractNoiser =
      getPublisherNoiser(privacyParams, directNoiseMechanism, random)

    // Add noise to the histogram and cap negative values to zeros.
    val frequencyHistogram: Map<Int, Int> =
      frequencyMap.mapValues { (_, percentage) ->
        // Round the noise for privacy.
        val noisedCount: Int =
          (percentage * reachValue).roundToInt() + (frequencyNoiser.sample()).roundToInt()
        max(0, noisedCount)
      }
    val normalizationTerm: Double = frequencyHistogram.values.sum().toDouble()
    // Normalize to get the distribution
    return if (normalizationTerm != 0.0) {
      frequencyHistogram.mapValues { (_, count) -> count / normalizationTerm }
    } else {
      frequencyHistogram.mapValues { 0.0 }
    }
  }

  /**
   * Add publisher noise to calculated impression.
   *
   * @param impressionValue Impression value.
   * @param impressionMeasurementSpec Measurement spec of impression.
   * @param directNoiseMechanism Selected noise mechanism for impression.
   * @return Noised non-negative impression value.
   */
  private fun addImpressionPublisherNoise(
    impressionValue: Long,
    impressionMeasurementSpec: MeasurementSpec.Impression,
    directNoiseMechanism: DirectNoiseMechanism,
  ): Long {
    val noiser: AbstractNoiser =
      getPublisherNoiser(impressionMeasurementSpec.privacyParams, directNoiseMechanism, random)
    // Noise needs to be scaled by maximumFrequencyPerUser.
    val noise = noiser.sample() * impressionMeasurementSpec.maximumFrequencyPerUser
    return max(0L, impressionValue + noise.roundToInt())
  }

  /**
   * Build [Measurement.Result] of the measurement type specified in [MeasurementSpec].
   *
   * @param measurementSpec Measurement spec.
   * @param samples sampled events.
   * @return [Measurement.Result].
   */
  private fun buildDirectMeasurementResult(
    directProtocol: DirectProtocol,
    measurementSpec: MeasurementSpec,
    samples: Iterable<Long>,
  ): Measurement.Result {
    val directProtocolConfig = directProtocol.directProtocolConfig
    val directNoiseMechanism = directProtocol.selectedDirectNoiseMechanism
    val protocolConfigNoiseMechanism = directNoiseMechanism.toProtocolConfigNoiseMechanism()

    @Suppress("WHEN_ENUM_CAN_BE_NULL_IN_JAVA") // Protobuf enum fields cannot be null.
    return when (measurementSpec.measurementTypeCase) {
      MeasurementSpec.MeasurementTypeCase.REACH_AND_FREQUENCY -> {
        if (!directProtocolConfig.hasDeterministicCountDistinct()) {
          throw RequisitionRefusalException(
            Requisition.Refusal.Justification.DECLINED,
            "No valid methodologies for direct reach computation.",
          )
        }
        if (!directProtocolConfig.hasDeterministicDistribution()) {
          throw RequisitionRefusalException(
            Requisition.Refusal.Justification.DECLINED,
            "No valid methodologies for direct frequency distribution computation.",
          )
        }

        val (sampledReachValue, frequencyMap) =
          MeasurementResults.computeReachAndFrequency(
            samples,
            measurementSpec.reachAndFrequency.maximumFrequency,
          )

        logger.info("Adding $directNoiseMechanism publisher noise to direct reach and frequency...")
        val sampledNoisedReachValue =
          addReachPublisherNoise(
            sampledReachValue,
            measurementSpec.reachAndFrequency.reachPrivacyParams,
            directNoiseMechanism,
          )
        val noisedFrequencyMap =
          addFrequencyPublisherNoise(
            sampledReachValue,
            frequencyMap,
            measurementSpec.reachAndFrequency.frequencyPrivacyParams,
            directNoiseMechanism,
          )

        val scaledNoisedReachValue =
          (sampledNoisedReachValue / measurementSpec.vidSamplingInterval.width).toLong()

        MeasurementKt.result {
          reach = reach {
            value = scaledNoisedReachValue
            this.noiseMechanism = protocolConfigNoiseMechanism
            deterministicCountDistinct = DeterministicCountDistinct.getDefaultInstance()
          }
          frequency = frequency {
            relativeFrequencyDistribution.putAll(noisedFrequencyMap.mapKeys { it.key.toLong() })
            this.noiseMechanism = protocolConfigNoiseMechanism
            deterministicDistribution = DeterministicDistribution.getDefaultInstance()
          }
        }
      }
      MeasurementSpec.MeasurementTypeCase.IMPRESSION -> {
        if (!directProtocolConfig.hasDeterministicCount()) {
          throw RequisitionRefusalException(
            Requisition.Refusal.Justification.DECLINED,
            "No valid methodologies for impression computation.",
          )
        }

        val sampledImpressionCount =
          computeImpression(samples, measurementSpec.impression.maximumFrequencyPerUser)

        logger.info("Adding $directNoiseMechanism publisher noise to impression...")
        val sampledNoisedImpressionCount =
          addImpressionPublisherNoise(
            sampledImpressionCount,
            measurementSpec.impression,
            directNoiseMechanism,
          )
        val scaledNoisedImpressionCount =
          (sampledNoisedImpressionCount / measurementSpec.vidSamplingInterval.width).toLong()

        MeasurementKt.result {
          impression = impression {
            value = scaledNoisedImpressionCount
            noiseMechanism = protocolConfigNoiseMechanism
            deterministicCount = DeterministicCount.getDefaultInstance()
          }
        }
      }
      MeasurementSpec.MeasurementTypeCase.DURATION -> {
        val externalDataProviderId =
          apiIdToExternalId(DataProviderKey.fromName(edpData.name)!!.dataProviderId)
        MeasurementKt.result {
          watchDuration = watchDuration {
            value = duration {
              // Use a value based on the externalDataProviderId since it's a known value the
              // MeasurementConsumerSimulator can verify.
              seconds = log2(externalDataProviderId.toDouble()).toLong()
            }
            noiseMechanism = protocolConfigNoiseMechanism
            customDirectMethodology = customDirectMethodology {
              variance = variance { scalar = 0.0 }
            }
          }
        }
      }
      MeasurementSpec.MeasurementTypeCase.POPULATION -> {
        error("Measurement type not supported.")
      }
      MeasurementSpec.MeasurementTypeCase.REACH -> {
        if (!directProtocolConfig.hasDeterministicCountDistinct()) {
          throw RequisitionRefusalException(
            Requisition.Refusal.Justification.DECLINED,
            "No valid methodologies for direct reach computation.",
          )
        }

        val sampledReachValue = MeasurementResults.computeReach(samples)

        logger.info("Adding $directNoiseMechanism publisher noise to direct reach for reach-only")
        val sampledNoisedReachValue =
          addReachPublisherNoise(
            sampledReachValue,
            measurementSpec.reach.privacyParams,
            directNoiseMechanism,
          )
        val scaledNoisedReachValue =
          (sampledNoisedReachValue / measurementSpec.vidSamplingInterval.width).toLong()

        MeasurementKt.result {
          reach = reach {
            value = scaledNoisedReachValue
            this.noiseMechanism = protocolConfigNoiseMechanism
            deterministicCountDistinct = DeterministicCountDistinct.getDefaultInstance()
          }
        }
      }
      MeasurementSpec.MeasurementTypeCase.MEASUREMENTTYPE_NOT_SET -> {
        error("Measurement type not set.")
      }
    }
  }

  /**
   * Selects the most preferred [DirectNoiseMechanism] for reach and frequency measurements from the
   * overlap of a list of preferred [DirectNoiseMechanism] and a set of [DirectNoiseMechanism]
   * [options].
   */
  private fun selectReachAndFrequencyNoiseMechanism(
    options: Set<DirectNoiseMechanism>
  ): DirectNoiseMechanism {
    val preferences = DIRECT_MEASUREMENT_ACDP_NOISE_MECHANISM_PREFERENCES

    return preferences.firstOrNull { preference -> options.contains(preference) }
      ?: throw RequisitionRefusalException(
        Requisition.Refusal.Justification.SPEC_INVALID,
        "No valid noise mechanism option for reach or frequency measurements.",
      )
  }

  /**
   * Selects the most preferred [DirectNoiseMechanism] for impression measurements from the overlap
   * of a list of preferred [DirectNoiseMechanism] and a set of [DirectNoiseMechanism] [options].
   */
  private fun selectImpressionNoiseMechanism(
    options: Set<DirectNoiseMechanism>
  ): DirectNoiseMechanism {
    val preferences = DIRECT_MEASUREMENT_ACDP_NOISE_MECHANISM_PREFERENCES

    return preferences.firstOrNull { preference -> options.contains(preference) }
      ?: throw RequisitionRefusalException(
        Requisition.Refusal.Justification.SPEC_INVALID,
        "No valid noise mechanism option for impression measurements.",
      )
  }

  /**
   * Selects the most preferred [DirectNoiseMechanism] for watch duration measurements from the
   * overlap of a list of preferred [DirectNoiseMechanism] and a set of [DirectNoiseMechanism]
   * [options].
   */
  private fun selectWatchDurationNoiseMechanism(
    options: Set<DirectNoiseMechanism>
  ): DirectNoiseMechanism {
    val preferences = DIRECT_MEASUREMENT_ACDP_NOISE_MECHANISM_PREFERENCES

    return preferences.firstOrNull { preference -> options.contains(preference) }
      ?: throw RequisitionRefusalException(
        Requisition.Refusal.Justification.SPEC_INVALID,
        "No valid noise mechanism option for watch duration measurements.",
      )
  }

  private suspend fun fulfillImpressionMeasurement(
    requisition: Requisition,
    requisitionSpec: RequisitionSpec,
    measurementSpec: MeasurementSpec,
    eventGroupSpecs: Iterable<EventQuery.EventGroupSpec>,
    directProtocol: DirectProtocol,
  ) {
    chargeDirectPrivacyBudget(
      requisition.name,
      measurementSpec,
      eventGroupSpecs.map { it.spec },
      directProtocol.selectedDirectNoiseMechanism,
    )

    logger.info("Calculating impression...")
    val measurementResult =
      buildDirectMeasurementResult(
        directProtocol,
        measurementSpec,
        sampleVids(eventGroupSpecs, measurementSpec.vidSamplingInterval),
      )

    fulfillDirectMeasurement(requisition, measurementSpec, requisitionSpec.nonce, measurementResult)
  }

  private suspend fun fulfillDurationMeasurement(
    requisition: Requisition,
    requisitionSpec: RequisitionSpec,
    measurementSpec: MeasurementSpec,
    eventGroupSpecs: Iterable<EventQuery.EventGroupSpec>,
    directProtocol: DirectProtocol,
  ) {
    chargeDirectPrivacyBudget(
      requisition.name,
      measurementSpec,
      eventGroupSpecs.map { it.spec },
      directProtocol.selectedDirectNoiseMechanism,
    )

    val measurementResult =
      buildDirectMeasurementResult(directProtocol, measurementSpec, listOf<Long>().asIterable())

    fulfillDirectMeasurement(requisition, measurementSpec, requisitionSpec.nonce, measurementResult)
  }

  companion object {
    init {
      System.loadLibrary("secret_share_generator_adapter")
    }

    private const val RPC_CHUNK_SIZE_BYTES = 32 * 1024 // 32 KiB

    private val logger: Logger = Logger.getLogger(this::class.java.name)

    // The direct noise mechanisms for ACDP composition in PBM for direct measurements in order
    // of preference. Currently, ACDP composition only supports CONTINUOUS_GAUSSIAN noise for direct
    // measurements.
    private val DIRECT_MEASUREMENT_ACDP_NOISE_MECHANISM_PREFERENCES =
      listOf(DirectNoiseMechanism.CONTINUOUS_GAUSSIAN)

    // Resource ID for EventGroup that fails Requisitions with CONSENT_SIGNAL_INVALID if used.
    private const val CONSENT_SIGNAL_INVALID_EVENT_GROUP_ID = "consent-signal-invalid"
    // Resource ID for EventGroup that fails Requisitions with SPEC_INVALID if used.
    private const val SPEC_INVALID_EVENT_GROUP_ID = "spec-invalid"
    // Resource ID for EventGroup that fails Requisitions with INSUFFICIENT_PRIVACY_BUDGET if used.
    private const val INSUFFICIENT_PRIVACY_BUDGET_EVENT_GROUP_ID = "insufficient-privacy-budget"
    // Resource ID for EventGroup that fails Requisitions with UNFULFILLABLE if used.
    private const val UNFULFILLABLE_EVENT_GROUP_ID = "unfulfillable"
    // Resource ID for EventGroup that fails Requisitions with DECLINED if used.
    private const val DECLINED_EVENT_GROUP_ID = "declined"

    private fun getEventGroupReferenceIdPrefix(edpDisplayName: String): String {
      return "$SIMULATOR_EVENT_GROUP_REFERENCE_ID_PREFIX-${edpDisplayName}"
    }

    fun getEventGroupReferenceIdSuffix(eventGroup: EventGroup, edpDisplayName: String): String {
      val prefix = getEventGroupReferenceIdPrefix(edpDisplayName)
      return eventGroup.eventGroupReferenceId.removePrefix(prefix)
    }

    fun buildEventTemplates(
      eventMessageDescriptor: Descriptors.Descriptor
    ): List<EventGroup.EventTemplate> {
      val eventTemplateTypes: List<Descriptors.Descriptor> =
        eventMessageDescriptor.fields
          .filter { it.type == Descriptors.FieldDescriptor.Type.MESSAGE }
          .map { it.messageType }
          .filter { it.options.hasExtension(EventAnnotationsProto.eventTemplate) }
      return eventTemplateTypes.map { EventGroupKt.eventTemplate { type = it.fullName } }
    }
  }
}

private fun DirectNoiseMechanism.toProtocolConfigNoiseMechanism(): NoiseMechanism {
  return when (this) {
    DirectNoiseMechanism.NONE -> NoiseMechanism.NONE
    DirectNoiseMechanism.CONTINUOUS_LAPLACE -> NoiseMechanism.CONTINUOUS_LAPLACE
    DirectNoiseMechanism.CONTINUOUS_GAUSSIAN -> NoiseMechanism.CONTINUOUS_GAUSSIAN
  }
}

/**
 * Converts a [NoiseMechanism] to a nullable [DirectNoiseMechanism].
 *
 * @return [DirectNoiseMechanism] when there is a matched, otherwise null.
 */
private fun NoiseMechanism.toDirectNoiseMechanism(): DirectNoiseMechanism? {
  return when (this) {
    NoiseMechanism.NONE -> DirectNoiseMechanism.NONE
    NoiseMechanism.CONTINUOUS_LAPLACE -> DirectNoiseMechanism.CONTINUOUS_LAPLACE
    NoiseMechanism.CONTINUOUS_GAUSSIAN -> DirectNoiseMechanism.CONTINUOUS_GAUSSIAN
    NoiseMechanism.NOISE_MECHANISM_UNSPECIFIED,
    NoiseMechanism.GEOMETRIC,
    NoiseMechanism.DISCRETE_GAUSSIAN,
    NoiseMechanism.UNRECOGNIZED -> {
      null
    }
  }
}

private fun ElGamalPublicKey.toAnySketchElGamalPublicKey(): AnySketchElGamalPublicKey {
  val source = this
  return anySketchElGamalPublicKey {
    generator = source.generator
    element = source.element
  }
}<|MERGE_RESOLUTION|>--- conflicted
+++ resolved
@@ -40,17 +40,14 @@
 import org.wfanet.anysketch.SketchConfig
 import org.wfanet.anysketch.crypto.ElGamalPublicKey as AnySketchElGamalPublicKey
 import org.wfanet.anysketch.crypto.elGamalPublicKey as anySketchElGamalPublicKey
-<<<<<<< HEAD
 import com.google.protobuf.timestamp
 import com.google.type.interval
 import java.time.Instant
-=======
 import org.wfanet.frequencycount.FrequencyVector
 import org.wfanet.frequencycount.SecretShare
 import org.wfanet.frequencycount.SecretShareGeneratorAdapter
 import org.wfanet.frequencycount.frequencyVector
 import org.wfanet.frequencycount.secretShareGeneratorRequest
->>>>>>> 14f0813e
 import org.wfanet.measurement.api.v2alpha.Certificate
 import org.wfanet.measurement.api.v2alpha.CertificatesGrpcKt.CertificatesCoroutineStub
 import org.wfanet.measurement.api.v2alpha.CustomDirectMethodologyKt.variance
@@ -63,6 +60,7 @@
 import org.wfanet.measurement.api.v2alpha.DifferentialPrivacyParams
 import org.wfanet.measurement.api.v2alpha.ElGamalPublicKey
 import org.wfanet.measurement.api.v2alpha.EncryptedMessage
+import org.wfanet.measurement.api.v2alpha.EncryptionPublicKey
 import org.wfanet.measurement.api.v2alpha.EventAnnotationsProto
 import org.wfanet.measurement.api.v2alpha.EventGroup
 import org.wfanet.measurement.api.v2alpha.EventGroupKey
@@ -105,12 +103,7 @@
 import org.wfanet.measurement.api.v2alpha.getEventGroupRequest
 import org.wfanet.measurement.api.v2alpha.getMeasurementConsumerRequest
 import org.wfanet.measurement.api.v2alpha.listEventGroupsRequest
-<<<<<<< HEAD
-=======
-import org.wfanet.measurement.api.v2alpha.listRequisitionsRequest
 import org.wfanet.measurement.api.v2alpha.randomSeed
-import org.wfanet.measurement.api.v2alpha.refuseRequisitionRequest
->>>>>>> 14f0813e
 import org.wfanet.measurement.api.v2alpha.replaceDataAvailabilityIntervalRequest
 import org.wfanet.measurement.api.v2alpha.replaceDataProviderCapabilitiesRequest
 import org.wfanet.measurement.api.v2alpha.unpack
@@ -126,13 +119,8 @@
 import org.wfanet.measurement.common.toProtoTime
 import org.wfanet.measurement.consent.client.dataprovider.computeRequisitionFingerprint
 import org.wfanet.measurement.consent.client.dataprovider.encryptMetadata
-<<<<<<< HEAD
-=======
 import org.wfanet.measurement.consent.client.dataprovider.encryptRandomSeed
-import org.wfanet.measurement.consent.client.dataprovider.encryptResult
 import org.wfanet.measurement.consent.client.dataprovider.signRandomSeed
-import org.wfanet.measurement.consent.client.dataprovider.signResult
->>>>>>> 14f0813e
 import org.wfanet.measurement.consent.client.dataprovider.verifyElGamalPublicKey
 import org.wfanet.measurement.consent.client.measurementconsumer.verifyEncryptionPublicKey
 import org.wfanet.measurement.eventdataprovider.eventfiltration.validation.EventFilterValidationException
@@ -159,11 +147,11 @@
   private val edpData: DataProviderData,
   measurementConsumerName: String,
   private val measurementConsumersStub: MeasurementConsumersCoroutineStub,
-  private val certificatesStub: CertificatesCoroutineStub,
+  certificatesStub: CertificatesCoroutineStub,
   private val dataProvidersStub: DataProvidersCoroutineStub,
   private val eventGroupsStub: EventGroupsCoroutineStub,
   private val eventGroupMetadataDescriptorsStub: EventGroupMetadataDescriptorsCoroutineStub,
-  private val requisitionsStub: RequisitionsCoroutineStub,
+  requisitionsStub: RequisitionsCoroutineStub,
   private val requisitionFulfillmentStubsByDuchyName:
     Map<String, RequisitionFulfillmentCoroutineStub>,
   private val eventQuery: EventQuery<Message>,
@@ -414,89 +402,6 @@
     }
   }
 
-<<<<<<< HEAD
-=======
-  private data class Specifications(
-    val measurementSpec: MeasurementSpec,
-    val requisitionSpec: RequisitionSpec,
-  )
-
-  private class RequisitionRefusalException(
-    val justification: Requisition.Refusal.Justification,
-    message: String,
-  ) : Exception(message)
-
-  private class InvalidConsentSignalException(message: String? = null, cause: Throwable? = null) :
-    GeneralSecurityException(message, cause)
-
-  private class InvalidSpecException(message: String, cause: Throwable? = null) :
-    Exception(message, cause)
-
-  private fun verifySpecifications(
-    requisition: Requisition,
-    measurementConsumerCertificate: Certificate,
-  ): Specifications {
-    val x509Certificate = readCertificate(measurementConsumerCertificate.x509Der)
-    // Look up the trusted issuer certificate for this MC certificate. Note that this doesn't
-    // confirm that this is the trusted issuer for the right MC. In a production environment,
-    // consider having a mapping of MC to root/CA cert.
-    val trustedIssuer =
-      trustedCertificates[checkNotNull(x509Certificate.authorityKeyIdentifier)]
-        ?: throw InvalidConsentSignalException(
-          "Issuer of ${measurementConsumerCertificate.name} is not trusted"
-        )
-
-    try {
-      verifyMeasurementSpec(requisition.measurementSpec, x509Certificate, trustedIssuer)
-    } catch (e: CertPathValidatorException) {
-      throw InvalidConsentSignalException(
-        "Certificate path for ${measurementConsumerCertificate.name} is invalid",
-        e,
-      )
-    } catch (e: SignatureException) {
-      throw InvalidConsentSignalException("MeasurementSpec signature is invalid", e)
-    }
-
-    val measurementSpec: MeasurementSpec = requisition.measurementSpec.message.unpack()
-
-    val publicKey = requisition.dataProviderPublicKey.unpack(EncryptionPublicKey::class.java)!!
-    check(publicKey == edpData.privateEncryptionKey.publicKey.toEncryptionPublicKey()) {
-      "Unable to decrypt for this public key"
-    }
-    val signedRequisitionSpec: SignedMessage =
-      try {
-        decryptRequisitionSpec(requisition.encryptedRequisitionSpec, edpData.privateEncryptionKey)
-      } catch (e: GeneralSecurityException) {
-        throw InvalidConsentSignalException("RequisitionSpec decryption failed", e)
-      }
-    val requisitionSpec: RequisitionSpec = signedRequisitionSpec.unpack()
-
-    try {
-      verifyRequisitionSpec(
-        signedRequisitionSpec,
-        requisitionSpec,
-        measurementSpec,
-        x509Certificate,
-        trustedIssuer,
-      )
-    } catch (e: CertPathValidatorException) {
-      throw InvalidConsentSignalException(
-        "Certificate path for ${measurementConsumerCertificate.name} is invalid",
-        e,
-      )
-    } catch (e: SignatureException) {
-      throw InvalidConsentSignalException("RequisitionSpec signature is invalid", e)
-    } catch (e: NonceMismatchException) {
-      throw InvalidConsentSignalException(e.message, e)
-    } catch (e: PublicKeyMismatchException) {
-      throw InvalidConsentSignalException(e.message, e)
-    }
-
-    // TODO(@uakyol): Validate that collection interval is not outside of privacy landscape.
-
-    return Specifications(measurementSpec, requisitionSpec)
-  }
-
   private fun verifyProtocolConfig(
     requsitionName: String,
     protocol: ProtocolConfig.Protocol.ProtocolCase,
@@ -510,7 +415,6 @@
     }
   }
 
->>>>>>> 14f0813e
   private fun verifyDuchyEntry(
     duchyEntry: DuchyEntry,
     duchyCertificate: Certificate,
@@ -671,7 +575,6 @@
 
         val (measurementSpec, requisitionSpec) =
           try {
-            // TODO(@uakyol): Validate that collection interval is not outside of privacy landscape.
             verifySpecifications(requisition, measurementConsumerCertificate)
           } catch (e: InvalidConsentSignalException) {
             logger.log(Level.WARNING, e) {
