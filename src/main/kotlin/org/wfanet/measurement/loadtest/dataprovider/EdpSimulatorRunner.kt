--- conflicted
+++ resolved
@@ -50,6 +50,8 @@
     metadataByReferenceIdSuffix: Map<String, Message>,
     knownEventGroupMetadataTypes: Iterable<Descriptors.FileDescriptor>,
   ) {
+    println("EdpSimulatorRunner started.")
+
     val clientCerts =
       SigningCerts.fromPemFiles(
         certificateFile = flags.tlsFlags.certFile,
@@ -71,31 +73,15 @@
     val certificatesStub = CertificatesCoroutineStub(v2AlphaPublicApiChannel)
     val dataProvidersStub = DataProvidersCoroutineStub(v2AlphaPublicApiChannel)
 
-<<<<<<< HEAD
+    println("EdpSimulatorRunner 1.")
     val requisitionFulfillmentStubMap =
       flags.requisitionFulfillmentServiceFlags.associate {
         val channel = buildMutualTlsChannel(it.target, clientCerts, it.certHost)
         val stub = RequisitionFulfillmentCoroutineStub(channel)
         it.duchyId to stub
       }
+    println("EdpSimulatorRunner 1.")
 
-=======
-    val requisitionFulfillmentStub =
-      RequisitionFulfillmentCoroutineStub(
-        buildMutualTlsChannel(
-          flags.requisitionFulfillmentServiceFlags.target,
-          clientCerts,
-          flags.requisitionFulfillmentServiceFlags.certHost,
-        )
-      )
-    // TODO(@ple13): Update the requisition fulfillment stub map when multiple fulfillment targets
-    // are supported.
-    val requisitionFulfillmentStubMap =
-      mapOf(
-        DuchyKey("worker1").toName() to requisitionFulfillmentStub,
-        DuchyKey("worker2").toName() to requisitionFulfillmentStub
-      )
->>>>>>> 26799c7c
     val signingKeyHandle =
       loadSigningKey(flags.edpCsCertificateDerFile, flags.edpCsPrivateKeyDerFile)
     val certificateKey =
@@ -108,7 +94,7 @@
         signingKeyHandle,
         certificateKey,
       )
-
+    println("EdpSimulatorRunner 3.")
     val randomSeed = flags.randomSeed
     val random =
       if (randomSeed != null) {
@@ -116,6 +102,7 @@
       } else {
         Random.Default
       }
+    println("EdpSimulatorRunner 4.")
 
     val edpSimulator =
       EdpSimulator(
@@ -136,6 +123,9 @@
         random = random,
         logSketchDetails = flags.logSketchDetails,
       )
+
+    println("EdpSimulator instance created.")
+
     runBlocking {
       edpSimulator.ensureEventGroups(eventTemplates, metadataByReferenceIdSuffix)
       edpSimulator.run()
