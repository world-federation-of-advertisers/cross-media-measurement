--- conflicted
+++ resolved
@@ -11,12 +11,9 @@
     deps = [
         "//src/main/kotlin/org/wfanet/measurement/common/identity",
         "//src/main/kotlin/org/wfanet/measurement/kingdom/db",
-<<<<<<< HEAD
         "//src/main/kotlin/org/wfanet/measurement/kingdom/deploy/common",
         "//src/main/proto/wfa/measurement/internal/kingdom:advertiser_java_proto",
         "//src/main/proto/wfa/measurement/internal/kingdom:campaign_java_proto",
-=======
->>>>>>> 0637bba0
         "//src/main/proto/wfa/measurement/internal/kingdom:certificates_service_kt_jvm_grpc",
         "//src/main/proto/wfa/measurement/internal/kingdom:data_provider_java_proto",
         "//src/main/proto/wfa/measurement/internal/kingdom:event_group_java_proto",
