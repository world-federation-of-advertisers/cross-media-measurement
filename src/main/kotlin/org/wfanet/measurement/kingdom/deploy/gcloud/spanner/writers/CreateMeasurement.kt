// Copyright 2021 The Cross-Media Measurement Authors
//
// Licensed under the Apache License, Version 2.0 (the "License");
// you may not use this file except in compliance with the License.
// You may obtain a copy of the License at
//
//      http://www.apache.org/licenses/LICENSE-2.0
//
// Unless required by applicable law or agreed to in writing, software
// distributed under the License is distributed on an "AS IS" BASIS,
// WITHOUT WARRANTIES OR CONDITIONS OF ANY KIND, either express or implied.
// See the License for the specific language governing permissions and
// limitations under the License.

package org.wfanet.measurement.kingdom.deploy.gcloud.spanner.writers

import com.google.cloud.spanner.Key
import com.google.cloud.spanner.Value
import kotlinx.coroutines.flow.map
import kotlinx.coroutines.flow.singleOrNull
import org.wfanet.measurement.common.identity.ExternalId
import org.wfanet.measurement.common.identity.InternalId
import org.wfanet.measurement.gcloud.spanner.appendClause
import org.wfanet.measurement.gcloud.spanner.bind
import org.wfanet.measurement.gcloud.spanner.bufferInsertMutation
import org.wfanet.measurement.gcloud.spanner.set
import org.wfanet.measurement.gcloud.spanner.setJson
import org.wfanet.measurement.internal.kingdom.ComputationParticipant
import org.wfanet.measurement.internal.kingdom.Measurement
import org.wfanet.measurement.internal.kingdom.Requisition
import org.wfanet.measurement.internal.kingdom.RequisitionKt
import org.wfanet.measurement.internal.kingdom.copy
import org.wfanet.measurement.kingdom.deploy.common.DuchyIds
import org.wfanet.measurement.kingdom.deploy.gcloud.spanner.common.KingdomInternalException
import org.wfanet.measurement.kingdom.deploy.gcloud.spanner.readers.MeasurementReader
import org.wfanet.measurement.kingdom.deploy.gcloud.spanner.writers.SpannerWriter.TransactionScope

/**
 * Hard-coded fake internal ID for ProtocolConfig.
 *
 * TODO(@wangyaopw): Map this from ProtocolConfigs when it is implemented.
 */
private const val FAKE_PROTOCOL_CONFIG_ID = 0L

private val INITIAL_MEASUREMENT_STATE = Measurement.State.PENDING_REQUISITION_PARAMS

/**
 * Creates a measurement in the database.
 *
 * Throws a [KingdomInternalException] on [execute] with the following codes/conditions:
 * * [KingdomInternalException.Code.MEASUREMENT_CONSUMER_NOT_FOUND]
 * * [KingdomInternalException.Code.DATA_PROVIDER_NOT_FOUND]
 * * [KingdomInternalException.Code.CERTIFICATE_NOT_FOUND]
 */
class CreateMeasurement(private val measurement: Measurement) :
  SpannerWriter<Measurement, Measurement>() {

  override suspend fun TransactionScope.runTransaction(): Measurement {
    val measurementConsumerId: InternalId =
      readMeasurementConsumerId(ExternalId(measurement.externalMeasurementConsumerId))
    val existingMeasurement = findExistingMeasurement(measurementConsumerId)
    if (existingMeasurement != null) {
      return existingMeasurement
    }

    val measurementId: InternalId = idGenerator.generateInternalId()
    val externalMeasurementId: ExternalId = idGenerator.generateExternalId()
    val externalComputationId: ExternalId = idGenerator.generateExternalId()
    insertMeasurement(
      measurementConsumerId,
      measurementId,
      externalMeasurementId,
      externalComputationId
    )

    // Insert into Requisitions for each EDP
    for ((externalDataProviderId, dataProviderValue) in measurement.dataProvidersMap) {
      val dataProviderId = readDataProviderId(ExternalId(externalDataProviderId))
      insertRequisition(measurementConsumerId, measurementId, dataProviderId, dataProviderValue)
    }

    DuchyIds.entries.forEach { entry ->
      insertComputationParticipant(
        measurementConsumerId,
        measurementId,
        InternalId(entry.internalDuchyId),
      )
    }
    return measurement.copy {
      this.externalMeasurementId = externalMeasurementId.value
      this.externalComputationId = externalComputationId.value
      state = INITIAL_MEASUREMENT_STATE
    }
  }

  private suspend fun TransactionScope.insertMeasurement(
    measurementConsumerId: InternalId,
    measurementId: InternalId,
    externalMeasurementId: ExternalId,
    externalComputationId: ExternalId
  ) {
    val measurementConsumerCertificateId =
      readMeasurementConsumerCertificateId(
        measurementConsumerId,
        ExternalId(measurement.externalMeasurementConsumerCertificateId)
      )
    transactionContext.bufferInsertMutation("Measurements") {
      set("MeasurementConsumerId" to measurementConsumerId.value)
      set("MeasurementId" to measurementId.value)
      set("ExternalMeasurementId" to externalMeasurementId.value)
      set("ExternalComputationId" to externalComputationId.value)
      set("ProvidedMeasurementId" to measurement.providedMeasurementId)
      set("CertificateId" to measurementConsumerCertificateId.value)
      set("ProtocolConfigId" to FAKE_PROTOCOL_CONFIG_ID)
      set("State" to INITIAL_MEASUREMENT_STATE)
      set("MeasurementDetails" to measurement.details)
      setJson("MeasurementDetailsJson" to measurement.details)
      set("CreateTime" to Value.COMMIT_TIMESTAMP)
      set("UpdateTime" to Value.COMMIT_TIMESTAMP)
    }
  }

  private fun TransactionScope.insertComputationParticipant(
    measurementConsumerId: InternalId,
    measurementId: InternalId,
    duchyId: InternalId
  ) {
<<<<<<< HEAD
    val emptyParticipantDetails = ComputationParticipant.Details.getDefaultInstance()
=======
    val participantDetails = ComputationParticipant.Details.getDefaultInstance()
>>>>>>> b25c02b7
    transactionContext.bufferInsertMutation("ComputationParticipants") {
      set("MeasurementConsumerId" to measurementConsumerId.value)
      set("MeasurementId" to measurementId.value)
      set("DuchyId" to duchyId.value)
      set("UpdateTime" to Value.COMMIT_TIMESTAMP)
      set("State" to ComputationParticipant.State.CREATED)
<<<<<<< HEAD
      set("ParticipantDetails" to emptyParticipantDetails)
      setJson("ParticipantDetailsJson" to emptyParticipantDetails)
=======
      set("ParticipantDetails" to participantDetails)
      setJson("ParticipantDetailsJson" to participantDetails)
>>>>>>> b25c02b7
    }
  }

  private suspend fun TransactionScope.insertRequisition(
    measurementConsumerId: InternalId,
    measurementId: InternalId,
    dataProviderId: InternalId,
    dataProviderValue: Measurement.DataProviderValue
  ) {
    val dataProviderCertificateId =
      readDataProviderCertificateId(
        dataProviderId,
        ExternalId(dataProviderValue.externalDataProviderCertificateId)
      )

    val requisitionId = idGenerator.generateInternalId()
    val externalRequisitionId = idGenerator.generateExternalId()
    val details: Requisition.Details =
      RequisitionKt.details {
        dataProviderPublicKey = dataProviderValue.dataProviderPublicKey
        dataProviderPublicKeySignature = dataProviderValue.dataProviderPublicKeySignature
        encryptedRequisitionSpec = dataProviderValue.encryptedRequisitionSpec
      }

    transactionContext.bufferInsertMutation("Requisitions") {
      set("MeasurementConsumerId" to measurementConsumerId.value)
      set("MeasurementId" to measurementId.value)
      set("RequisitionId" to requisitionId.value)
      set("DataProviderId" to dataProviderId.value)
      set("UpdateTime" to Value.COMMIT_TIMESTAMP)
      set("ExternalRequisitionId" to externalRequisitionId.value)
      set("DataProviderCertificateId" to dataProviderCertificateId.value)
      set("State" to Requisition.State.UNFULFILLED)
      set("RequisitionDetails" to details)
      setJson("RequisitionDetailsJson" to details)
    }
  }

  private suspend fun TransactionScope.findExistingMeasurement(
    measurementConsumerId: InternalId
  ): Measurement? {
    val params =
      object {
        val MEASUREMENT_CONSUMER_ID = "measurementConsumerId"
        val PROVIDED_MEASUREMENT_ID = "providedMeasurementId"
      }
    val whereClause =
      """
      WHERE MeasurementConsumerId = @${params.MEASUREMENT_CONSUMER_ID}
        AND ProvidedMeasurementId = @${params.PROVIDED_MEASUREMENT_ID}
      """.trimIndent()

    return MeasurementReader(Measurement.View.DEFAULT)
      .withBuilder {
        appendClause(whereClause)
        bind(params.MEASUREMENT_CONSUMER_ID to measurementConsumerId.value)
        bind(params.PROVIDED_MEASUREMENT_ID to measurement.providedMeasurementId)
      }
      .execute(transactionContext)
      .map { it.measurement }
      .singleOrNull()
  }

  override fun ResultScope<Measurement>.buildResult(): Measurement {
    val measurement = checkNotNull(transactionResult)
    if (measurement.hasCreateTime()) {
      // Existing measurement was returned instead of inserting new one, so keep its timestamps.
      return measurement
    }
    return measurement.copy {
      createTime = commitTimestamp.toProto()
      updateTime = commitTimestamp.toProto()
    }
  }
}

private suspend fun TransactionScope.readMeasurementConsumerId(
  externalMeasurementConsumerId: ExternalId
): InternalId {
  val column = "MeasurementConsumerId"
  return transactionContext.readRowUsingIndex(
      "MeasurementConsumers",
      "MeasurementConsumersByExternalId",
      Key.of(externalMeasurementConsumerId.value),
      column
    )
    ?.let { struct -> InternalId(struct.getLong(column)) }
    ?: throw KingdomInternalException(
      KingdomInternalException.Code.MEASUREMENT_CONSUMER_NOT_FOUND
    ) { "MeasurementConsumer with external ID $externalMeasurementConsumerId not found" }
}

private suspend fun TransactionScope.readDataProviderId(
  externalDataProviderId: ExternalId
): InternalId {
  val column = "DataProviderId"
  return transactionContext.readRowUsingIndex(
      "DataProviders",
      "DataProvidersByExternalId",
      Key.of(externalDataProviderId.value),
      column
    )
    ?.let { struct -> InternalId(struct.getLong(column)) }
    ?: throw KingdomInternalException(KingdomInternalException.Code.DATA_PROVIDER_NOT_FOUND) {
      "DataProvider with external ID $externalDataProviderId not found"
    }
}

private suspend fun TransactionScope.readDataProviderCertificateId(
  dataProviderId: InternalId,
  externalCertificateId: ExternalId
): InternalId {
  val column = "CertificateId"
  return transactionContext.readRowUsingIndex(
      "DataProviderCertificates",
      "DataProviderCertificatesByExternalId",
      Key.of(dataProviderId.value, externalCertificateId.value),
      column
    )
    ?.let { struct -> InternalId(struct.getLong(column)) }
    ?: throw KingdomInternalException(KingdomInternalException.Code.CERTIFICATE_NOT_FOUND) {
      "Certificate for DataProvider ${dataProviderId.value} with external ID " +
        "$externalCertificateId not found"
    }
}

private suspend fun TransactionScope.readMeasurementConsumerCertificateId(
  measurementConsumerId: InternalId,
  externalCertificateId: ExternalId
): InternalId {
  val column = "CertificateId"
  return transactionContext.readRowUsingIndex(
      "MeasurementConsumerCertificates",
      "MeasurementConsumerCertificatesByExternalId",
      Key.of(measurementConsumerId.value, externalCertificateId.value),
      column
    )
    ?.let { struct -> InternalId(struct.getLong(column)) }
    ?: throw KingdomInternalException(KingdomInternalException.Code.CERTIFICATE_NOT_FOUND) {
      "Certificate for MeasurementConsumer ${measurementConsumerId.value} with external ID " +
        "$externalCertificateId not found"
    }
}<|MERGE_RESOLUTION|>--- conflicted
+++ resolved
@@ -125,24 +125,15 @@
     measurementId: InternalId,
     duchyId: InternalId
   ) {
-<<<<<<< HEAD
-    val emptyParticipantDetails = ComputationParticipant.Details.getDefaultInstance()
-=======
     val participantDetails = ComputationParticipant.Details.getDefaultInstance()
->>>>>>> b25c02b7
     transactionContext.bufferInsertMutation("ComputationParticipants") {
       set("MeasurementConsumerId" to measurementConsumerId.value)
       set("MeasurementId" to measurementId.value)
       set("DuchyId" to duchyId.value)
       set("UpdateTime" to Value.COMMIT_TIMESTAMP)
       set("State" to ComputationParticipant.State.CREATED)
-<<<<<<< HEAD
-      set("ParticipantDetails" to emptyParticipantDetails)
-      setJson("ParticipantDetailsJson" to emptyParticipantDetails)
-=======
       set("ParticipantDetails" to participantDetails)
       setJson("ParticipantDetailsJson" to participantDetails)
->>>>>>> b25c02b7
     }
   }
 
