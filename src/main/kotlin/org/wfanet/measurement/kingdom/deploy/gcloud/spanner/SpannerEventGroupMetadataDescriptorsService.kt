--- conflicted
+++ resolved
@@ -42,14 +42,10 @@
     request: EventGroupMetadataDescriptor
   ): EventGroupMetadataDescriptor {
     try {
-<<<<<<< HEAD
       return CreateEventGroupMetadataDescriptor(request).execute(client, idGenerator)
-=======
-      return CreateEventGroupMetadataDescriptor(eventGroupMetadataDescriptor)
         .execute(client, idGenerator)
     } catch (e: DataProviderNotFoundException) {
       e.throwStatusRuntimeException(Status.NOT_FOUND) { "DataProvider not found." }
->>>>>>> e2d3d893
     } catch (e: KingdomInternalException) {
       e.throwStatusRuntimeException(Status.INTERNAL) { "Unexpected internal error" }
     }
