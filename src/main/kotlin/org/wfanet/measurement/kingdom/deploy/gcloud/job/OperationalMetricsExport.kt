/*
 * Copyright 2024 The Cross-Media Measurement Authors
 *
 * Licensed under the Apache License, Version 2.0 (the "License");
 * you may not use this file except in compliance with the License.
 * You may obtain a copy of the License at
 *
 *     http://www.apache.org/licenses/LICENSE-2.0
 *
 * Unless required by applicable law or agreed to in writing, software
 * distributed under the License is distributed on an "AS IS" BASIS,
 * WITHOUT WARRANTIES OR CONDITIONS OF ANY KIND, either express or implied.
 * See the License for the specific language governing permissions and
 * limitations under the License.
 */

package org.wfanet.measurement.kingdom.deploy.gcloud.job

import com.google.cloud.bigquery.BigQuery
import com.google.cloud.bigquery.FieldValueList
import com.google.cloud.bigquery.QueryJobConfiguration
import com.google.cloud.bigquery.storage.v1.BigQueryWriteClient
import com.google.cloud.bigquery.storage.v1.Exceptions.AppendSerializationError
import com.google.cloud.bigquery.storage.v1.ProtoRows
import com.google.cloud.bigquery.storage.v1.ProtoSchema
import com.google.cloud.bigquery.storage.v1.ProtoSchemaConverter
import com.google.cloud.bigquery.storage.v1.StreamWriter
import com.google.protobuf.ByteString
import com.google.protobuf.Timestamp
import com.google.protobuf.util.Timestamps
import com.google.rpc.Code
import io.grpc.StatusException
import java.time.Duration
import java.util.concurrent.ExecutionException
import java.util.concurrent.TimeUnit
import java.util.concurrent.TimeoutException
import java.util.logging.Logger
import kotlinx.coroutines.flow.catch
import kotlinx.coroutines.flow.toList
import org.jetbrains.annotations.Blocking
import org.wfanet.measurement.api.Version
import org.wfanet.measurement.api.v2alpha.MeasurementSpec
import org.wfanet.measurement.common.identity.externalIdToApiId
import org.wfanet.measurement.common.toInstant
import org.wfanet.measurement.internal.kingdom.DuchyMeasurementLogEntry
import org.wfanet.measurement.internal.kingdom.Measurement
import org.wfanet.measurement.internal.kingdom.MeasurementsGrpcKt
import org.wfanet.measurement.internal.kingdom.Requisition
import org.wfanet.measurement.internal.kingdom.RequisitionsGrpcKt
import org.wfanet.measurement.internal.kingdom.StreamMeasurementsRequestKt
import org.wfanet.measurement.internal.kingdom.StreamRequisitionsRequestKt
import org.wfanet.measurement.internal.kingdom.bigquerytables.ComputationParticipantStagesTableRow
import org.wfanet.measurement.internal.kingdom.bigquerytables.MeasurementType
import org.wfanet.measurement.internal.kingdom.bigquerytables.MeasurementsTableRow
import org.wfanet.measurement.internal.kingdom.bigquerytables.RequisitionsTableRow
import org.wfanet.measurement.internal.kingdom.bigquerytables.computationParticipantStagesTableRow
import org.wfanet.measurement.internal.kingdom.bigquerytables.copy
import org.wfanet.measurement.internal.kingdom.bigquerytables.measurementsTableRow
import org.wfanet.measurement.internal.kingdom.bigquerytables.requisitionsTableRow
import org.wfanet.measurement.internal.kingdom.computationKey
import org.wfanet.measurement.internal.kingdom.copy
import org.wfanet.measurement.internal.kingdom.measurementKey
import org.wfanet.measurement.internal.kingdom.streamMeasurementsRequest
import org.wfanet.measurement.internal.kingdom.streamRequisitionsRequest

class OperationalMetricsExport(
  private val measurementsClient: MeasurementsGrpcKt.MeasurementsCoroutineStub,
  private val requisitionsClient: RequisitionsGrpcKt.RequisitionsCoroutineStub,
  private val bigQuery: BigQuery,
  private val bigQueryWriteClient: BigQueryWriteClient,
  private val projectId: String,
  private val datasetId: String,
  private val measurementsTableId: String,
  private val requisitionsTableId: String,
  private val computationParticipantStagesTableId: String,
  private val streamWriterFactory: StreamWriterFactory = StreamWriterFactoryImpl(),
  private val batchSize: Int = DEFAULT_BATCH_SIZE,
) {
  suspend fun execute() {
    exportMeasurements()
    exportRequisitions()
    exportComputationParticipants()
  }

  private suspend fun exportMeasurements() {
    val updateTime = getLatestUpdateTime(measurementsTableId, "update_time_nanoseconds")
    logger.info("Retrieved latest measurement read info from BigQuery")

    val streamMeasurementsRequest = streamMeasurementsRequest {
      measurementView = Measurement.View.DEFAULT
      limit = batchSize
      filter =
        StreamMeasurementsRequestKt.filter {
          states += Measurement.State.SUCCEEDED
          states += Measurement.State.FAILED
          updatedAfter = updateTime
        }
    }

    val measurementsList: List<Measurement> =
      measurementsClient
        .streamMeasurements(streamMeasurementsRequest)
        .catch { e ->
          if (e is StatusException) {
            logger.warning("Failed to retrieved Measurements")
            throw e
          }
        }
        .toList()

    val readMeasurements: (suspend (Measurement) -> List<Measurement>) =
      { measurement: Measurement ->
        measurementsClient
          .streamMeasurements(
            streamMeasurementsRequest.copy {
              filter =
                filter.copy {
                  after =
                    StreamMeasurementsRequestKt.FilterKt.after {
                      this.updateTime = measurement.updateTime
                      this.measurement = measurementKey {
                        externalMeasurementConsumerId = measurement.externalMeasurementConsumerId
                        externalMeasurementId = measurement.externalMeasurementId
                      }
                    }
                }
            }
          )
          .catch { e ->
            if (e is StatusException) {
              logger.warning("Failed to retrieved Measurements")
              throw e
            }
          }
          .toList()
      }

    val processMeasurement: ((Measurement) -> List<ByteString>) = { measurement: Measurement ->
      val protoRowsList = mutableListOf<ByteString>()

      val measurementType =
        getMeasurementType(measurement.details.measurementSpec, measurement.details.apiVersion)

      val measurementConsumerId = externalIdToApiId(measurement.externalMeasurementConsumerId)
      val measurementId = externalIdToApiId(measurement.externalMeasurementId)

      val measurementCompletionDurationSeconds =
        Duration.between(measurement.createTime.toInstant(), measurement.updateTime.toInstant())
          .seconds

      val measurementState =
        @Suppress("WHEN_ENUM_CAN_BE_NULL_IN_JAVA") // Proto enum fields are never null.
        when (measurement.state) {
          // StreamMeasurements filter only returns SUCCEEDED and FAILED
          // Measurements.
          Measurement.State.PENDING_REQUISITION_PARAMS,
          Measurement.State.PENDING_REQUISITION_FULFILLMENT,
          Measurement.State.PENDING_PARTICIPANT_CONFIRMATION,
          Measurement.State.PENDING_COMPUTATION,
          Measurement.State.STATE_UNSPECIFIED,
          Measurement.State.CANCELLED,
          Measurement.State.UNRECOGNIZED -> MeasurementsTableRow.State.UNRECOGNIZED
          Measurement.State.SUCCEEDED -> MeasurementsTableRow.State.SUCCEEDED
          Measurement.State.FAILED -> MeasurementsTableRow.State.FAILED
        }

      val measurementsTableRow =
        measurementsTableRow {
            this.measurementConsumerId = measurementConsumerId
            this.measurementId = measurementId
            isDirect = measurement.details.protocolConfig.hasDirect()
            this.measurementType = measurementType
            state = measurementState
            createTime = measurement.createTime
            this.updateTime = measurement.updateTime
            completionDurationSeconds = measurementCompletionDurationSeconds
            completionDurationSecondsSquared =
              measurementCompletionDurationSeconds * measurementCompletionDurationSeconds
            updateTimeNanoseconds = Timestamps.toNanos(measurement.updateTime)
          }
          .toByteString()

      protoRowsList.add(measurementsTableRow)
      protoRowsList
    }

    DataWriter(
        projectId = projectId,
        datasetId = datasetId,
        tableId = measurementsTableId,
        client = bigQueryWriteClient,
        protoSchema = ProtoSchemaConverter.convert(MeasurementsTableRow.getDescriptor()),
        streamWriterFactory = streamWriterFactory,
      )
      .use { measurementsDataWriter ->
        appendData(
          dataWriter = measurementsDataWriter,
          firstBatch = measurementsList,
          readBatch = readMeasurements,
          retrieveUpdateTime = { measurement -> measurement.updateTime },
          processBatchItem = processMeasurement,
          successfulBatchReadMessage = "Measurements read from the Kingdom Internal Server",
          successfulAppendMessage = "Measurement Metrics written to BigQuery",
        )
      }
  }

  private suspend fun exportRequisitions() {
    val updateTime = getLatestUpdateTime(requisitionsTableId, "update_time_nanoseconds")
    logger.info("Retrieved latest requisition read info from BigQuery")

    val streamRequisitionsRequest = streamRequisitionsRequest {
      limit = batchSize
      filter =
        StreamRequisitionsRequestKt.filter {
          states += Requisition.State.FULFILLED
          states += Requisition.State.REFUSED
          updatedAfter = updateTime
        }
    }

    val requisitionsList: List<Requisition> =
      requisitionsClient
        .streamRequisitions(streamRequisitionsRequest)
        .catch { e ->
          if (e is StatusException) {
            logger.warning("Failed to retrieved Requisitions")
            throw e
          }
        }
        .toList()

    val readRequisitions: (suspend (Requisition) -> List<Requisition>) =
      { requisition: Requisition ->
        requisitionsClient
          .streamRequisitions(
            streamRequisitionsRequest.copy {
              filter =
                filter.copy {
                  after =
                    StreamRequisitionsRequestKt.FilterKt.after {
                      this.updateTime = requisition.updateTime
                      externalDataProviderId = requisition.externalDataProviderId
                      externalRequisitionId = requisition.externalRequisitionId
                    }
                }
            }
          )
          .catch { e ->
            if (e is StatusException) {
              logger.warning("Failed to retrieved Requisitions")
              throw e
            }
          }
          .toList()
      }

    val processRequisition: ((Requisition) -> List<ByteString>) = { requisition: Requisition ->
      val protoRowsList = mutableListOf<ByteString>()

      val measurementType =
        getMeasurementType(
          requisition.parentMeasurement.measurementSpec,
          requisition.parentMeasurement.apiVersion,
        )

      val measurementConsumerId = externalIdToApiId(requisition.externalMeasurementConsumerId)
      val measurementId = externalIdToApiId(requisition.externalMeasurementId)

      val requisitionState =
        @Suppress("WHEN_ENUM_CAN_BE_NULL_IN_JAVA") // Proto enum fields are never null.
        when (requisition.state) {
          Requisition.State.STATE_UNSPECIFIED,
          Requisition.State.UNRECOGNIZED,
          Requisition.State.PENDING_PARAMS,
          Requisition.State.WITHDRAWN,
          Requisition.State.UNFULFILLED -> RequisitionsTableRow.State.UNRECOGNIZED
          Requisition.State.FULFILLED -> RequisitionsTableRow.State.FULFILLED
          Requisition.State.REFUSED -> RequisitionsTableRow.State.REFUSED
        }

      val requisitionCompletionDurationSeconds =
        Duration.between(
            requisition.parentMeasurement.createTime.toInstant(),
            requisition.updateTime.toInstant(),
          )
          .seconds

      val requisitionsTableRow =
        requisitionsTableRow {
            this.measurementConsumerId = measurementConsumerId
            this.measurementId = measurementId
            requisitionId = externalIdToApiId(requisition.externalRequisitionId)
            dataProviderId = externalIdToApiId(requisition.externalDataProviderId)
            isDirect = requisition.parentMeasurement.protocolConfig.hasDirect()
            this.measurementType = measurementType
            state = requisitionState
            createTime = requisition.parentMeasurement.createTime
            this.updateTime = requisition.updateTime
            completionDurationSeconds = requisitionCompletionDurationSeconds
            completionDurationSecondsSquared =
              requisitionCompletionDurationSeconds * requisitionCompletionDurationSeconds
            updateTimeNanoseconds = Timestamps.toNanos(requisition.updateTime)
          }
          .toByteString()

      protoRowsList.add(requisitionsTableRow)
      protoRowsList
    }

    DataWriter(
        projectId = projectId,
        datasetId = datasetId,
        tableId = requisitionsTableId,
        client = bigQueryWriteClient,
        protoSchema = ProtoSchemaConverter.convert(RequisitionsTableRow.getDescriptor()),
        streamWriterFactory = streamWriterFactory,
      )
      .use { requisitionsDataWriter ->
<<<<<<< HEAD
        appendData(
          dataWriter = requisitionsDataWriter,
          firstBatch = requisitionsList,
          readBatch = readRequisitions,
          retrieveUpdateTime = { requisition -> requisition.updateTime },
          processBatchItem = processRequisition,
          successfulBatchReadMessage = "Requisitions read from the Kingdom Internal Server",
          successfulAppendMessage = "Requisition Metrics written to BigQuery",
        )
=======
        DataWriter(
            projectId = projectId,
            datasetId = datasetId,
            tableId = latestRequisitionReadTableId,
            client = bigQueryWriteClient,
            protoSchema =
              ProtoSchemaConverter.convert(LatestRequisitionReadTableRow.getDescriptor()),
            streamWriterFactory = streamWriterFactory,
          )
          .use { latestRequisitionReadDataWriter ->
            do {
              requisitionsQueryResponseSize = 0

              val requisitionsProtoRowsBuilder: ProtoRows.Builder = ProtoRows.newBuilder()
              var latestUpdateTime: Timestamp = Timestamp.getDefaultInstance()

              requisitionsClient
                .streamRequisitions(streamRequisitionsRequest)
                .catch { e ->
                  if (e is StatusException) {
                    logger.warning("Failed to retrieved Requisitions")
                    throw e
                  }
                }
                .collect { requisition ->
                  requisitionsQueryResponseSize++
                  latestUpdateTime = requisition.updateTime

                  val measurementType =
                    getMeasurementType(
                      requisition.parentMeasurement.measurementSpec,
                      requisition.parentMeasurement.apiVersion,
                    )

                  val measurementConsumerId =
                    externalIdToApiId(requisition.externalMeasurementConsumerId)
                  val measurementId = externalIdToApiId(requisition.externalMeasurementId)

                  val requisitionState =
                    @Suppress("WHEN_ENUM_CAN_BE_NULL_IN_JAVA") // Proto enum fields are never null.
                    when (requisition.state) {
                      Requisition.State.STATE_UNSPECIFIED,
                      Requisition.State.UNRECOGNIZED,
                      Requisition.State.PENDING_PARAMS,
                      Requisition.State.WITHDRAWN,
                      Requisition.State.UNFULFILLED -> RequisitionsTableRow.State.UNRECOGNIZED
                      Requisition.State.FULFILLED -> RequisitionsTableRow.State.FULFILLED
                      Requisition.State.REFUSED -> RequisitionsTableRow.State.REFUSED
                    }

                  val requisitionCompletionDurationSeconds =
                    Duration.between(
                        requisition.parentMeasurement.createTime.toInstant(),
                        requisition.updateTime.toInstant(),
                      )
                      .seconds

                  requisitionsProtoRowsBuilder.addSerializedRows(
                    requisitionsTableRow {
                        this.measurementConsumerId = measurementConsumerId
                        this.measurementId = measurementId
                        requisitionId = externalIdToApiId(requisition.externalRequisitionId)
                        dataProviderId = externalIdToApiId(requisition.externalDataProviderId)
                        isDirect = requisition.parentMeasurement.protocolConfig.hasDirect()
                        this.measurementType = measurementType
                        buildLabel = requisition.details.fulfillmentContext.buildLabel
                        warnings += requisition.details.fulfillmentContext.warningsList
                        state = requisitionState
                        createTime = requisition.parentMeasurement.createTime
                        updateTime = requisition.updateTime
                        completionDurationSeconds = requisitionCompletionDurationSeconds
                        completionDurationSecondsSquared =
                          requisitionCompletionDurationSeconds *
                            requisitionCompletionDurationSeconds
                      }
                      .toByteString()
                  )
                }

              logger.info("Requisitions read from the Kingdom Internal Server")

              if (requisitionsProtoRowsBuilder.serializedRowsCount > 0) {
                requisitionsDataWriter.appendRows(requisitionsProtoRowsBuilder.build())
              } else {
                logger.info("No more Requisitions to process")
                break
              }

              logger.info("Requisition Metrics written to BigQuery")

              val lastRequisition =
                RequisitionsTableRow.parseFrom(
                  requisitionsProtoRowsBuilder.serializedRowsList.last()
                )
              val latestRequisitionReadTableRow = latestRequisitionReadTableRow {
                updateTime = Timestamps.toNanos(latestUpdateTime)
                externalDataProviderId = apiIdToExternalId(lastRequisition.dataProviderId)
                externalRequisitionId = apiIdToExternalId(lastRequisition.requisitionId)
              }

              latestRequisitionReadDataWriter.appendRows(
                ProtoRows.newBuilder()
                  .addSerializedRows(latestRequisitionReadTableRow.toByteString())
                  .build()
              )

              streamRequisitionsRequest =
                streamRequisitionsRequest.copy {
                  filter =
                    filter.copy {
                      after =
                        StreamRequisitionsRequestKt.FilterKt.after {
                          updateTime = latestUpdateTime
                          externalDataProviderId =
                            latestRequisitionReadTableRow.externalDataProviderId
                          externalRequisitionId =
                            latestRequisitionReadTableRow.externalRequisitionId
                        }
                    }
                }
            } while (requisitionsQueryResponseSize == batchSize)
          }
>>>>>>> 75fdedaf
      }
  }

  private suspend fun exportComputationParticipants() {
    val updateTime =
      getLatestUpdateTime(
        computationParticipantStagesTableId,
        "computation_update_time_nanoseconds",
      )
    logger.info("Retrieved latest computation read info from BigQuery")

    val streamComputationsRequest = streamMeasurementsRequest {
      measurementView = Measurement.View.COMPUTATION_STATS
      limit = batchSize
      filter =
        StreamMeasurementsRequestKt.filter {
          states += Measurement.State.SUCCEEDED
          states += Measurement.State.FAILED
          updatedAfter = updateTime
        }
    }

    val computationsList: List<Measurement> =
      measurementsClient
        .streamMeasurements(streamComputationsRequest)
        .catch { e ->
          if (e is StatusException) {
            logger.warning("Failed to retrieved Computations")
            throw e
          }
        }
        .toList()

    val readComputations: (suspend (Measurement) -> List<Measurement>) =
      { measurement: Measurement ->
        measurementsClient
          .streamMeasurements(
            streamComputationsRequest.copy {
              filter =
                filter.copy {
                  after =
                    StreamMeasurementsRequestKt.FilterKt.after {
                      this.updateTime = measurement.updateTime
                      computation = computationKey {
                        externalComputationId = measurement.externalComputationId
                      }
                    }
                }
            }
          )
          .catch { e ->
            if (e is StatusException) {
              logger.warning("Failed to retrieved Computations")
              throw e
            }
          }
          .toList()
      }

    val processComputation: ((Measurement) -> List<ByteString>) = { measurement: Measurement ->
      val protoRowsList = mutableListOf<ByteString>()
      if (measurement.externalComputationId != 0L) {
        val measurementType =
          getMeasurementType(measurement.details.measurementSpec, measurement.details.apiVersion)

        val measurementConsumerId = externalIdToApiId(measurement.externalMeasurementConsumerId)
        val measurementId = externalIdToApiId(measurement.externalMeasurementId)
        val computationId = externalIdToApiId(measurement.externalComputationId)

        val baseComputationParticipantStagesTableRow = computationParticipantStagesTableRow {
          this.measurementConsumerId = measurementConsumerId
          this.measurementId = measurementId
          this.computationId = computationId
          this.measurementType = measurementType
        }

        // Map of ExternalDuchyId to log entries.
        val logEntriesMap: Map<String, MutableList<DuchyMeasurementLogEntry>> = buildMap {
          for (logEntry in measurement.logEntriesList) {
            val logEntries = getOrPut(logEntry.externalDuchyId) { mutableListOf() }
            logEntries.add(logEntry)
          }
        }

        for (computationParticipant in measurement.computationParticipantsList) {
          val sortedStageLogEntries =
            logEntriesMap[computationParticipant.externalDuchyId]?.sortedBy {
              it.details.stageAttempt.stage
            } ?: emptyList()

          if (sortedStageLogEntries.isEmpty()) {
            continue
          }

          sortedStageLogEntries.zipWithNext { logEntry, nextLogEntry ->
            if (logEntry.details.stageAttempt.stageName.isNotBlank()) {
              protoRowsList.add(
                baseComputationParticipantStagesTableRow
                  .copy {
                    duchyId = computationParticipant.externalDuchyId
                    result = ComputationParticipantStagesTableRow.Result.SUCCEEDED
                    stageName = logEntry.details.stageAttempt.stageName
                    stageStartTime = logEntry.details.stageAttempt.stageStartTime
                    completionDurationSeconds =
                      Duration.between(
                          logEntry.details.stageAttempt.stageStartTime.toInstant(),
                          nextLogEntry.details.stageAttempt.stageStartTime.toInstant(),
                        )
                        .seconds
                    completionDurationSecondsSquared =
                      completionDurationSeconds * completionDurationSeconds
                    computationUpdateTimeNanoseconds = Timestamps.toNanos(measurement.updateTime)
                  }
                  .toByteString()
              )
            }
          }

          val logEntry = sortedStageLogEntries.last()
          if (logEntry.details.stageAttempt.stageName.isBlank()) {
            continue
          }

          val computationParticipantStagesProtoRow: ByteString? =
            when (measurement.state) {
              Measurement.State.SUCCEEDED ->
                baseComputationParticipantStagesTableRow
                  .copy {
                    duchyId = computationParticipant.externalDuchyId
                    result = ComputationParticipantStagesTableRow.Result.SUCCEEDED
                    stageName = logEntry.details.stageAttempt.stageName
                    stageStartTime = logEntry.details.stageAttempt.stageStartTime
                    completionDurationSeconds =
                      Duration.between(
                          logEntry.details.stageAttempt.stageStartTime.toInstant(),
                          measurement.updateTime.toInstant(),
                        )
                        .seconds
                    completionDurationSecondsSquared =
                      completionDurationSeconds * completionDurationSeconds
                    computationUpdateTimeNanoseconds = Timestamps.toNanos(measurement.updateTime)
                  }
                  .toByteString()
              Measurement.State.FAILED ->
                baseComputationParticipantStagesTableRow
                  .copy {
                    duchyId = computationParticipant.externalDuchyId
                    result = ComputationParticipantStagesTableRow.Result.FAILED
                    stageName = logEntry.details.stageAttempt.stageName
                    stageStartTime = logEntry.details.stageAttempt.stageStartTime
                    completionDurationSeconds =
                      Duration.between(
                          logEntry.details.stageAttempt.stageStartTime.toInstant(),
                          measurement.updateTime.toInstant(),
                        )
                        .seconds
                    completionDurationSecondsSquared =
                      completionDurationSeconds * completionDurationSeconds
                    computationUpdateTimeNanoseconds = Timestamps.toNanos(measurement.updateTime)
                  }
                  .toByteString()
              else -> null
            }

          if (computationParticipantStagesProtoRow != null) {
            protoRowsList.add(computationParticipantStagesProtoRow)
          }
        }
      }
      protoRowsList
    }

    DataWriter(
        projectId = projectId,
        datasetId = datasetId,
        tableId = computationParticipantStagesTableId,
        client = bigQueryWriteClient,
        protoSchema =
          ProtoSchemaConverter.convert(ComputationParticipantStagesTableRow.getDescriptor()),
        streamWriterFactory = streamWriterFactory,
      )
      .use { computationParticipantStagesDataWriter ->
        appendData(
          dataWriter = computationParticipantStagesDataWriter,
          firstBatch = computationsList,
          readBatch = readComputations,
          retrieveUpdateTime = { measurement -> measurement.updateTime },
          processBatchItem = processComputation,
          successfulBatchReadMessage = "Computations read from the Kingdom Internal Server",
          successfulAppendMessage = "Computation Participant Stage Metrics written to BigQuery",
        )
      }
  }

  private fun getLatestUpdateTime(tableId: String, columnName: String): Timestamp {
    val query =
      """
    SELECT MAX($columnName) as $columnName
    FROM `$datasetId.$tableId`
    """
        .trimIndent()

    val queryJobConfiguration: QueryJobConfiguration =
      QueryJobConfiguration.newBuilder(query).build()

    val results = bigQuery.query(queryJobConfiguration).iterateAll()

    val latestUpdateTime: FieldValueList? = results.firstOrNull()

    return if (latestUpdateTime != null) {
      val readValue = latestUpdateTime.get(columnName)
      if (!readValue.isNull) {
        Timestamps.fromNanos(readValue.longValue)
      } else {
        Timestamp.getDefaultInstance()
      }
    } else {
      Timestamp.getDefaultInstance()
    }
  }

  /** This is under the assumption that batches are retrieved based on updateTime. */
  private suspend fun <T> appendData(
    dataWriter: DataWriter,
    firstBatch: List<T>,
    readBatch: (suspend (T) -> List<T>),
    retrieveUpdateTime: (T) -> Timestamp,
    processBatchItem: (T) -> List<ByteString>,
    successfulBatchReadMessage: String,
    successfulAppendMessage: String,
  ) {
    // This list keeps track of items with the same updateTime that haven't been appended yet.
    val protoRowsList = mutableListOf<ByteString>()
    var latestUpdateTime: Timestamp? = null

    var batch: List<T> = firstBatch

    if (batch.isEmpty()) {
      return
    }

    do {
      val protoRowsBuilder: ProtoRows.Builder = ProtoRows.newBuilder()

      if (latestUpdateTime == null) {
        latestUpdateTime = retrieveUpdateTime(batch[0])
      }

      for (item in batch) {
        // Only when it is guaranteed that no more items with the same updateTime exist will the
        // items with the same updateTime be setup for appending.
        if (Timestamps.compare(latestUpdateTime, retrieveUpdateTime(item)) != 0) {
          protoRowsBuilder.addAllSerializedRows(protoRowsList)
          protoRowsList.clear()
          latestUpdateTime = retrieveUpdateTime(item)
        }

        val protoRowByteStrings: List<ByteString> = processBatchItem(item)
        protoRowsList.addAll(protoRowByteStrings)
      }

      if (protoRowsBuilder.serializedRowsCount > 0) {
        dataWriter.appendRows(protoRowsBuilder.build())
        logger.info(successfulAppendMessage)
      }

      if (batch.size == batchSize) {
        batch = readBatch(batch[batch.lastIndex])
        logger.info(successfulBatchReadMessage)
      } else {
        batch = emptyList()
      }
    } while (batch.isNotEmpty())

    // The check above only works when there are more items to process. If there are no more items
    // to process, then the elements in this list can be appended.
    if (protoRowsList.isNotEmpty()) {
      val protoRowsBuilder: ProtoRows.Builder = ProtoRows.newBuilder()
      protoRowsBuilder.addAllSerializedRows(protoRowsList)
      dataWriter.appendRows(protoRowsBuilder.build())
      logger.info(successfulAppendMessage)
    }
  }

  companion object {
    private val logger: Logger = Logger.getLogger(this::class.java.name)
    private const val DEFAULT_BATCH_SIZE = 1000

    private fun getMeasurementType(
      measurementSpecByteString: ByteString,
      apiVersion: String,
    ): MeasurementType {
      require(Version.fromString(apiVersion) == Version.V2_ALPHA)

      val measurementSpec = MeasurementSpec.parseFrom(measurementSpecByteString)

      val measurementType =
        @Suppress("WHEN_ENUM_CAN_BE_NULL_IN_JAVA") // Proto enum fields are never null.
        when (measurementSpec.measurementTypeCase) {
          MeasurementSpec.MeasurementTypeCase.REACH_AND_FREQUENCY ->
            MeasurementType.REACH_AND_FREQUENCY
          MeasurementSpec.MeasurementTypeCase.IMPRESSION -> MeasurementType.IMPRESSION
          MeasurementSpec.MeasurementTypeCase.DURATION -> MeasurementType.DURATION
          MeasurementSpec.MeasurementTypeCase.REACH -> MeasurementType.REACH
          MeasurementSpec.MeasurementTypeCase.POPULATION -> MeasurementType.POPULATION
          MeasurementSpec.MeasurementTypeCase.MEASUREMENTTYPE_NOT_SET ->
            MeasurementType.MEASUREMENT_TYPE_UNSPECIFIED
        }

      return measurementType
    }
  }

  private class DataWriter(
    private val projectId: String,
    private val datasetId: String,
    private val tableId: String,
    private val client: BigQueryWriteClient,
    private val protoSchema: ProtoSchema,
    private val streamWriterFactory: StreamWriterFactory,
  ) : AutoCloseable {
    private var streamWriter: StreamWriter =
      streamWriterFactory.create(projectId, datasetId, tableId, client, protoSchema)
    private var recreateCount: Int = 0

    override fun close() {
      streamWriter.close()
    }

    /**
     * Writes data to the stream.
     *
     * @param protoRows protos representing the rows to write.
     * @throws IllegalStateException if append fails and error is not retriable or too many retry
     *   attempts have been made
     */
    @Blocking
    fun appendRows(protoRows: ProtoRows) {
      logger.info("Begin writing to stream ${streamWriter.streamName}")
      for (i in 1..RETRY_COUNT) {
        if (streamWriter.isClosed) {
          if (!streamWriter.isUserClosed && recreateCount < MAX_RECREATE_COUNT) {
            logger.info("Recreating stream writer")
            streamWriter =
              streamWriterFactory.create(projectId, datasetId, tableId, client, protoSchema)
            recreateCount++
          } else {
            throw IllegalStateException("Unable to recreate stream writer")
          }
        }

        try {
          val response = streamWriter.append(protoRows).get(30L, TimeUnit.SECONDS)
          if (response.hasError()) {
            logger.warning("Write response error: ${response.error}")
            if (response.error.code != Code.INTERNAL.number) {
              throw IllegalStateException("Cannot retry failed append.")
            } else if (i == RETRY_COUNT) {
              throw IllegalStateException("Too many retries.")
            }
          } else {
            logger.info("End writing to stream ${streamWriter.streamName}")
            break
          }
        } catch (e: AppendSerializationError) {
          logger.warning("Logging serialization errors")
          for (value in e.rowIndexToErrorMessage.values) {
            logger.warning(value)
          }
          throw e
        } catch (e: ExecutionException) {
          if (e.cause is AppendSerializationError) {
            logger.warning("Logging serialization errors")
            for (value in (e.cause as AppendSerializationError).rowIndexToErrorMessage.values) {
              logger.warning(value)
            }
          }
          throw e
        } catch (e: TimeoutException) {
          if (i == RETRY_COUNT) {
            throw IllegalStateException("Too many retries.")
          }
        }
      }
    }

    companion object {
      private const val MAX_RECREATE_COUNT = 3
      private const val RETRY_COUNT = 3
    }
  }
}<|MERGE_RESOLUTION|>--- conflicted
+++ resolved
@@ -295,6 +295,8 @@
             isDirect = requisition.parentMeasurement.protocolConfig.hasDirect()
             this.measurementType = measurementType
             state = requisitionState
+            buildLabel = requisition.details.fulfillmentContext.buildLabel
+            warnings += requisition.details.fulfillmentContext.warningsList
             createTime = requisition.parentMeasurement.createTime
             this.updateTime = requisition.updateTime
             completionDurationSeconds = requisitionCompletionDurationSeconds
@@ -317,7 +319,6 @@
         streamWriterFactory = streamWriterFactory,
       )
       .use { requisitionsDataWriter ->
-<<<<<<< HEAD
         appendData(
           dataWriter = requisitionsDataWriter,
           firstBatch = requisitionsList,
@@ -327,130 +328,6 @@
           successfulBatchReadMessage = "Requisitions read from the Kingdom Internal Server",
           successfulAppendMessage = "Requisition Metrics written to BigQuery",
         )
-=======
-        DataWriter(
-            projectId = projectId,
-            datasetId = datasetId,
-            tableId = latestRequisitionReadTableId,
-            client = bigQueryWriteClient,
-            protoSchema =
-              ProtoSchemaConverter.convert(LatestRequisitionReadTableRow.getDescriptor()),
-            streamWriterFactory = streamWriterFactory,
-          )
-          .use { latestRequisitionReadDataWriter ->
-            do {
-              requisitionsQueryResponseSize = 0
-
-              val requisitionsProtoRowsBuilder: ProtoRows.Builder = ProtoRows.newBuilder()
-              var latestUpdateTime: Timestamp = Timestamp.getDefaultInstance()
-
-              requisitionsClient
-                .streamRequisitions(streamRequisitionsRequest)
-                .catch { e ->
-                  if (e is StatusException) {
-                    logger.warning("Failed to retrieved Requisitions")
-                    throw e
-                  }
-                }
-                .collect { requisition ->
-                  requisitionsQueryResponseSize++
-                  latestUpdateTime = requisition.updateTime
-
-                  val measurementType =
-                    getMeasurementType(
-                      requisition.parentMeasurement.measurementSpec,
-                      requisition.parentMeasurement.apiVersion,
-                    )
-
-                  val measurementConsumerId =
-                    externalIdToApiId(requisition.externalMeasurementConsumerId)
-                  val measurementId = externalIdToApiId(requisition.externalMeasurementId)
-
-                  val requisitionState =
-                    @Suppress("WHEN_ENUM_CAN_BE_NULL_IN_JAVA") // Proto enum fields are never null.
-                    when (requisition.state) {
-                      Requisition.State.STATE_UNSPECIFIED,
-                      Requisition.State.UNRECOGNIZED,
-                      Requisition.State.PENDING_PARAMS,
-                      Requisition.State.WITHDRAWN,
-                      Requisition.State.UNFULFILLED -> RequisitionsTableRow.State.UNRECOGNIZED
-                      Requisition.State.FULFILLED -> RequisitionsTableRow.State.FULFILLED
-                      Requisition.State.REFUSED -> RequisitionsTableRow.State.REFUSED
-                    }
-
-                  val requisitionCompletionDurationSeconds =
-                    Duration.between(
-                        requisition.parentMeasurement.createTime.toInstant(),
-                        requisition.updateTime.toInstant(),
-                      )
-                      .seconds
-
-                  requisitionsProtoRowsBuilder.addSerializedRows(
-                    requisitionsTableRow {
-                        this.measurementConsumerId = measurementConsumerId
-                        this.measurementId = measurementId
-                        requisitionId = externalIdToApiId(requisition.externalRequisitionId)
-                        dataProviderId = externalIdToApiId(requisition.externalDataProviderId)
-                        isDirect = requisition.parentMeasurement.protocolConfig.hasDirect()
-                        this.measurementType = measurementType
-                        buildLabel = requisition.details.fulfillmentContext.buildLabel
-                        warnings += requisition.details.fulfillmentContext.warningsList
-                        state = requisitionState
-                        createTime = requisition.parentMeasurement.createTime
-                        updateTime = requisition.updateTime
-                        completionDurationSeconds = requisitionCompletionDurationSeconds
-                        completionDurationSecondsSquared =
-                          requisitionCompletionDurationSeconds *
-                            requisitionCompletionDurationSeconds
-                      }
-                      .toByteString()
-                  )
-                }
-
-              logger.info("Requisitions read from the Kingdom Internal Server")
-
-              if (requisitionsProtoRowsBuilder.serializedRowsCount > 0) {
-                requisitionsDataWriter.appendRows(requisitionsProtoRowsBuilder.build())
-              } else {
-                logger.info("No more Requisitions to process")
-                break
-              }
-
-              logger.info("Requisition Metrics written to BigQuery")
-
-              val lastRequisition =
-                RequisitionsTableRow.parseFrom(
-                  requisitionsProtoRowsBuilder.serializedRowsList.last()
-                )
-              val latestRequisitionReadTableRow = latestRequisitionReadTableRow {
-                updateTime = Timestamps.toNanos(latestUpdateTime)
-                externalDataProviderId = apiIdToExternalId(lastRequisition.dataProviderId)
-                externalRequisitionId = apiIdToExternalId(lastRequisition.requisitionId)
-              }
-
-              latestRequisitionReadDataWriter.appendRows(
-                ProtoRows.newBuilder()
-                  .addSerializedRows(latestRequisitionReadTableRow.toByteString())
-                  .build()
-              )
-
-              streamRequisitionsRequest =
-                streamRequisitionsRequest.copy {
-                  filter =
-                    filter.copy {
-                      after =
-                        StreamRequisitionsRequestKt.FilterKt.after {
-                          updateTime = latestUpdateTime
-                          externalDataProviderId =
-                            latestRequisitionReadTableRow.externalDataProviderId
-                          externalRequisitionId =
-                            latestRequisitionReadTableRow.externalRequisitionId
-                        }
-                    }
-                }
-            } while (requisitionsQueryResponseSize == batchSize)
-          }
->>>>>>> 75fdedaf
       }
   }
 
