// Copyright 2021 The Cross-Media Measurement Authors
//
// Licensed under the Apache License, Version 2.0 (the "License");
// you may not use this file except in compliance with the License.
// You may obtain a copy of the License at
//
//      http://www.apache.org/licenses/LICENSE-2.0
//
// Unless required by applicable law or agreed to in writing, software
// distributed under the License is distributed on an "AS IS" BASIS,
// WITHOUT WARRANTIES OR CONDITIONS OF ANY KIND, either express or implied.
// See the License for the specific language governing permissions and
// limitations under the License.

package org.wfanet.measurement.kingdom.deploy.gcloud.spanner.readers

import com.google.cloud.spanner.Key
import com.google.cloud.spanner.Statement
import com.google.cloud.spanner.Struct
import org.wfanet.measurement.common.identity.ExternalId
import org.wfanet.measurement.common.identity.InternalId
import org.wfanet.measurement.gcloud.spanner.AsyncDatabaseClient
import org.wfanet.measurement.gcloud.spanner.appendClause
import org.wfanet.measurement.gcloud.spanner.bind
import org.wfanet.measurement.gcloud.spanner.getBytesAsByteString
import org.wfanet.measurement.gcloud.spanner.getInternalId
import org.wfanet.measurement.gcloud.spanner.getProtoEnum
import org.wfanet.measurement.gcloud.spanner.getProtoMessage
import org.wfanet.measurement.internal.kingdom.Certificate
import org.wfanet.measurement.internal.kingdom.CertificateKt
import org.wfanet.measurement.internal.kingdom.certificate
import org.wfanet.measurement.kingdom.deploy.common.DuchyIds

class CertificateReader(private val parentType: ParentType) :
  BaseSpannerReader<CertificateReader.Result>() {
  data class Result(
    val certificate: Certificate,
    val certificateId: InternalId,
    val isNotYetActive: Boolean,
    val isExpired: Boolean,
    val isValid: Boolean,
  )

  enum class ParentType(private val prefix: String) {
    DATA_PROVIDER("DataProvider"),
    MEASUREMENT_CONSUMER("MeasurementConsumer"),
    DUCHY("Duchy"),
    MODEL_PROVIDER("ModelProvider");

    val idColumnName: String = "${prefix}Id"
    val externalCertificateIdColumnName: String = "External${prefix}CertificateId"
    val certificatesTableName: String = "${prefix}Certificates"

    val externalIdColumnName: String?
      get() =
        when (this) {
<<<<<<< HEAD
          DATA_PROVIDER, MEASUREMENT_CONSUMER, MODEL_PROVIDER -> "External${prefix}Id"
=======
          DATA_PROVIDER,
          MEASUREMENT_CONSUMER,
          MODEL_PROVIDER -> "External${prefix}Id"
>>>>>>> fa0f0051
          DUCHY -> null
        }

    val tableName: String?
      get() =
        when (this) {
<<<<<<< HEAD
          DATA_PROVIDER, MEASUREMENT_CONSUMER, MODEL_PROVIDER -> "${prefix}s"
=======
          DATA_PROVIDER,
          MEASUREMENT_CONSUMER,
          MODEL_PROVIDER -> "${prefix}s"
>>>>>>> fa0f0051
          DUCHY -> null
        }
  }

  override val builder: Statement.Builder = Statement.newBuilder(buildBaseSql(parentType))

  /** Fills [builder], returning this [CertificateReader] for chaining. */
  fun fillStatementBuilder(fill: Statement.Builder.() -> Unit): CertificateReader {
    builder.fill()
    return this
  }

  fun bindWhereClause(parentId: InternalId, externalCertificateId: ExternalId): CertificateReader {
    return fillStatementBuilder {
      appendClause(
        """
        WHERE
          ${parentType.idColumnName} = @parentId
          AND ${parentType.externalCertificateIdColumnName} = @externalCertificateId
        """.trimIndent()
      )
      bind("parentId" to parentId)
      bind("externalCertificateId" to externalCertificateId)
    }
  }

  fun bindWhereClause(
    externalParentId: ExternalId,
    externalCertificateId: ExternalId
  ): CertificateReader {
    return fillStatementBuilder {
      appendClause(
        """
        WHERE
          ${parentType.externalIdColumnName} = @externalParentId
          AND ${parentType.externalCertificateIdColumnName} = @externalCertificateId
        """.trimIndent()
      )
      bind("externalParentId" to externalParentId)
      bind("externalCertificateId" to externalCertificateId)
    }
  }

  override suspend fun translate(struct: Struct): Result {
    val certificateId = struct.getInternalId("CertificateId")
    val isNotYetActive = struct.getBoolean("IsNotYetActive")
    val isExpired = struct.getBoolean("IsExpired")
    val isValid = struct.getBoolean("IsValid")
    return when (parentType) {
      ParentType.DATA_PROVIDER ->
        Result(
          buildDataProviderCertificate(struct),
          certificateId,
          isNotYetActive,
          isExpired,
          isValid
        )
      ParentType.MEASUREMENT_CONSUMER ->
        Result(
          buildMeasurementConsumerCertificate(struct),
          certificateId,
          isNotYetActive,
          isExpired,
          isValid
        )
      ParentType.DUCHY -> {
        val duchyId = struct.getLong("DuchyId")
        val externalDuchyId =
          checkNotNull(DuchyIds.getExternalId(duchyId)) {
            "Duchy with internal ID $duchyId not found"
          }
        Result(
          buildDuchyCertificate(externalDuchyId, struct),
          certificateId,
          isNotYetActive,
          isExpired,
          isValid
        )
      }
      ParentType.MODEL_PROVIDER ->
        Result(
          buildModelProviderCertificate(struct),
          certificateId,
          isNotYetActive,
          isExpired,
          isValid
        )
    }
  }

  suspend fun readDataProviderCertificateIdByExternalId(
    readContext: AsyncDatabaseClient.ReadContext,
    dataProviderId: InternalId,
    externalCertificateId: ExternalId
  ): InternalId? {
    val idColumn = "CertificateId"
    return readContext
      .readRowUsingIndex(
        "DataProviderCertificates",
        "DataProviderCertificatesByExternalId",
        Key.of(dataProviderId.value, externalCertificateId.value),
        idColumn
      )
      ?.let { struct -> InternalId(struct.getLong(idColumn)) }
  }

  suspend fun readMeasurementConsumerCertificateIdByExternalId(
    readContext: AsyncDatabaseClient.ReadContext,
    measurementConsumerId: InternalId,
    externalCertificateId: ExternalId
  ): InternalId? {
    val idColumn = "CertificateId"
    return readContext
      .readRowUsingIndex(
        "MeasurementConsumerCertificates",
        "MeasurementConsumerCertificatesByExternalId",
        Key.of(measurementConsumerId.value, externalCertificateId.value),
        idColumn
      )
      ?.let { struct -> InternalId(struct.getLong(idColumn)) }
  }

  companion object {
    private fun buildBaseSql(parentType: ParentType): String {
      return when (parentType) {
<<<<<<< HEAD
        ParentType.DATA_PROVIDER, ParentType.MEASUREMENT_CONSUMER, ParentType.MODEL_PROVIDER ->
          buildExternalIdSql(parentType)
=======
        ParentType.DATA_PROVIDER,
        ParentType.MEASUREMENT_CONSUMER,
        ParentType.MODEL_PROVIDER -> buildExternalIdSql(parentType)
>>>>>>> fa0f0051
        ParentType.DUCHY -> buildInternalIdSql(parentType)
      }
    }

    /** Builds base SQL when only external ID of parent is known. */
    private fun buildExternalIdSql(parentType: ParentType): String =
      """
      SELECT
        CertificateId,
        SubjectKeyIdentifier,
        NotValidBefore,
        NotValidAfter,
        RevocationState,
        CertificateDetails,
        ${parentType.externalCertificateIdColumnName},
        ${parentType.externalIdColumnName!!},
        CURRENT_TIMESTAMP() < NotValidBefore AS IsNotYetActive,
        CURRENT_TIMESTAMP() > NotValidAfter AS IsExpired,
        RevocationState = ${Certificate.RevocationState.REVOCATION_STATE_UNSPECIFIED.number} AND CURRENT_TIMESTAMP() >= NotValidBefore AND CURRENT_TIMESTAMP() <= NotValidAfter AS IsValid,
      FROM
        ${parentType.certificatesTableName}
        JOIN ${parentType.tableName!!} USING (${parentType.idColumnName})
        JOIN Certificates USING (CertificateId)
      """.trimIndent()

    /** Builds base SQL when internal ID of parent is known. */
    private fun buildInternalIdSql(parentType: ParentType): String =
      """
      SELECT
        CertificateId,
        SubjectKeyIdentifier,
        NotValidBefore,
        NotValidAfter,
        RevocationState,
        CertificateDetails,
        ${parentType.externalCertificateIdColumnName},
        ${parentType.idColumnName},
        CURRENT_TIMESTAMP() < NotValidBefore AS IsNotYetActive,
        CURRENT_TIMESTAMP() > NotValidAfter AS IsExpired,
        RevocationState = ${Certificate.RevocationState.REVOCATION_STATE_UNSPECIFIED.number} AND CURRENT_TIMESTAMP() >= NotValidBefore AND CURRENT_TIMESTAMP() <= NotValidAfter AS IsValid,
      FROM
        ${parentType.certificatesTableName}
        JOIN Certificates USING (CertificateId)
      """.trimIndent()

    fun buildDataProviderCertificate(struct: Struct) = certificate {
      fillCommon(struct)

      val parentType = ParentType.DATA_PROVIDER
      externalDataProviderId = struct.getLong(parentType.externalIdColumnName)
      externalCertificateId = struct.getLong(parentType.externalCertificateIdColumnName)
    }

    private fun buildModelProviderCertificate(struct: Struct) = certificate {
      fillCommon(struct)

      val parentType = ParentType.MODEL_PROVIDER
      externalModelProviderId = struct.getLong(parentType.externalIdColumnName)
      externalCertificateId = struct.getLong(parentType.externalCertificateIdColumnName)
    }

    private fun buildMeasurementConsumerCertificate(struct: Struct) = certificate {
      fillCommon(struct)

      val parentType = ParentType.MEASUREMENT_CONSUMER
      externalMeasurementConsumerId = struct.getLong(parentType.externalIdColumnName)
      externalCertificateId = struct.getLong(parentType.externalCertificateIdColumnName)
    }

    fun buildDuchyCertificate(externalDuchyId: String, struct: Struct) = certificate {
      fillCommon(struct)
      this.externalDuchyId = externalDuchyId
      externalCertificateId = struct.getLong("ExternalDuchyCertificateId")
    }

    private fun CertificateKt.Dsl.fillCommon(struct: Struct) {
      subjectKeyIdentifier = struct.getBytesAsByteString("SubjectKeyIdentifier")
      notValidBefore = struct.getTimestamp("NotValidBefore").toProto()
      notValidAfter = struct.getTimestamp("NotValidAfter").toProto()
      revocationState =
        struct.getProtoEnum("RevocationState", Certificate.RevocationState::forNumber)
      details = struct.getProtoMessage("CertificateDetails", Certificate.Details.parser())
    }

    /** Returns the internal Certificate ID for a Duchy Certificate, or `null` if not found. */
    suspend fun getDuchyCertificateId(
      txn: AsyncDatabaseClient.TransactionContext,
      duchyId: InternalId,
      externalDuchyCertificateId: ExternalId
    ): InternalId? {
      val struct =
        txn.readRowUsingIndex(
          "DuchyCertificates",
          "DuchyCertificatesByExternalId",
          Key.of(duchyId.value, externalDuchyCertificateId.value),
          "CertificateId"
        )
          ?: return null
      return InternalId(struct.getLong("CertificateId"))
    }
  }
}<|MERGE_RESOLUTION|>--- conflicted
+++ resolved
@@ -54,26 +54,18 @@
     val externalIdColumnName: String?
       get() =
         when (this) {
-<<<<<<< HEAD
-          DATA_PROVIDER, MEASUREMENT_CONSUMER, MODEL_PROVIDER -> "External${prefix}Id"
-=======
           DATA_PROVIDER,
           MEASUREMENT_CONSUMER,
           MODEL_PROVIDER -> "External${prefix}Id"
->>>>>>> fa0f0051
           DUCHY -> null
         }
 
     val tableName: String?
       get() =
         when (this) {
-<<<<<<< HEAD
-          DATA_PROVIDER, MEASUREMENT_CONSUMER, MODEL_PROVIDER -> "${prefix}s"
-=======
           DATA_PROVIDER,
           MEASUREMENT_CONSUMER,
           MODEL_PROVIDER -> "${prefix}s"
->>>>>>> fa0f0051
           DUCHY -> null
         }
   }
@@ -199,14 +191,9 @@
   companion object {
     private fun buildBaseSql(parentType: ParentType): String {
       return when (parentType) {
-<<<<<<< HEAD
-        ParentType.DATA_PROVIDER, ParentType.MEASUREMENT_CONSUMER, ParentType.MODEL_PROVIDER ->
-          buildExternalIdSql(parentType)
-=======
         ParentType.DATA_PROVIDER,
         ParentType.MEASUREMENT_CONSUMER,
         ParentType.MODEL_PROVIDER -> buildExternalIdSql(parentType)
->>>>>>> fa0f0051
         ParentType.DUCHY -> buildInternalIdSql(parentType)
       }
     }
