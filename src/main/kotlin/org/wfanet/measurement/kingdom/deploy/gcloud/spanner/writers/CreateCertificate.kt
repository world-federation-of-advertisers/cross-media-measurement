--- conflicted
+++ resolved
@@ -41,7 +41,7 @@
 class CreateCertificate(private val certificate: Certificate) :
   SpannerWriter<Certificate, Certificate>() {
 
-<<<<<<< HEAD
+  @Suppress("WHEN_ENUM_CAN_BE_NULL_IN_JAVA") // Proto enum fields are never null.
   private val ownerTableName: String
   init {
     ownerTableName =
@@ -53,18 +53,7 @@
           throw IllegalArgumentException("Parent field of Certificate is not set")
       }
   }
-=======
-  @Suppress("WHEN_ENUM_CAN_BE_NULL_IN_JAVA") // Proto enum fields are never null.
-  private val ownerTableName: String =
-    when (certificate.parentCase) {
-      Certificate.ParentCase.EXTERNAL_DATA_PROVIDER_ID -> "DataProvider"
-      Certificate.ParentCase.EXTERNAL_MEASUREMENT_CONSUMER_ID -> "MeasurementConsumer"
-      Certificate.ParentCase.EXTERNAL_DUCHY_ID -> "Duchy"
-      Certificate.ParentCase.PARENT_NOT_SET ->
-        throw IllegalArgumentException("Parent field of Certificate is not set")
-    }
-
->>>>>>> b934a0b1
+  
   override suspend fun TransactionScope.runTransaction(): Certificate {
     val certificateId = idGenerator.generateInternalId()
     val externalMapId = idGenerator.generateExternalId()
@@ -84,12 +73,8 @@
 
   private suspend fun getOwnerInternalId(
     transactionContext: AsyncDatabaseClient.TransactionContext
-<<<<<<< HEAD
   ): Long {
-=======
-  ): InternalId {
     @Suppress("WHEN_ENUM_CAN_BE_NULL_IN_JAVA") // Proto enum fields are never null.
->>>>>>> b934a0b1
     return when (certificate.parentCase) {
       Certificate.ParentCase.EXTERNAL_DATA_PROVIDER_ID ->
         DataProviderReader()
