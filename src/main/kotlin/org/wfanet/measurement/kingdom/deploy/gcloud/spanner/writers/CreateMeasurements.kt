// Copyright 2021 The Cross-Media Measurement Authors
//
// Licensed under the Apache License, Version 2.0 (the "License");
// you may not use this file except in compliance with the License.
// You may obtain a copy of the License at
//
//      http://www.apache.org/licenses/LICENSE-2.0
//
// Unless required by applicable law or agreed to in writing, software
// distributed under the License is distributed on an "AS IS" BASIS,
// WITHOUT WARRANTIES OR CONDITIONS OF ANY KIND, either express or implied.
// See the License for the specific language governing permissions and
// limitations under the License.

package org.wfanet.measurement.kingdom.deploy.gcloud.spanner.writers

import com.google.cloud.spanner.Key
import com.google.cloud.spanner.Value
import java.time.Clock
import kotlinx.coroutines.ExperimentalCoroutinesApi
import kotlinx.coroutines.flow.asFlow
import kotlinx.coroutines.flow.flattenConcat
import kotlinx.coroutines.flow.map
import kotlinx.coroutines.flow.singleOrNull
import kotlinx.coroutines.flow.toSet
import org.wfanet.measurement.common.identity.ExternalId
import org.wfanet.measurement.common.identity.InternalId
import org.wfanet.measurement.gcloud.spanner.appendClause
import org.wfanet.measurement.gcloud.spanner.bind
import org.wfanet.measurement.gcloud.spanner.bufferInsertMutation
import org.wfanet.measurement.gcloud.spanner.set
import org.wfanet.measurement.gcloud.spanner.setJson
import org.wfanet.measurement.internal.kingdom.ComputationParticipant
import org.wfanet.measurement.internal.kingdom.CreateMeasurementRequest
import org.wfanet.measurement.internal.kingdom.ErrorCode
import org.wfanet.measurement.internal.kingdom.Measurement
import org.wfanet.measurement.internal.kingdom.ProtocolConfig
import org.wfanet.measurement.internal.kingdom.Requisition
import org.wfanet.measurement.internal.kingdom.RequisitionKt
import org.wfanet.measurement.internal.kingdom.copy
import org.wfanet.measurement.kingdom.deploy.common.DuchyIds
import org.wfanet.measurement.kingdom.deploy.common.HmssProtocolConfig
import org.wfanet.measurement.kingdom.deploy.common.Llv2ProtocolConfig
import org.wfanet.measurement.kingdom.deploy.common.RoLlv2ProtocolConfig
import org.wfanet.measurement.kingdom.deploy.gcloud.spanner.common.CertificateIsInvalidException
import org.wfanet.measurement.kingdom.deploy.gcloud.spanner.common.DataProviderCertificateNotFoundException
import org.wfanet.measurement.kingdom.deploy.gcloud.spanner.common.DataProviderNotFoundException
import org.wfanet.measurement.kingdom.deploy.gcloud.spanner.common.DuchyNotActiveException
import org.wfanet.measurement.kingdom.deploy.gcloud.spanner.common.KingdomInternalException
import org.wfanet.measurement.kingdom.deploy.gcloud.spanner.common.MeasurementConsumerCertificateNotFoundException
import org.wfanet.measurement.kingdom.deploy.gcloud.spanner.common.MeasurementConsumerNotFoundException
import org.wfanet.measurement.kingdom.deploy.gcloud.spanner.queries.StreamDataProviders
import org.wfanet.measurement.kingdom.deploy.gcloud.spanner.readers.CertificateReader
import org.wfanet.measurement.kingdom.deploy.gcloud.spanner.readers.DataProviderReader
import org.wfanet.measurement.kingdom.deploy.gcloud.spanner.readers.MeasurementReader
import org.wfanet.measurement.kingdom.deploy.gcloud.spanner.readers.MeasurementReader.Companion.getEtag
import org.wfanet.measurement.kingdom.deploy.gcloud.spanner.writers.SpannerWriter.TransactionScope

/**
 * Create measurements in the database.
 *
 * Throws a subclass of [KingdomInternalException] on [execute].
 *
 * @throws [MeasurementConsumerNotFoundException] MeasurementConsumer not found
 * @throws [DataProviderNotFoundException] DataProvider not found
 * @throws [MeasurementConsumerCertificateNotFoundException] MeasurementConsumer's Certificate not
 *   found
 * @throws [CertificateIsInvalidException] Certificate is invalid
 * @throws [DuchyNotActiveException] One or more required duchies were inactive at measurement
 *   creation time
 */
class CreateMeasurements(private val requests: List<CreateMeasurementRequest>) :
  SpannerWriter<List<Measurement>, List<Measurement>>() {

  override suspend fun TransactionScope.runTransaction(): List<Measurement> {
    val measurementConsumerId: InternalId =
      readMeasurementConsumerId(
        ExternalId(requests.first().measurement.externalMeasurementConsumerId)
      )

    return requests.map {
      findExistingMeasurement(it, measurementConsumerId)
        ?: @Suppress("WHEN_ENUM_CAN_BE_NULL_IN_JAVA") // Protobuf enum fields are never null.
        when (it.measurement.details.protocolConfig.protocolCase) {
          ProtocolConfig.ProtocolCase.LIQUID_LEGIONS_V2,
          ProtocolConfig.ProtocolCase.REACH_ONLY_LIQUID_LEGIONS_V2,
          ProtocolConfig.ProtocolCase.HONEST_MAJORITY_SHARE_SHUFFLE -> {
            createComputedMeasurement(it, measurementConsumerId)
          }
          ProtocolConfig.ProtocolCase.DIRECT -> createDirectMeasurement(it, measurementConsumerId)
          ProtocolConfig.ProtocolCase.PROTOCOL_NOT_SET -> error("Protocol is not set.")
        }
    }
  }

  private suspend fun TransactionScope.createComputedMeasurement(
    createMeasurementRequest: CreateMeasurementRequest,
    measurementConsumerId: InternalId,
  ): Measurement {
    val initialMeasurementState = Measurement.State.PENDING_REQUISITION_PARAMS

    val requiredExternalDuchyIds =
      @Suppress("WHEN_ENUM_CAN_BE_NULL_IN_JAVA") // Protobuf enum fields are never null.
      when (createMeasurementRequest.measurement.details.protocolConfig.protocolCase) {
        ProtocolConfig.ProtocolCase.LIQUID_LEGIONS_V2 -> Llv2ProtocolConfig.requiredExternalDuchyIds
        ProtocolConfig.ProtocolCase.REACH_ONLY_LIQUID_LEGIONS_V2 ->
          RoLlv2ProtocolConfig.requiredExternalDuchyIds
        ProtocolConfig.ProtocolCase.HONEST_MAJORITY_SHARE_SHUFFLE ->
          HmssProtocolConfig.requiredExternalDuchyIds
        ProtocolConfig.ProtocolCase.DIRECT,
        ProtocolConfig.ProtocolCase.PROTOCOL_NOT_SET -> error("Invalid protocol.")
      }
    val requiredDuchyIds =
      requiredExternalDuchyIds +
        readDataProviderRequiredDuchies(
          createMeasurementRequest.measurement.dataProvidersMap.keys.map { ExternalId(it) }.toSet()
        )
    val now = Clock.systemUTC().instant()
    val requiredDuchyEntries = DuchyIds.entries.filter { it.externalDuchyId in requiredDuchyIds }
    requiredDuchyEntries.forEach {
      if (!it.isActive(now)) {
        throw DuchyNotActiveException(it.externalDuchyId)
      }
    }
    val minimumNumberOfRequiredDuchies =
      @Suppress("WHEN_ENUM_CAN_BE_NULL_IN_JAVA") // Protobuf enum fields are never null.
      when (createMeasurementRequest.measurement.details.protocolConfig.protocolCase) {
        ProtocolConfig.ProtocolCase.LIQUID_LEGIONS_V2 ->
          Llv2ProtocolConfig.minimumNumberOfRequiredDuchies
        ProtocolConfig.ProtocolCase.REACH_ONLY_LIQUID_LEGIONS_V2 ->
          RoLlv2ProtocolConfig.minimumNumberOfRequiredDuchies
        ProtocolConfig.ProtocolCase.HONEST_MAJORITY_SHARE_SHUFFLE ->
          HmssProtocolConfig.requiredExternalDuchyIds.size
        ProtocolConfig.ProtocolCase.DIRECT,
        ProtocolConfig.ProtocolCase.PROTOCOL_NOT_SET -> error("Invalid protocol.")
      }

    val includedDuchyEntries =
      if (requiredDuchyEntries.size < minimumNumberOfRequiredDuchies) {
        val additionalActiveDuchies =
          DuchyIds.entries.filter { it !in requiredDuchyEntries && it.isActive(now) }
        requiredDuchyEntries +
          additionalActiveDuchies.take(minimumNumberOfRequiredDuchies - requiredDuchyEntries.size)
      } else {
        requiredDuchyEntries
      }

    if (includedDuchyEntries.size < minimumNumberOfRequiredDuchies) {
      throw IllegalStateException("Not enough active duchies to run the computation")
    }

    val measurementId: InternalId = idGenerator.generateInternalId()
    val externalMeasurementId: ExternalId = idGenerator.generateExternalId()
    val externalComputationId: ExternalId = idGenerator.generateExternalId()
    insertMeasurement(
      createMeasurementRequest,
      measurementConsumerId,
      measurementId,
      externalMeasurementId,
      externalComputationId,
      initialMeasurementState,
    )

<<<<<<< HEAD
=======
    // Insert into Requisitions for each EDP
    insertRequisitions(
      measurementConsumerId,
      measurementId,
      createMeasurementRequest.measurement.dataProvidersMap,
      Requisition.State.PENDING_PARAMS,
    )

>>>>>>> 96b2ca37
    includedDuchyEntries.forEach { entry ->
      insertComputationParticipant(
        measurementConsumerId,
        measurementId,
        InternalId(entry.internalDuchyId),
      )
    }

    @Suppress("WHEN_ENUM_CAN_BE_NULL_IN_JAVA") // Protobuf enum fields are never null.
    when (createMeasurementRequest.measurement.details.protocolConfig.protocolCase) {
      ProtocolConfig.ProtocolCase.LIQUID_LEGIONS_V2,
      ProtocolConfig.ProtocolCase.REACH_ONLY_LIQUID_LEGIONS_V2 -> {
        // For each EDP, insert a Requisition.
        insertRequisitions(
          measurementConsumerId,
          measurementId,
          createMeasurementRequest.measurement.dataProvidersMap,
          Requisition.State.PENDING_PARAMS
        )
      }
      ProtocolConfig.ProtocolCase.HONEST_MAJORITY_SHARE_SHUFFLE -> {
        // For each EDP, insert a Requisitions for each non-aggregator.
        insertHmssRequisitions(
          measurementConsumerId,
          measurementId,
          createMeasurementRequest.measurement.dataProvidersMap,
          Requisition.State.PENDING_PARAMS,
          includedDuchyEntries.map { InternalId(it.internalDuchyId) }.drop(1)
        )
      }
      ProtocolConfig.ProtocolCase.DIRECT,
      ProtocolConfig.ProtocolCase.PROTOCOL_NOT_SET -> error("Invalid protocol,")
    }

    return createMeasurementRequest.measurement.copy {
      this.externalMeasurementId = externalMeasurementId.value
      this.externalComputationId = externalComputationId.value
      state = initialMeasurementState
    }
  }

  private suspend fun TransactionScope.createDirectMeasurement(
    createMeasurementRequest: CreateMeasurementRequest,
    measurementConsumerId: InternalId,
  ): Measurement {
    val initialMeasurementState = Measurement.State.PENDING_REQUISITION_FULFILLMENT

    val measurementId: InternalId = idGenerator.generateInternalId()
    val externalMeasurementId: ExternalId = idGenerator.generateExternalId()
    insertMeasurement(
      createMeasurementRequest,
      measurementConsumerId,
      measurementId,
      externalMeasurementId,
      null,
      initialMeasurementState,
    )

    // Insert into Requisitions for each EDP
    insertRequisitions(
      measurementConsumerId,
      measurementId,
      createMeasurementRequest.measurement.dataProvidersMap,
      Requisition.State.UNFULFILLED,
    )

    return createMeasurementRequest.measurement.copy {
      this.externalMeasurementId = externalMeasurementId.value
      state = initialMeasurementState
    }
  }

  private suspend fun TransactionScope.insertMeasurement(
    createMeasurementRequest: CreateMeasurementRequest,
    measurementConsumerId: InternalId,
    measurementId: InternalId,
    externalMeasurementId: ExternalId,
    externalComputationId: ExternalId?,
    initialMeasurementState: Measurement.State,
  ) {
    val externalMeasurementConsumerId =
      ExternalId(createMeasurementRequest.measurement.externalMeasurementConsumerCertificateId)
    val reader =
      CertificateReader(CertificateReader.ParentType.MEASUREMENT_CONSUMER)
        .bindWhereClause(measurementConsumerId, externalMeasurementConsumerId)
    val measurementConsumerCertificateId =
      reader.execute(transactionContext).singleOrNull()?.let { validateCertificate(it) }
        ?: throw MeasurementConsumerCertificateNotFoundException(
          externalMeasurementConsumerId,
          externalMeasurementId,
        )

    transactionContext.bufferInsertMutation("Measurements") {
      set("MeasurementConsumerId" to measurementConsumerId)
      set("MeasurementId" to measurementId)
      set("ExternalMeasurementId" to externalMeasurementId)
      if (externalComputationId != null) {
        set("ExternalComputationId" to externalComputationId)
      }
      if (createMeasurementRequest.requestId.isNotEmpty()) {
        set("CreateRequestId" to createMeasurementRequest.requestId)
      }
      if (createMeasurementRequest.measurement.providedMeasurementId.isNotEmpty()) {
        set("ProvidedMeasurementId" to createMeasurementRequest.measurement.providedMeasurementId)
      }
      set("CertificateId" to measurementConsumerCertificateId)
      set("State" to initialMeasurementState)
      set("MeasurementDetails" to createMeasurementRequest.measurement.details)
      setJson("MeasurementDetailsJson" to createMeasurementRequest.measurement.details)
      set("CreateTime" to Value.COMMIT_TIMESTAMP)
      set("UpdateTime" to Value.COMMIT_TIMESTAMP)
    }
  }

  private fun TransactionScope.insertComputationParticipant(
    measurementConsumerId: InternalId,
    measurementId: InternalId,
    duchyId: InternalId,
  ) {
    val participantDetails = ComputationParticipant.Details.getDefaultInstance()
    transactionContext.bufferInsertMutation("ComputationParticipants") {
      set("MeasurementConsumerId" to measurementConsumerId)
      set("MeasurementId" to measurementId)
      set("DuchyId" to duchyId)
      set("UpdateTime" to Value.COMMIT_TIMESTAMP)
      set("State" to ComputationParticipant.State.CREATED)
      set("ParticipantDetails" to participantDetails)
      setJson("ParticipantDetailsJson" to participantDetails)
    }
  }

  private suspend fun TransactionScope.insertRequisitions(
    measurementConsumerId: InternalId,
    measurementId: InternalId,
    dataProvidersMap: Map<Long, Measurement.DataProviderValue>,
    initialRequisitionState: Requisition.State,
  ) {
    for ((externalDataProviderId, dataProviderValue) in dataProvidersMap) {
      insertRequisition(
        measurementConsumerId,
        measurementId,
        ExternalId(externalDataProviderId),
        dataProviderValue,
        initialRequisitionState,
      )
    }
  }

  private suspend fun TransactionScope.insertHmssRequisitions(
    measurementConsumerId: InternalId,
    measurementId: InternalId,
    dataProvidersMap: Map<Long, Measurement.DataProviderValue>,
    initialRequisitionState: Requisition.State,
    duchyIds: List<InternalId>
  ) {
    for ((externalDataProviderId, dataProviderValue) in dataProvidersMap) {
      for (duchyId in duchyIds) {
        insertRequisition(
          measurementConsumerId,
          measurementId,
          ExternalId(externalDataProviderId),
          dataProviderValue,
          initialRequisitionState,
          duchyId
        )
      }
    }
  }

  private suspend fun TransactionScope.insertRequisition(
    measurementConsumerId: InternalId,
    measurementId: InternalId,
    externalDataProviderId: ExternalId,
    dataProviderValue: Measurement.DataProviderValue,
    initialRequisitionState: Requisition.State,
<<<<<<< HEAD
    duchyId: InternalId? = null
=======
>>>>>>> 96b2ca37
  ) {
    val dataProviderId =
      DataProviderReader.readDataProviderId(transactionContext, externalDataProviderId)
        ?: throw DataProviderNotFoundException(externalDataProviderId)
    val reader =
      CertificateReader(CertificateReader.ParentType.DATA_PROVIDER)
        .bindWhereClause(
          dataProviderId,
          ExternalId(dataProviderValue.externalDataProviderCertificateId),
        )

    val dataProviderCertificateId =
      reader.execute(transactionContext).singleOrNull()?.let { validateCertificate(it) }
        ?: throw DataProviderCertificateNotFoundException(
          externalDataProviderId,
          ExternalId(dataProviderValue.externalDataProviderCertificateId),
        )

    val requisitionId = idGenerator.generateInternalId()
    val externalRequisitionId = idGenerator.generateExternalId()
    val details: Requisition.Details =
      RequisitionKt.details {
        dataProviderPublicKey = dataProviderValue.dataProviderPublicKey
        encryptedRequisitionSpec = dataProviderValue.encryptedRequisitionSpec
        nonceHash = dataProviderValue.nonceHash

        // TODO(world-federation-of-advertisers/cross-media-measurement#1301): Stop setting these
        // fields.
        dataProviderPublicKeySignature = dataProviderValue.dataProviderPublicKeySignature
        dataProviderPublicKeySignatureAlgorithmOid =
          dataProviderValue.dataProviderPublicKeySignatureAlgorithmOid
      }

    transactionContext.bufferInsertMutation("Requisitions") {
      set("MeasurementConsumerId" to measurementConsumerId)
      set("MeasurementId" to measurementId)
      set("RequisitionId" to requisitionId)
      set("DataProviderId" to dataProviderId)
      set("UpdateTime" to Value.COMMIT_TIMESTAMP)
      set("ExternalRequisitionId" to externalRequisitionId)
      set("DataProviderCertificateId" to dataProviderCertificateId)
      set("State" to initialRequisitionState)
      duchyId?.let { set("FulfillingDuchyId" to it) }
      set("RequisitionDetails" to details)
      setJson("RequisitionDetailsJson" to details)
    }
  }

  private suspend fun TransactionScope.findExistingMeasurement(
    createMeasurementRequest: CreateMeasurementRequest,
    measurementConsumerId: InternalId,
  ): Measurement? {
    val params =
      object {
        val MEASUREMENT_CONSUMER_ID = "measurementConsumerId"
        val CREATE_REQUEST_ID = "createRequestId"
      }
    val whereClause =
      """
      WHERE MeasurementConsumerId = @${params.MEASUREMENT_CONSUMER_ID}
        AND CreateRequestId = @${params.CREATE_REQUEST_ID}
      """
        .trimIndent()

    return MeasurementReader(Measurement.View.DEFAULT)
      .fillStatementBuilder {
        appendClause(whereClause)
        bind(params.MEASUREMENT_CONSUMER_ID to measurementConsumerId)
        bind(params.CREATE_REQUEST_ID to createMeasurementRequest.requestId)
      }
      .execute(transactionContext)
      .map { it.measurement }
      .singleOrNull()
  }

  override fun ResultScope<List<Measurement>>.buildResult(): List<Measurement> {
    val measurements: List<Measurement> = checkNotNull(transactionResult)
    return measurements.map {
      if (it.hasCreateTime()) {
        // Existing measurement was returned instead of inserting new one, so keep its timestamps.
        it
      } else {
        it.copy {
          createTime = commitTimestamp.toProto()
          updateTime = commitTimestamp.toProto()
          etag = getEtag(commitTimestamp)
        }
      }
    }
  }
}

private suspend fun TransactionScope.readMeasurementConsumerId(
  externalMeasurementConsumerId: ExternalId
): InternalId {
  val column = "MeasurementConsumerId"
  return transactionContext
    .readRowUsingIndex(
      "MeasurementConsumers",
      "MeasurementConsumersByExternalId",
      Key.of(externalMeasurementConsumerId.value),
      column,
    )
    ?.let { struct -> InternalId(struct.getLong(column)) }
    ?: throw MeasurementConsumerNotFoundException(externalMeasurementConsumerId) {
      "MeasurementConsumer with external ID $externalMeasurementConsumerId not found"
    }
}

@OptIn(ExperimentalCoroutinesApi::class) // For `flattenConcat`.
private suspend fun TransactionScope.readDataProviderRequiredDuchies(
  externalDataProviderIds: Set<ExternalId>
): Set<String> {
  return StreamDataProviders(externalDataProviderIds)
    .execute(transactionContext)
    .map { it.dataProvider.requiredExternalDuchyIdsList.asFlow() }
    .flattenConcat()
    .toSet()
}

/**
 * Returns the internal Certificate Id if the revocation state has not been set and the current time
 * is inside the valid time period.
 *
 * Throws a [ErrorCode.CERTIFICATE_IS_INVALID] otherwise.
 */
private fun validateCertificate(certificateResult: CertificateReader.Result): InternalId {
  if (!certificateResult.isValid) {
    throw CertificateIsInvalidException()
  }

  return certificateResult.certificateId
}<|MERGE_RESOLUTION|>--- conflicted
+++ resolved
@@ -161,17 +161,6 @@
       initialMeasurementState,
     )
 
-<<<<<<< HEAD
-=======
-    // Insert into Requisitions for each EDP
-    insertRequisitions(
-      measurementConsumerId,
-      measurementId,
-      createMeasurementRequest.measurement.dataProvidersMap,
-      Requisition.State.PENDING_PARAMS,
-    )
-
->>>>>>> 96b2ca37
     includedDuchyEntries.forEach { entry ->
       insertComputationParticipant(
         measurementConsumerId,
@@ -189,7 +178,7 @@
           measurementConsumerId,
           measurementId,
           createMeasurementRequest.measurement.dataProvidersMap,
-          Requisition.State.PENDING_PARAMS
+          Requisition.State.PENDING_PARAMS,
         )
       }
       ProtocolConfig.ProtocolCase.HONEST_MAJORITY_SHARE_SHUFFLE -> {
@@ -347,10 +336,8 @@
     externalDataProviderId: ExternalId,
     dataProviderValue: Measurement.DataProviderValue,
     initialRequisitionState: Requisition.State,
-<<<<<<< HEAD
+    initialRequisitionState: Requisition.State,
     duchyId: InternalId? = null
-=======
->>>>>>> 96b2ca37
   ) {
     val dataProviderId =
       DataProviderReader.readDataProviderId(transactionContext, externalDataProviderId)
