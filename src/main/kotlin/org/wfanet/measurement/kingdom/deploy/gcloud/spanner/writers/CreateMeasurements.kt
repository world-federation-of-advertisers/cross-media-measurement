// Copyright 2021 The Cross-Media Measurement Authors
//
// Licensed under the Apache License, Version 2.0 (the "License");
// you may not use this file except in compliance with the License.
// You may obtain a copy of the License at
//
//      http://www.apache.org/licenses/LICENSE-2.0
//
// Unless required by applicable law or agreed to in writing, software
// distributed under the License is distributed on an "AS IS" BASIS,
// WITHOUT WARRANTIES OR CONDITIONS OF ANY KIND, either express or implied.
// See the License for the specific language governing permissions and
// limitations under the License.

package org.wfanet.measurement.kingdom.deploy.gcloud.spanner.writers

import com.google.cloud.spanner.Key
import com.google.cloud.spanner.Value
import java.time.Clock
import kotlinx.coroutines.ExperimentalCoroutinesApi
import kotlinx.coroutines.flow.asFlow
import kotlinx.coroutines.flow.flattenConcat
import kotlinx.coroutines.flow.map
import kotlinx.coroutines.flow.singleOrNull
import kotlinx.coroutines.flow.toSet
import org.wfanet.measurement.common.identity.ExternalId
import org.wfanet.measurement.common.identity.InternalId
import org.wfanet.measurement.gcloud.spanner.appendClause
import org.wfanet.measurement.gcloud.spanner.bind
import org.wfanet.measurement.gcloud.spanner.bufferInsertMutation
import org.wfanet.measurement.gcloud.spanner.set
import org.wfanet.measurement.gcloud.spanner.setJson
import org.wfanet.measurement.internal.kingdom.ComputationParticipant
import org.wfanet.measurement.internal.kingdom.CreateMeasurementRequest
import org.wfanet.measurement.internal.kingdom.ErrorCode
import org.wfanet.measurement.internal.kingdom.Measurement
import org.wfanet.measurement.internal.kingdom.ProtocolConfig
import org.wfanet.measurement.internal.kingdom.Requisition
import org.wfanet.measurement.internal.kingdom.RequisitionKt
import org.wfanet.measurement.internal.kingdom.copy
import org.wfanet.measurement.kingdom.deploy.common.DuchyIds
import org.wfanet.measurement.kingdom.deploy.common.HmssProtocolConfig
import org.wfanet.measurement.kingdom.deploy.common.Llv2ProtocolConfig
import org.wfanet.measurement.kingdom.deploy.common.RoLlv2ProtocolConfig
import org.wfanet.measurement.kingdom.deploy.gcloud.spanner.common.CertificateIsInvalidException
import org.wfanet.measurement.kingdom.deploy.gcloud.spanner.common.DataProviderCertificateNotFoundException
import org.wfanet.measurement.kingdom.deploy.gcloud.spanner.common.DataProviderNotFoundException
import org.wfanet.measurement.kingdom.deploy.gcloud.spanner.common.DuchyNotActiveException
import org.wfanet.measurement.kingdom.deploy.gcloud.spanner.common.KingdomInternalException
import org.wfanet.measurement.kingdom.deploy.gcloud.spanner.common.MeasurementConsumerCertificateNotFoundException
import org.wfanet.measurement.kingdom.deploy.gcloud.spanner.common.MeasurementConsumerNotFoundException
import org.wfanet.measurement.kingdom.deploy.gcloud.spanner.queries.StreamDataProviders
import org.wfanet.measurement.kingdom.deploy.gcloud.spanner.readers.CertificateReader
import org.wfanet.measurement.kingdom.deploy.gcloud.spanner.readers.DataProviderReader
import org.wfanet.measurement.kingdom.deploy.gcloud.spanner.readers.MeasurementReader
import org.wfanet.measurement.kingdom.deploy.gcloud.spanner.readers.MeasurementReader.Companion.getEtag
import org.wfanet.measurement.kingdom.deploy.gcloud.spanner.writers.SpannerWriter.TransactionScope

/**
 * Create measurements in the database.
 *
 * Throws a subclass of [KingdomInternalException] on [execute].
 *
 * @throws [MeasurementConsumerNotFoundException] MeasurementConsumer not found
 * @throws [DataProviderNotFoundException] DataProvider not found
 * @throws [MeasurementConsumerCertificateNotFoundException] MeasurementConsumer's Certificate not
 *   found
 * @throws [CertificateIsInvalidException] Certificate is invalid
 * @throws [DuchyNotActiveException] One or more required duchies were inactive at measurement
 *   creation time
 */
class CreateMeasurements(private val requests: List<CreateMeasurementRequest>) :
  SpannerWriter<List<Measurement>, List<Measurement>>() {

  override suspend fun TransactionScope.runTransaction(): List<Measurement> {
    val measurementConsumerId: InternalId =
      readMeasurementConsumerId(
        ExternalId(requests.first().measurement.externalMeasurementConsumerId)
      )

    return requests.map {
      findExistingMeasurement(it, measurementConsumerId)
        ?: @Suppress("WHEN_ENUM_CAN_BE_NULL_IN_JAVA") // Protobuf enum fields are never null.
        when (it.measurement.details.protocolConfig.protocolCase) {
          ProtocolConfig.ProtocolCase.LIQUID_LEGIONS_V2,
          ProtocolConfig.ProtocolCase.REACH_ONLY_LIQUID_LEGIONS_V2,
          ProtocolConfig.ProtocolCase.HONEST_MAJORITY_SHARE_SHUFFLE -> {
            createComputedMeasurement(it, measurementConsumerId)
          }
          ProtocolConfig.ProtocolCase.DIRECT -> createDirectMeasurement(it, measurementConsumerId)
          ProtocolConfig.ProtocolCase.PROTOCOL_NOT_SET -> error("Protocol is not set.")
        }
    }
  }

  private suspend fun TransactionScope.createComputedMeasurement(
    createMeasurementRequest: CreateMeasurementRequest,
    measurementConsumerId: InternalId
  ): Measurement {
    val initialMeasurementState = Measurement.State.PENDING_REQUISITION_PARAMS

    val requiredExternalDuchyIds =
      @Suppress("WHEN_ENUM_CAN_BE_NULL_IN_JAVA") // Protobuf enum fields are never null.
      when (createMeasurementRequest.measurement.details.protocolConfig.protocolCase) {
        ProtocolConfig.ProtocolCase.LIQUID_LEGIONS_V2 -> Llv2ProtocolConfig.requiredExternalDuchyIds
        ProtocolConfig.ProtocolCase.REACH_ONLY_LIQUID_LEGIONS_V2 ->
          RoLlv2ProtocolConfig.requiredExternalDuchyIds
        ProtocolConfig.ProtocolCase.HONEST_MAJORITY_SHARE_SHUFFLE ->
          HmssProtocolConfig.requiredExternalDuchyIds
        ProtocolConfig.ProtocolCase.DIRECT,
<<<<<<< HEAD
        ProtocolConfig.ProtocolCase.PROTOCOL_NOT_SET -> error("Invalid protocol,")
=======
        ProtocolConfig.ProtocolCase.PROTOCOL_NOT_SET -> error("Invalid protocol.")
>>>>>>> 2306a167
      }
    val requiredDuchyIds =
      requiredExternalDuchyIds +
        readDataProviderRequiredDuchies(
          createMeasurementRequest.measurement.dataProvidersMap.keys.map { ExternalId(it) }.toSet()
        )
    val now = Clock.systemUTC().instant()
    val requiredDuchyEntries = DuchyIds.entries.filter { it.externalDuchyId in requiredDuchyIds }
    requiredDuchyEntries.forEach {
      if (!it.isActive(now)) {
        throw DuchyNotActiveException(it.externalDuchyId)
      }
    }
    val minimumNumberOfRequiredDuchies =
      @Suppress("WHEN_ENUM_CAN_BE_NULL_IN_JAVA") // Protobuf enum fields are never null.
      when (createMeasurementRequest.measurement.details.protocolConfig.protocolCase) {
        ProtocolConfig.ProtocolCase.LIQUID_LEGIONS_V2 ->
          Llv2ProtocolConfig.minimumNumberOfRequiredDuchies
        ProtocolConfig.ProtocolCase.REACH_ONLY_LIQUID_LEGIONS_V2 ->
          RoLlv2ProtocolConfig.minimumNumberOfRequiredDuchies
        ProtocolConfig.ProtocolCase.HONEST_MAJORITY_SHARE_SHUFFLE ->
          HmssProtocolConfig.requiredExternalDuchyIds.size
        ProtocolConfig.ProtocolCase.DIRECT,
<<<<<<< HEAD
        ProtocolConfig.ProtocolCase.PROTOCOL_NOT_SET -> error("Invalid protocol,")
=======
        ProtocolConfig.ProtocolCase.PROTOCOL_NOT_SET -> error("Invalid protocol.")
>>>>>>> 2306a167
      }

    val includedDuchyEntries =
      if (requiredDuchyEntries.size < minimumNumberOfRequiredDuchies) {
        val additionalActiveDuchies =
          DuchyIds.entries.filter { it !in requiredDuchyEntries && it.isActive(now) }
        requiredDuchyEntries +
          additionalActiveDuchies.take(minimumNumberOfRequiredDuchies - requiredDuchyEntries.size)
      } else {
        requiredDuchyEntries
      }

    if (includedDuchyEntries.size < minimumNumberOfRequiredDuchies) {
      throw IllegalStateException("Not enough active duchies to run the computation")
    }

    val measurementId: InternalId = idGenerator.generateInternalId()
    val externalMeasurementId: ExternalId = idGenerator.generateExternalId()
    val externalComputationId: ExternalId = idGenerator.generateExternalId()
    insertMeasurement(
      createMeasurementRequest,
      measurementConsumerId,
      measurementId,
      externalMeasurementId,
      externalComputationId,
      initialMeasurementState
    )

    includedDuchyEntries.forEach { entry ->
      insertComputationParticipant(
        measurementConsumerId,
        measurementId,
        InternalId(entry.internalDuchyId),
      )
    }

    @Suppress("WHEN_ENUM_CAN_BE_NULL_IN_JAVA") // Protobuf enum fields are never null.
    when (createMeasurementRequest.measurement.details.protocolConfig.protocolCase) {
      ProtocolConfig.ProtocolCase.LIQUID_LEGIONS_V2,
      ProtocolConfig.ProtocolCase.REACH_ONLY_LIQUID_LEGIONS_V2 -> {
        // For each EDP, insert a Requisition.
        insertRequisitions(
          measurementConsumerId,
          measurementId,
          createMeasurementRequest.measurement.dataProvidersMap,
          Requisition.State.PENDING_PARAMS
        )
      }
      ProtocolConfig.ProtocolCase.HONEST_MAJORITY_SHARE_SHUFFLE -> {
        // For each EDP, insert a Requisitions for each non-aggregator.
        insertHmssRequisitions(
          measurementConsumerId,
          measurementId,
          createMeasurementRequest.measurement.dataProvidersMap,
          Requisition.State.PENDING_PARAMS,
          includedDuchyEntries.map { InternalId(it.internalDuchyId) }.drop(1)
        )
      }
      ProtocolConfig.ProtocolCase.DIRECT,
      ProtocolConfig.ProtocolCase.PROTOCOL_NOT_SET -> error("Invalid protocol,")
    }

    return createMeasurementRequest.measurement.copy {
      this.externalMeasurementId = externalMeasurementId.value
      this.externalComputationId = externalComputationId.value
      state = initialMeasurementState
    }
  }

  private suspend fun TransactionScope.createDirectMeasurement(
    createMeasurementRequest: CreateMeasurementRequest,
    measurementConsumerId: InternalId
  ): Measurement {
    val initialMeasurementState = Measurement.State.PENDING_REQUISITION_FULFILLMENT

    val measurementId: InternalId = idGenerator.generateInternalId()
    val externalMeasurementId: ExternalId = idGenerator.generateExternalId()
    insertMeasurement(
      createMeasurementRequest,
      measurementConsumerId,
      measurementId,
      externalMeasurementId,
      null,
      initialMeasurementState
    )

    // Insert into Requisitions for each EDP
    insertRequisitions(
      measurementConsumerId,
      measurementId,
      createMeasurementRequest.measurement.dataProvidersMap,
      Requisition.State.UNFULFILLED
    )

    return createMeasurementRequest.measurement.copy {
      this.externalMeasurementId = externalMeasurementId.value
      state = initialMeasurementState
    }
  }

  private suspend fun TransactionScope.insertMeasurement(
    createMeasurementRequest: CreateMeasurementRequest,
    measurementConsumerId: InternalId,
    measurementId: InternalId,
    externalMeasurementId: ExternalId,
    externalComputationId: ExternalId?,
    initialMeasurementState: Measurement.State
  ) {
    val externalMeasurementConsumerId =
      ExternalId(createMeasurementRequest.measurement.externalMeasurementConsumerCertificateId)
    val reader =
      CertificateReader(CertificateReader.ParentType.MEASUREMENT_CONSUMER)
        .bindWhereClause(measurementConsumerId, externalMeasurementConsumerId)
    val measurementConsumerCertificateId =
      reader.execute(transactionContext).singleOrNull()?.let { validateCertificate(it) }
        ?: throw MeasurementConsumerCertificateNotFoundException(
          externalMeasurementConsumerId,
          externalMeasurementId
        )

    transactionContext.bufferInsertMutation("Measurements") {
      set("MeasurementConsumerId" to measurementConsumerId)
      set("MeasurementId" to measurementId)
      set("ExternalMeasurementId" to externalMeasurementId)
      if (externalComputationId != null) {
        set("ExternalComputationId" to externalComputationId)
      }
      if (createMeasurementRequest.requestId.isNotEmpty()) {
        set("CreateRequestId" to createMeasurementRequest.requestId)
      }
      if (createMeasurementRequest.measurement.providedMeasurementId.isNotEmpty()) {
        set("ProvidedMeasurementId" to createMeasurementRequest.measurement.providedMeasurementId)
      }
      set("CertificateId" to measurementConsumerCertificateId)
      set("State" to initialMeasurementState)
      set("MeasurementDetails" to createMeasurementRequest.measurement.details)
      setJson("MeasurementDetailsJson" to createMeasurementRequest.measurement.details)
      set("CreateTime" to Value.COMMIT_TIMESTAMP)
      set("UpdateTime" to Value.COMMIT_TIMESTAMP)
    }
  }

  private fun TransactionScope.insertComputationParticipant(
    measurementConsumerId: InternalId,
    measurementId: InternalId,
    duchyId: InternalId
  ) {
    val participantDetails = ComputationParticipant.Details.getDefaultInstance()
    transactionContext.bufferInsertMutation("ComputationParticipants") {
      set("MeasurementConsumerId" to measurementConsumerId)
      set("MeasurementId" to measurementId)
      set("DuchyId" to duchyId)
      set("UpdateTime" to Value.COMMIT_TIMESTAMP)
      set("State" to ComputationParticipant.State.CREATED)
      set("ParticipantDetails" to participantDetails)
      setJson("ParticipantDetailsJson" to participantDetails)
    }
  }

  private suspend fun TransactionScope.insertRequisitions(
    measurementConsumerId: InternalId,
    measurementId: InternalId,
    dataProvidersMap: Map<Long, Measurement.DataProviderValue>,
    initialRequisitionState: Requisition.State,
  ) {
    for ((externalDataProviderId, dataProviderValue) in dataProvidersMap) {
      insertRequisition(
        measurementConsumerId,
        measurementId,
        ExternalId(externalDataProviderId),
        dataProviderValue,
        initialRequisitionState
      )
    }
  }

  private suspend fun TransactionScope.insertHmssRequisitions(
    measurementConsumerId: InternalId,
    measurementId: InternalId,
    dataProvidersMap: Map<Long, Measurement.DataProviderValue>,
    initialRequisitionState: Requisition.State,
    duchyIds: List<InternalId>
  ) {
    for ((externalDataProviderId, dataProviderValue) in dataProvidersMap) {
      for (duchyId in duchyIds) {
        insertRequisition(
          measurementConsumerId,
          measurementId,
          ExternalId(externalDataProviderId),
          dataProviderValue,
          initialRequisitionState,
          duchyId
        )
      }
    }
  }

  private suspend fun TransactionScope.insertRequisition(
    measurementConsumerId: InternalId,
    measurementId: InternalId,
    externalDataProviderId: ExternalId,
    dataProviderValue: Measurement.DataProviderValue,
    initialRequisitionState: Requisition.State,
    duchyId: InternalId? = null
  ) {
    val dataProviderId =
      DataProviderReader.readDataProviderId(transactionContext, externalDataProviderId)
        ?: throw DataProviderNotFoundException(externalDataProviderId)
    val reader =
      CertificateReader(CertificateReader.ParentType.DATA_PROVIDER)
        .bindWhereClause(
          dataProviderId,
          ExternalId(dataProviderValue.externalDataProviderCertificateId)
        )

    val dataProviderCertificateId =
      reader.execute(transactionContext).singleOrNull()?.let { validateCertificate(it) }
        ?: throw DataProviderCertificateNotFoundException(
          externalDataProviderId,
          ExternalId(dataProviderValue.externalDataProviderCertificateId)
        )

    val requisitionId = idGenerator.generateInternalId()
    val externalRequisitionId = idGenerator.generateExternalId()
    val details: Requisition.Details =
      RequisitionKt.details {
        dataProviderPublicKey = dataProviderValue.dataProviderPublicKey
        encryptedRequisitionSpec = dataProviderValue.encryptedRequisitionSpec
        nonceHash = dataProviderValue.nonceHash

        // TODO(world-federation-of-advertisers/cross-media-measurement#1301): Stop setting these
        // fields.
        dataProviderPublicKeySignature = dataProviderValue.dataProviderPublicKeySignature
        dataProviderPublicKeySignatureAlgorithmOid =
          dataProviderValue.dataProviderPublicKeySignatureAlgorithmOid
      }

    transactionContext.bufferInsertMutation("Requisitions") {
      set("MeasurementConsumerId" to measurementConsumerId)
      set("MeasurementId" to measurementId)
      set("RequisitionId" to requisitionId)
      set("DataProviderId" to dataProviderId)
      set("UpdateTime" to Value.COMMIT_TIMESTAMP)
      set("ExternalRequisitionId" to externalRequisitionId)
      set("DataProviderCertificateId" to dataProviderCertificateId)
      set("State" to initialRequisitionState)
      duchyId?.let { set("FulfillingDuchyId" to it) }
      set("RequisitionDetails" to details)
      setJson("RequisitionDetailsJson" to details)
    }
  }

  private suspend fun TransactionScope.findExistingMeasurement(
    createMeasurementRequest: CreateMeasurementRequest,
    measurementConsumerId: InternalId
  ): Measurement? {
    val params =
      object {
        val MEASUREMENT_CONSUMER_ID = "measurementConsumerId"
        val CREATE_REQUEST_ID = "createRequestId"
      }
    val whereClause =
      """
      WHERE MeasurementConsumerId = @${params.MEASUREMENT_CONSUMER_ID}
        AND CreateRequestId = @${params.CREATE_REQUEST_ID}
      """
        .trimIndent()

    return MeasurementReader(Measurement.View.DEFAULT)
      .fillStatementBuilder {
        appendClause(whereClause)
        bind(params.MEASUREMENT_CONSUMER_ID to measurementConsumerId)
        bind(params.CREATE_REQUEST_ID to createMeasurementRequest.requestId)
      }
      .execute(transactionContext)
      .map { it.measurement }
      .singleOrNull()
  }

  override fun ResultScope<List<Measurement>>.buildResult(): List<Measurement> {
    val measurements: List<Measurement> = checkNotNull(transactionResult)
    return measurements.map {
      if (it.hasCreateTime()) {
        // Existing measurement was returned instead of inserting new one, so keep its timestamps.
        it
      } else {
        it.copy {
          createTime = commitTimestamp.toProto()
          updateTime = commitTimestamp.toProto()
          etag = getEtag(commitTimestamp)
        }
      }
    }
  }
}

private suspend fun TransactionScope.readMeasurementConsumerId(
  externalMeasurementConsumerId: ExternalId
): InternalId {
  val column = "MeasurementConsumerId"
  return transactionContext
    .readRowUsingIndex(
      "MeasurementConsumers",
      "MeasurementConsumersByExternalId",
      Key.of(externalMeasurementConsumerId.value),
      column
    )
    ?.let { struct -> InternalId(struct.getLong(column)) }
    ?: throw MeasurementConsumerNotFoundException(externalMeasurementConsumerId) {
      "MeasurementConsumer with external ID $externalMeasurementConsumerId not found"
    }
}

@OptIn(ExperimentalCoroutinesApi::class) // For `flattenConcat`.
private suspend fun TransactionScope.readDataProviderRequiredDuchies(
  externalDataProviderIds: Set<ExternalId>
): Set<String> {
  return StreamDataProviders(externalDataProviderIds)
    .execute(transactionContext)
    .map { it.dataProvider.requiredExternalDuchyIdsList.asFlow() }
    .flattenConcat()
    .toSet()
}

/**
 * Returns the internal Certificate Id if the revocation state has not been set and the current time
 * is inside the valid time period.
 *
 * Throws a [ErrorCode.CERTIFICATE_IS_INVALID] otherwise.
 */
private fun validateCertificate(
  certificateResult: CertificateReader.Result,
): InternalId {
  if (!certificateResult.isValid) {
    throw CertificateIsInvalidException()
  }

  return certificateResult.certificateId
}<|MERGE_RESOLUTION|>--- conflicted
+++ resolved
@@ -108,11 +108,7 @@
         ProtocolConfig.ProtocolCase.HONEST_MAJORITY_SHARE_SHUFFLE ->
           HmssProtocolConfig.requiredExternalDuchyIds
         ProtocolConfig.ProtocolCase.DIRECT,
-<<<<<<< HEAD
-        ProtocolConfig.ProtocolCase.PROTOCOL_NOT_SET -> error("Invalid protocol,")
-=======
         ProtocolConfig.ProtocolCase.PROTOCOL_NOT_SET -> error("Invalid protocol.")
->>>>>>> 2306a167
       }
     val requiredDuchyIds =
       requiredExternalDuchyIds +
@@ -136,11 +132,7 @@
         ProtocolConfig.ProtocolCase.HONEST_MAJORITY_SHARE_SHUFFLE ->
           HmssProtocolConfig.requiredExternalDuchyIds.size
         ProtocolConfig.ProtocolCase.DIRECT,
-<<<<<<< HEAD
-        ProtocolConfig.ProtocolCase.PROTOCOL_NOT_SET -> error("Invalid protocol,")
-=======
         ProtocolConfig.ProtocolCase.PROTOCOL_NOT_SET -> error("Invalid protocol.")
->>>>>>> 2306a167
       }
 
     val includedDuchyEntries =
