// Copyright 2020 The Cross-Media Measurement Authors
//
// Licensed under the Apache License, Version 2.0 (the "License");
// you may not use this file except in compliance with the License.
// You may obtain a copy of the License at
//
//      http://www.apache.org/licenses/LICENSE-2.0
//
// Unless required by applicable law or agreed to in writing, software
// distributed under the License is distributed on an "AS IS" BASIS,
// WITHOUT WARRANTIES OR CONDITIONS OF ANY KIND, either express or implied.
// See the License for the specific language governing permissions and
// limitations under the License.

package org.wfanet.measurement.kingdom.deploy.gcloud.spanner.writers

import com.google.cloud.spanner.Mutation
import kotlinx.coroutines.async
import kotlinx.coroutines.coroutineScope
import org.wfanet.measurement.common.identity.ExternalId
import org.wfanet.measurement.common.identity.InternalId
import org.wfanet.measurement.gcloud.spanner.bufferTo
import org.wfanet.measurement.internal.kingdom.Campaign
import org.wfanet.measurement.kingdom.deploy.gcloud.spanner.readers.AdvertiserReader
import org.wfanet.measurement.kingdom.deploy.gcloud.spanner.readers.LegacyDataProviderReader

class CreateCampaign(
  private val externalDataProviderId: ExternalId,
  private val externalAdvertiserId: ExternalId,
  private val providedCampaignId: String
) : SpannerWriter<ExternalId, Campaign>() {
  override suspend fun TransactionScope.runTransaction(): ExternalId {
    val (dataProviderId, advertiserId) =
      coroutineScope {
        val dataProviderIed = async { readDataProviderId() }
        val advertiserId = async { readAdvertiserId() }
        Pair(dataProviderIed.await(), advertiserId.await())
      }
    val internalId = idGenerator.generateInternalId()
    val externalId = idGenerator.generateExternalId()
    Mutation.newInsertBuilder("Campaigns")
      .set("DataProviderId")
      .to(dataProviderId.value)
      .set("CampaignId")
      .to(internalId.value)
      .set("AdvertiserId")
      .to(advertiserId.value)
      .set("ExternalCampaignId")
      .to(externalId.value)
      .set("ProvidedCampaignId")
      .to(providedCampaignId)
      .set("CampaignDetails")
      .to("")
      .set("CampaignDetailsJson")
      .to("")
      .build()
      .bufferTo(transactionContext)
    return externalId
  }

  override fun ResultScope<ExternalId>.buildResult(): Campaign {
    val externalCampaignId = checkNotNull(transactionResult).value
    return Campaign.newBuilder()
      .setExternalAdvertiserId(externalAdvertiserId.value)
      .setExternalDataProviderId(externalDataProviderId.value)
      .setExternalCampaignId(externalCampaignId)
      .setProvidedCampaignId(providedCampaignId)
      .build()
  }

  private suspend fun TransactionScope.readDataProviderId(): InternalId {
<<<<<<< HEAD
    val readResult = LegacyDataProviderReader()
      .readExternalId(transactionContext, externalDataProviderId)
=======
    val readResult =
      LegacyDataProviderReader().readExternalId(transactionContext, externalDataProviderId)
>>>>>>> a93e0882
    return InternalId(readResult.dataProviderId)
  }

  private suspend fun TransactionScope.readAdvertiserId(): InternalId {
    val readResult = AdvertiserReader().readExternalId(transactionContext, externalAdvertiserId)
    return InternalId(readResult.advertiserId)
  }
}<|MERGE_RESOLUTION|>--- conflicted
+++ resolved
@@ -69,13 +69,8 @@
   }
 
   private suspend fun TransactionScope.readDataProviderId(): InternalId {
-<<<<<<< HEAD
-    val readResult = LegacyDataProviderReader()
-      .readExternalId(transactionContext, externalDataProviderId)
-=======
     val readResult =
       LegacyDataProviderReader().readExternalId(transactionContext, externalDataProviderId)
->>>>>>> a93e0882
     return InternalId(readResult.dataProviderId)
   }
 
