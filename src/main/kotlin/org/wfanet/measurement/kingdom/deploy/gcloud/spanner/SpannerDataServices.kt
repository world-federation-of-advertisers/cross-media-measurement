// Copyright 2021 The Cross-Media Measurement Authors
//
// Licensed under the Apache License, Version 2.0 (the "License");
// you may not use this file except in compliance with the License.
// You may obtain a copy of the License at
//
//      http://www.apache.org/licenses/LICENSE-2.0
//
// Unless required by applicable law or agreed to in writing, software
// distributed under the License is distributed on an "AS IS" BASIS,
// WITHOUT WARRANTIES OR CONDITIONS OF ANY KIND, either express or implied.
// See the License for the specific language governing permissions and
// limitations under the License.

package org.wfanet.measurement.kingdom.deploy.gcloud.spanner

import java.time.Clock
import org.wfanet.measurement.common.identity.IdGenerator
import org.wfanet.measurement.gcloud.spanner.AsyncDatabaseClient
import org.wfanet.measurement.kingdom.deploy.common.service.DataServices
import org.wfanet.measurement.kingdom.deploy.common.service.KingdomDataServices

class SpannerDataServices(
  private val clock: Clock,
  private val idGenerator: IdGenerator,
  private val client: AsyncDatabaseClient
) : DataServices {
  override fun buildDataServices(): KingdomDataServices {
    return KingdomDataServices(
      SpannerAccountsService(idGenerator, client),
      SpannerApiKeysService(idGenerator, client),
      SpannerCertificatesService(idGenerator, client),
      SpannerDataProvidersService(idGenerator, client),
      SpannerModelProvidersService(idGenerator, client),
      SpannerEventGroupMetadataDescriptorsService(idGenerator, client),
      SpannerEventGroupsService(idGenerator, client),
      SpannerMeasurementConsumersService(idGenerator, client),
      SpannerMeasurementsService(idGenerator, client),
      SpannerPublicKeysService(idGenerator, client),
      SpannerRequisitionsService(idGenerator, client),
      SpannerComputationParticipantsService(idGenerator, client),
      SpannerMeasurementLogEntriesService(idGenerator, client),
      SpannerRecurringExchangesService(idGenerator, client),
      SpannerExchangesService(idGenerator, client),
      SpannerExchangeStepsService(clock, idGenerator, client),
      SpannerExchangeStepAttemptsService(clock, idGenerator, client),
      SpannerModelSuitesService(idGenerator, client),
<<<<<<< HEAD
      SpannerModelLinesService(clock, idGenerator, client),
      SpannerModelOutagesService(idGenerator, client)
=======
      SpannerModelReleasesService(idGenerator, client),
      SpannerModelLinesService(clock, idGenerator, client),
      SpannerModelShardsService(idGenerator, client),
      SpannerModelRolloutsService(clock, idGenerator, client)
>>>>>>> 12c025b0
    )
  }
}<|MERGE_RESOLUTION|>--- conflicted
+++ resolved
@@ -45,15 +45,11 @@
       SpannerExchangeStepsService(clock, idGenerator, client),
       SpannerExchangeStepAttemptsService(clock, idGenerator, client),
       SpannerModelSuitesService(idGenerator, client),
-<<<<<<< HEAD
       SpannerModelLinesService(clock, idGenerator, client),
-      SpannerModelOutagesService(idGenerator, client)
-=======
+      SpannerModelOutagesService(idGenerator, client),
       SpannerModelReleasesService(idGenerator, client),
-      SpannerModelLinesService(clock, idGenerator, client),
       SpannerModelShardsService(idGenerator, client),
       SpannerModelRolloutsService(clock, idGenerator, client)
->>>>>>> 12c025b0
     )
   }
 }