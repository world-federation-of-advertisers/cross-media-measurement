--- conflicted
+++ resolved
@@ -45,11 +45,8 @@
       SpannerExchangeStepsService(clock, idGenerator, client),
       SpannerExchangeStepAttemptsService(clock, idGenerator, client),
       SpannerModelSuitesService(idGenerator, client),
-<<<<<<< HEAD
-      SpannerModelReleasesService(idGenerator, client)
-=======
+      SpannerModelReleasesService(idGenerator, client),
       SpannerModelLinesService(clock, idGenerator, client)
->>>>>>> 36f42a88
     )
   }
 }