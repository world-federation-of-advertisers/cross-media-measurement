// Copyright 2021 The Cross-Media Measurement Authors
//
// Licensed under the Apache License, Version 2.0 (the "License");
// you may not use this file except in compliance with the License.
// You may obtain a copy of the License at
//
//      http://www.apache.org/licenses/LICENSE-2.0
//
// Unless required by applicable law or agreed to in writing, software
// distributed under the License is distributed on an "AS IS" BASIS,
// WITHOUT WARRANTIES OR CONDITIONS OF ANY KIND, either express or implied.
// See the License for the specific language governing permissions and
// limitations under the License.

package org.wfanet.measurement.kingdom.deploy.gcloud.spanner

import java.time.Clock
import org.wfanet.measurement.common.identity.IdGenerator
import org.wfanet.measurement.gcloud.spanner.AsyncDatabaseClient
import org.wfanet.measurement.kingdom.deploy.common.service.DataServices
import org.wfanet.measurement.kingdom.deploy.common.service.KingdomDataServices

class SpannerDataServices(
  private val clock: Clock,
  private val idGenerator: IdGenerator,
  private val client: AsyncDatabaseClient
) : DataServices {
  override fun buildDataServices(): KingdomDataServices {
    return KingdomDataServices(
      SpannerAccountsService(idGenerator, client),
      SpannerApiKeysService(idGenerator, client),
      SpannerCertificatesService(idGenerator, client),
      SpannerDataProvidersService(idGenerator, client),
      SpannerModelProvidersService(idGenerator, client),
      SpannerEventGroupMetadataDescriptorsService(idGenerator, client),
      SpannerEventGroupsService(idGenerator, client),
      SpannerMeasurementConsumersService(idGenerator, client),
      SpannerMeasurementsService(idGenerator, client),
      SpannerPublicKeysService(idGenerator, client),
      SpannerRequisitionsService(idGenerator, client),
      SpannerComputationParticipantsService(idGenerator, client),
      SpannerMeasurementLogEntriesService(idGenerator, client),
      SpannerRecurringExchangesService(idGenerator, client),
      SpannerExchangesService(idGenerator, client),
      SpannerExchangeStepsService(clock, idGenerator, client),
      SpannerExchangeStepAttemptsService(clock, idGenerator, client),
      SpannerModelSuitesService(idGenerator, client),
      SpannerModelReleasesService(idGenerator, client),
      SpannerModelLinesService(clock, idGenerator, client),
<<<<<<< HEAD
      SpannerModelShardsService(idGenerator, client)
=======
      SpannerModelRolloutsService(clock, idGenerator, client)
>>>>>>> aa165a67
    )
  }
}<|MERGE_RESOLUTION|>--- conflicted
+++ resolved
@@ -47,11 +47,8 @@
       SpannerModelSuitesService(idGenerator, client),
       SpannerModelReleasesService(idGenerator, client),
       SpannerModelLinesService(clock, idGenerator, client),
-<<<<<<< HEAD
-      SpannerModelShardsService(idGenerator, client)
-=======
+      SpannerModelShardsService(idGenerator, client),
       SpannerModelRolloutsService(clock, idGenerator, client)
->>>>>>> aa165a67
     )
   }
 }