// Copyright 2021 The Cross-Media Measurement Authors
//
// Licensed under the Apache License, Version 2.0 (the "License");
// you may not use this file except in compliance with the License.
// You may obtain a copy of the License at
//
//      http://www.apache.org/licenses/LICENSE-2.0
//
// Unless required by applicable law or agreed to in writing, software
// distributed under the License is distributed on an "AS IS" BASIS,
// WITHOUT WARRANTIES OR CONDITIONS OF ANY KIND, either express or implied.
// See the License for the specific language governing permissions and
// limitations under the License.

package org.wfanet.measurement.kingdom.deploy.gcloud.spanner

import io.grpc.Status
import kotlinx.coroutines.flow.Flow
import kotlinx.coroutines.flow.map
import org.wfanet.measurement.common.grpc.failGrpc
import org.wfanet.measurement.common.grpc.grpcRequire
import org.wfanet.measurement.common.identity.IdGenerator
import org.wfanet.measurement.gcloud.spanner.AsyncDatabaseClient
import org.wfanet.measurement.internal.kingdom.ErrorCode
import org.wfanet.measurement.internal.kingdom.FulfillRequisitionRequest
import org.wfanet.measurement.internal.kingdom.GetRequisitionByDataProviderIdRequest
import org.wfanet.measurement.internal.kingdom.GetRequisitionRequest
import org.wfanet.measurement.internal.kingdom.RefuseRequisitionRequest
import org.wfanet.measurement.internal.kingdom.Requisition
import org.wfanet.measurement.internal.kingdom.Requisition.Refusal
import org.wfanet.measurement.internal.kingdom.RequisitionsGrpcKt.RequisitionsCoroutineImplBase
import org.wfanet.measurement.internal.kingdom.StreamRequisitionsRequest
import org.wfanet.measurement.kingdom.deploy.gcloud.spanner.common.KingdomInternalException
import org.wfanet.measurement.kingdom.deploy.gcloud.spanner.queries.StreamRequisitions
import org.wfanet.measurement.kingdom.deploy.gcloud.spanner.readers.RequisitionReader
import org.wfanet.measurement.kingdom.deploy.gcloud.spanner.writers.FulfillRequisition
import org.wfanet.measurement.kingdom.deploy.gcloud.spanner.writers.RefuseRequisition

class SpannerRequisitionsService(
  private val idGenerator: IdGenerator,
  private val client: AsyncDatabaseClient
) : RequisitionsCoroutineImplBase() {

  override suspend fun getRequisition(request: GetRequisitionRequest): Requisition {
    return RequisitionReader()
      .readByExternalId(
        client.singleUse(),
        externalMeasurementConsumerId = request.externalMeasurementConsumerId,
        externalMeasurementId = request.externalMeasurementId,
        externalRequisitionId = request.externalRequisitionId
      )
      ?.requisition
      ?: failGrpc(Status.NOT_FOUND) { "Requisition not found" }
  }

  override suspend fun getRequisitionByDataProviderId(
    request: GetRequisitionByDataProviderIdRequest
  ): Requisition {
    return RequisitionReader()
      .readByExternalDataProviderId(
        client.singleUse(),
        externalDataProviderId = request.externalDataProviderId,
        externalRequisitionId = request.externalRequisitionId
      )
      ?.requisition
      ?: failGrpc(Status.NOT_FOUND) { "Requisition not found" }
  }

  override fun streamRequisitions(request: StreamRequisitionsRequest): Flow<Requisition> {
    val requestFilter = request.filter
    if (requestFilter.externalMeasurementId != 0L) {
      grpcRequire(requestFilter.externalMeasurementConsumerId != 0L) {
        "external_measurement_consumer_id must be specified if external_measurement_id is specified"
      }
    }

    return StreamRequisitions(requestFilter, request.limit).execute(client.singleUse()).map {
      it.requisition
    }
  }

  override suspend fun fulfillRequisition(request: FulfillRequisitionRequest): Requisition {
    with(request) {
      grpcRequire(externalRequisitionId != 0L) { "external_requisition_id not specified" }
      grpcRequire(nonce != 0L) { "nonce not specified" }
      @Suppress("WHEN_ENUM_CAN_BE_NULL_IN_JAVA") // Proto enum fields are never null.
      when (request.paramsCase) {
        FulfillRequisitionRequest.ParamsCase.COMPUTED_PARAMS -> {
          grpcRequire(computedParams.externalComputationId != 0L) {
            "external_computation_id not specified"
          }
          grpcRequire(computedParams.externalFulfillingDuchyId.isNotEmpty()) {
            "external_fulfilling_duchy_id not specified"
          }
        }
        FulfillRequisitionRequest.ParamsCase.DIRECT_PARAMS -> {
<<<<<<< HEAD
          grpcRequire(!directParams.encryptedData.isEmpty) { "encrypted_data is empty" }
=======
          grpcRequire(!directParams.encryptedData.isEmpty) { "encrypted_data not specified" }
>>>>>>> 38f694e2
          grpcRequire(directParams.externalDataProviderId != 0L) {
            "data_provider_id not specified"
          }
        }
        FulfillRequisitionRequest.ParamsCase.PARAMS_NOT_SET ->
          failGrpc(Status.INVALID_ARGUMENT) { "params field not set" }
      }
    }

    try {
      return FulfillRequisition(request).execute(client, idGenerator)
    } catch (e: KingdomInternalException) {
      val status: Status =
        when (e.code) {
          ErrorCode.REQUISITION_NOT_FOUND -> Status.NOT_FOUND
          ErrorCode.REQUISITION_STATE_ILLEGAL,
          ErrorCode.MEASUREMENT_STATE_ILLEGAL,
          ErrorCode.DUCHY_NOT_FOUND -> Status.FAILED_PRECONDITION
          ErrorCode.ACCOUNT_ACTIVATION_STATE_ILLEGAL,
          ErrorCode.DUPLICATE_ACCOUNT_IDENTITY,
          ErrorCode.ACCOUNT_NOT_FOUND,
          ErrorCode.API_KEY_NOT_FOUND,
          ErrorCode.PERMISSION_DENIED,
          ErrorCode.MEASUREMENT_NOT_FOUND,
          ErrorCode.MEASUREMENT_CONSUMER_NOT_FOUND,
          ErrorCode.DATA_PROVIDER_NOT_FOUND,
          ErrorCode.MODEL_PROVIDER_NOT_FOUND,
          ErrorCode.CERT_SUBJECT_KEY_ID_ALREADY_EXISTS,
          ErrorCode.CERTIFICATE_NOT_FOUND,
          ErrorCode.CERTIFICATE_IS_INVALID,
          ErrorCode.COMPUTATION_PARTICIPANT_STATE_ILLEGAL,
          ErrorCode.CERTIFICATE_REVOCATION_STATE_ILLEGAL,
          ErrorCode.COMPUTATION_PARTICIPANT_NOT_FOUND,
          ErrorCode.EVENT_GROUP_INVALID_ARGS,
          ErrorCode.EVENT_GROUP_NOT_FOUND,
          ErrorCode.UNKNOWN_ERROR,
          ErrorCode.UNRECOGNIZED -> throw e
        }
      throw status.withCause(e).asRuntimeException()
    }
  }

  override suspend fun refuseRequisition(request: RefuseRequisitionRequest): Requisition {
    with(request) {
      grpcRequire(externalDataProviderId != 0L) { "external_data_provider_id not specified" }
      grpcRequire(externalRequisitionId != 0L) { "external_requisition_id not specified" }
      grpcRequire(refusal.justification != Refusal.Justification.UNRECOGNIZED) {
        "Unrecognized refusal justification ${refusal.justificationValue}"
      }
      grpcRequire(refusal.justification != Refusal.Justification.JUSTIFICATION_UNSPECIFIED) {
        "refusal justification not specified"
      }
    }

    try {
      return RefuseRequisition(request).execute(client, idGenerator)
    } catch (e: KingdomInternalException) {
      when (e.code) {
        ErrorCode.REQUISITION_NOT_FOUND -> failGrpc(Status.NOT_FOUND) { "Requisition not found" }
        ErrorCode.REQUISITION_STATE_ILLEGAL ->
          failGrpc(Status.FAILED_PRECONDITION) { "Requisition is in wrong state" }
        ErrorCode.MEASUREMENT_STATE_ILLEGAL ->
          failGrpc(Status.FAILED_PRECONDITION) { "Measurement is in wrong state" }
        ErrorCode.ACCOUNT_ACTIVATION_STATE_ILLEGAL,
        ErrorCode.DUPLICATE_ACCOUNT_IDENTITY,
        ErrorCode.ACCOUNT_NOT_FOUND,
        ErrorCode.API_KEY_NOT_FOUND,
        ErrorCode.PERMISSION_DENIED,
        ErrorCode.DUCHY_NOT_FOUND,
        ErrorCode.MEASUREMENT_NOT_FOUND,
        ErrorCode.MEASUREMENT_CONSUMER_NOT_FOUND,
        ErrorCode.DATA_PROVIDER_NOT_FOUND,
        ErrorCode.MODEL_PROVIDER_NOT_FOUND,
        ErrorCode.CERT_SUBJECT_KEY_ID_ALREADY_EXISTS,
        ErrorCode.CERTIFICATE_NOT_FOUND,
        ErrorCode.CERTIFICATE_IS_INVALID,
        ErrorCode.COMPUTATION_PARTICIPANT_STATE_ILLEGAL,
        ErrorCode.CERTIFICATE_REVOCATION_STATE_ILLEGAL,
        ErrorCode.COMPUTATION_PARTICIPANT_NOT_FOUND,
        ErrorCode.EVENT_GROUP_INVALID_ARGS,
        ErrorCode.EVENT_GROUP_NOT_FOUND,
        ErrorCode.UNKNOWN_ERROR,
        ErrorCode.UNRECOGNIZED -> throw e
      }
    }
  }
}<|MERGE_RESOLUTION|>--- conflicted
+++ resolved
@@ -94,17 +94,13 @@
           }
         }
         FulfillRequisitionRequest.ParamsCase.DIRECT_PARAMS -> {
-<<<<<<< HEAD
-          grpcRequire(!directParams.encryptedData.isEmpty) { "encrypted_data is empty" }
-=======
           grpcRequire(!directParams.encryptedData.isEmpty) { "encrypted_data not specified" }
->>>>>>> 38f694e2
           grpcRequire(directParams.externalDataProviderId != 0L) {
             "data_provider_id not specified"
           }
         }
         FulfillRequisitionRequest.ParamsCase.PARAMS_NOT_SET ->
-          failGrpc(Status.INVALID_ARGUMENT) { "params field not set" }
+          failGrpc(Status.INVALID_ARGUMENT) { "params field not specified" }
       }
     }
 
