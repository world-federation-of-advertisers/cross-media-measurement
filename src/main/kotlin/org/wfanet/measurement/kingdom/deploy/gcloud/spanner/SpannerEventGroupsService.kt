--- conflicted
+++ resolved
@@ -42,11 +42,7 @@
           failGrpc(Status.INVALID_ARGUMENT) { "MeasurementConsumer not found" }
         KingdomInternalException.Code.DATA_PROVIDER_NOT_FOUND ->
           failGrpc(Status.NOT_FOUND) { "DataProvider not found" }
-<<<<<<< HEAD
-        else -> failGrpc(Status.UNKNOWN) {""}
-=======
         KingdomInternalException.Code.CERT_SUBJECT_KEY_ID_ALREADY_EXISTS -> throw e
->>>>>>> 8112b84e
       }
     }
   }
