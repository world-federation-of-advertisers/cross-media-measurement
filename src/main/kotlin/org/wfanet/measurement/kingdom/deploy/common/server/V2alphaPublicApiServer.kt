--- conflicted
+++ resolved
@@ -124,7 +124,6 @@
   @CommandLine.Mixin llv2ProtocolConfigFlags: Llv2ProtocolConfigFlags,
   @CommandLine.Mixin roLlv2ProtocolConfigFlags: RoLlv2ProtocolConfigFlags,
   @CommandLine.Mixin hmssProtocolConfigFlags: HmssProtocolConfigFlags,
-  @CommandLine.Mixin trusteeProtocolConfigFlags: TrusTeeProtocolConfigFlags,
   @CommandLine.Mixin v2alphaFlags: V2alphaFlags,
   @CommandLine.Mixin trusteeProtocolConfigFlags: TrusTeeProtocolConfigFlags,
   @CommandLine.Mixin duchyInfoFlags: DuchyInfoFlags,
@@ -473,19 +472,11 @@
     private set
 
   @CommandLine.Option(
-<<<<<<< HEAD
-    names = ["--trus-tee-enabled-measurement-consumers"],
-    description =
-      [
-        "MeasurementConsumer names who force to enable TrusTEE protocol" +
-          " regardless the --enable-trus-tee flag."
-=======
     names = ["--trustee-enabled-measurement-consumers"],
     description =
       [
         "MeasurementConsumer names who force to enable TrusTEE protocol" +
           " regardless the --enable-trustee flag."
->>>>>>> 144cf9d3
       ],
     required = false,
     defaultValue = "",
