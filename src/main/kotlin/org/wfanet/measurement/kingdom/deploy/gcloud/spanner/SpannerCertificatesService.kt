// Copyright 2021 The Cross-Media Measurement Authors
//
// Licensed under the Apache License, Version 2.0 (the "License");
// you may not use this file except in compliance with the License.
// You may obtain a copy of the License at
//
//      http://www.apache.org/licenses/LICENSE-2.0
//
// Unless required by applicable law or agreed to in writing, software
// distributed under the License is distributed on an "AS IS" BASIS,
// WITHOUT WARRANTIES OR CONDITIONS OF ANY KIND, either express or implied.
// See the License for the specific language governing permissions and
// limitations under the License.

package org.wfanet.measurement.kingdom.deploy.gcloud.spanner

import io.grpc.Status
import java.time.Clock
import org.wfanet.measurement.common.grpc.failGrpc
import org.wfanet.measurement.common.identity.ExternalId
import org.wfanet.measurement.common.identity.IdGenerator
import org.wfanet.measurement.gcloud.spanner.AsyncDatabaseClient
import org.wfanet.measurement.internal.kingdom.Certificate
import org.wfanet.measurement.internal.kingdom.CertificatesGrpcKt.CertificatesCoroutineImplBase
import org.wfanet.measurement.internal.kingdom.GetCertificateRequest
import org.wfanet.measurement.internal.kingdom.ReleaseCertificateHoldRequest
import org.wfanet.measurement.internal.kingdom.RevokeCertificateRequest
import org.wfanet.measurement.kingdom.deploy.gcloud.spanner.readers.CertificateReader
import org.wfanet.measurement.kingdom.deploy.gcloud.spanner.writers.CreateCertificate

private const val DATA_PROVIDER = "DataProvider"
private const val MEASUREMENT_CONSUMER = "MeasurementConsumer"
private const val DUCHY = "Duchy"

class SpannerCertificatesService(
<<<<<<< HEAD
  val clock: Clock,
  val idGenerator: IdGenerator,
  val client: AsyncDatabaseClient
=======
  private val clock: Clock,
  private val idGenerator: IdGenerator,
  private val client: AsyncDatabaseClient
>>>>>>> 8d9a46ce
) : CertificatesCoroutineImplBase() {

  private fun getInternalResourceName(request: GetCertificateRequest): String {
    if (request.hasExternalMeasurementConsumerId()) {
      return MEASUREMENT_CONSUMER
    }
    if (request.hasExternalDataProviderId()) {
      return DATA_PROVIDER
    } else {
      return DUCHY
    }
  }

  override suspend fun createCertificate(request: Certificate): Certificate {
    return CreateCertificate(request).execute(client, idGenerator, clock)
  }

  override suspend fun getCertificate(request: GetCertificateRequest): Certificate {
    return CertificateReader(getInternalResourceName(request))
      .readExternalIdOrNull(client.singleUse(), ExternalId(request.externalCertificateId))
      ?.certificate
      ?: failGrpc(Status.NOT_FOUND) {
        "No Certificate with externalId ${request.externalCertificateId}"
      }
  }
  override suspend fun revokeCertificate(request: RevokeCertificateRequest): Certificate {
    TODO("not implemented yet")
  }

  override suspend fun releaseCertificateHold(request: ReleaseCertificateHoldRequest): Certificate {
    TODO("not implemented yet")
  }
}<|MERGE_RESOLUTION|>--- conflicted
+++ resolved
@@ -33,15 +33,9 @@
 private const val DUCHY = "Duchy"
 
 class SpannerCertificatesService(
-<<<<<<< HEAD
-  val clock: Clock,
-  val idGenerator: IdGenerator,
-  val client: AsyncDatabaseClient
-=======
   private val clock: Clock,
   private val idGenerator: IdGenerator,
   private val client: AsyncDatabaseClient
->>>>>>> 8d9a46ce
 ) : CertificatesCoroutineImplBase() {
 
   private fun getInternalResourceName(request: GetCertificateRequest): String {
