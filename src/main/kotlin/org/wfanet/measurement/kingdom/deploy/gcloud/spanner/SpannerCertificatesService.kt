// Copyright 2021 The Cross-Media Measurement Authors
//
// Licensed under the Apache License, Version 2.0 (the "License");
// you may not use this file except in compliance with the License.
// You may obtain a copy of the License at
//
//      http://www.apache.org/licenses/LICENSE-2.0
//
// Unless required by applicable law or agreed to in writing, software
// distributed under the License is distributed on an "AS IS" BASIS,
// WITHOUT WARRANTIES OR CONDITIONS OF ANY KIND, either express or implied.
// See the License for the specific language governing permissions and
// limitations under the License.

package org.wfanet.measurement.kingdom.deploy.gcloud.spanner

import io.grpc.Status
import kotlinx.coroutines.flow.singleOrNull
import org.wfanet.measurement.common.grpc.failGrpc
import org.wfanet.measurement.common.grpc.grpcRequire
import org.wfanet.measurement.common.grpc.grpcRequireNotNull
import org.wfanet.measurement.common.identity.ExternalId
import org.wfanet.measurement.common.identity.IdGenerator
import org.wfanet.measurement.common.identity.InternalId
import org.wfanet.measurement.gcloud.spanner.AsyncDatabaseClient
import org.wfanet.measurement.internal.kingdom.Certificate
import org.wfanet.measurement.internal.kingdom.CertificatesGrpcKt.CertificatesCoroutineImplBase
import org.wfanet.measurement.internal.kingdom.GetCertificateRequest
import org.wfanet.measurement.internal.kingdom.ReleaseCertificateHoldRequest
import org.wfanet.measurement.internal.kingdom.RevokeCertificateRequest
import org.wfanet.measurement.kingdom.deploy.common.DuchyIds
import org.wfanet.measurement.kingdom.deploy.gcloud.spanner.common.KingdomInternalException
import org.wfanet.measurement.kingdom.deploy.gcloud.spanner.readers.BaseSpannerReader
import org.wfanet.measurement.kingdom.deploy.gcloud.spanner.readers.CertificateReader
import org.wfanet.measurement.kingdom.deploy.gcloud.spanner.writers.CreateCertificate
import org.wfanet.measurement.kingdom.deploy.gcloud.spanner.writers.ReleaseCertificateHold
import org.wfanet.measurement.kingdom.deploy.gcloud.spanner.writers.RevokeCertificate

class SpannerCertificatesService(
  private val idGenerator: IdGenerator,
  private val client: AsyncDatabaseClient
) : CertificatesCoroutineImplBase() {
  override suspend fun createCertificate(request: Certificate): Certificate {
    grpcRequire(request.parentCase != Certificate.ParentCase.PARENT_NOT_SET) {
      "Certificate is missing parent field"
    }
    // TODO(world-federation-of-advertisers/cross-media-measurement#178) : Update fail conditions
    // accordingly.
    try {
      return CreateCertificate(request).execute(client, idGenerator)
    } catch (e: KingdomInternalException) {
      when (e.code) {
        KingdomInternalException.Code.MEASUREMENT_CONSUMER_NOT_FOUND ->
          failGrpc(Status.NOT_FOUND) { "MeasurementConsumer not found" }
        KingdomInternalException.Code.DATA_PROVIDER_NOT_FOUND ->
          failGrpc(Status.NOT_FOUND) { "DataProvider not found" }
        KingdomInternalException.Code.MODEL_PROVIDER_NOT_FOUND ->
          failGrpc(Status.NOT_FOUND) { "ModelProvider not found" }
        KingdomInternalException.Code.CERT_SUBJECT_KEY_ID_ALREADY_EXISTS ->
          failGrpc(Status.ALREADY_EXISTS) {
            "Certificate with the same subject key identifier (SKID) already exists."
          }
        KingdomInternalException.Code.DUCHY_NOT_FOUND ->
          failGrpc(Status.NOT_FOUND) { "Duchy not found" }
<<<<<<< HEAD
        KingdomInternalException.Code.API_KEY_NOT_FOUND,
=======
        KingdomInternalException.Code.ACCOUNT_ACTIVATION_STATE_ILLEGAL,
        KingdomInternalException.Code.DUPLICATE_ACCOUNT_IDENTITY,
>>>>>>> b9f7b395
        KingdomInternalException.Code.ACCOUNT_NOT_FOUND,
        KingdomInternalException.Code.PERMISSION_DENIED,
        KingdomInternalException.Code.CERTIFICATE_NOT_FOUND,
        KingdomInternalException.Code.CERTIFICATE_IS_INVALID,
        KingdomInternalException.Code.MEASUREMENT_NOT_FOUND,
        KingdomInternalException.Code.MEASUREMENT_STATE_ILLEGAL,
        KingdomInternalException.Code.COMPUTATION_PARTICIPANT_STATE_ILLEGAL,
        KingdomInternalException.Code.COMPUTATION_PARTICIPANT_NOT_FOUND,
        KingdomInternalException.Code.REQUISITION_NOT_FOUND,
        KingdomInternalException.Code.CERTIFICATE_REVOCATION_STATE_ILLEGAL,
        KingdomInternalException.Code.REQUISITION_STATE_ILLEGAL -> throw e
      }
    }
  }

  override suspend fun getCertificate(request: GetCertificateRequest): Certificate {
    val externalCertificateId = ExternalId(request.externalCertificateId)
    @Suppress("WHEN_ENUM_CAN_BE_NULL_IN_JAVA") // Proto enum fields are never null.
    val reader: BaseSpannerReader<CertificateReader.Result> =
      when (request.parentCase) {
        GetCertificateRequest.ParentCase.EXTERNAL_DATA_PROVIDER_ID ->
          CertificateReader(CertificateReader.ParentType.DATA_PROVIDER)
            .bindWhereClause(ExternalId(request.externalDataProviderId), externalCertificateId)
        GetCertificateRequest.ParentCase.EXTERNAL_MEASUREMENT_CONSUMER_ID ->
          CertificateReader(CertificateReader.ParentType.MEASUREMENT_CONSUMER)
            .bindWhereClause(
              ExternalId(request.externalMeasurementConsumerId),
              externalCertificateId
            )
        GetCertificateRequest.ParentCase.EXTERNAL_DUCHY_ID -> {
          val duchyId =
            InternalId(
              grpcRequireNotNull(DuchyIds.getInternalId(request.externalDuchyId)) {
                "Duchy with external ID ${request.externalDuchyId} not found"
              }
            )
          CertificateReader(CertificateReader.ParentType.DUCHY)
            .bindWhereClause(duchyId, externalCertificateId)
        }
        GetCertificateRequest.ParentCase.EXTERNAL_MODEL_PROVIDER_ID ->
          CertificateReader(CertificateReader.ParentType.MODEL_PROVIDER)
            .bindWhereClause(ExternalId(request.externalModelProviderId), externalCertificateId)
        GetCertificateRequest.ParentCase.PARENT_NOT_SET ->
          throw Status.INVALID_ARGUMENT.withDescription("parent not specified").asRuntimeException()
      }

    val certificateResult =
      reader.execute(client.singleUse()).singleOrNull()
        ?: failGrpc(Status.NOT_FOUND) { "Certificate not found" }

    return certificateResult.certificate
  }

  override suspend fun revokeCertificate(request: RevokeCertificateRequest): Certificate {
    grpcRequire(request.parentCase != RevokeCertificateRequest.ParentCase.PARENT_NOT_SET) {
      "RevokeCertificateRequest is missing parent field"
    }
    // TODO(world-federation-of-advertisers/cross-media-measurement#178) : Update fail conditions
    // accordingly.
    try {
      return RevokeCertificate(request).execute(client, idGenerator)
    } catch (e: KingdomInternalException) {
      when (e.code) {
        KingdomInternalException.Code.CERTIFICATE_NOT_FOUND ->
          failGrpc(Status.NOT_FOUND) { "Certificate not found" }
        KingdomInternalException.Code.DUCHY_NOT_FOUND ->
          failGrpc(Status.NOT_FOUND) { "Duchy not found" }
        KingdomInternalException.Code.ACCOUNT_ACTIVATION_STATE_ILLEGAL,
        KingdomInternalException.Code.DUPLICATE_ACCOUNT_IDENTITY,
        KingdomInternalException.Code.MEASUREMENT_CONSUMER_NOT_FOUND,
        KingdomInternalException.Code.API_KEY_NOT_FOUND,
        KingdomInternalException.Code.ACCOUNT_NOT_FOUND,
        KingdomInternalException.Code.PERMISSION_DENIED,
        KingdomInternalException.Code.DATA_PROVIDER_NOT_FOUND,
        KingdomInternalException.Code.MODEL_PROVIDER_NOT_FOUND,
        KingdomInternalException.Code.CERT_SUBJECT_KEY_ID_ALREADY_EXISTS,
        KingdomInternalException.Code.MEASUREMENT_NOT_FOUND,
        KingdomInternalException.Code.MEASUREMENT_STATE_ILLEGAL,
        KingdomInternalException.Code.CERTIFICATE_IS_INVALID,
        KingdomInternalException.Code.COMPUTATION_PARTICIPANT_STATE_ILLEGAL,
        KingdomInternalException.Code.COMPUTATION_PARTICIPANT_NOT_FOUND,
        KingdomInternalException.Code.REQUISITION_NOT_FOUND,
        KingdomInternalException.Code.CERTIFICATE_REVOCATION_STATE_ILLEGAL,
        KingdomInternalException.Code.REQUISITION_STATE_ILLEGAL -> throw e
      }
    }
  }

  override suspend fun releaseCertificateHold(request: ReleaseCertificateHoldRequest): Certificate {
    grpcRequire(request.parentCase != ReleaseCertificateHoldRequest.ParentCase.PARENT_NOT_SET) {
      "ReleaseCertificateHoldRequest is missing parent field"
    }
    // TODO(world-federation-of-advertisers/cross-media-measurement#178) : Update fail conditions
    // accordingly.
    try {
      return ReleaseCertificateHold(request).execute(client, idGenerator)
    } catch (e: KingdomInternalException) {
      when (e.code) {
        KingdomInternalException.Code.CERTIFICATE_NOT_FOUND ->
          failGrpc(Status.NOT_FOUND) { "Certificate not found" }
        KingdomInternalException.Code.DUCHY_NOT_FOUND ->
          failGrpc(Status.NOT_FOUND) { "Duchy not found" }
        KingdomInternalException.Code.CERTIFICATE_REVOCATION_STATE_ILLEGAL ->
          failGrpc(Status.FAILED_PRECONDITION) { "Certificate is in wrong State." }
        KingdomInternalException.Code.ACCOUNT_ACTIVATION_STATE_ILLEGAL,
        KingdomInternalException.Code.DUPLICATE_ACCOUNT_IDENTITY,
        KingdomInternalException.Code.ACCOUNT_NOT_FOUND,
        KingdomInternalException.Code.API_KEY_NOT_FOUND,
        KingdomInternalException.Code.PERMISSION_DENIED,
        KingdomInternalException.Code.MEASUREMENT_CONSUMER_NOT_FOUND,
        KingdomInternalException.Code.DATA_PROVIDER_NOT_FOUND,
        KingdomInternalException.Code.MODEL_PROVIDER_NOT_FOUND,
        KingdomInternalException.Code.CERT_SUBJECT_KEY_ID_ALREADY_EXISTS,
        KingdomInternalException.Code.MEASUREMENT_NOT_FOUND,
        KingdomInternalException.Code.CERTIFICATE_IS_INVALID,
        KingdomInternalException.Code.MEASUREMENT_STATE_ILLEGAL,
        KingdomInternalException.Code.COMPUTATION_PARTICIPANT_STATE_ILLEGAL,
        KingdomInternalException.Code.COMPUTATION_PARTICIPANT_NOT_FOUND,
        KingdomInternalException.Code.REQUISITION_NOT_FOUND,
        KingdomInternalException.Code.REQUISITION_STATE_ILLEGAL -> throw e
      }
    }
  }
}<|MERGE_RESOLUTION|>--- conflicted
+++ resolved
@@ -62,12 +62,9 @@
           }
         KingdomInternalException.Code.DUCHY_NOT_FOUND ->
           failGrpc(Status.NOT_FOUND) { "Duchy not found" }
-<<<<<<< HEAD
         KingdomInternalException.Code.API_KEY_NOT_FOUND,
-=======
         KingdomInternalException.Code.ACCOUNT_ACTIVATION_STATE_ILLEGAL,
         KingdomInternalException.Code.DUPLICATE_ACCOUNT_IDENTITY,
->>>>>>> b9f7b395
         KingdomInternalException.Code.ACCOUNT_NOT_FOUND,
         KingdomInternalException.Code.PERMISSION_DENIED,
         KingdomInternalException.Code.CERTIFICATE_NOT_FOUND,
