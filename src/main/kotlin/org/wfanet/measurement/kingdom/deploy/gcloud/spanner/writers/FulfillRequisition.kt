--- conflicted
+++ resolved
@@ -81,11 +81,8 @@
         nonce = request.nonce
         if (request.hasDirectParams()) {
           encryptedData = request.directParams.encryptedData
-<<<<<<< HEAD
           externalCertificateId = request.directParams.externalCertificateId
-=======
           encryptedDataApiVersion = request.directParams.apiVersion
->>>>>>> d2bcef3a
         }
       }
 
