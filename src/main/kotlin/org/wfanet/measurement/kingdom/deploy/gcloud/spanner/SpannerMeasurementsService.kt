--- conflicted
+++ resolved
@@ -55,14 +55,7 @@
     request: GetMeasurementByComputationIdRequest
   ): Measurement {
     return MeasurementReader(request.measurementView)
-<<<<<<< HEAD
-      .readExternalIdWithGroupByOrNull(
-        client.singleUse(),
-        ExternalId(request.externalComputationId)
-      )
-=======
       .readExternalIdOrNull(client.singleUse(), ExternalId(request.externalComputationId))
->>>>>>> b49454a2
       ?.measurement
       ?: failGrpc(Status.NOT_FOUND) { "Measurement not found" }
   }
