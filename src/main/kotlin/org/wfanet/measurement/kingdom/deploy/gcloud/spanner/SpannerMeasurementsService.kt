// Copyright 2021 The Cross-Media Measurement Authors
//
// Licensed under the Apache License, Version 2.0 (the "License");
// you may not use this file except in compliance with the License.
// You may obtain a copy of the License at
//
//      http://www.apache.org/licenses/LICENSE-2.0
//
// Unless required by applicable law or agreed to in writing, software
// distributed under the License is distributed on an "AS IS" BASIS,
// WITHOUT WARRANTIES OR CONDITIONS OF ANY KIND, either express or implied.
// See the License for the specific language governing permissions and
// limitations under the License.

package org.wfanet.measurement.kingdom.deploy.gcloud.spanner

import io.grpc.Status
import kotlinx.coroutines.flow.Flow
import kotlinx.coroutines.flow.map
import org.wfanet.measurement.common.grpc.failGrpc
import org.wfanet.measurement.common.grpc.grpcRequire
import org.wfanet.measurement.common.identity.ExternalId
import org.wfanet.measurement.common.identity.IdGenerator
import org.wfanet.measurement.gcloud.spanner.AsyncDatabaseClient
import org.wfanet.measurement.internal.kingdom.CancelMeasurementRequest
import org.wfanet.measurement.internal.kingdom.GetMeasurementByComputationIdRequest
import org.wfanet.measurement.internal.kingdom.GetMeasurementRequest
import org.wfanet.measurement.internal.kingdom.Measurement
import org.wfanet.measurement.internal.kingdom.MeasurementsGrpcKt.MeasurementsCoroutineImplBase
import org.wfanet.measurement.internal.kingdom.SetMeasurementResultRequest
import org.wfanet.measurement.internal.kingdom.StreamMeasurementsRequest
import org.wfanet.measurement.kingdom.deploy.gcloud.spanner.common.KingdomInternalException
import org.wfanet.measurement.kingdom.deploy.gcloud.spanner.queries.StreamMeasurements
import org.wfanet.measurement.kingdom.deploy.gcloud.spanner.readers.MeasurementReader
import org.wfanet.measurement.kingdom.deploy.gcloud.spanner.writers.CancelMeasurement
import org.wfanet.measurement.kingdom.deploy.gcloud.spanner.writers.CreateMeasurement
import org.wfanet.measurement.kingdom.deploy.gcloud.spanner.writers.SetMeasurementResult

class SpannerMeasurementsService(
  private val idGenerator: IdGenerator,
  private val client: AsyncDatabaseClient
) : MeasurementsCoroutineImplBase() {

  override suspend fun createMeasurement(request: Measurement): Measurement {
    try {
      return CreateMeasurement(request).execute(client, idGenerator)
    } catch (e: KingdomInternalException) {
      when (e.code) {
        KingdomInternalException.Code.MEASUREMENT_CONSUMER_NOT_FOUND ->
          failGrpc(Status.NOT_FOUND) { "MeasurementConsumer not found" }
        KingdomInternalException.Code.DATA_PROVIDER_NOT_FOUND ->
          failGrpc(Status.INVALID_ARGUMENT) { "DataProvider not found" }
        KingdomInternalException.Code.DUCHY_NOT_FOUND ->
          failGrpc(Status.INVALID_ARGUMENT) { "Duchy not found" }
        KingdomInternalException.Code.CERTIFICATE_NOT_FOUND ->
          failGrpc(Status.INVALID_ARGUMENT) { "Certificate not found" }
<<<<<<< HEAD
        KingdomInternalException.Code.ACCOUNT_NOT_FOUND,
        KingdomInternalException.Code.USERNAME_ALREADY_EXISTS,
        KingdomInternalException.Code.ACCOUNT_ALREADY_ACTIVATED,
        KingdomInternalException.Code.ACCOUNT_NOT_ACTIVATED,
        KingdomInternalException.Code.ACCOUNT_NOT_OWNER,
=======
        KingdomInternalException.Code.MODEL_PROVIDER_NOT_FOUND,
>>>>>>> 739847ef
        KingdomInternalException.Code.CERT_SUBJECT_KEY_ID_ALREADY_EXISTS,
        KingdomInternalException.Code.MEASUREMENT_NOT_FOUND,
        KingdomInternalException.Code.MEASUREMENT_STATE_ILLEGAL,
        KingdomInternalException.Code.COMPUTATION_PARTICIPANT_STATE_ILLEGAL,
        KingdomInternalException.Code.COMPUTATION_PARTICIPANT_NOT_FOUND,
        KingdomInternalException.Code.REQUISITION_NOT_FOUND,
        KingdomInternalException.Code.REQUISITION_STATE_ILLEGAL -> throw e
      }
    }
  }

  override suspend fun getMeasurement(request: GetMeasurementRequest): Measurement {
    return MeasurementReader(Measurement.View.DEFAULT)
      .readByExternalIds(
        client.singleUse(),
        ExternalId(request.externalMeasurementConsumerId),
        ExternalId(request.externalMeasurementId)
      )
      ?.measurement
      ?: failGrpc(Status.NOT_FOUND) { "Measurement not found" }
  }

  override suspend fun getMeasurementByComputationId(
    request: GetMeasurementByComputationIdRequest
  ): Measurement {
    return MeasurementReader(Measurement.View.COMPUTATION)
      .readByExternalComputationId(client.singleUse(), ExternalId(request.externalComputationId))
      ?.measurement
      ?: failGrpc(Status.NOT_FOUND) { "Measurement not found" }
  }

  override fun streamMeasurements(request: StreamMeasurementsRequest): Flow<Measurement> {
    return StreamMeasurements(request.measurementView, request.filter, request.limit)
      .execute(client.singleUse())
      .map { it.measurement }
  }

  override suspend fun setMeasurementResult(request: SetMeasurementResultRequest): Measurement {
    try {
      return SetMeasurementResult(request).execute(client, idGenerator)
    } catch (e: KingdomInternalException) {
      when (e.code) {
        KingdomInternalException.Code.MEASUREMENT_NOT_FOUND ->
          failGrpc(Status.NOT_FOUND) { "Measurement not found" }
        KingdomInternalException.Code.ACCOUNT_NOT_FOUND,
        KingdomInternalException.Code.USERNAME_ALREADY_EXISTS,
        KingdomInternalException.Code.ACCOUNT_ALREADY_ACTIVATED,
        KingdomInternalException.Code.ACCOUNT_NOT_ACTIVATED,
        KingdomInternalException.Code.ACCOUNT_NOT_OWNER,
        KingdomInternalException.Code.MEASUREMENT_CONSUMER_NOT_FOUND,
        KingdomInternalException.Code.DATA_PROVIDER_NOT_FOUND,
        KingdomInternalException.Code.MODEL_PROVIDER_NOT_FOUND,
        KingdomInternalException.Code.DUCHY_NOT_FOUND,
        KingdomInternalException.Code.MEASUREMENT_STATE_ILLEGAL,
        KingdomInternalException.Code.CERTIFICATE_NOT_FOUND,
        KingdomInternalException.Code.CERT_SUBJECT_KEY_ID_ALREADY_EXISTS,
        KingdomInternalException.Code.COMPUTATION_PARTICIPANT_STATE_ILLEGAL,
        KingdomInternalException.Code.COMPUTATION_PARTICIPANT_NOT_FOUND,
        KingdomInternalException.Code.REQUISITION_NOT_FOUND,
        KingdomInternalException.Code.REQUISITION_STATE_ILLEGAL -> throw e
      }
    }
  }

  override suspend fun cancelMeasurement(request: CancelMeasurementRequest): Measurement {
    with(request) {
      grpcRequire(externalMeasurementConsumerId != 0L) {
        "external_measurement_consumer_id not specified"
      }
      grpcRequire(externalMeasurementId != 0L) { "external_measurement_id not specified" }
    }

    val externalMeasurementConsumerId = ExternalId(request.externalMeasurementConsumerId)
    val externalMeasurementId = ExternalId(request.externalMeasurementId)

    try {
      return CancelMeasurement(externalMeasurementConsumerId, externalMeasurementId)
        .execute(client, idGenerator)
    } catch (e: KingdomInternalException) {
      val status =
        when (e.code) {
          KingdomInternalException.Code.MEASUREMENT_NOT_FOUND -> Status.NOT_FOUND
          KingdomInternalException.Code.MEASUREMENT_STATE_ILLEGAL -> Status.FAILED_PRECONDITION
          KingdomInternalException.Code.ACCOUNT_NOT_FOUND,
          KingdomInternalException.Code.USERNAME_ALREADY_EXISTS,
          KingdomInternalException.Code.ACCOUNT_ALREADY_ACTIVATED,
          KingdomInternalException.Code.ACCOUNT_NOT_ACTIVATED,
          KingdomInternalException.Code.ACCOUNT_NOT_OWNER,
          KingdomInternalException.Code.MEASUREMENT_CONSUMER_NOT_FOUND,
          KingdomInternalException.Code.DATA_PROVIDER_NOT_FOUND,
          KingdomInternalException.Code.MODEL_PROVIDER_NOT_FOUND,
          KingdomInternalException.Code.DUCHY_NOT_FOUND,
          KingdomInternalException.Code.CERT_SUBJECT_KEY_ID_ALREADY_EXISTS,
          KingdomInternalException.Code.CERTIFICATE_NOT_FOUND,
          KingdomInternalException.Code.COMPUTATION_PARTICIPANT_STATE_ILLEGAL,
          KingdomInternalException.Code.COMPUTATION_PARTICIPANT_NOT_FOUND,
          KingdomInternalException.Code.REQUISITION_NOT_FOUND,
          KingdomInternalException.Code.REQUISITION_STATE_ILLEGAL -> throw e
        }
      throw status.withCause(e).asRuntimeException()
    }
  }
}<|MERGE_RESOLUTION|>--- conflicted
+++ resolved
@@ -54,15 +54,12 @@
           failGrpc(Status.INVALID_ARGUMENT) { "Duchy not found" }
         KingdomInternalException.Code.CERTIFICATE_NOT_FOUND ->
           failGrpc(Status.INVALID_ARGUMENT) { "Certificate not found" }
-<<<<<<< HEAD
         KingdomInternalException.Code.ACCOUNT_NOT_FOUND,
         KingdomInternalException.Code.USERNAME_ALREADY_EXISTS,
         KingdomInternalException.Code.ACCOUNT_ALREADY_ACTIVATED,
         KingdomInternalException.Code.ACCOUNT_NOT_ACTIVATED,
         KingdomInternalException.Code.ACCOUNT_NOT_OWNER,
-=======
         KingdomInternalException.Code.MODEL_PROVIDER_NOT_FOUND,
->>>>>>> 739847ef
         KingdomInternalException.Code.CERT_SUBJECT_KEY_ID_ALREADY_EXISTS,
         KingdomInternalException.Code.MEASUREMENT_NOT_FOUND,
         KingdomInternalException.Code.MEASUREMENT_STATE_ILLEGAL,
