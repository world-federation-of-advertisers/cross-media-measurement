// Copyright 2020 The Cross-Media Measurement Authors
//
// Licensed under the Apache License, Version 2.0 (the "License");
// you may not use this file except in compliance with the License.
// You may obtain a copy of the License at
//
//      http://www.apache.org/licenses/LICENSE-2.0
//
// Unless required by applicable law or agreed to in writing, software
// distributed under the License is distributed on an "AS IS" BASIS,
// WITHOUT WARRANTIES OR CONDITIONS OF ANY KIND, either express or implied.
// See the License for the specific language governing permissions and
// limitations under the License.

package org.wfanet.measurement.kingdom.deploy.gcloud.spanner.common

import com.google.rpc.errorInfo
import com.google.type.Date
import io.grpc.Metadata
import io.grpc.Status
import io.grpc.protobuf.ProtoUtils
import org.wfanet.measurement.common.identity.ExternalId
import org.wfanet.measurement.common.identity.InternalId
import org.wfanet.measurement.internal.kingdom.Account
import org.wfanet.measurement.internal.kingdom.Certificate
import org.wfanet.measurement.internal.kingdom.ComputationParticipant
import org.wfanet.measurement.internal.kingdom.ErrorCode
import org.wfanet.measurement.internal.kingdom.EventGroup
import org.wfanet.measurement.internal.kingdom.Measurement
import org.wfanet.measurement.internal.kingdom.ModelLine
import org.wfanet.measurement.internal.kingdom.ModelOutage
import org.wfanet.measurement.internal.kingdom.Requisition

sealed class KingdomInternalException : Exception {
  val code: ErrorCode
  protected abstract val context: Map<String, String>

  constructor(code: ErrorCode) : super() {
    this.code = code
  }

  constructor(code: ErrorCode, buildMessage: () -> String) : super(buildMessage()) {
    this.code = code
  }

  fun throwStatusRuntimeException(
    status: Status = Status.INVALID_ARGUMENT,
    provideDescription: () -> String = { message ?: "" },
  ): Nothing {
    val info = errorInfo {
      reason = code.toString()
      domain = ErrorCode.getDescriptor().fullName
      metadata.putAll(context)
    }

    val metadata = Metadata()
    metadata.put(ProtoUtils.keyForProto(info), info)

    throw status.withDescription(provideDescription()).asRuntimeException(metadata)
  }

  override fun toString(): String {
    return super.toString() + " " + context.toString()
  }
}

class MeasurementConsumerNotFoundException(
  val externalMeasurementConsumerId: ExternalId,
  provideDescription: () -> String = { "MeasurementConsumer not found" }
) : KingdomInternalException(ErrorCode.MEASUREMENT_CONSUMER_NOT_FOUND, provideDescription) {
  override val context
    get() = mapOf("external_measurement_consumer_id" to externalMeasurementConsumerId.toString())
}

class ModelSuiteNotFoundException(
  val externalModelProviderId: ExternalId,
  val externalModelSuiteId: ExternalId,
  provideDescription: () -> String = { "ModelSuite not found" }
) : KingdomInternalException(ErrorCode.MODEL_SUITE_NOT_FOUND, provideDescription) {
  override val context
    get() =
      mapOf(
        "external_model_provider_id" to externalModelProviderId.toString(),
        "external_model_suite_id" to externalModelSuiteId.toString()
      )
}

class ModelLineNotFoundException(
  val externalModelProviderId: ExternalId,
  val externalModelSuiteId: ExternalId,
  val externalModelLineId: ExternalId,
  provideDescription: () -> String = { "ModelLine not found" }
) : KingdomInternalException(ErrorCode.MODEL_LINE_NOT_FOUND, provideDescription) {
  override val context
    get() =
      mapOf(
        "external_model_provider_id" to externalModelProviderId.toString(),
        "external_model_suite_id" to externalModelSuiteId.toString(),
        "external_model_line_id" to externalModelLineId.toString()
      )
}

class ModelLineTypeIllegalException(
  val externalModelProviderId: ExternalId,
  val externalModelSuiteId: ExternalId,
  val externalModelLineId: ExternalId,
  val type: ModelLine.Type,
  provideDescription: () -> String = { "ModelLine type illegal" }
) : KingdomInternalException(ErrorCode.MODEL_LINE_TYPE_ILLEGAL, provideDescription) {
  override val context
    get() =
      mapOf(
        "external_model_provider_id" to externalModelProviderId.toString(),
        "external_model_suite_id" to externalModelSuiteId.toString(),
        "external_model_line_id" to externalModelLineId.toString(),
        "model_line_type" to type.toString()
      )
}

class ModelLineInvalidArgsException(
  val externalModelProviderId: ExternalId,
  val externalModelSuiteId: ExternalId,
  val externalModelLineId: ExternalId? = null,
  provideDescription: () -> String = { "ModelLine invalid active time arguments" }
) : KingdomInternalException(ErrorCode.MODEL_LINE_INVALID_ARGS, provideDescription) {
  override val context
    get() =
      mapOf(
        "external_model_provider_id" to externalModelProviderId.toString(),
        "external_model_suite_id" to externalModelSuiteId.toString(),
        "external_model_line_id" to externalModelLineId.toString()
      )
}

class ModelReleaseNotFoundException(
  val externalModelProviderId: ExternalId,
  val externalModelSuiteId: ExternalId,
  val externalModelReleaseId: ExternalId,
  provideDescription: () -> String = { "ModelRelease not found" }
) : KingdomInternalException(ErrorCode.MODEL_RELEASE_NOT_FOUND, provideDescription) {
  override val context
    get() =
      mapOf(
        "external_model_provider_id" to externalModelProviderId.toString(),
        "external_model_suite_id" to externalModelSuiteId.toString(),
        "external_model_release_id" to externalModelReleaseId.toString(),
      )
}

class ModelRolloutNotFoundException(
  val externalModelProviderId: ExternalId,
  val externalModelSuiteId: ExternalId,
  val externalModelLineId: ExternalId,
  val externalModelRolloutId: ExternalId? = null,
  provideDescription: () -> String = { "ModelRollout not found" }
) : KingdomInternalException(ErrorCode.MODEL_ROLLOUT_NOT_FOUND, provideDescription) {
  override val context
    get() =
      mapOf(
        "external_model_provider_id" to externalModelProviderId.toString(),
        "external_model_suite_id" to externalModelSuiteId.toString(),
        "external_model_line_id" to externalModelLineId.toString(),
        "external_model_rollout_id" to externalModelRolloutId.toString()
      )
}

class ModelRolloutInvalidArgsException(
  val externalModelProviderId: ExternalId,
  val externalModelSuiteId: ExternalId,
  val externalModelLineId: ExternalId,
  val externalModelRolloutId: ExternalId? = null,
  provideDescription: () -> String = { "ModelRollout invalid rollout period time arguments" }
) : KingdomInternalException(ErrorCode.MODEL_ROLLOUT_INVALID_ARGS, provideDescription) {
  override val context
    get() =
      mapOf(
        "external_model_provider_id" to externalModelProviderId.toString(),
        "external_model_suite_id" to externalModelSuiteId.toString(),
        "external_model_line_id" to externalModelLineId.toString(),
        "external_model_rollout_i     d" to externalModelRolloutId.toString()
      )
}

class DataProviderNotFoundException(
  val externalDataProviderId: ExternalId,
  provideDescription: () -> String = { "DataProvider not found" }
) : KingdomInternalException(ErrorCode.DATA_PROVIDER_NOT_FOUND, provideDescription) {
  override val context
    get() = mapOf("external_data_provider_id" to externalDataProviderId.toString())
}

class ModelProviderNotFoundException(
  val externalModelProviderId: ExternalId,
  provideDescription: () -> String = { "ModelProvider not found" }
) : KingdomInternalException(ErrorCode.MODEL_PROVIDER_NOT_FOUND, provideDescription) {
  override val context
    get() = mapOf("external_model_provider_id" to externalModelProviderId.toString())
}

class DuchyNotFoundException(
  val externalDuchyId: String,
  provideDescription: () -> String = { "Duchy not found" }
) : KingdomInternalException(ErrorCode.DUCHY_NOT_FOUND, provideDescription) {
  override val context
    get() = mapOf("external_duchy_id" to externalDuchyId)
}

class DuchyNotActiveException(
  val externalDuchyId: String,
  provideDescription: () -> String = {
    "One or more required duchies were inactive at measurement creation time"
  }
) : KingdomInternalException(ErrorCode.DUCHY_NOT_ACTIVE, provideDescription) {
  override val context
    get() = mapOf("external_duchy_id" to externalDuchyId)
}

open class MeasurementNotFoundException(
  provideDescription: () -> String = { "Measurement not found" }
) : KingdomInternalException(ErrorCode.MEASUREMENT_NOT_FOUND, provideDescription) {
  override val context
    get() = emptyMap<String, String>()
}

class MeasurementNotFoundByComputationException(
  val externalComputationId: ExternalId,
  provideDescription: () -> String = { "Measurement not found by ComputationId" }
) : MeasurementNotFoundException(provideDescription) {
  override val context
    get() = mapOf("external_computation_id" to externalComputationId.toString())
}

class MeasurementNotFoundByMeasurementConsumerException(
  val externalMeasurementConsumerId: ExternalId,
  val externalMeasurementId: ExternalId,
  provideDescription: () -> String = { "Measurement not found by MeasurementConsumerId" }
) : MeasurementNotFoundException(provideDescription) {
  override val context
    get() =
      mapOf(
        "external_measurement_consumer_id" to externalMeasurementConsumerId.toString(),
        "external_measurement_id" to externalMeasurementId.toString()
      )
}

class MeasurementStateIllegalException(
  val externalMeasurementConsumerId: ExternalId,
  val externalMeasurementId: ExternalId,
  val state: Measurement.State,
  provideDescription: () -> String = { "Measurement state illegal" }
) : KingdomInternalException(ErrorCode.MEASUREMENT_STATE_ILLEGAL, provideDescription) {
  override val context
    get() =
      mapOf(
        "external_measurement_consumer_id" to externalMeasurementConsumerId.toString(),
        "external_measurement_id" to externalMeasurementId.toString(),
        "measurement_state" to state.toString()
      )
}

class MeasurementEtagMismatchException(
  val requestedMeasurementEtag: String,
  val actualMeasurementEtag: String,
  provideDescription: () -> String = { "Measurement etag mismatch" }
) : KingdomInternalException(ErrorCode.MEASUREMENT_ETAG_MISMATCH, provideDescription) {
  override val context
    get() =
      mapOf(
        "actual_measurement_etag" to actualMeasurementEtag,
        "requested_measurement_etag" to requestedMeasurementEtag
      )
}

class CertSubjectKeyIdAlreadyExistsException(
  provideDescription: () -> String = { "Cert subject key id already exists" }
) : KingdomInternalException(ErrorCode.CERT_SUBJECT_KEY_ID_ALREADY_EXISTS, provideDescription) {
  override val context
    get() = emptyMap<String, String>()
}

open class CertificateNotFoundException(
  val externalCertificateId: ExternalId,
  provideDescription: () -> String = { "Certificate not found" }
) : KingdomInternalException(ErrorCode.CERTIFICATE_NOT_FOUND, provideDescription) {
  override val context
    get() = mapOf("external_certificate_id" to externalCertificateId.toString())
}

class DataProviderCertificateNotFoundException(
  val externalDataProviderId: ExternalId,
  externalCertificateId: ExternalId,
  provideDescription: () -> String = { "DataProvider's Certificate not found" }
) : CertificateNotFoundException(externalCertificateId, provideDescription) {
  override val context
    get() =
      mapOf(
        "external_data_provider_id" to externalDataProviderId.toString(),
        "external_certificate_id" to externalCertificateId.toString()
      )
}

class MeasurementConsumerCertificateNotFoundException(
  val externalMeasurementConsumerId: ExternalId,
  externalCertificateId: ExternalId,
  provideDescription: () -> String = { "MeasurementConsumer's Certificate not found" }
) : CertificateNotFoundException(externalCertificateId, provideDescription) {
  override val context
    get() =
      mapOf(
        "external_measurement_consumer_id" to externalMeasurementConsumerId.toString(),
        "external_certificate_id" to externalCertificateId.toString()
      )
}

class DuchyCertificateNotFoundException(
  val externalDuchyId: String,
  externalCertificateId: ExternalId,
  provideDescription: () -> String = { "Duchy's Certificate not found" }
) : CertificateNotFoundException(externalCertificateId, provideDescription) {
  override val context
    get() =
      mapOf(
        "external_duchy_id" to externalDuchyId,
        "external_certificate_id" to externalCertificateId.toString()
      )
}

class ModelProviderCertificateNotFoundException(
  val externalModelProviderId: ExternalId,
  externalCertificateId: ExternalId,
  provideDescription: () -> String = { "ModelProvider's Certificate not found" }
) : CertificateNotFoundException(externalCertificateId, provideDescription) {
  override val context
    get() =
      mapOf(
        "external_model_provider_id" to externalModelProviderId.toString(),
        "external_certificate_id" to externalCertificateId.toString()
      )
}

class CertificateRevocationStateIllegalException(
  val externalCertificateId: ExternalId,
  val state: Certificate.RevocationState,
  provideDescription: () -> String = { "Certificate revocation state illegal" }
) : KingdomInternalException(ErrorCode.CERTIFICATE_REVOCATION_STATE_ILLEGAL, provideDescription) {
  override val context
    get() =
      mapOf(
        "external_certificate_id" to externalCertificateId.toString(),
        "certificate_revocation_state" to state.toString()
      )
}

class CertificateIsInvalidException(
  provideDescription: () -> String = { "Certificate is invalid" }
) : KingdomInternalException(ErrorCode.CERTIFICATE_IS_INVALID, provideDescription) {
  override val context
    get() = emptyMap<String, String>()
}

class ComputationParticipantStateIllegalException(
  val externalComputationId: ExternalId,
  val externalDuchyId: String,
  val state: ComputationParticipant.State,
  provideDescription: () -> String = { "ComputationParticipant state illegal" }
) : KingdomInternalException(ErrorCode.COMPUTATION_PARTICIPANT_STATE_ILLEGAL, provideDescription) {
  override val context
    get() =
      mapOf(
        "external_computation_id" to externalComputationId.toString(),
        "external_duchy_id" to externalDuchyId,
        "computation_participant_state" to state.toString()
      )
}

open class ComputationParticipantNotFoundException(
  provideDescription: () -> String = { "ComputationParticipant not found" }
) : KingdomInternalException(ErrorCode.COMPUTATION_PARTICIPANT_NOT_FOUND, provideDescription) {
  override val context
    get() = emptyMap<String, String>()
}

class ComputationParticipantNotFoundByComputationException(
  val externalComputationId: ExternalId,
  val externalDuchyId: String,
  provideDescription: () -> String = { "ComputationParticipant not found by ComputationId" }
) : ComputationParticipantNotFoundException(provideDescription) {
  override val context
    get() =
      mapOf(
        "external_computation_id" to externalComputationId.toString(),
        "external_duchy_id" to externalDuchyId
      )
}

class ComputationParticipantNotFoundByMeasurementException(
  val internalMeasurementConsumerId: InternalId,
  val internalMeasurementId: InternalId,
  val internalDuchyId: InternalId,
  provideDescription: () -> String = { "ComputationParticipant not found by MeasurementId" }
) : ComputationParticipantNotFoundException(provideDescription) {
  override val context
    get() = emptyMap<String, String>()
}

open class RequisitionNotFoundException(
  val externalRequisitionId: ExternalId,
  provideDescription: () -> String = { "Requisition not found" }
) : KingdomInternalException(ErrorCode.REQUISITION_NOT_FOUND, provideDescription) {
  override val context
    get() = mapOf("external_requisition_id" to externalRequisitionId.toString())
}

class RequisitionNotFoundByComputationException(
  val externalComputationId: ExternalId,
  externalRequisitionId: ExternalId,
  provideDescription: () -> String = { "Requisition not found by Computation" }
) : RequisitionNotFoundException(externalRequisitionId, provideDescription) {
  override val context
    get() =
      mapOf(
        "external_computation_id" to externalComputationId.toString(),
        "external_requisition_id" to externalRequisitionId.toString()
      )
}

class RequisitionNotFoundByDataProviderException(
  val externalDataProviderId: ExternalId,
  externalRequisitionId: ExternalId,
  provideDescription: () -> String = { "Requisition not found by DataProvider" }
) : RequisitionNotFoundException(externalRequisitionId, provideDescription) {
  override val context
    get() =
      mapOf(
        "external_data_provider_id" to externalDataProviderId.toString(),
        "external_requisition_id" to externalRequisitionId.toString()
      )
}

class RequisitionStateIllegalException(
  val externalRequisitionId: ExternalId,
  val state: Requisition.State,
  provideDescription: () -> String = { "ComputationParticipant state illegal" }
) : KingdomInternalException(ErrorCode.REQUISITION_STATE_ILLEGAL, provideDescription) {
  override val context
    get() =
      mapOf(
        "external_requisition_id" to externalRequisitionId.toString(),
        "requisition_state" to state.toString()
      )
}

class AccountNotFoundException(
  val externalAccountId: ExternalId,
  provideDescription: () -> String = { "Account not found" }
) : KingdomInternalException(ErrorCode.ACCOUNT_NOT_FOUND, provideDescription) {
  override val context
    get() = mapOf("external_account_id" to externalAccountId.toString())
}

class DuplicateAccountIdentityException(
  val externalAccountId: ExternalId,
  val issuer: String,
  val subject: String,
  provideDescription: () -> String = { "Duplicated account identity" }
) : KingdomInternalException(ErrorCode.DUPLICATE_ACCOUNT_IDENTITY, provideDescription) {
  override val context
    get() =
      mapOf(
        "external_account_id" to externalAccountId.toString(),
        "issuer" to issuer,
        "subject" to subject
      )
}

class AccountActivationStateIllegalException(
  val externalAccountId: ExternalId,
  val state: Account.ActivationState,
  provideDescription: () -> String = { "Account activation state illegal" }
) : KingdomInternalException(ErrorCode.ACCOUNT_ACTIVATION_STATE_ILLEGAL, provideDescription) {
  override val context
    get() =
      mapOf(
        "external_account_id" to externalAccountId.toString(),
        "account_activation_state" to state.toString()
      )
}

class PermissionDeniedException(provideDescription: () -> String = { "Permission Denied" }) :
  KingdomInternalException(ErrorCode.PERMISSION_DENIED, provideDescription) {
  override val context
    get() = emptyMap<String, String>()
}

class ApiKeyNotFoundException(
  val externalApiKeyId: ExternalId,
  provideDescription: () -> String = { "ApiKey not found" }
) : KingdomInternalException(ErrorCode.API_KEY_NOT_FOUND, provideDescription) {
  override val context
    get() = mapOf("external_api_key_id" to externalApiKeyId.toString())
}

class EventGroupNotFoundException(
  val externalDataProviderId: ExternalId,
  val externalEventGroupId: ExternalId,
  provideDescription: () -> String = { "EventGroup not found" }
) : KingdomInternalException(ErrorCode.EVENT_GROUP_NOT_FOUND, provideDescription) {
  override val context
    get() =
      mapOf(
        "external_data_provider_id" to externalDataProviderId.toString(),
        "external_event_group_id" to externalEventGroupId.toString()
      )
}

class EventGroupInvalidArgsException(
  val originalExternalMeasurementId: ExternalId,
  val providedExternalMeasurementId: ExternalId,
  provideDescription: () -> String = { "EventGroup invalid arguments" }
) : KingdomInternalException(ErrorCode.EVENT_GROUP_INVALID_ARGS, provideDescription) {
  override val context
    get() =
      mapOf(
        "original_external_measurement_id" to originalExternalMeasurementId.toString(),
        "provided_external_measurement_id" to providedExternalMeasurementId.toString()
      )
}

class EventGroupStateIllegalException(
  val externalDataProviderId: ExternalId,
  val externalEventGroupId: ExternalId,
  val state: EventGroup.State,
  provideDescription: () -> String = { "EventGroup state illegal" }
) : KingdomInternalException(ErrorCode.EVENT_GROUP_STATE_ILLEGAL, provideDescription) {
  override val context
    get() =
      mapOf(
        "external_data_provider_id" to externalDataProviderId.toString(),
        "external_event_group_id" to externalEventGroupId.toString(),
        "event_group_state" to state.toString()
      )
}

class EventGroupMetadataDescriptorNotFoundException(
  val externalDataProviderId: ExternalId,
  val externalEventGroupMetadataDescriptorId: ExternalId,
  provideDescription: () -> String = { "EventGroup metadata descriptor not found" }
) :
  KingdomInternalException(
    ErrorCode.EVENT_GROUP_METADATA_DESCRIPTOR_NOT_FOUND,
    provideDescription
  ) {
  override val context
    get() =
      mapOf(
        "external_data_provider_id" to externalDataProviderId.toString(),
        "external_event_group_metadata_descriptor_id" to
          externalEventGroupMetadataDescriptorId.toString()
      )
}

class RecurringExchangeNotFoundException(
  val externalRecurringExchangeId: ExternalId,
  provideDescription: () -> String = { "RecurringExchange not found" }
) : KingdomInternalException(ErrorCode.RECURRING_EXCHANGE_NOT_FOUND, provideDescription) {
  override val context: Map<String, String>
    get() = mapOf("external_recurring_exchange_id" to externalRecurringExchangeId.value.toString())
}

class ExchangeStepAttemptNotFoundException(
  val externalRecurringExchangeId: ExternalId,
  val date: Date,
  val stepIndex: Int,
  val attemptNumber: Int,
  provideDescription: () -> String = { "ExchangeStepAttempt not found" }
) : KingdomInternalException(ErrorCode.EXCHANGE_STEP_ATTEMPT_NOT_FOUND, provideDescription) {
  override val context: Map<String, String>
    get() =
      mapOf(
        "external_recurring_exchange_id" to externalRecurringExchangeId.value.toString(),
        "date" to date.toString(),
        "step_index" to stepIndex.toString(),
        "attempt_number" to attemptNumber.toString()
      )
}

class ExchangeStepNotFoundException(
  val externalRecurringExchangeId: ExternalId,
  val date: Date,
  val stepIndex: Int,
  provideDescription: () -> String = { "ExchangeStep not found" }
) : KingdomInternalException(ErrorCode.EXCHANGE_STEP_NOT_FOUND, provideDescription) {
  override val context: Map<String, String>
    get() =
      mapOf(
        "external_recurring_exchange_id" to externalRecurringExchangeId.value.toString(),
        "date" to date.toString(),
        "step_index" to stepIndex.toString(),
      )
}

<<<<<<< HEAD
class ModelOutageNotFoundException(
  val externalModelProviderId: ExternalId,
  val externalModelSuiteId: ExternalId,
  val externalModelLineId: ExternalId,
  val externalModelOutageId: ExternalId,
  provideDescription: () -> String = { "ModelOutage not found" }
) : KingdomInternalException(ErrorCode.MODEL_OUTAGE_NOT_FOUND, provideDescription) {
  override val context
    get() =
      mapOf(
        "external_model_provider_id" to externalModelProviderId.toString(),
        "external_model_suite_id" to externalModelSuiteId.toString(),
        "external_model_line_id" to externalModelLineId.toString(),
        "external_model_outage_id" to externalModelOutageId.toString()
      )
}

class ModelOutageStateIllegalException(
  val externalModelProviderId: ExternalId,
  val externalModelSuiteId: ExternalId,
  val externalModelLineId: ExternalId,
  val externalModelOutageId: ExternalId,
  val state: ModelOutage.State,
  provideDescription: () -> String = { "ModelOutage state illegal" }
) : KingdomInternalException(ErrorCode.MODEL_OUTAGE_STATE_ILLEGAL, provideDescription) {
  override val context
    get() =
      mapOf(
        "external_model_provider_id" to externalModelProviderId.toString(),
        "external_model_suite_id" to externalModelSuiteId.toString(),
        "external_model_line_id" to externalModelLineId.toString(),
        "external_model_outage_id" to externalModelOutageId.toString(),
        "model_outage_state" to state.toString()
      )
}

class ModelOutageInvalidArgsException(
  val externalModelProviderId: ExternalId,
  val externalModelSuiteId: ExternalId,
  val externalModelLineId: ExternalId,
  val externalModelOutageId: ExternalId? = null,
  provideDescription: () -> String = { "ModelOutage invalid outage interval arguments" }
) : KingdomInternalException(ErrorCode.MODEL_OUTAGE_INVALID_ARGS, provideDescription) {
  override val context
    get() =
      mapOf(
        "external_model_provider_id" to externalModelProviderId.toString(),
        "external_model_suite_id" to externalModelSuiteId.toString(),
        "external_model_line_id" to externalModelLineId.toString(),
        "external_model_outage_id" to externalModelOutageId.toString()
=======
class ModelShardNotFoundException(
  val externalDataProviderId: ExternalId,
  val externalModelShardId: ExternalId,
  provideDescription: () -> String = { "ModelShard not found" }
) : KingdomInternalException(ErrorCode.MODEL_SHARD_NOT_FOUND, provideDescription) {
  override val context
    get() =
      mapOf(
        "external_data_provider_id" to externalDataProviderId.toString(),
        "external_model_shard_id" to externalModelShardId.toString()
>>>>>>> 12c025b0
      )
}<|MERGE_RESOLUTION|>--- conflicted
+++ resolved
@@ -599,7 +599,6 @@
       )
 }
 
-<<<<<<< HEAD
 class ModelOutageNotFoundException(
   val externalModelProviderId: ExternalId,
   val externalModelSuiteId: ExternalId,
@@ -650,7 +649,9 @@
         "external_model_suite_id" to externalModelSuiteId.toString(),
         "external_model_line_id" to externalModelLineId.toString(),
         "external_model_outage_id" to externalModelOutageId.toString()
-=======
+        )
+}
+
 class ModelShardNotFoundException(
   val externalDataProviderId: ExternalId,
   val externalModelShardId: ExternalId,
@@ -661,6 +662,5 @@
       mapOf(
         "external_data_provider_id" to externalDataProviderId.toString(),
         "external_model_shard_id" to externalModelShardId.toString()
->>>>>>> 12c025b0
       )
 }