--- conflicted
+++ resolved
@@ -307,11 +307,7 @@
   State                       INT64 NOT NULL,  -- ParticipantState proto enum
 
   -- ParticipantDetails serialized proto
-<<<<<<< HEAD
-  ParticipantDetails          BYTES(MAX)  NOT NULL,
-=======
   ParticipantDetails          BYTES(MAX) NOT NULL,
->>>>>>> b25c02b7
   ParticipantDetailsJson      STRING(MAX) NOT NULL,
 
   FOREIGN KEY (DuchyId, CertificateId)
