-- Copyright 2021 The Cross-Media Measurement Authors
--
-- Licensed under the Apache License, Version 2.0 (the "License");
-- you may not use this file except in compliance with the License.
-- You may obtain a copy of the License at
--
--      http://www.apache.org/licenses/LICENSE-2.0
--
-- Unless required by applicable law or agreed to in writing, software
-- distributed under the License is distributed on an "AS IS" BASIS,
-- WITHOUT WARRANTIES OR CONDITIONS OF ANY KIND, either express or implied.
-- See the License for the specific language governing permissions and
-- limitations under the License.

-- Cloud Spanner database schema for the Kingdom.
--
-- Table hierarchy:
--   Root
--   ├── Certificates
--   ├── DataProviders
--   │   ├── DataProviderCertificates
--   │   └── EventGroups
--   ├── DuchyCertificates
--   └── MeasurementConsumers
--       ├── MeasurementConsumerCertificates
--       └── Measurements
--           ├── ComputationParticipants
--           ├── MeasurementLogEntries
--           └── Requisitions
--
-- Note that there is no Duchies table. Instead, a well-known set of Duchies
-- should be defined in a configuration file for a given Kingdom deployment.
--
-- The important foreign key relationships between the tables are:
--
--   EventGroups -[many:1]-> MeasurementConsumers
--   EventGroups -[many:1]-> DataProviders
--   Requisitions -[many:1]-> Measurements
--
--   MeasurementConsumerCertificates -[many:1]-> MeasurementConsumers
--   DataProviderCertificates -[many:1]-> DataProviders
--   MeasurementConsumerCertificates -[1:1]-> Certificates
--   DataProviderCertificates -[1:1]-> Certificates
--   DuchyCertificates -[1:1]-> Certificates
--
-- Identifiers are random INT64s. APIs (and therefore by extension, UIs) should
-- expose only External identifiers, and ideally only web-safe base64 versions
-- of them without padding (e.g. RFC4648's base64url encoding without padding).
--
-- The schema contains many serialized protocol buffers, usually in two formats:
-- JSON and binary. This may be a little surprising that the data is duplicated.
-- In the long run, we intend to deduplicate this. However, in the short term,
-- JSON provides debugging value.
--
-- Data Providers fetch the unfulfilled Requisitions in their systems, compute
-- the underlying data, and upload them via the public RequisitionFulfillment
-- service.
--
-- Once all Requisitions for a Measurement have been fulfilled, the multi-party
-- computation can begin.

-- X.509 certificates used for consent signaling.
CREATE TABLE Certificates (
  CertificateId INT64 NOT NULL,

  SubjectKeyIdentifier BYTES(MAX) NOT NULL,
  NotValidBefore TIMESTAMP NOT NULL,
  NotValidAfter TIMESTAMP NOT NULL,

  -- org.wfanet.measurement.internal.kingdom.Certificate.RevocationState
  -- protobuf enum encoded as an integer.
  RevocationState INT64 NOT NULL,

  -- Serialized org.wfanet.measurement.internal.kingdom.Certificate.Details
  -- protobuf message.
  CertificateDetails BYTES(MAX),
  CertificateDetailsJson STRING(MAX),
) PRIMARY KEY (CertificateId);

-- Enforce that subject key identifier (SKID) is unique.
CREATE UNIQUE INDEX CertificatesBySubjectKeyIdentifier
  ON Certificates(SubjectKeyIdentifier);

CREATE TABLE MeasurementConsumers (
  MeasurementConsumerId INT64 NOT NULL,

  PublicKeyCertificateId INT64 NOT NULL,

  ExternalMeasurementConsumerId INT64 NOT NULL,

  MeasurementConsumerDetails BYTES(MAX) NOT NULL,
  MeasurementConsumerDetailsJson STRING(MAX) NOT NULL,

  FOREIGN KEY (PublicKeyCertificateId) REFERENCES Certificates(CertificateId),
) PRIMARY KEY (MeasurementConsumerId);

-- For measurement consumer APIs.
CREATE UNIQUE INDEX MeasurementConsumersByExternalId
  ON MeasurementConsumers(ExternalMeasurementConsumerId);

CREATE TABLE MeasurementConsumerCertificates (
  MeasurementConsumerId INT64 NOT NULL,
  CertificateId INT64 NOT NULL,

  ExternalMeasurementConsumerCertificateId INT64 NOT NULL,

  FOREIGN KEY (CertificateId) REFERENCES Certificates(CertificateId),
) PRIMARY KEY (MeasurementConsumerId, CertificateId),
  INTERLEAVE IN PARENT MeasurementConsumers ON DELETE CASCADE;

CREATE UNIQUE INDEX MeasurementConsumerCertificatesByExternalId
  ON MeasurementConsumerCertificates(MeasurementConsumerId, ExternalMeasurementConsumerCertificateId);

-- No Certificate should belong to more than one MeasurementConsumer.
CREATE UNIQUE INDEX MeasurementConsumerCertificatesByCertificateId
  ON MeasurementConsumerCertificates(CertificateId);

CREATE TABLE DataProviders (
  DataProviderId INT64 NOT NULL,

  PublicKeyCertificateId INT64 NOT NULL,

  ExternalDataProviderId INT64 NOT NULL,

  DataProviderDetails BYTES(MAX) NOT NULL,
  DataProviderDetailsJson STRING(MAX) NOT NULL,

  FOREIGN KEY (PublicKeyCertificateId) REFERENCES Certificates(CertificateId),
) PRIMARY KEY (DataProviderId);

-- For data provider APIs.
CREATE UNIQUE INDEX DataProvidersByExternalId
  ON DataProviders(ExternalDataProviderId);

CREATE TABLE DataProviderCertificates (
  DataProviderId INT64 NOT NULL,
  CertificateId INT64 NOT NULL,

  ExternalDataProviderCertificateId INT64 NOT NULL,

  FOREIGN KEY (CertificateId) REFERENCES Certificates(CertificateId),
) PRIMARY KEY (DataProviderId, CertificateId),
  INTERLEAVE IN PARENT DataProviders ON DELETE CASCADE;

CREATE UNIQUE INDEX DataProviderCertificatesByExternalId
  ON DataProviderCertificates(DataProviderId, ExternalDataProviderCertificateId);

-- No Certificate should belong to more than one DataProvider.
CREATE UNIQUE INDEX DataProviderCertificatesByCertificateId
  ON DataProviderCertificates(CertificateId);

-- Each EventGroup belongs to both a MeasurementConsumer and a Data Provider.
--
-- This table is used as follows:
--   * Data Providers inform the Local Measurement Provider of all of their
--     EventGroups and which MeasurementConsumers they belong to. The identifier
--     provided by the Data Provider for the EventGroup is stored as
--     ProvidedEventGroupId.
--   * The system generates the EventGroupId and ExternalEventGroupId.
--   * MeasurementConsumers, when setting up MeasurementSpecs, select a subset
--     of the EventGroups that belong to them.
--   * Each Requisition is a calculation for a specific set of EventGroups over
--     a time window and filtering criteria for each EventGroup.
--
-- This is interleaved under Data Providers to make bulk operations from Data
-- Provider APIs more efficient.
-- TODO: evaluate if interleaving under MeasurementConsumer would be more
-- efficient.
CREATE TABLE EventGroups (
  DataProviderId INT64 NOT NULL,
  EventGroupId INT64 NOT NULL,

  MeasurementConsumerId INT64 NOT NULL,

  -- Generated by the system, exposed in UIs.
  ExternalEventGroupId INT64 NOT NULL,

  -- Provided by the Data Provider,  used for idempotency.
  ProvidedEventGroupId STRING(MAX),

  CreateTime TIMESTAMP NOT NULL OPTIONS (allow_commit_timestamp = true),

  FOREIGN KEY (MeasurementConsumerId)
    REFERENCES MeasurementConsumers(MeasurementConsumerId),
) PRIMARY KEY (DataProviderId, EventGroupId),
  INTERLEAVE IN PARENT DataProviders ON DELETE CASCADE;

CREATE UNIQUE INDEX EventGroupsByExternalId
  ON EventGroups(DataProviderId, ExternalEventGroupId);
CREATE UNIQUE NULL_FILTERED INDEX EventGroupsByProvidedId
  ON EventGroups(DataProviderId, ProvidedEventGroupId);

CREATE TABLE Measurements (
  MeasurementConsumerId              INT64 NOT NULL,
  MeasurementId                      INT64 NOT NULL,

  ExternalMeasurementId              INT64 NOT NULL,

  -- Globally unique id for the system API so that Duchies can reference a
  -- Measurement via the Computation resource without needing to know the parent
  -- MeasurementConsumerId
  ExternalComputationId              INT64 NOT NULL,

  -- Generated by external systems, used for idempotency.
  ProvidedMeasurementId                  STRING(MAX),

  CertificateId                      INT64 NOT NULL,
  ProtocolConfigId                   INT64 NOT NULL,

  CreateTime        TIMESTAMP NOT NULL OPTIONS (allow_commit_timestamp = true),
  UpdateTime        TIMESTAMP NOT NULL OPTIONS (allow_commit_timestamp = true),

  -- org.wfanet.measurement.internal.kingdom.Measurement.State Proto enum
  -- encoded as int
  State             INT64 NOT NULL,

  -- org.wfanet.measurement.internal.kingdom.Measurement.Details serialized
  -- proto
  MeasurementDetails     BYTES(MAX) NOT NULL,
<<<<<<< HEAD
  MeasurementDetailsJson STRING(MAX) NOT NULL,
=======
  MeasurementsDetailsJson STRING(MAX) NOT NULL,

  FOREIGN KEY (MeasurementConsumerId, CertificateId)
    REFERENCES MeasurementConsumerCertificates(MeasurementConsumerId, CertificateId),
>>>>>>> a1605101
) PRIMARY KEY (MeasurementConsumerId, MeasurementId),
  INTERLEAVE IN PARENT MeasurementConsumers ON DELETE CASCADE;

-- Enable finding Measurements ready to be worked on.
CREATE INDEX MeasurementsByState ON Measurements(State, UpdateTime ASC);

-- Enable finding Measurements by externally generated Foreign ids
CREATE UNIQUE NULL_FILTERED INDEX MeasurementsByProvidedId
  ON Measurements(MeasurementConsumerId, ProvidedMeasurementId);

CREATE UNIQUE INDEX MeasurementsByExternalId
  ON Measurements(MeasurementConsumerId, ExternalMeasurementId);

CREATE UNIQUE INDEX MeasurementsByExternalComputationId
  ON Measurements(ExternalComputationId);

-- The Requisition data is actually stored by the Duchy. The Duchy has a map
-- from the ExternalRequisitionId to the blob storage path for the Requisition
-- data (i.e. the bytes provided by the Data Provider).
CREATE TABLE Requisitions (
  MeasurementConsumerId       INT64 NOT NULL,
  MeasurementId               INT64 NOT NULL,
  RequisitionId               INT64 NOT NULL,
  DataProviderId              INT64 NOT NULL,

  CreateTime                  TIMESTAMP NOT NULL
                              OPTIONS (allow_commit_timestamp = true),

  ExternalRequisitionId       INT64 NOT NULL,

  DataProviderCertificateId   INT64 NOT NULL,

  -- org.wfanet.measurement.internal.kingdom.Requisition.State proto enum
  State                       INT64 NOT NULL,

  -- The ID of the Duchy where the requisition is fulfilled. Otherwise NULL if
  -- the requisition is not yet fulfilled.
  FulfillingDuchyId           INT64,

  -- org.wfanet.measurement.internal.kingdom.RequisitionDetails serialized proto
  RequisitionDetails          BYTES(MAX),
  RequisitionDetailsJson      STRING(MAX),

  FOREIGN KEY (DataProviderId)
    REFERENCES DataProviders(DataProviderId),
  FOREIGN KEY (DataProviderId, DataProviderCertificateId)
    REFERENCES DataProviderCertificates(DataProviderId, CertificateId),
) PRIMARY KEY (MeasurementConsumerId, MeasurementId, RequisitionId),
  INTERLEAVE IN PARENT Measurements ON DELETE CASCADE;

CREATE UNIQUE INDEX RequisitionsByExternalId
  ON Requisitions(MeasurementConsumerId, MeasurementId, ExternalRequisitionId);

CREATE UNIQUE INDEX RequisitionsByDataProviderId
  ON Requisitions(MeasurementConsumerId, MeasurementId, DataProviderId);

-- Used to effectively list requisitions that a DataProvider would need to
-- fulfill
CREATE INDEX RequisitionsByState ON Requisitions(DataProviderId, State);

CREATE TABLE DuchyCertificates (
  DuchyId INT64 NOT NULL,
  CertificateId INT64 NOT NULL,

  ExternalDuchyCertificateId INT64 NOT NULL,

  FOREIGN KEY (CertificateId) REFERENCES Certificates(CertificateId),
) PRIMARY KEY (DuchyId, CertificateId);

CREATE UNIQUE INDEX DuchyCertificatesByExternalId
  ON DuchyCertificates(DuchyId, ExternalDuchyCertificateId);

-- Stores the details and state of duchies for the computation of parent
-- Measurement.
CREATE TABLE ComputationParticipants (
  MeasurementConsumerId       INT64 NOT NULL,
  MeasurementId               INT64 NOT NULL,
  DuchyId                     INT64 NOT NULL,

  State                       INT64 NOT NULL,  -- ParticipantState proto enum

  -- ParticipantDetails serialized proto
  ParticipantDetails          BYTES(MAX),
  ParticipantDetailsJson      STRING(MAX),

) PRIMARY KEY (MeasurementConsumerId, MeasurementId, DuchyId),
  INTERLEAVE IN PARENT Measurements ON DELETE CASCADE;

-- Contains status updates from the Duchies and within the Kingdom for a
-- particular computation for a Measurement. For any given Measurement, each
-- Duchy might send many updates (one or more per stage of the MPC protocol).
-- This is used to give a bird's eye view of the state of the computations to
-- help debug and track progress.
CREATE TABLE MeasurementLogEntries (
  MeasurementConsumerId INT64 NOT NULL,
  MeasurementId INT64 NOT NULL,
  CreateTime TIMESTAMP NOT NULL OPTIONS (allow_commit_timestamp = true),

  -- Serialized
  -- org.wfanet.measurement.internal.kingdom.MeasurementLogEntry.Details
  -- protobuf message.
  MeasurementLogDetails      BYTES(MAX) NOT NULL,
  MeasurementLogDetailsJson  STRING(MAX) NOT NULL,
) PRIMARY KEY (MeasurementConsumerId, MeasurementId, CreateTime),
  INTERLEAVE IN PARENT Measurements ON DELETE CASCADE;

-- Duchy-specific information for a Measurement log entry. There should be a row
-- in this table for every row in MeasurementLogEntries where the source of the
-- log event is a Duchy.
CREATE TABLE DuchyMeasurementLogEntries (
  MeasurementConsumerId INT64 NOT NULL,
  MeasurementId INT64 NOT NULL,
  CreateTime TIMESTAMP NOT NULL OPTIONS (allow_commit_timestamp = true),

  DuchyId INT64 NOT NULL,

  ExternalComputationLogEntryId INT64 NOT NULL,

  -- Serialized
  -- org.wfanet.measurement.internal.kingdom.DuchyMeasurementLogEntry.Details
  -- protobuf message.
  DuchyMeasurementLogDetails BYTES(MAX) NOT NULL,
  DuchyMeasurementLogDetailsJson STRING(MAX) NOT NULL,
) PRIMARY KEY (MeasurementConsumerId, MeasurementId, CreateTime),
  INTERLEAVE IN PARENT MeasurementLogEntries ON DELETE CASCADE;

CREATE UNIQUE INDEX DuchyMeasurementLogEntriesByExternalId
  ON DuchyMeasurementLogEntries(DuchyId, ExternalComputationLogEntryId);<|MERGE_RESOLUTION|>--- conflicted
+++ resolved
@@ -217,14 +217,10 @@
   -- org.wfanet.measurement.internal.kingdom.Measurement.Details serialized
   -- proto
   MeasurementDetails     BYTES(MAX) NOT NULL,
-<<<<<<< HEAD
-  MeasurementDetailsJson STRING(MAX) NOT NULL,
-=======
   MeasurementsDetailsJson STRING(MAX) NOT NULL,
 
   FOREIGN KEY (MeasurementConsumerId, CertificateId)
     REFERENCES MeasurementConsumerCertificates(MeasurementConsumerId, CertificateId),
->>>>>>> a1605101
 ) PRIMARY KEY (MeasurementConsumerId, MeasurementId),
   INTERLEAVE IN PARENT MeasurementConsumers ON DELETE CASCADE;
 
