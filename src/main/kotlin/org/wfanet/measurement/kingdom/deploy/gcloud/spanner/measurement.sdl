--- conflicted
+++ resolved
@@ -218,12 +218,9 @@
   -- proto
   MeasurementDetails     BYTES(MAX) NOT NULL,
   MeasurementDetailsJson STRING(MAX) NOT NULL,
-<<<<<<< HEAD
-=======
 
   FOREIGN KEY (MeasurementConsumerId, CertificateId)
     REFERENCES MeasurementConsumerCertificates(MeasurementConsumerId, CertificateId),
->>>>>>> b49454a2
 ) PRIMARY KEY (MeasurementConsumerId, MeasurementId),
   INTERLEAVE IN PARENT MeasurementConsumers ON DELETE CASCADE;
 
