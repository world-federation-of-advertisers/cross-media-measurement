// Copyright 2021 The Cross-Media Measurement Authors
//
// Licensed under the Apache License, Version 2.0 (the "License");
// you may not use this file except in compliance with the License.
// You may obtain a copy of the License at
//
//      http://www.apache.org/licenses/LICENSE-2.0
//
// Unless required by applicable law or agreed to in writing, software
// distributed under the License is distributed on an "AS IS" BASIS,
// WITHOUT WARRANTIES OR CONDITIONS OF ANY KIND, either express or implied.
// See the License for the specific language governing permissions and
// limitations under the License.

package org.wfanet.measurement.kingdom.service.api.v2alpha

import org.wfanet.measurement.api.Version
import org.wfanet.measurement.api.v2alpha.CreateMeasurementConsumerRequest
import org.wfanet.measurement.api.v2alpha.GetMeasurementConsumerRequest
import org.wfanet.measurement.api.v2alpha.MeasurementConsumer
import org.wfanet.measurement.api.v2alpha.MeasurementConsumerCertificateKey
import org.wfanet.measurement.api.v2alpha.MeasurementConsumerKey
import org.wfanet.measurement.api.v2alpha.MeasurementConsumersGrpcKt.MeasurementConsumersCoroutineImplBase as MeasurementConsumersCoroutineService
import org.wfanet.measurement.api.v2alpha.SignedData
import org.wfanet.measurement.common.grpc.grpcRequire
import org.wfanet.measurement.common.grpc.grpcRequireNotNull
import org.wfanet.measurement.common.identity.apiIdToExternalId
import org.wfanet.measurement.common.identity.externalIdToApiId
import org.wfanet.measurement.internal.kingdom.GetMeasurementConsumerRequest as InternalGetMeasurementConsumerRequest
import org.wfanet.measurement.internal.kingdom.MeasurementConsumer as InternalMeasurementConsumer
import org.wfanet.measurement.internal.kingdom.MeasurementConsumersGrpcKt.MeasurementConsumersCoroutineStub as InternalMeasurementConsumersCoroutineStub

private val API_VERSION = Version.V2_ALPHA

class MeasurementConsumersService(
  private val internalClient: InternalMeasurementConsumersCoroutineStub
) : MeasurementConsumersCoroutineService() {

  override suspend fun createMeasurementConsumer(
    request: CreateMeasurementConsumerRequest
  ): MeasurementConsumer {
    val measurementConsumer = request.measurementConsumer
    grpcRequire(with(measurementConsumer.publicKey) { !data.isEmpty && !signature.isEmpty }) {
      "public_key is not fully specified"
    }

    val internalResponse: InternalMeasurementConsumer =
      internalClient.createMeasurementConsumer(
        buildInternalMeasurementConsumer {
<<<<<<< HEAD
          preferredCertificate = parsePreferredCertificateDer(measurementConsumer.certificateDer)
=======
          certificate = parseCertificateDer(measurementConsumer.certificateDer)
>>>>>>> 7e57d806
          details {
            apiVersion = API_VERSION.string
            publicKey = measurementConsumer.publicKey.data
            publicKeySignature = measurementConsumer.publicKey.signature
          }
        }
        // TODO(world-federation-of-advertisers/cross-media-measurement#119): Add authenticated user
        // as owner.
        )
    return internalResponse.toMeasurementConsumer()
  }

  override suspend fun getMeasurementConsumer(
    request: GetMeasurementConsumerRequest
  ): MeasurementConsumer {
    val key: MeasurementConsumerKey =
      grpcRequireNotNull(MeasurementConsumerKey.fromName(request.name)) {
        "Resource name unspecified or invalid"
      }
    // TODO(world-federation-of-advertisers/cross-media-measurement#119): Pass credentials for
    // ownership check.
    val internalResponse: InternalMeasurementConsumer =
      internalClient.getMeasurementConsumer(
        buildInternalGetMeasurementConsumerRequest {
          externalMeasurementConsumerId = apiIdToExternalId(key.measurementConsumerId)
        }
      )
    return internalResponse.toMeasurementConsumer()
  }
}

internal inline fun buildMeasurementConsumer(
  fill: (@Builder MeasurementConsumer.Builder).() -> Unit
) = MeasurementConsumer.newBuilder().apply(fill).build()

internal inline fun MeasurementConsumer.Builder.publicKey(
  fill: (@Builder SignedData.Builder).() -> Unit
) {
  publicKeyBuilder.apply(fill)
}

internal inline fun buildInternalMeasurementConsumer(
  fill: (@Builder InternalMeasurementConsumer.Builder).() -> Unit
) = InternalMeasurementConsumer.newBuilder().apply(fill).build()

internal inline fun InternalMeasurementConsumer.Builder.details(
  fill: (@Builder InternalMeasurementConsumer.Details.Builder).() -> Unit
) {
  detailsBuilder.apply(fill)
}

internal inline fun buildInternalGetMeasurementConsumerRequest(
  fill: (@Builder InternalGetMeasurementConsumerRequest.Builder).() -> Unit
) = InternalGetMeasurementConsumerRequest.newBuilder().apply(fill).build()

private fun InternalMeasurementConsumer.toMeasurementConsumer(): MeasurementConsumer {
  check(Version.fromString(details.apiVersion) == API_VERSION) {
    "Incompatible API version ${details.apiVersion}"
  }
  val internalMeasurementConsumer = this
  val measurementConsumerId: String = externalIdToApiId(externalMeasurementConsumerId)
  val certificateId: String = externalIdToApiId(certificate.externalCertificateId)

  return buildMeasurementConsumer {
    name = MeasurementConsumerKey(measurementConsumerId).toName()
    certificate = MeasurementConsumerCertificateKey(measurementConsumerId, certificateId).toName()
<<<<<<< HEAD
    certificateDer = internalMeasurementConsumer.preferredCertificate.details.x509Der
=======
    certificateDer = internalMeasurementConsumer.certificate.details.x509Der
>>>>>>> 7e57d806
    publicKey {
      data = internalMeasurementConsumer.details.publicKey
      signature = internalMeasurementConsumer.details.publicKeySignature
    }
  }
}<|MERGE_RESOLUTION|>--- conflicted
+++ resolved
@@ -47,11 +47,7 @@
     val internalResponse: InternalMeasurementConsumer =
       internalClient.createMeasurementConsumer(
         buildInternalMeasurementConsumer {
-<<<<<<< HEAD
-          preferredCertificate = parsePreferredCertificateDer(measurementConsumer.certificateDer)
-=======
           certificate = parseCertificateDer(measurementConsumer.certificateDer)
->>>>>>> 7e57d806
           details {
             apiVersion = API_VERSION.string
             publicKey = measurementConsumer.publicKey.data
@@ -118,11 +114,7 @@
   return buildMeasurementConsumer {
     name = MeasurementConsumerKey(measurementConsumerId).toName()
     certificate = MeasurementConsumerCertificateKey(measurementConsumerId, certificateId).toName()
-<<<<<<< HEAD
-    certificateDer = internalMeasurementConsumer.preferredCertificate.details.x509Der
-=======
     certificateDer = internalMeasurementConsumer.certificate.details.x509Der
->>>>>>> 7e57d806
     publicKey {
       data = internalMeasurementConsumer.details.publicKey
       signature = internalMeasurementConsumer.details.publicKeySignature
