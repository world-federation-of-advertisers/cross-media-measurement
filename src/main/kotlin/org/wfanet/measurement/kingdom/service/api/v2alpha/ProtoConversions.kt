--- conflicted
+++ resolved
@@ -377,7 +377,6 @@
   }
 }
 
-<<<<<<< HEAD
 /** Converts an internal [InternalModelOutage.State] to a public [ModelOutageState]. */
 fun InternalModelOutage.State.toModelOutageState(): ModelOutageState =
   when (this) {
@@ -420,7 +419,9 @@
     externalModelLineId = apiIdToExternalId(modelLineKey.modelLineId)
     modelOutageStartTime = publicModelOutage.outageInterval.startTime
     modelOutageEndTime = publicModelOutage.outageInterval.endTime
-=======
+  }
+}
+
 /** Converts an internal [InternalModelRollout] to a public [ModelRollout]. */
 fun InternalModelRollout.toModelRollout(): ModelRollout {
   val source = this
@@ -476,7 +477,6 @@
     rolloutPeriodEndTime = publicModelRollout.rolloutPeriod.endTime
     rolloutFreezeTime = publicModelRollout.rolloutFreezeTime
     externalModelReleaseId = apiIdToExternalId(modelReleaseKey.modelReleaseId)
->>>>>>> 453dedc3
   }
 }
 
