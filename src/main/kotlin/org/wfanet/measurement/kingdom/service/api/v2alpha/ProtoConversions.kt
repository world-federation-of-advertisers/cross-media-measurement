// Copyright 2021 The Cross-Media Measurement Authors
//
// Licensed under the Apache License, Version 2.0 (the "License");
// you may not use this file except in compliance with the License.
// You may obtain a copy of the License at
//
//      http://www.apache.org/licenses/LICENSE-2.0
//
// Unless required by applicable law or agreed to in writing, software
// distributed under the License is distributed on an "AS IS" BASIS,
// WITHOUT WARRANTIES OR CONDITIONS OF ANY KIND, either express or implied.
// See the License for the specific language governing permissions and
// limitations under the License.

package org.wfanet.measurement.kingdom.service.api.v2alpha

import org.wfanet.measurement.api.Version
import org.wfanet.measurement.api.v2alpha.DataProviderCertificateKey
import org.wfanet.measurement.api.v2alpha.DataProviderKey
import org.wfanet.measurement.api.v2alpha.DifferentialPrivacyParams
import org.wfanet.measurement.api.v2alpha.DuchyCertificateKey
import org.wfanet.measurement.api.v2alpha.Exchange
import org.wfanet.measurement.api.v2alpha.ExchangeKey
import org.wfanet.measurement.api.v2alpha.ExchangeStep
import org.wfanet.measurement.api.v2alpha.ExchangeStepAttempt
import org.wfanet.measurement.api.v2alpha.ExchangeStepAttemptKey
import org.wfanet.measurement.api.v2alpha.ExchangeStepAttemptKt
import org.wfanet.measurement.api.v2alpha.ExchangeStepKey
import org.wfanet.measurement.api.v2alpha.ExchangeWorkflow
import org.wfanet.measurement.api.v2alpha.Measurement
import org.wfanet.measurement.api.v2alpha.Measurement.DataProviderEntry
import org.wfanet.measurement.api.v2alpha.Measurement.Failure
import org.wfanet.measurement.api.v2alpha.Measurement.State
import org.wfanet.measurement.api.v2alpha.MeasurementConsumerCertificateKey
import org.wfanet.measurement.api.v2alpha.MeasurementKey
import org.wfanet.measurement.api.v2alpha.MeasurementKt.DataProviderEntryKt
import org.wfanet.measurement.api.v2alpha.MeasurementKt.dataProviderEntry
import org.wfanet.measurement.api.v2alpha.MeasurementKt.failure
import org.wfanet.measurement.api.v2alpha.MeasurementKt.resultPair
import org.wfanet.measurement.api.v2alpha.MeasurementSpec
import org.wfanet.measurement.api.v2alpha.ProtocolConfig
import org.wfanet.measurement.api.v2alpha.ProtocolConfigKey
import org.wfanet.measurement.api.v2alpha.ProtocolConfigKt.liquidLegionsV2
import org.wfanet.measurement.api.v2alpha.differentialPrivacyParams
import org.wfanet.measurement.api.v2alpha.exchange
import org.wfanet.measurement.api.v2alpha.exchangeStep
import org.wfanet.measurement.api.v2alpha.exchangeStepAttempt
import org.wfanet.measurement.api.v2alpha.liquidLegionsSketchParams
import org.wfanet.measurement.api.v2alpha.measurement
import org.wfanet.measurement.api.v2alpha.protocolConfig
import org.wfanet.measurement.api.v2alpha.signedData
import org.wfanet.measurement.common.identity.apiIdToExternalId
import org.wfanet.measurement.common.identity.externalIdToApiId
import org.wfanet.measurement.common.toLocalDate
import org.wfanet.measurement.internal.kingdom.DifferentialPrivacyParams as InternalDifferentialPrivacyParams
import org.wfanet.measurement.internal.kingdom.Exchange as InternalExchange
import org.wfanet.measurement.internal.kingdom.ExchangeStep as InternalExchangeStep
import org.wfanet.measurement.internal.kingdom.ExchangeStepAttempt as InternalExchangeStepAttempt
import org.wfanet.measurement.internal.kingdom.ExchangeStepAttemptDetails
import org.wfanet.measurement.internal.kingdom.ExchangeStepAttemptDetailsKt
import org.wfanet.measurement.internal.kingdom.ExchangeWorkflow as InternalExchangeWorkflow
import org.wfanet.measurement.internal.kingdom.ExchangeWorkflowKt
import org.wfanet.measurement.internal.kingdom.Measurement as InternalMeasurement
import org.wfanet.measurement.internal.kingdom.Measurement.DataProviderValue
import org.wfanet.measurement.internal.kingdom.MeasurementKt.details
import org.wfanet.measurement.internal.kingdom.ProtocolConfig as InternalProtocolConfig
import org.wfanet.measurement.internal.kingdom.duchyProtocolConfig
import org.wfanet.measurement.internal.kingdom.exchangeWorkflow
import org.wfanet.measurement.internal.kingdom.measurement as internalMeasurement
import org.wfanet.measurement.internal.kingdom.protocolConfig as internalProtocolConfig
import org.wfanet.measurement.kingdom.deploy.common.Llv2ProtocolConfig

/** Converts an internal [InternalMeasurement.State] to a public [State]. */
fun InternalMeasurement.State.toState(): State =
    when (this) {
      InternalMeasurement.State.PENDING_REQUISITION_PARAMS,
      InternalMeasurement.State.PENDING_REQUISITION_FULFILLMENT ->
          State.AWAITING_REQUISITION_FULFILLMENT
      InternalMeasurement.State.PENDING_PARTICIPANT_CONFIRMATION,
      InternalMeasurement.State.PENDING_COMPUTATION -> State.COMPUTING
      InternalMeasurement.State.SUCCEEDED -> State.SUCCEEDED
      InternalMeasurement.State.FAILED -> State.FAILED
      InternalMeasurement.State.CANCELLED -> State.CANCELLED
      InternalMeasurement.State.STATE_UNSPECIFIED, InternalMeasurement.State.UNRECOGNIZED ->
          State.STATE_UNSPECIFIED
    }

/** Convert a public [State] to an internal [InternalMeasurement.State]. */
fun State.toInternalState(): List<InternalMeasurement.State> {
  @Suppress("WHEN_ENUM_CAN_BE_NULL_IN_JAVA")
  return when (this) {
    State.AWAITING_REQUISITION_FULFILLMENT -> {
      listOf(
          InternalMeasurement.State.PENDING_REQUISITION_PARAMS,
          InternalMeasurement.State.PENDING_REQUISITION_FULFILLMENT)
    }
    State.COMPUTING -> {
      listOf(
          InternalMeasurement.State.PENDING_PARTICIPANT_CONFIRMATION,
          InternalMeasurement.State.PENDING_COMPUTATION)
    }
    State.SUCCEEDED -> listOf(InternalMeasurement.State.SUCCEEDED)
    State.FAILED -> listOf(InternalMeasurement.State.FAILED)
    State.CANCELLED -> listOf(InternalMeasurement.State.CANCELLED)
    State.STATE_UNSPECIFIED, State.UNRECOGNIZED ->
        listOf(InternalMeasurement.State.STATE_UNSPECIFIED)
  }
}

/** Converts an internal [InternalMeasurement.Failure.Reason] to a public [Failure.Reason]. */
fun InternalMeasurement.Failure.Reason.toReason(): Failure.Reason =
    when (this) {
      InternalMeasurement.Failure.Reason.CERTIFICATE_REVOKED -> Failure.Reason.CERTIFICATE_REVOKED
      InternalMeasurement.Failure.Reason.REQUISITION_REFUSED -> Failure.Reason.REQUISITION_REFUSED
      InternalMeasurement.Failure.Reason.COMPUTATION_PARTICIPANT_FAILED ->
          Failure.Reason.COMPUTATION_PARTICIPANT_FAILED
      InternalMeasurement.Failure.Reason.REASON_UNSPECIFIED,
      InternalMeasurement.Failure.Reason.UNRECOGNIZED -> Failure.Reason.REASON_UNSPECIFIED
    }

fun InternalDifferentialPrivacyParams.toDifferentialPrivacyParams(): DifferentialPrivacyParams {
  val source = this
  return differentialPrivacyParams {
    epsilon = source.epsilon
    delta = source.delta
  }
}

/** @throws [IllegalStateException] if MeasurementType not specified */
fun InternalProtocolConfig.toProtocolConfig(): ProtocolConfig {
  val source = this
  return protocolConfig {
    name = ProtocolConfigKey(source.externalProtocolConfigId).toName()
    @Suppress("WHEN_ENUM_CAN_BE_NULL_IN_JAVA") // Proto enum fields are never null.
    measurementType =
        when (source.measurementType) {
          InternalProtocolConfig.MeasurementType.MEASUREMENT_TYPE_UNSPECIFIED ->
              ProtocolConfig.MeasurementType.MEASUREMENT_TYPE_UNSPECIFIED
          InternalProtocolConfig.MeasurementType.REACH_AND_FREQUENCY ->
              ProtocolConfig.MeasurementType.REACH_AND_FREQUENCY
          InternalProtocolConfig.MeasurementType.UNRECOGNIZED ->
              error("MeasurementType unrecognized.")
        }
    if (source.hasLiquidLegionsV2()) {
      liquidLegionsV2 = liquidLegionsV2 {
        if (source.liquidLegionsV2.hasSketchParams()) {
          val sourceSketchParams = source.liquidLegionsV2.sketchParams
          sketchParams = liquidLegionsSketchParams {
            decayRate = sourceSketchParams.decayRate
            maxSize = sourceSketchParams.maxSize
            samplingIndicatorSize = sourceSketchParams.samplingIndicatorSize
          }
        }
        if (source.liquidLegionsV2.hasDataProviderNoise()) {
          dataProviderNoise = source.liquidLegionsV2.dataProviderNoise.toDifferentialPrivacyParams()
        }
        ellipticCurveId = source.liquidLegionsV2.ellipticCurveId
        maximumFrequency = source.liquidLegionsV2.maximumFrequency
      }
    }
  }
}

/** Converts an internal [InternalMeasurement] to a public [Measurement]. */
fun InternalMeasurement.toMeasurement(): Measurement {
  val source = this
  check(Version.fromString(source.details.apiVersion) == Version.V2_ALPHA) {
    "Incompatible API version ${source.details.apiVersion}"
  }
  return measurement {
    name =
        MeasurementKey(
                externalIdToApiId(source.externalMeasurementConsumerId),
                externalIdToApiId(source.externalMeasurementId))
            .toName()
    measurementConsumerCertificate =
        MeasurementConsumerCertificateKey(
                externalIdToApiId(source.externalMeasurementConsumerId),
                externalIdToApiId(source.externalMeasurementConsumerCertificateId))
            .toName()
    measurementSpec = signedData {
      data = source.details.measurementSpec
      signature = source.details.measurementSpecSignature
    }
    dataProviders +=
        source.dataProvidersMap.entries.map(Map.Entry<Long, DataProviderValue>::toDataProviderEntry)
    if (source.details.protocolConfig.protocolCase !=
        InternalProtocolConfig.ProtocolCase.PROTOCOL_NOT_SET) {
      protocolConfig = source.details.protocolConfig.toProtocolConfig()
    }
    state = source.state.toState()
    results +=
        source.resultsList.map {
          val certificateApiId = externalIdToApiId(it.externalCertificateId)
          resultPair {
            if (it.externalAggregatorDuchyId.isNotBlank()) {
              certificate =
                  DuchyCertificateKey(it.externalAggregatorDuchyId, certificateApiId).toName()
            } else if (it.externalDataProviderId != 0L) {
              certificate =
                  DataProviderCertificateKey(
                          externalIdToApiId(it.externalDataProviderId), certificateApiId)
                      .toName()
            }
            encryptedResult = it.encryptedResult
          }
        }
    measurementReferenceId = source.providedMeasurementId
    failure = failure {
      reason = source.details.failure.reason.toReason()
      message = source.details.failure.message
    }
  }
}

/** Converts an internal [DataProviderValue] to a public [DataProviderEntry.Value]. */
fun DataProviderValue.toDataProviderEntryValue(dataProviderId: String): DataProviderEntry.Value {
  val dataProviderValue = this
  return DataProviderEntryKt.value {
    dataProviderCertificate =
        DataProviderCertificateKey(
                dataProviderId, externalIdToApiId(externalDataProviderCertificateId))
            .toName()
    dataProviderPublicKey = signedData {
      data = dataProviderValue.dataProviderPublicKey
      signature = dataProviderPublicKeySignature
    }
    encryptedRequisitionSpec = dataProviderValue.encryptedRequisitionSpec
    nonceHash = dataProviderValue.nonceHash
  }
}

/** Converts an internal data provider map entry to a public [DataProviderEntry]. */
fun Map.Entry<Long, DataProviderValue>.toDataProviderEntry(): DataProviderEntry {
  val mapEntry = this
  return dataProviderEntry {
    key = DataProviderKey(externalIdToApiId(mapEntry.key)).toName()
    value = mapEntry.value.toDataProviderEntryValue(externalIdToApiId(mapEntry.key))
  }
}

/**
 * Converts a public [Measurement] to an internal [InternalMeasurement] for creation.
 * @throws [IllegalStateException] if MeasurementType not specified
 */
fun Measurement.toInternal(
    measurementConsumerCertificateKey: MeasurementConsumerCertificateKey,
    dataProvidersMap: Map<Long, DataProviderValue>,
    measurementSpecProto: MeasurementSpec
): InternalMeasurement {
  val publicMeasurement = this

  return internalMeasurement {
    providedMeasurementId = measurementReferenceId
    externalMeasurementConsumerId =
        apiIdToExternalId(measurementConsumerCertificateKey.measurementConsumerId)
    externalMeasurementConsumerCertificateId =
        apiIdToExternalId(measurementConsumerCertificateKey.certificateId)
    dataProviders.putAll(dataProvidersMap)
    details = details {
      apiVersion = Version.V2_ALPHA.string
      measurementSpec = publicMeasurement.measurementSpec.data
      measurementSpecSignature = publicMeasurement.measurementSpec.signature

      @Suppress("WHEN_ENUM_CAN_BE_NULL_IN_JAVA") // Proto enum fields are never null.
      when (measurementSpecProto.measurementTypeCase) {
        MeasurementSpec.MeasurementTypeCase.REACH_AND_FREQUENCY -> {
          protocolConfig = internalProtocolConfig {
            externalProtocolConfigId = Llv2ProtocolConfig.name
            measurementType = InternalProtocolConfig.MeasurementType.REACH_AND_FREQUENCY
            liquidLegionsV2 = Llv2ProtocolConfig.protocolConfig
          }
          duchyProtocolConfig = duchyProtocolConfig {
            liquidLegionsV2 = Llv2ProtocolConfig.duchyProtocolConfig
          }
        }
        // No protocol for impression or duration type.
        MeasurementSpec.MeasurementTypeCase.IMPRESSION,
        MeasurementSpec.MeasurementTypeCase.DURATION -> {}
        MeasurementSpec.MeasurementTypeCase.MEASUREMENTTYPE_NOT_SET ->
            error("MeasurementType not set.")
      }
    }
  }
}

<<<<<<< HEAD
fun InternalExchange.toV2Alpha(graphvizRepresentation: String): Exchange {
=======
/** @throws [IllegalStateException] if InternalExchange.State not specified */
fun InternalExchange.toV2Alpha(): Exchange {
>>>>>>> c486995a
  val exchangeKey =
      ExchangeKey(
          dataProviderId = null,
          modelProviderId = null,
          recurringExchangeId = externalIdToApiId(externalRecurringExchangeId),
          exchangeId = date.toLocalDate().toString())
  return exchange {
    name = exchangeKey.toName()
    date = this@toV2Alpha.date
    state = v2AlphaState
    auditTrailHash = details.auditTrailHash
    this.graphvizRepresentation = graphvizRepresentation
  }
}

private val InternalExchange.v2AlphaState: Exchange.State
  get() {
    @Suppress("WHEN_ENUM_CAN_BE_NULL_IN_JAVA")
    return when (this.state) {
      InternalExchange.State.ACTIVE -> Exchange.State.ACTIVE
      InternalExchange.State.SUCCEEDED -> Exchange.State.SUCCEEDED
      InternalExchange.State.FAILED -> Exchange.State.FAILED
      InternalExchange.State.STATE_UNSPECIFIED, InternalExchange.State.UNRECOGNIZED ->
<<<<<<< HEAD
          failGrpc(Status.INTERNAL) { "Invalid state: $this" }
=======
        error("Invalid InternalExchange state.")
>>>>>>> c486995a
    }
  }

/** @throws [IllegalStateException] if InternalExchangeStep.State not specified */
fun InternalExchangeStep.toV2Alpha(): ExchangeStep {
  val exchangeStepKey =
      ExchangeStepKey(
          recurringExchangeId = externalIdToApiId(externalRecurringExchangeId),
          exchangeId = date.toLocalDate().toString(),
          exchangeStepId = stepIndex.toString())
  return exchangeStep {
    name = exchangeStepKey.toName()
    state = v2AlphaState
    stepIndex = this@toV2Alpha.stepIndex
    exchangeDate = date
    serializedExchangeWorkflow = this@toV2Alpha.serializedExchangeWorkflow
  }
}

/** @throws [IllegalStateException] if State not specified */
fun ExchangeStepAttempt.State.toInternal(): InternalExchangeStepAttempt.State {
  return when (this) {
    ExchangeStepAttempt.State.STATE_UNSPECIFIED, ExchangeStepAttempt.State.UNRECOGNIZED ->
<<<<<<< HEAD
        failGrpc { "Invalid State: $this" }
=======
      error("Invalid ExchangeStepAttempt state: $this")
>>>>>>> c486995a
    ExchangeStepAttempt.State.ACTIVE -> InternalExchangeStepAttempt.State.ACTIVE
    ExchangeStepAttempt.State.SUCCEEDED -> InternalExchangeStepAttempt.State.SUCCEEDED
    ExchangeStepAttempt.State.FAILED -> InternalExchangeStepAttempt.State.FAILED
    ExchangeStepAttempt.State.FAILED_STEP -> InternalExchangeStepAttempt.State.FAILED_STEP
  }
}

fun Iterable<ExchangeStepAttempt.DebugLog>.toInternal():
    Iterable<ExchangeStepAttemptDetails.DebugLog> {
  return map { apiProto ->
    ExchangeStepAttemptDetailsKt.debugLog {
      time = apiProto.time
      message = apiProto.message
    }
  }
}

/** @throws [IllegalStateException] if InternalExchangeStepAttempt.State not specified */
fun InternalExchangeStepAttempt.toV2Alpha(): ExchangeStepAttempt {
  val key =
      ExchangeStepAttemptKey(
          recurringExchangeId = externalIdToApiId(externalRecurringExchangeId),
          exchangeId = date.toLocalDate().toString(),
          exchangeStepId = stepIndex.toString(),
          exchangeStepAttemptId = this@toV2Alpha.attemptNumber.toString())
  return exchangeStepAttempt {
    name = key.toName()
    attemptNumber = this@toV2Alpha.attemptNumber
    state = this@toV2Alpha.state.toV2Alpha()
    debugLogEntries += details.debugLogEntriesList.map { it.toV2Alpha() }
    startTime = details.startTime
    updateTime = details.updateTime
  }
}

/** @throws [IllegalStateException] if State not specified */
fun ExchangeStep.State.toInternal(): InternalExchangeStep.State {
  @Suppress("WHEN_ENUM_CAN_BE_NULL_IN_JAVA")
  return when (this) {
    ExchangeStep.State.BLOCKED -> InternalExchangeStep.State.BLOCKED
    ExchangeStep.State.READY -> InternalExchangeStep.State.READY
    ExchangeStep.State.READY_FOR_RETRY -> InternalExchangeStep.State.READY_FOR_RETRY
    ExchangeStep.State.IN_PROGRESS -> InternalExchangeStep.State.IN_PROGRESS
    ExchangeStep.State.SUCCEEDED -> InternalExchangeStep.State.SUCCEEDED
    ExchangeStep.State.FAILED -> InternalExchangeStep.State.FAILED
    ExchangeStep.State.STATE_UNSPECIFIED, ExchangeStep.State.UNRECOGNIZED ->
<<<<<<< HEAD
        failGrpc(Status.INVALID_ARGUMENT) { "Invalid state: $this" }
=======
      error("Invalid ExchangeStep state: $this")
>>>>>>> c486995a
  }
}

private fun ExchangeStepAttemptDetails.DebugLog.toV2Alpha(): ExchangeStepAttempt.DebugLog {
  return ExchangeStepAttemptKt.debugLog {
    time = this@toV2Alpha.time
    message = this@toV2Alpha.message
  }
}

private fun InternalExchangeStepAttempt.State.toV2Alpha(): ExchangeStepAttempt.State {
  return when (this) {
    InternalExchangeStepAttempt.State.STATE_UNSPECIFIED,
    InternalExchangeStepAttempt.State.UNRECOGNIZED ->
<<<<<<< HEAD
        failGrpc(Status.INTERNAL) { "Invalid State: $this" }
=======
      error("Invalid InternalExchangeStepAttempt state: $this")
>>>>>>> c486995a
    InternalExchangeStepAttempt.State.ACTIVE -> ExchangeStepAttempt.State.ACTIVE
    InternalExchangeStepAttempt.State.SUCCEEDED -> ExchangeStepAttempt.State.SUCCEEDED
    InternalExchangeStepAttempt.State.FAILED -> ExchangeStepAttempt.State.FAILED
    InternalExchangeStepAttempt.State.FAILED_STEP -> ExchangeStepAttempt.State.FAILED_STEP
  }
}

private val InternalExchangeStep.v2AlphaState: ExchangeStep.State
  get() {
    @Suppress("WHEN_ENUM_CAN_BE_NULL_IN_JAVA")
    return when (this.state) {
      InternalExchangeStep.State.BLOCKED -> ExchangeStep.State.BLOCKED
      InternalExchangeStep.State.READY -> ExchangeStep.State.READY
      InternalExchangeStep.State.READY_FOR_RETRY -> ExchangeStep.State.READY_FOR_RETRY
      InternalExchangeStep.State.IN_PROGRESS -> ExchangeStep.State.IN_PROGRESS
      InternalExchangeStep.State.SUCCEEDED -> ExchangeStep.State.SUCCEEDED
      InternalExchangeStep.State.FAILED -> ExchangeStep.State.FAILED
      InternalExchangeStep.State.STATE_UNSPECIFIED, InternalExchangeStep.State.UNRECOGNIZED ->
<<<<<<< HEAD
          failGrpc(Status.INTERNAL) { "Invalid state: $this" }
=======
        error("Invalid InternalExchangeStep state: $this")
>>>>>>> c486995a
    }
  }

/** @throws [IllegalArgumentException] if step dependencies invalid */
fun ExchangeWorkflow.toInternal(): InternalExchangeWorkflow {
  val labelsMap = mutableMapOf<String, MutableSet<Pair<String, Int>>>()
  for ((index, step) in stepsList.withIndex()) {
    for (outputLabel in step.outputLabelsMap.values) {
      labelsMap.getOrPut(outputLabel) { mutableSetOf() }.add(step.stepId to index)
    }
  }
  val internalSteps =
      stepsList.mapIndexed { index, step ->
        ExchangeWorkflowKt.step {
          stepIndex = index
          party = step.party.toInternal()
          prerequisiteStepIndices +=
              step.inputLabelsMap
                  .values
                  .flatMap { value ->
                    val prerequisites = labelsMap.getOrDefault(value, emptyList())
                    prerequisites.forEach { (stepId, stepIndex) ->
                      require(step.hasCopyFromPreviousExchangeStep() || stepIndex < index) {
                        "Step ${step.stepId} with index $index cannot depend on step $stepId with" +
                            " index $stepIndex. To depend on another step, the index must be greater than" +
                            " the prerequisite step"
                      }
                    }
                    prerequisites.map { it.second }
                  }
                  .filter { it < index }
                  .toSet()
        }
      }

  return exchangeWorkflow { steps += internalSteps }
}

/** @throws [IllegalArgumentException] if Provider not specified */
fun ExchangeWorkflow.Party.toInternal(): InternalExchangeWorkflow.Party {
  return when (this) {
    ExchangeWorkflow.Party.DATA_PROVIDER -> InternalExchangeWorkflow.Party.DATA_PROVIDER
    ExchangeWorkflow.Party.MODEL_PROVIDER -> InternalExchangeWorkflow.Party.MODEL_PROVIDER
    ExchangeWorkflow.Party.PARTY_UNSPECIFIED, ExchangeWorkflow.Party.UNRECOGNIZED ->
      throw IllegalArgumentException("Provider is not set for the Exchange Step.")
  }
}<|MERGE_RESOLUTION|>--- conflicted
+++ resolved
@@ -284,12 +284,8 @@
   }
 }
 
-<<<<<<< HEAD
-fun InternalExchange.toV2Alpha(graphvizRepresentation: String): Exchange {
-=======
 /** @throws [IllegalStateException] if InternalExchange.State not specified */
 fun InternalExchange.toV2Alpha(): Exchange {
->>>>>>> c486995a
   val exchangeKey =
       ExchangeKey(
           dataProviderId = null,
@@ -313,11 +309,7 @@
       InternalExchange.State.SUCCEEDED -> Exchange.State.SUCCEEDED
       InternalExchange.State.FAILED -> Exchange.State.FAILED
       InternalExchange.State.STATE_UNSPECIFIED, InternalExchange.State.UNRECOGNIZED ->
-<<<<<<< HEAD
-          failGrpc(Status.INTERNAL) { "Invalid state: $this" }
-=======
         error("Invalid InternalExchange state.")
->>>>>>> c486995a
     }
   }
 
@@ -341,11 +333,7 @@
 fun ExchangeStepAttempt.State.toInternal(): InternalExchangeStepAttempt.State {
   return when (this) {
     ExchangeStepAttempt.State.STATE_UNSPECIFIED, ExchangeStepAttempt.State.UNRECOGNIZED ->
-<<<<<<< HEAD
-        failGrpc { "Invalid State: $this" }
-=======
       error("Invalid ExchangeStepAttempt state: $this")
->>>>>>> c486995a
     ExchangeStepAttempt.State.ACTIVE -> InternalExchangeStepAttempt.State.ACTIVE
     ExchangeStepAttempt.State.SUCCEEDED -> InternalExchangeStepAttempt.State.SUCCEEDED
     ExchangeStepAttempt.State.FAILED -> InternalExchangeStepAttempt.State.FAILED
@@ -392,11 +380,7 @@
     ExchangeStep.State.SUCCEEDED -> InternalExchangeStep.State.SUCCEEDED
     ExchangeStep.State.FAILED -> InternalExchangeStep.State.FAILED
     ExchangeStep.State.STATE_UNSPECIFIED, ExchangeStep.State.UNRECOGNIZED ->
-<<<<<<< HEAD
-        failGrpc(Status.INVALID_ARGUMENT) { "Invalid state: $this" }
-=======
       error("Invalid ExchangeStep state: $this")
->>>>>>> c486995a
   }
 }
 
@@ -411,11 +395,7 @@
   return when (this) {
     InternalExchangeStepAttempt.State.STATE_UNSPECIFIED,
     InternalExchangeStepAttempt.State.UNRECOGNIZED ->
-<<<<<<< HEAD
-        failGrpc(Status.INTERNAL) { "Invalid State: $this" }
-=======
       error("Invalid InternalExchangeStepAttempt state: $this")
->>>>>>> c486995a
     InternalExchangeStepAttempt.State.ACTIVE -> ExchangeStepAttempt.State.ACTIVE
     InternalExchangeStepAttempt.State.SUCCEEDED -> ExchangeStepAttempt.State.SUCCEEDED
     InternalExchangeStepAttempt.State.FAILED -> ExchangeStepAttempt.State.FAILED
@@ -434,11 +414,7 @@
       InternalExchangeStep.State.SUCCEEDED -> ExchangeStep.State.SUCCEEDED
       InternalExchangeStep.State.FAILED -> ExchangeStep.State.FAILED
       InternalExchangeStep.State.STATE_UNSPECIFIED, InternalExchangeStep.State.UNRECOGNIZED ->
-<<<<<<< HEAD
-          failGrpc(Status.INTERNAL) { "Invalid state: $this" }
-=======
         error("Invalid InternalExchangeStep state: $this")
->>>>>>> c486995a
     }
   }
 
