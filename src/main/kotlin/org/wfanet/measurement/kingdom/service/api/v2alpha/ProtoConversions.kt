--- conflicted
+++ resolved
@@ -48,14 +48,11 @@
 import org.wfanet.measurement.api.v2alpha.ModelProviderKey
 import org.wfanet.measurement.api.v2alpha.ModelRelease
 import org.wfanet.measurement.api.v2alpha.ModelReleaseKey
-<<<<<<< HEAD
+import org.wfanet.measurement.api.v2alpha.ModelRollout
+import org.wfanet.measurement.api.v2alpha.ModelRolloutKey
 import org.wfanet.measurement.api.v2alpha.ModelShard
 import org.wfanet.measurement.api.v2alpha.ModelShardKey
 import org.wfanet.measurement.api.v2alpha.ModelShardKt.modelBlob
-=======
-import org.wfanet.measurement.api.v2alpha.ModelRollout
-import org.wfanet.measurement.api.v2alpha.ModelRolloutKey
->>>>>>> 12be55be
 import org.wfanet.measurement.api.v2alpha.ModelSuite
 import org.wfanet.measurement.api.v2alpha.ModelSuiteKey
 import org.wfanet.measurement.api.v2alpha.ProtocolConfig
@@ -74,11 +71,8 @@
 import org.wfanet.measurement.api.v2alpha.modelLine
 import org.wfanet.measurement.api.v2alpha.modelOutage
 import org.wfanet.measurement.api.v2alpha.modelRelease
-<<<<<<< HEAD
+import org.wfanet.measurement.api.v2alpha.modelRollout
 import org.wfanet.measurement.api.v2alpha.modelShard
-=======
-import org.wfanet.measurement.api.v2alpha.modelRollout
->>>>>>> 12be55be
 import org.wfanet.measurement.api.v2alpha.modelSuite
 import org.wfanet.measurement.api.v2alpha.protocolConfig
 import org.wfanet.measurement.api.v2alpha.signedData
@@ -101,11 +95,8 @@
 import org.wfanet.measurement.internal.kingdom.ModelLine as InternalModelLine
 import org.wfanet.measurement.internal.kingdom.ModelOutage as InternalModelOutage
 import org.wfanet.measurement.internal.kingdom.ModelRelease as InternalModelRelease
-<<<<<<< HEAD
+import org.wfanet.measurement.internal.kingdom.ModelRollout as InternalModelRollout
 import org.wfanet.measurement.internal.kingdom.ModelShard as InternalModelShard
-=======
-import org.wfanet.measurement.internal.kingdom.ModelRollout as InternalModelRollout
->>>>>>> 12be55be
 import org.wfanet.measurement.internal.kingdom.ModelSuite as InternalModelSuite
 import org.wfanet.measurement.internal.kingdom.ProtocolConfig as InternalProtocolConfig
 import org.wfanet.measurement.internal.kingdom.ProtocolConfig.NoiseMechanism as InternalNoiseMechanism
@@ -115,11 +106,8 @@
 import org.wfanet.measurement.internal.kingdom.modelLine as internalModelLine
 import org.wfanet.measurement.internal.kingdom.modelOutage as internalModelOutage
 import org.wfanet.measurement.internal.kingdom.modelRelease as internalModelRelease
-<<<<<<< HEAD
+import org.wfanet.measurement.internal.kingdom.modelRollout as internalModelRollout
 import org.wfanet.measurement.internal.kingdom.modelShard as internalModelShard
-=======
-import org.wfanet.measurement.internal.kingdom.modelRollout as internalModelRollout
->>>>>>> 12be55be
 import org.wfanet.measurement.internal.kingdom.modelSuite as internalModelSuite
 import org.wfanet.measurement.internal.kingdom.protocolConfig as internalProtocolConfig
 import org.wfanet.measurement.kingdom.deploy.common.Llv2ProtocolConfig
@@ -395,19 +383,6 @@
   }
 }
 
-<<<<<<< HEAD
-/** Converts an internal [InternalModelShard] to a public [ModelShard]. */
-fun InternalModelShard.toModelShard(): ModelShard {
-  val source = this
-
-  return modelShard {
-    name =
-      ModelShardKey(
-          externalIdToApiId(source.externalDataProviderId),
-          externalIdToApiId(source.externalModelShardId)
-        )
-        .toName()
-=======
 /** Converts an internal [InternalModelOutage.State] to a public [ModelOutageState]. */
 fun InternalModelOutage.State.toModelOutageState(): ModelOutageState =
   when (this) {
@@ -481,7 +456,6 @@
           )
           .toName()
     }
->>>>>>> 12be55be
     modelRelease =
       ModelReleaseKey(
           externalIdToApiId(source.externalModelProviderId),
@@ -489,26 +463,6 @@
           externalIdToApiId(source.externalModelReleaseId)
         )
         .toName()
-<<<<<<< HEAD
-    modelBlob = modelBlob { modelBlobPath = source.modelBlobPath }
-    createTime = source.createTime
-  }
-}
-
-/** Converts a public [ModelShard] to an internal [InternalModelShard] */
-fun ModelShard.toInternal(
-  dataProviderKey: DataProviderKey,
-  modelReleaseKey: ModelReleaseKey
-): InternalModelShard {
-  val publicModelShard = this
-
-  return internalModelShard {
-    externalDataProviderId = apiIdToExternalId(dataProviderKey.dataProviderId)
-    externalModelProviderId = apiIdToExternalId(modelReleaseKey.modelProviderId)
-    externalModelSuiteId = apiIdToExternalId(modelReleaseKey.modelSuiteId)
-    externalModelReleaseId = apiIdToExternalId(modelReleaseKey.modelReleaseId)
-    modelBlobPath = publicModelShard.modelBlob.modelBlobPath
-=======
     createTime = source.createTime
     updateTime = source.updateTime
   }
@@ -529,7 +483,45 @@
     rolloutPeriodEndTime = publicModelRollout.rolloutPeriod.endTime
     rolloutFreezeTime = publicModelRollout.rolloutFreezeTime
     externalModelReleaseId = apiIdToExternalId(modelReleaseKey.modelReleaseId)
->>>>>>> 12be55be
+  }
+}
+
+/** Converts an internal [InternalModelShard] to a public [ModelShard]. */
+fun InternalModelShard.toModelShard(): ModelShard {
+  val source = this
+
+  return modelShard {
+    name =
+      ModelShardKey(
+          externalIdToApiId(source.externalDataProviderId),
+          externalIdToApiId(source.externalModelShardId)
+        )
+        .toName()
+    modelRelease =
+      ModelReleaseKey(
+          externalIdToApiId(source.externalModelProviderId),
+          externalIdToApiId(source.externalModelSuiteId),
+          externalIdToApiId(source.externalModelReleaseId)
+        )
+        .toName()
+    modelBlob = modelBlob { modelBlobPath = source.modelBlobPath }
+    createTime = source.createTime
+  }
+}
+
+/** Converts a public [ModelShard] to an internal [InternalModelShard] */
+fun ModelShard.toInternal(
+  dataProviderKey: DataProviderKey,
+  modelReleaseKey: ModelReleaseKey
+): InternalModelShard {
+  val publicModelShard = this
+
+  return internalModelShard {
+    externalDataProviderId = apiIdToExternalId(dataProviderKey.dataProviderId)
+    externalModelProviderId = apiIdToExternalId(modelReleaseKey.modelProviderId)
+    externalModelSuiteId = apiIdToExternalId(modelReleaseKey.modelSuiteId)
+    externalModelReleaseId = apiIdToExternalId(modelReleaseKey.modelReleaseId)
+    modelBlobPath = publicModelShard.modelBlob.modelBlobPath
   }
 }
 
