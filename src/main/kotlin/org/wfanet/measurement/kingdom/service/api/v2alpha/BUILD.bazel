--- conflicted
+++ resolved
@@ -373,26 +373,31 @@
 )
 
 kt_jvm_library(
-<<<<<<< HEAD
     name = "model_outages_service",
     srcs = ["ModelOutagesService.kt"],
-=======
+    deps = [
+        ":proto_conversions",
+        "//src/main/kotlin/org/wfanet/measurement/api:public_api_version",
+        "//src/main/kotlin/org/wfanet/measurement/api/v2alpha:principal_server_interceptor",
+        "//src/main/kotlin/org/wfanet/measurement/api/v2alpha:resource_key",
+        "//src/main/proto/wfa/measurement/api/v2alpha:crypto_kt_jvm_proto",
+        "//src/main/proto/wfa/measurement/api/v2alpha:model_outage_kt_jvm_proto",
+        "//src/main/proto/wfa/measurement/api/v2alpha:model_outages_service_kt_jvm_grpc_proto",
+        "//src/main/proto/wfa/measurement/api/v2alpha:page_token_kt_jvm_proto",
+        "//src/main/proto/wfa/measurement/internal/kingdom:model_outage_kt_jvm_proto",
+        "//src/main/proto/wfa/measurement/internal/kingdom:model_outages_service_kt_jvm_grpc_proto",
+    ],
+)
+
+kt_jvm_library(
     name = "model_releases_service",
     srcs = ["ModelReleasesService.kt"],
->>>>>>> 453dedc3
-    deps = [
-        ":proto_conversions",
-        "//src/main/kotlin/org/wfanet/measurement/api:public_api_version",
-        "//src/main/kotlin/org/wfanet/measurement/api/v2alpha:principal_server_interceptor",
-        "//src/main/kotlin/org/wfanet/measurement/api/v2alpha:resource_key",
-        "//src/main/proto/wfa/measurement/api/v2alpha:crypto_kt_jvm_proto",
-<<<<<<< HEAD
-        "//src/main/proto/wfa/measurement/api/v2alpha:model_outage_kt_jvm_proto",
-        "//src/main/proto/wfa/measurement/api/v2alpha:model_outages_service_kt_jvm_grpc_proto",
-        "//src/main/proto/wfa/measurement/api/v2alpha:page_token_kt_jvm_proto",
-        "//src/main/proto/wfa/measurement/internal/kingdom:model_outage_kt_jvm_proto",
-        "//src/main/proto/wfa/measurement/internal/kingdom:model_outages_service_kt_jvm_grpc_proto",
-=======
+    deps = [
+        ":proto_conversions",
+        "//src/main/kotlin/org/wfanet/measurement/api:public_api_version",
+        "//src/main/kotlin/org/wfanet/measurement/api/v2alpha:principal_server_interceptor",
+        "//src/main/kotlin/org/wfanet/measurement/api/v2alpha:resource_key",
+        "//src/main/proto/wfa/measurement/api/v2alpha:crypto_kt_jvm_proto",
         "//src/main/proto/wfa/measurement/api/v2alpha:model_release_kt_jvm_proto",
         "//src/main/proto/wfa/measurement/api/v2alpha:model_releases_service_kt_jvm_grpc_proto",
         "//src/main/proto/wfa/measurement/api/v2alpha:page_token_kt_jvm_proto",
@@ -415,7 +420,6 @@
         "//src/main/proto/wfa/measurement/api/v2alpha:page_token_kt_jvm_proto",
         "//src/main/proto/wfa/measurement/internal/kingdom:model_rollout_kt_jvm_proto",
         "//src/main/proto/wfa/measurement/internal/kingdom:model_rollouts_service_kt_jvm_grpc_proto",
->>>>>>> 453dedc3
     ],
 )
 
