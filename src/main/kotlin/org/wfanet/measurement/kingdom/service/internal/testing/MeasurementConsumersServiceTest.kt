--- conflicted
+++ resolved
@@ -21,10 +21,6 @@
 import io.grpc.Status
 import io.grpc.StatusRuntimeException
 import java.time.Clock
-<<<<<<< HEAD
-=======
-import kotlin.random.Random
->>>>>>> 9e519b12
 import kotlin.test.assertFailsWith
 import kotlinx.coroutines.runBlocking
 import org.junit.Before
@@ -32,42 +28,28 @@
 import org.junit.Test
 import org.junit.runner.RunWith
 import org.junit.runners.JUnit4
-<<<<<<< HEAD
 import org.wfanet.measurement.common.crypto.hashSha256
 import org.wfanet.measurement.common.identity.ExternalId
 import org.wfanet.measurement.common.identity.IdGenerator
 import org.wfanet.measurement.common.identity.InternalId
 import org.wfanet.measurement.common.identity.testing.FixedIdGenerator
+import org.wfanet.measurement.internal.kingdom.account
 import org.wfanet.measurement.internal.kingdom.AccountsGrpcKt
+import org.wfanet.measurement.internal.kingdom.addMeasurementConsumerOwnerRequest
+import org.wfanet.measurement.internal.kingdom.authenticateAccountRequest
+import org.wfanet.measurement.internal.kingdom.certificate
+import org.wfanet.measurement.internal.kingdom.Certificate
 import org.wfanet.measurement.internal.kingdom.CertificateKt
-import org.wfanet.measurement.internal.kingdom.GetMeasurementConsumerRequest
-import org.wfanet.measurement.internal.kingdom.MeasurementConsumerKt.details
-import org.wfanet.measurement.internal.kingdom.MeasurementConsumersGrpcKt.MeasurementConsumersCoroutineImplBase
-import org.wfanet.measurement.internal.kingdom.account
-import org.wfanet.measurement.internal.kingdom.certificate
 import org.wfanet.measurement.internal.kingdom.copy
 import org.wfanet.measurement.internal.kingdom.createMeasurementConsumerRequest
+import org.wfanet.measurement.internal.kingdom.getMeasurementConsumerRequest
+import org.wfanet.measurement.internal.kingdom.GetMeasurementConsumerRequest
 import org.wfanet.measurement.internal.kingdom.measurementConsumer
-=======
-import org.wfanet.measurement.common.identity.IdGenerator
-import org.wfanet.measurement.common.identity.RandomIdGenerator
-import org.wfanet.measurement.internal.kingdom.AccountsGrpcKt
-import org.wfanet.measurement.internal.kingdom.Certificate
-import org.wfanet.measurement.internal.kingdom.CertificateKt
-import org.wfanet.measurement.internal.kingdom.GetMeasurementConsumerRequest
 import org.wfanet.measurement.internal.kingdom.MeasurementConsumer
 import org.wfanet.measurement.internal.kingdom.MeasurementConsumerKt.details
 import org.wfanet.measurement.internal.kingdom.MeasurementConsumersGrpcKt.MeasurementConsumersCoroutineImplBase
-import org.wfanet.measurement.internal.kingdom.account
-import org.wfanet.measurement.internal.kingdom.addMeasurementConsumerOwnerRequest
-import org.wfanet.measurement.internal.kingdom.authenticateAccountRequest
-import org.wfanet.measurement.internal.kingdom.certificate
-import org.wfanet.measurement.internal.kingdom.copy
-import org.wfanet.measurement.internal.kingdom.getMeasurementConsumerRequest
-import org.wfanet.measurement.internal.kingdom.measurementConsumer
 import org.wfanet.measurement.internal.kingdom.removeMeasurementConsumerOwnerRequest
 import org.wfanet.measurement.kingdom.deploy.common.service.withIdToken
->>>>>>> 9e519b12
 
 private const val RANDOM_SEED = 1
 private val PUBLIC_KEY = ByteString.copyFromUtf8("This is a  public key.")
@@ -115,29 +97,20 @@
   )
 
   protected val clock: Clock = Clock.systemUTC()
-<<<<<<< HEAD
 
   protected val idGenerator =
     FixedIdGenerator(
       InternalId(FIXED_GENERATED_INTERNAL_ID),
       ExternalId(FIXED_GENERATED_EXTERNAL_ID)
     )
-=======
-  protected val idGenerator = RandomIdGenerator(clock, Random(RANDOM_SEED))
-  protected val population = Population(clock, idGenerator)
->>>>>>> 9e519b12
 
   private val population = Population(clock, idGenerator)
 
   protected lateinit var measurementConsumersService: T
     private set
 
-<<<<<<< HEAD
   protected lateinit var accountsService: AccountsGrpcKt.AccountsCoroutineImplBase
     private set
-=======
-  private lateinit var accountsService: AccountsGrpcKt.AccountsCoroutineImplBase
->>>>>>> 9e519b12
 
   protected abstract fun newServices(idGenerator: IdGenerator): Services<T>
 
@@ -178,7 +151,6 @@
   }
 
   @Test
-<<<<<<< HEAD
   fun `createMeasurementConsumer fails when creation token has already been used`() = runBlocking {
     val account = population.createActivatedAccount(accountsService)
     val measurementConsumerCreationTokenHash =
@@ -266,21 +238,6 @@
       )
 
     assertThat(createdMeasurementConsumer)
-      .isEqualTo(
-        MEASUREMENT_CONSUMER.copy {
-          externalMeasurementConsumerId = FIXED_GENERATED_EXTERNAL_ID
-          certificate =
-            certificate.copy {
-              externalMeasurementConsumerId = FIXED_GENERATED_EXTERNAL_ID
-              externalCertificateId = FIXED_GENERATED_EXTERNAL_ID
-            }
-        }
-=======
-  fun `createMeasurementConsumer succeeds`() = runBlocking {
-    val createdMeasurementConsumer =
-      measurementConsumersService.createMeasurementConsumer(MEASUREMENT_CONSUMER)
-
-    assertThat(createdMeasurementConsumer)
       .ignoringFieldDescriptors(
         MeasurementConsumer.getDescriptor()
           .findFieldByNumber(MeasurementConsumer.EXTERNAL_MEASUREMENT_CONSUMER_ID_FIELD_NUMBER),
@@ -288,7 +245,6 @@
           .findFieldByNumber(Certificate.EXTERNAL_MEASUREMENT_CONSUMER_ID_FIELD_NUMBER),
         Certificate.getDescriptor()
           .findFieldByNumber(Certificate.EXTERNAL_CERTIFICATE_ID_FIELD_NUMBER)
->>>>>>> 9e519b12
       )
       .isEqualTo(MEASUREMENT_CONSUMER)
     assertThat(createdMeasurementConsumer.externalMeasurementConsumerId).isNotEqualTo(0L)
@@ -298,7 +254,6 @@
 
   @Test
   fun `getMeasurementConsumer succeeds`() = runBlocking {
-<<<<<<< HEAD
     val account = population.createActivatedAccount(accountsService)
     val measurementConsumerCreationHash =
       hashSha256(population.createMeasurementConsumerCreationToken(accountsService))
@@ -311,10 +266,6 @@
           this.measurementConsumerCreationTokenHash = measurementConsumerCreationHash
         }
       )
-=======
-    val createdMeasurementConsumer =
-      measurementConsumersService.createMeasurementConsumer(MEASUREMENT_CONSUMER)
->>>>>>> 9e519b12
 
     val readMeasurementConsumer =
       measurementConsumersService.getMeasurementConsumer(
@@ -450,11 +401,6 @@
     assertThat(exception.status.code).isEqualTo(Status.Code.FAILED_PRECONDITION)
   }
 
-  /**
-   * TODO(world-federation-of-advertisers/cross-media-measurement#404): Remove @Ignore once PR has
-   * been merged.
-   */
-  @Ignore
   @Test
   fun `removeMeasurementConsumerOwner removes Account as owner of MC`() = runBlocking {
     val account = population.createAccount(accountsService)
