--- conflicted
+++ resolved
@@ -161,53 +161,22 @@
         "Parent is either unspecified or invalid"
       }
 
-<<<<<<< HEAD
-    val principal = principalFromCurrentContext
-
-    when (val resourceKey = principal.resourceKey) {
-      is DataProviderKey -> {
-        if (resourceKey.dataProviderId != parentKey.dataProviderId) {
-=======
     val principal: MeasurementPrincipal = principalFromCurrentContext
 
     when (principal) {
       is DataProviderPrincipal -> {
         if (principal.resourceKey.dataProviderId != parentKey.dataProviderId) {
->>>>>>> fa0f0051
           failGrpc(Status.PERMISSION_DENIED) {
             "Cannot get EventGroupMetadataDescriptors belonging to other DataProviders"
           }
         }
       }
-<<<<<<< HEAD
-      is MeasurementConsumerKey -> {}
-=======
       is MeasurementConsumerPrincipal -> {}
->>>>>>> fa0f0051
       else -> {
         failGrpc(Status.PERMISSION_DENIED) {
           "Caller does not have permission to get EventGroupMetadataDescriptors"
         }
       }
-<<<<<<< HEAD
-    }
-
-    val descriptorIds =
-      request.namesList.map { name ->
-        val descriptorKey = EventGroupMetadataDescriptorKey.fromName(name)
-        if (descriptorKey != null) {
-          apiIdToExternalId(descriptorKey.eventGroupMetadataDescriptorId)
-        } else {
-          failGrpc(Status.NOT_FOUND) { "Resource name is either unspecified or invalid" }
-        }
-      }
-
-    val streamRequest = streamEventGroupMetadataDescriptorsRequest {
-      filter = filter {
-        externalDataProviderId = apiIdToExternalId(parentKey.dataProviderId)
-        externalEventGroupMetadataDescriptorIds += descriptorIds
-      }
-=======
     }
 
     val descriptorIds =
@@ -284,66 +253,6 @@
     details = details {
       apiVersion = API_VERSION.string
       descriptorSet = this@toInternal.descriptorSet
->>>>>>> fa0f0051
-    }
-
-    val orderByDescriptorId = descriptorIds.withIndex().associate { it.value to it.index }
-    val results: List<InternalEventGroupMetadataDescriptor> =
-      internalEventGroupMetadataDescriptorsStub
-        .streamEventGroupMetadataDescriptors(streamRequest)
-        .toList()
-        .sortedBy { descriptor ->
-          if (orderByDescriptorId.containsKey(descriptor.externalEventGroupMetadataDescriptorId)) {
-            orderByDescriptorId[descriptor.externalEventGroupMetadataDescriptorId]
-          } else {
-            failGrpc(Status.NOT_FOUND) { "Descriptor was not found" }
-          }
-        }
-
-    if (results.isEmpty()) {
-      return BatchGetEventGroupMetadataDescriptorsResponse.getDefaultInstance()
-    }
-
-    return batchGetEventGroupMetadataDescriptorsResponse {
-      eventGroupMetadataDescriptors +=
-        results.map(InternalEventGroupMetadataDescriptor::toEventGroupMetadataDescriptor)
-    }
-  }
-}
-
-/**
- * Converts an internal [InternalEventGroupMetadataDescriptor] to a public
- * [EventGroupMetadataDescriptor].
- */
-private fun InternalEventGroupMetadataDescriptor.toEventGroupMetadataDescriptor():
-  EventGroupMetadataDescriptor {
-  return eventGroupMetadataDescriptor {
-    name =
-      EventGroupMetadataDescriptorKey(
-          externalIdToApiId(externalDataProviderId),
-          externalIdToApiId(externalEventGroupMetadataDescriptorId)
-        )
-        .toName()
-    descriptorSet = details.descriptorSet
-  }
-}
-
-/**
- * Converts a public [EventGroupMetadataDescriptor] to an internal
- * [InternalEventGroupMetadataDescriptor].
- */
-private fun EventGroupMetadataDescriptor.toInternal(
-  dataProviderId: String,
-  eventGroupMetadataDescriptorId: String = ""
-): InternalEventGroupMetadataDescriptor {
-  return internalEventGroupMetadataDescriptor {
-    externalDataProviderId = apiIdToExternalId(dataProviderId)
-    if (eventGroupMetadataDescriptorId != "")
-      externalEventGroupMetadataDescriptorId = apiIdToExternalId(eventGroupMetadataDescriptorId)
-
-    details = details {
-      apiVersion = API_VERSION.string
-      descriptorSet = this@toInternal.descriptorSet
     }
   }
 }