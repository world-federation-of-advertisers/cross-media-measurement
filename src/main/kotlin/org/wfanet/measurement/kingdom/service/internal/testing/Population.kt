--- conflicted
+++ resolved
@@ -174,43 +174,6 @@
     return modelProvidersService.createModelProvider(modelProvider {})
   }
 
-<<<<<<< HEAD
-  suspend fun createModelSuite(
-    modelProvidersService: ModelProvidersCoroutineImplBase,
-    modelSuitesService: ModelSuitesCoroutineImplBase
-  ): ModelSuite {
-
-    val modelProvider = createModelProvider(modelProvidersService)
-
-    val modelSuite = modelSuite {
-      externalModelProviderId = modelProvider.externalModelProviderId
-      displayName = "displayName"
-      description = "description"
-    }
-    return modelSuitesService.createModelSuite(modelSuite)
-  }
-
-  suspend fun createModelLine(
-    modelProvidersService: ModelProvidersCoroutineImplBase,
-    modelSuitesService: ModelSuitesCoroutineImplBase,
-    modelLinesService: ModelLinesCoroutineImplBase
-  ): ModelLine {
-
-    val modelSuite = createModelSuite(modelProvidersService, modelSuitesService)
-
-    val modelLine = modelLine {
-      externalModelProviderId = modelSuite.externalModelProviderId
-      externalModelSuiteId = modelSuite.externalModelSuiteId
-      displayName = "displayName"
-      description = "description"
-      activeStartTime = Instant.now().plusSeconds(2000L).toProtoTime()
-      type = ModelLine.Type.PROD
-    }
-    return modelLinesService.createModelLine(modelLine)
-  }
-
-=======
->>>>>>> 12c025b0
   private suspend fun createMeasurement(
     measurementsService: MeasurementsCoroutineImplBase,
     measurementConsumer: MeasurementConsumer,
