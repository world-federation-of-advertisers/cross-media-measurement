--- conflicted
+++ resolved
@@ -167,12 +167,7 @@
     return modelProvider
   }
 
-<<<<<<< HEAD
-  // Create Computation Measurement
-  suspend fun createMeasurement(
-=======
   private suspend fun createMeasurement(
->>>>>>> 38f694e2
     measurementsService: MeasurementsCoroutineImplBase,
     measurementConsumer: MeasurementConsumer,
     providedMeasurementId: String,
@@ -191,10 +186,6 @@
     )
   }
 
-<<<<<<< HEAD
-  // Create Computation Measurement
-  suspend fun createMeasurement(
-=======
   suspend fun createComputedMeasurement(
     measurementsService: MeasurementsCoroutineImplBase,
     measurementConsumer: MeasurementConsumer,
@@ -221,7 +212,6 @@
   }
 
   suspend fun createComputedMeasurement(
->>>>>>> 38f694e2
     measurementsService: MeasurementsCoroutineImplBase,
     measurementConsumer: MeasurementConsumer,
     providedMeasurementId: String,
