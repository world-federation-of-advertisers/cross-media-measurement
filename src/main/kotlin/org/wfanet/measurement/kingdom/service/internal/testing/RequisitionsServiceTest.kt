--- conflicted
+++ resolved
@@ -16,11 +16,7 @@
 
 import com.google.common.truth.Truth.assertThat
 import com.google.common.truth.extensions.proto.ProtoTruth.assertThat
-<<<<<<< HEAD
-import com.google.protobuf.ByteString
-=======
 import com.google.protobuf.kotlin.toByteStringUtf8
->>>>>>> 38f694e2
 import io.grpc.Status
 import io.grpc.StatusRuntimeException
 import java.time.Clock
@@ -69,11 +65,7 @@
 private const val NONCE_1 = 3127743798281582205L
 private const val NONCE_2 = -7004399847946251733L
 private val EXTERNAL_DUCHY_IDS = listOf("Buck", "Rippon", "Shoaks")
-<<<<<<< HEAD
-private val REQUISITION_ENCRYPTED_DATA = ByteString.copyFromUtf8("foo")
-=======
 private val REQUISITION_ENCRYPTED_DATA = "foo".toByteStringUtf8()
->>>>>>> 38f694e2
 
 private val REFUSAL = refusal {
   justification = Requisition.Refusal.Justification.INSUFFICIENT_PRIVACY_BUDGET
@@ -1045,11 +1037,7 @@
     }
 
   @Test
-<<<<<<< HEAD
-  fun `direct fulfillRequisition thorws NOT_FOUND if requisition not found`() = runBlocking {
-=======
   fun `direct fulfillRequisition throws NOT_FOUND if requisition not found`() = runBlocking {
->>>>>>> 38f694e2
     val provider = population.createDataProvider(dataServices.dataProvidersService)
     population.createDirectMeasurement(
       dataServices.measurementsService,
