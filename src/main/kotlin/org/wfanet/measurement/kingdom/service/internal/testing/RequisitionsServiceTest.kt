// Copyright 2021 The Cross-Media Measurement Authors
//
// Licensed under the Apache License, Version 2.0 (the "License");
// you may not use this file except in compliance with the License.
// You may obtain a copy of the License at
//
//      http://www.apache.org/licenses/LICENSE-2.0
//
// Unless required by applicable law or agreed to in writing, software
// distributed under the License is distributed on an "AS IS" BASIS,
// WITHOUT WARRANTIES OR CONDITIONS OF ANY KIND, either express or implied.
// See the License for the specific language governing permissions and
// limitations under the License.

package org.wfanet.measurement.kingdom.service.internal.testing

import com.google.common.truth.Truth.assertThat
import com.google.common.truth.extensions.proto.ProtoTruth.assertThat
import com.google.protobuf.kotlin.toByteStringUtf8
import io.grpc.Status
import io.grpc.StatusRuntimeException
import java.time.Clock
import kotlin.random.Random
import kotlin.test.assertFailsWith
import kotlinx.coroutines.flow.first
import kotlinx.coroutines.flow.toList
import kotlinx.coroutines.runBlocking
import org.junit.Before
import org.junit.BeforeClass
import org.junit.Rule
import org.junit.Test
import org.junit.runner.RunWith
import org.junit.runners.JUnit4
import org.wfanet.measurement.api.Version
import org.wfanet.measurement.common.identity.IdGenerator
import org.wfanet.measurement.common.identity.RandomIdGenerator
import org.wfanet.measurement.common.toInstant
import org.wfanet.measurement.internal.kingdom.AccountsGrpcKt.AccountsCoroutineImplBase as AccountsCoroutineService
import org.wfanet.measurement.internal.kingdom.Certificate
import org.wfanet.measurement.internal.kingdom.CertificatesGrpcKt.CertificatesCoroutineImplBase as CertificatesCoroutineService
import org.wfanet.measurement.internal.kingdom.ComputationParticipantsGrpcKt.ComputationParticipantsCoroutineImplBase as ComputationParticipantsCoroutineService
import org.wfanet.measurement.internal.kingdom.DataProvidersGrpcKt.DataProvidersCoroutineImplBase as DataProvidersCoroutineService
import org.wfanet.measurement.internal.kingdom.DuchyProtocolConfig
import org.wfanet.measurement.internal.kingdom.FulfillRequisitionRequestKt.computedRequisitionParams
import org.wfanet.measurement.internal.kingdom.FulfillRequisitionRequestKt.directRequisitionParams
import org.wfanet.measurement.internal.kingdom.Measurement
import org.wfanet.measurement.internal.kingdom.MeasurementConsumersGrpcKt.MeasurementConsumersCoroutineImplBase as MeasurementConsumersCoroutineService
import org.wfanet.measurement.internal.kingdom.MeasurementKt.resultInfo
import org.wfanet.measurement.internal.kingdom.MeasurementsGrpcKt.MeasurementsCoroutineImplBase as MeasurementsCoroutineService
import org.wfanet.measurement.internal.kingdom.ProtocolConfig
import org.wfanet.measurement.internal.kingdom.Requisition
import org.wfanet.measurement.internal.kingdom.RequisitionKt
import org.wfanet.measurement.internal.kingdom.RequisitionKt.parentMeasurement
import org.wfanet.measurement.internal.kingdom.RequisitionKt.refusal
import org.wfanet.measurement.internal.kingdom.RequisitionsGrpcKt.RequisitionsCoroutineImplBase as RequisitionsCoroutineService
import org.wfanet.measurement.internal.kingdom.StreamRequisitionsRequestKt.filter
import org.wfanet.measurement.internal.kingdom.cancelMeasurementRequest
import org.wfanet.measurement.internal.kingdom.fulfillRequisitionRequest
import org.wfanet.measurement.internal.kingdom.getMeasurementRequest
import org.wfanet.measurement.internal.kingdom.getRequisitionRequest
import org.wfanet.measurement.internal.kingdom.protocolConfig
import org.wfanet.measurement.internal.kingdom.refuseRequisitionRequest
import org.wfanet.measurement.internal.kingdom.requisition
import org.wfanet.measurement.internal.kingdom.setParticipantRequisitionParamsRequest
import org.wfanet.measurement.internal.kingdom.streamRequisitionsRequest
import org.wfanet.measurement.kingdom.deploy.common.Llv2ProtocolConfig
import org.wfanet.measurement.kingdom.deploy.common.testing.DuchyIdSetter
import org.wfanet.measurement.kingdom.service.internal.testing.Population.Companion.DUCHIES

private const val RANDOM_SEED = 1L
private const val NONCE_1 = 3127743798281582205L
private const val NONCE_2 = -7004399847946251733L
private val REQUISITION_ENCRYPTED_DATA = "foo".toByteStringUtf8()

private val REFUSAL = refusal {
  justification = Requisition.Refusal.Justification.INSUFFICIENT_PRIVACY_BUDGET
  message = "MC wrote check that EDP couldn't cash"
}

@RunWith(JUnit4::class)
abstract class RequisitionsServiceTest<T : RequisitionsCoroutineService> {
  data class TestDataServices(
    val measurementConsumersService: MeasurementConsumersCoroutineService,
    val dataProvidersService: DataProvidersCoroutineService,
    val measurementsService: MeasurementsCoroutineService,
    val computationParticipantsService: ComputationParticipantsCoroutineService,
    val certificatesService: CertificatesCoroutineService,
    val accountsService: AccountsCoroutineService,
  )

  protected val clock: Clock = Clock.systemUTC()
  protected val idGenerator = RandomIdGenerator(clock, Random(RANDOM_SEED))
  private val population = Population(clock, idGenerator)
  @get:Rule val duchyIdSetter = DuchyIdSetter(DUCHIES)

  protected lateinit var dataServices: TestDataServices
    private set

  private lateinit var duchyCertificates: Map<String, Certificate>

  /** Subject under test (SUT). */
  protected lateinit var service: T
    private set

  /** Constructs services used to populate test data. */
  protected abstract fun newTestDataServices(idGenerator: IdGenerator): TestDataServices

  /** Constructs the service being tested. */
  protected abstract fun newService(): T

  @Before
  fun initDataServices() {
    dataServices = newTestDataServices(idGenerator)

    val externalDuchyIds = DUCHIES.map { it.externalDuchyId }
    duchyCertificates =
      externalDuchyIds.associateWith { externalDuchyId ->
        runBlocking {
          population.createDuchyCertificate(dataServices.certificatesService, externalDuchyId)
        }
      }
  }

  @Before
  fun initService() {
    service = newService()
  }

  @Test
  fun `streamRequisitions returns all requisitions for MC`(): Unit = runBlocking {
    val measurementConsumer =
      population.createMeasurementConsumer(
        dataServices.measurementConsumersService,
        dataServices.accountsService
      )
    val dataProvider1 = population.createDataProvider(dataServices.dataProvidersService)
    val dataProvider2 = population.createDataProvider(dataServices.dataProvidersService)
    val measurement1 =
      population.createComputedMeasurement(
        dataServices.measurementsService,
        measurementConsumer,
        "measurement 1",
        dataProvider1,
        dataProvider2
      )
    val measurement2 =
      population.createComputedMeasurement(
        dataServices.measurementsService,
        measurementConsumer,
        "measurement 2",
        dataProvider1
      )
    population.createComputedMeasurement(
      dataServices.measurementsService,
      population.createMeasurementConsumer(
        dataServices.measurementConsumersService,
        dataServices.accountsService
      ),
      "other MC measurement",
      dataProvider1
    )

    val requisitions: List<Requisition> =
      service
        .streamRequisitions(
          streamRequisitionsRequest {
            filter = filter {
              externalMeasurementConsumerId = measurementConsumer.externalMeasurementConsumerId
            }
          }
        )
        .toList()

    assertThat(requisitions)
      .comparingExpectedFieldsOnly()
      .containsExactly(
        requisition {
          externalMeasurementConsumerId = measurementConsumer.externalMeasurementConsumerId
          externalMeasurementId = measurement1.externalMeasurementId
          externalDataProviderId = dataProvider1.externalDataProviderId
        },
        requisition {
          externalMeasurementConsumerId = measurementConsumer.externalMeasurementConsumerId
          externalMeasurementId = measurement1.externalMeasurementId
          externalDataProviderId = dataProvider2.externalDataProviderId
        },
        requisition {
          externalMeasurementConsumerId = measurementConsumer.externalMeasurementConsumerId
          externalMeasurementId = measurement2.externalMeasurementId
          externalDataProviderId = dataProvider1.externalDataProviderId
        }
      )
  }

  @Test
  fun `streamRequisitions excludes requisitions with params set when filter excludes them`(): Unit =
    runBlocking {
      val measurementConsumer =
        population.createMeasurementConsumer(
          dataServices.measurementConsumersService,
          dataServices.accountsService
        )
      val dataProvider = population.createDataProvider(dataServices.dataProvidersService)
      val dataProvider2 = population.createDataProvider(dataServices.dataProvidersService)
      val measurement =
        population.createComputedMeasurement(
          dataServices.measurementsService,
          measurementConsumer,
          "measurement",
          dataProvider
        )

      population.createComputedMeasurement(
        dataServices.measurementsService,
        measurementConsumer,
        "measurement2",
        dataProvider2
      )
      for (duchyCertificate in duchyCertificates.values) {
        dataServices.computationParticipantsService.setParticipantRequisitionParams(
          setParticipantRequisitionParamsRequest {
            externalComputationId = measurement.externalComputationId
            externalDuchyId = duchyCertificate.externalDuchyId
            externalDuchyCertificateId = duchyCertificate.externalCertificateId
          }
        )
      }

      val requisitions: List<Requisition> =
        service
          .streamRequisitions(
            streamRequisitionsRequest {
              filter = filter {
                externalMeasurementConsumerId = measurementConsumer.externalMeasurementConsumerId
                states += Requisition.State.UNFULFILLED
                states += Requisition.State.FULFILLED
                states += Requisition.State.REFUSED
              }
            }
          )
          .toList()

      assertThat(requisitions)
        .comparingExpectedFieldsOnly()
        .containsExactly(
          requisition {
            externalMeasurementConsumerId = measurementConsumer.externalMeasurementConsumerId
            externalMeasurementId = measurement.externalMeasurementId
            externalDataProviderId = dataProvider.externalDataProviderId
          }
        )

      val requisitions2: List<Requisition> =
        service
          .streamRequisitions(
            streamRequisitionsRequest {
              filter = filter {
                externalMeasurementConsumerId = measurementConsumer.externalMeasurementConsumerId
              }
            }
          )
          .toList()

      assertThat(requisitions.size).isLessThan(requisitions2.size)
    }

  @Test
  fun `streamRequisitions returns all requisitions for measurement`(): Unit = runBlocking {
    val measurementConsumer =
      population.createMeasurementConsumer(
        dataServices.measurementConsumersService,
        dataServices.accountsService
      )
    val dataProvider1 = population.createDataProvider(dataServices.dataProvidersService)
    val dataProvider2 = population.createDataProvider(dataServices.dataProvidersService)
    val measurement =
      population.createComputedMeasurement(
        dataServices.measurementsService,
        measurementConsumer,
        "measurement 1",
        dataProvider1,
        dataProvider2
      )
    population.createComputedMeasurement(
      dataServices.measurementsService,
      measurementConsumer,
      "measurement 2",
      dataProvider1
    )

    val requisitions: List<Requisition> =
      service
        .streamRequisitions(
          streamRequisitionsRequest {
            filter = filter {
              externalMeasurementConsumerId = measurement.externalMeasurementConsumerId
              externalMeasurementId = measurement.externalMeasurementId
            }
          }
        )
        .toList()

    assertThat(requisitions)
      .comparingExpectedFieldsOnly()
      .containsExactly(
        requisition {
          externalMeasurementConsumerId = measurement.externalMeasurementConsumerId
          externalMeasurementId = measurement.externalMeasurementId
          externalDataProviderId = dataProvider1.externalDataProviderId
        },
        requisition {
          externalMeasurementConsumerId = measurement.externalMeasurementConsumerId
          externalMeasurementId = measurement.externalMeasurementId
          externalDataProviderId = dataProvider2.externalDataProviderId
        }
      )
  }

  @Test
  fun `streamRequisitions only includes measurements with some states when filter set`(): Unit =
    runBlocking {
      val measurementConsumer =
        population.createMeasurementConsumer(
          dataServices.measurementConsumersService,
          dataServices.accountsService
        )
      val dataProvider = population.createDataProvider(dataServices.dataProvidersService)
      val measurement1 =
        population.createComputedMeasurement(
          dataServices.measurementsService,
          measurementConsumer,
          "measurement 1",
          dataProvider
        )
      val measurement2 =
        population.createComputedMeasurement(
          dataServices.measurementsService,
          measurementConsumer,
          "measurement 2",
          dataProvider
        )
      dataServices.measurementsService.cancelMeasurement(
        cancelMeasurementRequest {
          externalMeasurementConsumerId = measurementConsumer.externalMeasurementConsumerId
          externalMeasurementId = measurement2.externalMeasurementId
        }
      )

      val requisitions: List<Requisition> =
        service
          .streamRequisitions(
            streamRequisitionsRequest {
              filter = filter {
                externalMeasurementConsumerId = measurementConsumer.externalMeasurementConsumerId
                measurementStates += Measurement.State.PENDING_REQUISITION_PARAMS
              }
            }
          )
          .toList()

      assertThat(requisitions)
        .comparingExpectedFieldsOnly()
        .containsExactly(
          requisition {
            externalMeasurementConsumerId = measurement1.externalMeasurementConsumerId
            externalMeasurementId = measurement1.externalMeasurementId
            externalDataProviderId = dataProvider.externalDataProviderId
          }
        )
    }

  @Test
  fun `streamRequisitions respects updated_after`(): Unit = runBlocking {
    val measurementConsumer =
      population.createMeasurementConsumer(
        dataServices.measurementConsumersService,
        dataServices.accountsService
      )
    val dataProvider = population.createDataProvider(dataServices.dataProvidersService)
    val measurement1 =
      population.createComputedMeasurement(
        dataServices.measurementsService,
        measurementConsumer,
        "measurement 1",
        dataProvider
      )
    val measurement2 =
      population.createComputedMeasurement(
        dataServices.measurementsService,
        measurementConsumer,
        "measurement 2",
        dataProvider
      )
    population.createComputedMeasurement(
      dataServices.measurementsService,
      measurementConsumer,
      "measurement 3",
      population.createDataProvider(dataServices.dataProvidersService)
    )

    val requisitions: List<Requisition> =
      service
        .streamRequisitions(
          streamRequisitionsRequest {
            filter = filter {
              externalDataProviderId = dataProvider.externalDataProviderId
              updatedAfter = measurement1.updateTime
            }
          }
        )
        .toList()

    assertThat(requisitions)
      .comparingExpectedFieldsOnly()
      .containsExactly(
        requisition {
          externalDataProviderId = dataProvider.externalDataProviderId
          externalMeasurementId = measurement2.externalMeasurementId
        }
      )
  }

  @Test
  fun `streamRequisitions respects limit`(): Unit = runBlocking {
    val measurementConsumer =
      population.createMeasurementConsumer(
        dataServices.measurementConsumersService,
        dataServices.accountsService
      )
    val dataProvider = population.createDataProvider(dataServices.dataProvidersService)
    population.createComputedMeasurement(
      dataServices.measurementsService,
      measurementConsumer,
      "measurement 1",
      dataProvider
    )

    population.createComputedMeasurement(
      dataServices.measurementsService,
      measurementConsumer,
      "measurement 2",
      dataProvider
    )

    val requisitions: List<Requisition> =
      service
        .streamRequisitions(
          streamRequisitionsRequest {
            filter = filter { externalDataProviderId = dataProvider.externalDataProviderId }
            limit = 1
          }
        )
        .toList()

    assertThat(requisitions)
      .comparingExpectedFieldsOnly()
      .containsExactly(requisition { externalDataProviderId = dataProvider.externalDataProviderId })
  }

  @Test
  fun `streamRequisitions can get one page at a time`(): Unit = runBlocking {
    val measurementConsumer =
      population.createMeasurementConsumer(
        dataServices.measurementConsumersService,
        dataServices.accountsService
      )
    val dataProvider = population.createDataProvider(dataServices.dataProvidersService)
    population.createComputedMeasurement(
      dataServices.measurementsService,
      measurementConsumer,
      "measurement 1",
      dataProvider
    )

    population.createComputedMeasurement(
      dataServices.measurementsService,
      measurementConsumer,
      "measurement 2",
      dataProvider
    )

    val requisitions: List<Requisition> =
      service
        .streamRequisitions(
          streamRequisitionsRequest {
            filter = filter { externalDataProviderId = dataProvider.externalDataProviderId }
            limit = 1
          }
        )
        .toList()

    assertThat(requisitions)
      .comparingExpectedFieldsOnly()
      .containsExactly(requisition { externalDataProviderId = dataProvider.externalDataProviderId })

    val requisitions2: List<Requisition> =
      service
        .streamRequisitions(
          streamRequisitionsRequest {
            filter = filter {
              externalDataProviderId = dataProvider.externalDataProviderId
              externalRequisitionIdAfter = requisitions[0].externalRequisitionId
              externalDataProviderIdAfter = requisitions[0].externalDataProviderId
            }
            limit = 1
          }
        )
        .toList()

    assertThat(requisitions2)
      .comparingExpectedFieldsOnly()
      .containsExactly(requisition { externalDataProviderId = dataProvider.externalDataProviderId })
    assertThat(requisitions2[0].externalRequisitionId)
      .isGreaterThan(requisitions[0].externalRequisitionId)
  }

  @Test
  fun `getRequisition returns expected requisition`() = runBlocking {
    val measurementConsumer =
      population.createMeasurementConsumer(
        dataServices.measurementConsumersService,
        dataServices.accountsService
      )
    val dataProvider = population.createDataProvider(dataServices.dataProvidersService)
    val dataProviderValue = dataProvider.toDataProviderValue()
    val providedMeasurementId = "measurement"
    val measurement =
      population.createComputedMeasurement(
        dataServices.measurementsService,
        measurementConsumer,
        providedMeasurementId,
        mapOf(dataProvider.externalDataProviderId to dataProviderValue)
      )

    val externalDataProviderId = dataProvider.externalDataProviderId
    val listedRequisition =
      service
        .streamRequisitions(
          streamRequisitionsRequest {
            filter = filter {
              externalMeasurementConsumerId = measurement.externalMeasurementConsumerId
              externalMeasurementId = measurement.externalMeasurementId
            }
          }
        )
        .first()
    val externalRequisitionId = listedRequisition.externalRequisitionId

    val requisition =
      service.getRequisition(
        getRequisitionRequest {
          this.externalDataProviderId = externalDataProviderId
          this.externalRequisitionId = externalRequisitionId
        }
      )

    val expectedRequisition = requisition {
      externalMeasurementConsumerId = measurement.externalMeasurementConsumerId
      externalMeasurementId = measurement.externalMeasurementId
      this.externalDataProviderId = externalDataProviderId
      this.externalRequisitionId = externalRequisitionId
      externalComputationId = measurement.externalComputationId
      state = Requisition.State.PENDING_PARAMS
      details =
        RequisitionKt.details {
          dataProviderPublicKey = dataProviderValue.dataProviderPublicKey
          dataProviderPublicKeySignature = dataProviderValue.dataProviderPublicKeySignature
          dataProviderPublicKeySignatureAlgorithmOid =
            dataProviderValue.dataProviderPublicKeySignatureAlgorithmOid
          encryptedRequisitionSpec = dataProviderValue.encryptedRequisitionSpec
          nonceHash = dataProviderValue.nonceHash
        }
      dataProviderCertificate = dataProvider.certificate
      parentMeasurement = parentMeasurement {
        apiVersion = measurement.details.apiVersion
        externalMeasurementConsumerCertificateId =
          measurement.externalMeasurementConsumerCertificateId
        measurementSpec = measurement.details.measurementSpec
        measurementSpecSignature = measurement.details.measurementSpecSignature
        measurementSpecSignatureAlgorithmOid =
          measurement.details.measurementSpecSignatureAlgorithmOid
        state = Measurement.State.PENDING_REQUISITION_PARAMS
        protocolConfig = protocolConfig {
          liquidLegionsV2 = ProtocolConfig.LiquidLegionsV2.getDefaultInstance()
        }
        dataProvidersCount = 1
      }
    }
    assertThat(requisition)
      .ignoringFields(Requisition.UPDATE_TIME_FIELD_NUMBER, Requisition.DUCHIES_FIELD_NUMBER)
      .isEqualTo(expectedRequisition)
    assertThat(requisition.duchiesMap)
      .containsExactly(
        Population.AGGREGATOR_DUCHY.externalDuchyId,
        Requisition.DuchyValue.getDefaultInstance(),
        Population.WORKER1_DUCHY.externalDuchyId,
        Requisition.DuchyValue.getDefaultInstance(),
        Population.WORKER2_DUCHY.externalDuchyId,
        Requisition.DuchyValue.getDefaultInstance()
      )
    assertThat(requisition).isEqualTo(listedRequisition)
  }

  @Test
  fun `getRequisition returns expected direct requisition`() = runBlocking {
    val dataProvider = population.createDataProvider(dataServices.dataProvidersService)
    val dataProviderValue = dataProvider.toDataProviderValue()
    val measurement =
      population.createDirectMeasurement(
        dataServices.measurementsService,
        population.createMeasurementConsumer(
          dataServices.measurementConsumersService,
          dataServices.accountsService
        ),
        "direct_measurement",
        mapOf(dataProvider.externalDataProviderId to dataProviderValue)
      )

    val listedRequisition =
      service
        .streamRequisitions(
          streamRequisitionsRequest {
            filter = filter {
              externalMeasurementConsumerId = measurement.externalMeasurementConsumerId
              externalMeasurementId = measurement.externalMeasurementId
            }
          }
        )
        .first()

    val requisition =
      service.getRequisition(
        getRequisitionRequest {
          externalDataProviderId = listedRequisition.externalDataProviderId
          externalRequisitionId = listedRequisition.externalRequisitionId
        }
      )

    val expectedRequisition = requisition {
      externalMeasurementConsumerId = measurement.externalMeasurementConsumerId
      externalMeasurementId = measurement.externalMeasurementId
      externalDataProviderId = dataProvider.externalDataProviderId
      this.externalRequisitionId = listedRequisition.externalRequisitionId
      state = Requisition.State.UNFULFILLED
      details =
        RequisitionKt.details {
          dataProviderPublicKey = dataProviderValue.dataProviderPublicKey
          dataProviderPublicKeySignature = dataProviderValue.dataProviderPublicKeySignature
          dataProviderPublicKeySignatureAlgorithmOid =
            dataProviderValue.dataProviderPublicKeySignatureAlgorithmOid
          encryptedRequisitionSpec = dataProviderValue.encryptedRequisitionSpec
          nonceHash = dataProviderValue.nonceHash
        }
      dataProviderCertificate = dataProvider.certificate
      parentMeasurement = parentMeasurement {
        apiVersion = measurement.details.apiVersion
        externalMeasurementConsumerCertificateId =
          measurement.externalMeasurementConsumerCertificateId
        measurementSpec = measurement.details.measurementSpec
        measurementSpecSignature = measurement.details.measurementSpecSignature
        measurementSpecSignatureAlgorithmOid =
          measurement.details.measurementSpecSignatureAlgorithmOid
        state = Measurement.State.PENDING_REQUISITION_FULFILLMENT
        protocolConfig = protocolConfig { direct = ProtocolConfig.Direct.getDefaultInstance() }
        dataProvidersCount = 1
      }
    }
    assertThat(requisition)
      .ignoringFields(Requisition.UPDATE_TIME_FIELD_NUMBER, Requisition.DUCHIES_FIELD_NUMBER)
      .isEqualTo(expectedRequisition)
    assertThat(requisition).isEqualTo(listedRequisition)
  }

  @Test
  fun `fulfillRequisition transitions Requisition state`() = runBlocking {
    val measurement =
      population.createComputedMeasurement(
        dataServices.measurementsService,
        population.createMeasurementConsumer(
          dataServices.measurementConsumersService,
          dataServices.accountsService
        ),
        "measurement",
        population.createDataProvider(dataServices.dataProvidersService),
        population.createDataProvider(dataServices.dataProvidersService)
      )
    for (duchyCertificate in duchyCertificates.values) {
      dataServices.computationParticipantsService.setParticipantRequisitionParams(
        setParticipantRequisitionParamsRequest {
          externalComputationId = measurement.externalComputationId
          externalDuchyId = duchyCertificate.externalDuchyId
          externalDuchyCertificateId = duchyCertificate.externalCertificateId
        }
      )
    }
    val requisition =
      service
        .streamRequisitions(
          streamRequisitionsRequest {
            filter = filter {
              externalMeasurementConsumerId = measurement.externalMeasurementConsumerId
              externalMeasurementId = measurement.externalMeasurementId
            }
          }
        )
        .first()

    val response =
      service.fulfillRequisition(
        fulfillRequisitionRequest {
          externalRequisitionId = requisition.externalRequisitionId
          nonce = NONCE_1
          computedParams = computedRequisitionParams {
            externalComputationId = measurement.externalComputationId
            externalFulfillingDuchyId = Population.WORKER1_DUCHY.externalDuchyId
          }
        }
      )

    assertThat(response.state).isEqualTo(Requisition.State.FULFILLED)
    assertThat(response.externalFulfillingDuchyId)
      .isEqualTo(Population.WORKER1_DUCHY.externalDuchyId)
    assertThat(response.details.nonce).isEqualTo(NONCE_1)
    assertThat(response.updateTime.toInstant()).isGreaterThan(requisition.updateTime.toInstant())
    assertThat(response)
      .isEqualTo(
        service.getRequisition(
          getRequisitionRequest {
            externalDataProviderId = requisition.externalDataProviderId
            externalRequisitionId = requisition.externalRequisitionId
          }
        )
      )
  }

  @Test
  fun `fulfillRequisition transitions Measurement state when all others fulfilled`() = runBlocking {
    val measurement =
      population.createComputedMeasurement(
        dataServices.measurementsService,
        population.createMeasurementConsumer(
          dataServices.measurementConsumersService,
          dataServices.accountsService
        ),
        "measurement",
        population.createDataProvider(dataServices.dataProvidersService),
        population.createDataProvider(dataServices.dataProvidersService)
      )
    for (duchyCertificate in duchyCertificates.values) {
      dataServices.computationParticipantsService.setParticipantRequisitionParams(
        setParticipantRequisitionParamsRequest {
          externalComputationId = measurement.externalComputationId
          externalDuchyId = duchyCertificate.externalDuchyId
          externalDuchyCertificateId = duchyCertificate.externalCertificateId
        }
      )
    }
    val requisitions =
      service
        .streamRequisitions(
          streamRequisitionsRequest {
            filter = filter {
              externalMeasurementConsumerId = measurement.externalMeasurementConsumerId
              externalMeasurementId = measurement.externalMeasurementId
            }
          }
        )
        .toList()
    service.fulfillRequisition(
      fulfillRequisitionRequest {
        externalRequisitionId = requisitions[0].externalRequisitionId
        nonce = NONCE_1
        computedParams = computedRequisitionParams {
          externalComputationId = measurement.externalComputationId
          externalFulfillingDuchyId = Population.WORKER1_DUCHY.externalDuchyId
        }
      }
    )

    val response =
      service.fulfillRequisition(
        fulfillRequisitionRequest {
          externalRequisitionId = requisitions[1].externalRequisitionId
          nonce = NONCE_2
          computedParams = computedRequisitionParams {
            externalComputationId = measurement.externalComputationId
            externalFulfillingDuchyId = Population.WORKER1_DUCHY.externalDuchyId
          }
        }
      )

    assertThat(response.parentMeasurement.state)
      .isEqualTo(Measurement.State.PENDING_PARTICIPANT_CONFIRMATION)
    assertThat(response)
      .isEqualTo(
        service.getRequisition(
          getRequisitionRequest {
            externalDataProviderId = requisitions[1].externalDataProviderId
            externalRequisitionId = requisitions[1].externalRequisitionId
          }
        )
      )
  }

  @Test
  fun `fulfillRequisition throws NOT_FOUND if Requisition not found`() = runBlocking {
    val dataProvider = population.createDataProvider(dataServices.dataProvidersService)
    val measurement =
      population.createComputedMeasurement(
        dataServices.measurementsService,
        population.createMeasurementConsumer(
          dataServices.measurementConsumersService,
          dataServices.accountsService
        ),
        "measurement",
        dataProvider
      )

    val nonExistentExternalRequisitionId = idGenerator.generateExternalId()
    val exception =
      assertFailsWith(StatusRuntimeException::class) {
        service.fulfillRequisition(
          fulfillRequisitionRequest {
            externalRequisitionId = nonExistentExternalRequisitionId.value
            nonce = NONCE_1
            computedParams = computedRequisitionParams {
              externalComputationId = measurement.externalComputationId
              externalFulfillingDuchyId = Population.WORKER1_DUCHY.externalDuchyId
            }
          }
        )
      }

    assertThat(exception.status.code).isEqualTo(Status.Code.NOT_FOUND)
  }

  @Test
  fun `fulfillRequisition throws FAILED_PRECONDITION if Duchy not found`() = runBlocking {
    val dataProvider = population.createDataProvider(dataServices.dataProvidersService)
    val measurement =
      population.createComputedMeasurement(
        dataServices.measurementsService,
        population.createMeasurementConsumer(
          dataServices.measurementConsumersService,
          dataServices.accountsService
        ),
        "measurement",
        dataProvider
      )
    val requisition =
      service
        .streamRequisitions(
          streamRequisitionsRequest {
            filter = filter {
              externalMeasurementConsumerId = measurement.externalMeasurementConsumerId
              externalMeasurementId = measurement.externalMeasurementId
            }
          }
        )
        .first()

    val nonExistentExternalDuchyId = "Chalced"
    val exception =
      assertFailsWith(StatusRuntimeException::class) {
        service.fulfillRequisition(
          fulfillRequisitionRequest {
            externalRequisitionId = requisition.externalRequisitionId
            nonce = NONCE_1
            computedParams = computedRequisitionParams {
              externalComputationId = measurement.externalComputationId
              externalFulfillingDuchyId = nonExistentExternalDuchyId
            }
          }
        )
      }

    assertThat(exception.status.code).isEqualTo(Status.Code.FAILED_PRECONDITION)
  }

  @Test
  fun `fulfillRequisition throws FAILED_PRECONDITION if Measurement in illegal state`() =
    runBlocking {
      val measurement =
        population.createComputedMeasurement(
          dataServices.measurementsService,
          population.createMeasurementConsumer(
            dataServices.measurementConsumersService,
            dataServices.accountsService
          ),
          "measurement",
          population.createDataProvider(dataServices.dataProvidersService),
          population.createDataProvider(dataServices.dataProvidersService)
        )
      val requisition =
        service
          .streamRequisitions(
            streamRequisitionsRequest {
              filter = filter {
                externalMeasurementConsumerId = measurement.externalMeasurementConsumerId
                externalMeasurementId = measurement.externalMeasurementId
              }
            }
          )
          .first()

      val exception =
        assertFailsWith(StatusRuntimeException::class) {
          service.fulfillRequisition(
            fulfillRequisitionRequest {
              externalRequisitionId = requisition.externalRequisitionId
              nonce = NONCE_1
              computedParams = computedRequisitionParams {
                externalComputationId = measurement.externalComputationId
                externalFulfillingDuchyId = Population.WORKER1_DUCHY.externalDuchyId
              }
            }
          )
        }

      assertThat(exception.status.code).isEqualTo(Status.Code.FAILED_PRECONDITION)
    }

  @Test
  fun `fulfillRequisition throws INVALID_ARGUMENT when signature not specified`() = runBlocking {
    val measurement =
      population.createComputedMeasurement(
        dataServices.measurementsService,
        population.createMeasurementConsumer(
          dataServices.measurementConsumersService,
          dataServices.accountsService
        ),
        "measurement",
        population.createDataProvider(dataServices.dataProvidersService),
        population.createDataProvider(dataServices.dataProvidersService)
      )
    for (duchyCertificate in duchyCertificates.values) {
      dataServices.computationParticipantsService.setParticipantRequisitionParams(
        setParticipantRequisitionParamsRequest {
          externalComputationId = measurement.externalComputationId
          externalDuchyId = duchyCertificate.externalDuchyId
          externalDuchyCertificateId = duchyCertificate.externalCertificateId
        }
      )
    }
    val requisition =
      service
        .streamRequisitions(
          streamRequisitionsRequest {
            filter = filter {
              externalMeasurementConsumerId = measurement.externalMeasurementConsumerId
              externalMeasurementId = measurement.externalMeasurementId
            }
          }
        )
        .first()

    val exception =
      assertFailsWith(StatusRuntimeException::class) {
        service.fulfillRequisition(
          fulfillRequisitionRequest {
            externalRequisitionId = requisition.externalRequisitionId
            computedParams = computedRequisitionParams {
              externalComputationId = measurement.externalComputationId
              externalFulfillingDuchyId = Population.WORKER1_DUCHY.externalDuchyId
            }
          }
        )
      }

    assertThat(exception.status.code).isEqualTo(Status.Code.INVALID_ARGUMENT)
  }

  @Test
  fun `direct fulfillRequisition transitions Requisition state`() = runBlocking {
    val measurement =
      population.createDirectMeasurement(
        dataServices.measurementsService,
        population.createMeasurementConsumer(
          dataServices.measurementConsumersService,
          dataServices.accountsService
        ),
        "direct_measurement",
        population.createDataProvider(dataServices.dataProvidersService),
      )

    val requisition =
      service
        .streamRequisitions(
          streamRequisitionsRequest {
            filter = filter {
              externalMeasurementConsumerId = measurement.externalMeasurementConsumerId
              externalMeasurementId = measurement.externalMeasurementId
            }
          }
        )
        .first()

    val response =
      service.fulfillRequisition(
        fulfillRequisitionRequest {
          externalRequisitionId = requisition.externalRequisitionId
          nonce = NONCE_1
          directParams = directRequisitionParams {
            externalDataProviderId = requisition.externalDataProviderId
            encryptedData = REQUISITION_ENCRYPTED_DATA
<<<<<<< HEAD
            externalCertificateId = requisition.details.externalCertificateId
=======
            apiVersion = PUBLIC_API_VERSION
>>>>>>> d2bcef3a
          }
        }
      )

    assertThat(response.state).isEqualTo(Requisition.State.FULFILLED)
    assertThat(response.details.nonce).isEqualTo(NONCE_1)
    assertThat(response.details.encryptedData).isEqualTo(REQUISITION_ENCRYPTED_DATA)
    assertThat(response.updateTime.toInstant()).isGreaterThan(requisition.updateTime.toInstant())
    assertThat(response)
      .isEqualTo(
        service.getRequisition(
          getRequisitionRequest {
            externalDataProviderId = requisition.externalDataProviderId
            externalRequisitionId = requisition.externalRequisitionId
          }
        )
      )
  }

  @Test
  fun `direct fulfillRequisition transitions Measurement state when all others fulfilled`() =
    runBlocking {
      val measurement =
        population.createDirectMeasurement(
          dataServices.measurementsService,
          population.createMeasurementConsumer(
            dataServices.measurementConsumersService,
            dataServices.accountsService
          ),
          "direct_measurement",
          population.createDataProvider(dataServices.dataProvidersService),
          population.createDataProvider(dataServices.dataProvidersService),
        )

      val requisitions =
        service
          .streamRequisitions(
            streamRequisitionsRequest {
              filter = filter {
                externalMeasurementConsumerId = measurement.externalMeasurementConsumerId
                externalMeasurementId = measurement.externalMeasurementId
              }
            }
          )
          .toList()

      service.fulfillRequisition(
        fulfillRequisitionRequest {
          externalRequisitionId = requisitions[0].externalRequisitionId
          nonce = NONCE_1
          directParams = directRequisitionParams {
            externalDataProviderId = requisitions[0].externalDataProviderId
            encryptedData = REQUISITION_ENCRYPTED_DATA
<<<<<<< HEAD
            externalCertificateId = requisitions[0].details.externalCertificateId
=======
            apiVersion = PUBLIC_API_VERSION
>>>>>>> d2bcef3a
          }
        }
      )
      val response =
        service.fulfillRequisition(
          fulfillRequisitionRequest {
            externalRequisitionId = requisitions[1].externalRequisitionId
            nonce = NONCE_1
            directParams = directRequisitionParams {
              externalDataProviderId = requisitions[1].externalDataProviderId
              encryptedData = REQUISITION_ENCRYPTED_DATA
<<<<<<< HEAD
              externalCertificateId = requisitions[1].details.externalCertificateId
=======
              apiVersion = PUBLIC_API_VERSION
>>>>>>> d2bcef3a
            }
          }
        )

      assertThat(response.parentMeasurement.state).isEqualTo(Measurement.State.SUCCEEDED)
      assertThat(response)
        .isEqualTo(
          service.getRequisition(
            getRequisitionRequest {
              externalDataProviderId = requisitions[1].externalDataProviderId
              externalRequisitionId = requisitions[1].externalRequisitionId
            }
          )
        )
    }

  @Test
  fun `direct fulfillRequisition sets measurement result when all requisitions fulfilled`(): Unit =
    runBlocking {
      val measurement =
        population.createDirectMeasurement(
          dataServices.measurementsService,
          population.createMeasurementConsumer(
            dataServices.measurementConsumersService,
            dataServices.accountsService
          ),
          "direct_measurement",
          population.createDataProvider(dataServices.dataProvidersService),
          population.createDataProvider(dataServices.dataProvidersService),
        )

      val requisitions =
        service
          .streamRequisitions(
            streamRequisitionsRequest {
              filter = filter {
                externalMeasurementConsumerId = measurement.externalMeasurementConsumerId
                externalMeasurementId = measurement.externalMeasurementId
              }
            }
          )
          .toList()

      service.fulfillRequisition(
        fulfillRequisitionRequest {
          externalRequisitionId = requisitions[0].externalRequisitionId
          nonce = NONCE_1
          directParams = directRequisitionParams {
            externalDataProviderId = requisitions[0].externalDataProviderId
            encryptedData = REQUISITION_ENCRYPTED_DATA
<<<<<<< HEAD
            externalCertificateId = requisitions[0].details.externalCertificateId
=======
            apiVersion = PUBLIC_API_VERSION
>>>>>>> d2bcef3a
          }
        }
      )

      service.fulfillRequisition(
        fulfillRequisitionRequest {
          externalRequisitionId = requisitions[1].externalRequisitionId
          nonce = NONCE_1
          directParams = directRequisitionParams {
            externalDataProviderId = requisitions[1].externalDataProviderId
            encryptedData = REQUISITION_ENCRYPTED_DATA
<<<<<<< HEAD
            externalCertificateId = requisitions[1].details.externalCertificateId
=======
            apiVersion = PUBLIC_API_VERSION
>>>>>>> d2bcef3a
          }
        }
      )

      val succeededMeasurement =
        dataServices.measurementsService.getMeasurement(
          getMeasurementRequest {
            externalMeasurementId = measurement.externalMeasurementId
            externalMeasurementConsumerId = measurement.externalMeasurementConsumerId
          }
        )

      assertThat(succeededMeasurement.resultsList.size).isEqualTo(2)
      assertThat(succeededMeasurement.resultsList)
        .ignoringRepeatedFieldOrder()
        .containsAtLeast(
          resultInfo {
            externalDataProviderId = requisitions[0].externalDataProviderId
            externalCertificateId = requisitions[0].dataProviderCertificate.externalCertificateId
            encryptedResult = REQUISITION_ENCRYPTED_DATA
            apiVersion = PUBLIC_API_VERSION
          },
          resultInfo {
            externalDataProviderId = requisitions[1].externalDataProviderId
            externalCertificateId = requisitions[1].dataProviderCertificate.externalCertificateId
            encryptedResult = REQUISITION_ENCRYPTED_DATA
            apiVersion = PUBLIC_API_VERSION
          }
        )
    }

  @Test
  fun `direct fulfillRequisition throws NOT_FOUND if requisition not found`() = runBlocking {
    val provider = population.createDataProvider(dataServices.dataProvidersService)
    population.createDirectMeasurement(
      dataServices.measurementsService,
      population.createMeasurementConsumer(
        dataServices.measurementConsumersService,
        dataServices.accountsService
      ),
      "direct_measurement",
      provider
    )

    val nonExistentExternalRequisitionId = idGenerator.generateExternalId()
    val exception =
      assertFailsWith(StatusRuntimeException::class) {
        service.fulfillRequisition(
          fulfillRequisitionRequest {
            externalRequisitionId = nonExistentExternalRequisitionId.value
            nonce = NONCE_1
            directParams = directRequisitionParams {
              externalDataProviderId = provider.externalDataProviderId
              encryptedData = REQUISITION_ENCRYPTED_DATA
<<<<<<< HEAD
              externalCertificateId = idGenerator.generateExternalId().value
=======
              apiVersion = PUBLIC_API_VERSION
>>>>>>> d2bcef3a
            }
          }
        )
      }

    assertThat(exception.status.code).isEqualTo(Status.Code.NOT_FOUND)
  }

  @Test
  fun `refuseRequisition transitions Requisition and Measurement states`() = runBlocking {
    val measurement =
      population.createComputedMeasurement(
        dataServices.measurementsService,
        population.createMeasurementConsumer(
          dataServices.measurementConsumersService,
          dataServices.accountsService
        ),
        "measurement",
        population.createDataProvider(dataServices.dataProvidersService),
        population.createDataProvider(dataServices.dataProvidersService)
      )
    for (duchyCertificate in duchyCertificates.values) {
      dataServices.computationParticipantsService.setParticipantRequisitionParams(
        setParticipantRequisitionParamsRequest {
          externalComputationId = measurement.externalComputationId
          externalDuchyId = duchyCertificate.externalDuchyId
          externalDuchyCertificateId = duchyCertificate.externalCertificateId
        }
      )
    }
    val requisition =
      service
        .streamRequisitions(
          streamRequisitionsRequest {
            filter = filter {
              externalMeasurementConsumerId = measurement.externalMeasurementConsumerId
              externalMeasurementId = measurement.externalMeasurementId
            }
          }
        )
        .first()

    val response =
      service.refuseRequisition(
        refuseRequisitionRequest {
          externalDataProviderId = requisition.externalDataProviderId
          externalRequisitionId = requisition.externalRequisitionId
          refusal = REFUSAL
        }
      )

    assertThat(response.state).isEqualTo(Requisition.State.REFUSED)
    assertThat(response.details.refusal).isEqualTo(REFUSAL)
    assertThat(response.parentMeasurement.state).isEqualTo(Measurement.State.FAILED)
    assertThat(response.updateTime.toInstant()).isGreaterThan(requisition.updateTime.toInstant())
    assertThat(response)
      .isEqualTo(
        service.getRequisition(
          getRequisitionRequest {
            externalDataProviderId = requisition.externalDataProviderId
            externalRequisitionId = requisition.externalRequisitionId
          }
        )
      )
    val updatedMeasurement =
      dataServices.measurementsService.getMeasurement(
        getMeasurementRequest {
          externalMeasurementId = measurement.externalMeasurementId
          externalMeasurementConsumerId = measurement.externalMeasurementConsumerId
        }
      )
    assertThat(updatedMeasurement.state).isEqualTo(Measurement.State.FAILED)
    assertThat(updatedMeasurement.details.failure.reason)
      .isEqualTo(Measurement.Failure.Reason.REQUISITION_REFUSED)
  }

  @Test
  fun `refuseRequisition throws FAILED_PRECONDITION if Measurement in illegal state`() =
    runBlocking {
      val measurement =
        population.createComputedMeasurement(
          dataServices.measurementsService,
          population.createMeasurementConsumer(
            dataServices.measurementConsumersService,
            dataServices.accountsService
          ),
          "measurement",
          population.createDataProvider(dataServices.dataProvidersService),
          population.createDataProvider(dataServices.dataProvidersService)
        )
      val requisition =
        service
          .streamRequisitions(
            streamRequisitionsRequest {
              filter = filter {
                externalMeasurementConsumerId = measurement.externalMeasurementConsumerId
                externalMeasurementId = measurement.externalMeasurementId
              }
            }
          )
          .first()

      val exception =
        assertFailsWith(StatusRuntimeException::class) {
          service.refuseRequisition(
            refuseRequisitionRequest {
              externalDataProviderId = requisition.externalDataProviderId
              externalRequisitionId = requisition.externalRequisitionId
              refusal = REFUSAL
            }
          )
        }

      assertThat(exception.status.code).isEqualTo(Status.Code.FAILED_PRECONDITION)
    }

  @Test
  fun `refuseRequisition throws NOT_FOUND if Requisition not found`() = runBlocking {
    val dataProvider = population.createDataProvider(dataServices.dataProvidersService)
    population.createComputedMeasurement(
      dataServices.measurementsService,
      population.createMeasurementConsumer(
        dataServices.measurementConsumersService,
        dataServices.accountsService
      ),
      "measurement",
      dataProvider
    )

    val nonExistentExternalRequisitionId = idGenerator.generateExternalId()
    val exception =
      assertFailsWith(StatusRuntimeException::class) {
        service.refuseRequisition(
          refuseRequisitionRequest {
            externalDataProviderId = dataProvider.externalDataProviderId
            externalRequisitionId = nonExistentExternalRequisitionId.value
            refusal = REFUSAL
          }
        )
      }

    assertThat(exception.status.code).isEqualTo(Status.Code.NOT_FOUND)
  }

  @Test
  fun `refuseRequisition throws INVALID_ARGUMENT when refusal justification not specified`() =
    runBlocking {
      val measurement =
        population.createComputedMeasurement(
          dataServices.measurementsService,
          population.createMeasurementConsumer(
            dataServices.measurementConsumersService,
            dataServices.accountsService
          ),
          "measurement",
          population.createDataProvider(dataServices.dataProvidersService),
          population.createDataProvider(dataServices.dataProvidersService)
        )
      for (duchyCertificate in duchyCertificates.values) {
        dataServices.computationParticipantsService.setParticipantRequisitionParams(
          setParticipantRequisitionParamsRequest {
            externalComputationId = measurement.externalComputationId
            externalDuchyId = duchyCertificate.externalDuchyId
            externalDuchyCertificateId = duchyCertificate.externalCertificateId
          }
        )
      }
      val requisition =
        service
          .streamRequisitions(
            streamRequisitionsRequest {
              filter = filter {
                externalMeasurementConsumerId = measurement.externalMeasurementConsumerId
                externalMeasurementId = measurement.externalMeasurementId
              }
            }
          )
          .first()
      val exception =
        assertFailsWith(StatusRuntimeException::class) {
          service.refuseRequisition(
            refuseRequisitionRequest {
              externalDataProviderId = requisition.externalDataProviderId
              externalRequisitionId = requisition.externalRequisitionId
              refusal = refusal { message = "Refusal without justification" }
            }
          )
        }

      assertThat(exception.status.code).isEqualTo(Status.Code.INVALID_ARGUMENT)
    }

  companion object {
    @BeforeClass
    @JvmStatic
    fun initConfig() {
      Llv2ProtocolConfig.setForTest(
        ProtocolConfig.LiquidLegionsV2.getDefaultInstance(),
        DuchyProtocolConfig.LiquidLegionsV2.getDefaultInstance(),
        setOf(Population.AGGREGATOR_DUCHY.externalDuchyId),
        2
      )
    }

    private val PUBLIC_API_VERSION = Version.V2_ALPHA.string
  }
}<|MERGE_RESOLUTION|>--- conflicted
+++ resolved
@@ -1003,11 +1003,8 @@
           directParams = directRequisitionParams {
             externalDataProviderId = requisition.externalDataProviderId
             encryptedData = REQUISITION_ENCRYPTED_DATA
-<<<<<<< HEAD
             externalCertificateId = requisition.details.externalCertificateId
-=======
             apiVersion = PUBLIC_API_VERSION
->>>>>>> d2bcef3a
           }
         }
       )
@@ -1061,11 +1058,8 @@
           directParams = directRequisitionParams {
             externalDataProviderId = requisitions[0].externalDataProviderId
             encryptedData = REQUISITION_ENCRYPTED_DATA
-<<<<<<< HEAD
             externalCertificateId = requisitions[0].details.externalCertificateId
-=======
             apiVersion = PUBLIC_API_VERSION
->>>>>>> d2bcef3a
           }
         }
       )
@@ -1077,11 +1071,8 @@
             directParams = directRequisitionParams {
               externalDataProviderId = requisitions[1].externalDataProviderId
               encryptedData = REQUISITION_ENCRYPTED_DATA
-<<<<<<< HEAD
               externalCertificateId = requisitions[1].details.externalCertificateId
-=======
               apiVersion = PUBLIC_API_VERSION
->>>>>>> d2bcef3a
             }
           }
         )
@@ -1132,11 +1123,8 @@
           directParams = directRequisitionParams {
             externalDataProviderId = requisitions[0].externalDataProviderId
             encryptedData = REQUISITION_ENCRYPTED_DATA
-<<<<<<< HEAD
             externalCertificateId = requisitions[0].details.externalCertificateId
-=======
             apiVersion = PUBLIC_API_VERSION
->>>>>>> d2bcef3a
           }
         }
       )
@@ -1148,11 +1136,8 @@
           directParams = directRequisitionParams {
             externalDataProviderId = requisitions[1].externalDataProviderId
             encryptedData = REQUISITION_ENCRYPTED_DATA
-<<<<<<< HEAD
             externalCertificateId = requisitions[1].details.externalCertificateId
-=======
             apiVersion = PUBLIC_API_VERSION
->>>>>>> d2bcef3a
           }
         }
       )
@@ -1207,11 +1192,8 @@
             directParams = directRequisitionParams {
               externalDataProviderId = provider.externalDataProviderId
               encryptedData = REQUISITION_ENCRYPTED_DATA
-<<<<<<< HEAD
               externalCertificateId = idGenerator.generateExternalId().value
-=======
               apiVersion = PUBLIC_API_VERSION
->>>>>>> d2bcef3a
             }
           }
         )
