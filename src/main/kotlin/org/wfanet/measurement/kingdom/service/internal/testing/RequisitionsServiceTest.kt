--- conflicted
+++ resolved
@@ -60,12 +60,8 @@
 
   protected val clock: Clock = Clock.systemUTC()
   protected val idGenerator = RandomIdGenerator(clock, Random(RANDOM_SEED))
-<<<<<<< HEAD
   private val population = Population(clock, idGenerator)
   @get:Rule val duchyIdSetter = DuchyIdSetter("alpha", "bravo", "charlie")
-=======
-  @get:Rule val duchyIdSetter = DuchyIdSetter(EXTERNAL_DUCHY_IDS)
->>>>>>> b25c02b7
 
   protected lateinit var dataServices: TestDataServices
     private set
@@ -344,7 +340,6 @@
 
   @Test
   fun `getRequisition returns expected requisition`() = runBlocking {
-<<<<<<< HEAD
     val measurementConsumer =
       population.createMeasurementConsumer(dataServices.measurementConsumersService)
     val dataProvider = population.createDataProvider(dataServices.dataProvidersService)
@@ -356,14 +351,10 @@
         providedMeasurementId,
         dataProvider
       )
-=======
-    val measurementConsumer = createMeasurementConsumer()
-    val dataProvider = createDataProvider()
+
     val externalDataProviderId = dataProvider.externalDataProviderId
-    val measurement = createMeasurement(measurementConsumer, "measurement", dataProvider)
     val dataProviderValue: Measurement.DataProviderValue =
       measurement.dataProvidersMap[externalDataProviderId]!!
->>>>>>> b25c02b7
     val listedRequisition =
       service
         .streamRequisitions(
