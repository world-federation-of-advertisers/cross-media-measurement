--- conflicted
+++ resolved
@@ -50,7 +50,6 @@
 
     val key = grpcRequireNotNull(ExchangeKey.fromName(request.name))
     val internalExchange =
-<<<<<<< HEAD
         internalExchanges.getExchange(
             getExchangeRequest {
               externalRecurringExchangeId = apiIdToExternalId(key.recurringExchangeId)
@@ -66,21 +65,11 @@
     val externalExchangeWorkflow = getExchangeWorkflow(internalExchange)
     val graphvizString = createGraphViz(externalExchangeWorkflow, exchangeSteps.toList())
 
-    return internalExchange.toV2Alpha(graphvizString)
-=======
-      internalExchanges.getExchange(
-        getExchangeRequest {
-          externalRecurringExchangeId = apiIdToExternalId(key.recurringExchangeId)
-          date = LocalDate.parse(key.exchangeId).toProtoDate()
-          this.provider = provider
-        }
-      )
     return try {
-      internalExchange.toV2Alpha()
+      internalExchange.toV2Alpha(graphvizString)
     } catch (e: Throwable) {
       failGrpc(Status.INVALID_ARGUMENT) { e.message ?: "Failed to convert InternalExchange" }
     }
->>>>>>> c486995a
   }
 
   override suspend fun listExchanges(request: ListExchangesRequest): ListExchangesResponse {
