// Copyright 2021 The Cross-Media Measurement Authors
//
// Licensed under the Apache License, Version 2.0 (the "License");
// you may not use this file except in compliance with the License.
// You may obtain a copy of the License at
//
//      http://www.apache.org/licenses/LICENSE-2.0
//
// Unless required by applicable law or agreed to in writing, software
// distributed under the License is distributed on an "AS IS" BASIS,
// WITHOUT WARRANTIES OR CONDITIONS OF ANY KIND, either express or implied.
// See the License for the specific language governing permissions and
// limitations under the License.

package org.wfanet.measurement.kingdom.service.internal.testing

import com.google.common.truth.Truth.assertThat
import com.google.common.truth.extensions.proto.ProtoTruth.assertThat
import com.google.protobuf.DescriptorProtos.FileDescriptorSet
import io.grpc.Status
import io.grpc.StatusRuntimeException
import java.time.Clock
import kotlin.random.Random
import kotlin.test.assertFailsWith
import kotlinx.coroutines.flow.toList
import kotlinx.coroutines.runBlocking
import org.junit.Before
import org.junit.Test
import org.junit.runner.RunWith
import org.junit.runners.JUnit4
import org.wfanet.measurement.api.Version
import org.wfanet.measurement.common.identity.IdGenerator
import org.wfanet.measurement.common.identity.RandomIdGenerator
import org.wfanet.measurement.internal.kingdom.DataProvidersGrpcKt.DataProvidersCoroutineImplBase
import org.wfanet.measurement.internal.kingdom.EventGroupMetadataDescriptor
import org.wfanet.measurement.internal.kingdom.EventGroupMetadataDescriptorKt.details
import org.wfanet.measurement.internal.kingdom.EventGroupMetadataDescriptorsGrpcKt.EventGroupMetadataDescriptorsCoroutineImplBase
import org.wfanet.measurement.internal.kingdom.StreamEventGroupMetadataDescriptorsRequestKt.filter
import org.wfanet.measurement.internal.kingdom.copy
import org.wfanet.measurement.internal.kingdom.eventGroupMetadataDescriptor
import org.wfanet.measurement.internal.kingdom.getEventGroupMetadataDescriptorRequest
import org.wfanet.measurement.internal.kingdom.streamEventGroupMetadataDescriptorsRequest
import org.wfanet.measurement.internal.kingdom.updateEventGroupMetadataDescriptorRequest

private const val RANDOM_SEED = 1
private val DETAILS = details {
  apiVersion = Version.V2_ALPHA.string
  descriptorSet = FileDescriptorSet.getDefaultInstance()
}

@RunWith(JUnit4::class)
abstract class EventGroupMetadataDescriptorsServiceTest<
  T : EventGroupMetadataDescriptorsCoroutineImplBase> {

  private val testClock: Clock = Clock.systemUTC()
  protected val idGenerator = RandomIdGenerator(testClock, Random(RANDOM_SEED))
  private val population = Population(testClock, idGenerator)

  private lateinit var eventGroupMetadataDescriptorService: T

  protected lateinit var dataProvidersService: DataProvidersCoroutineImplBase
    private set

  protected abstract fun newServices(
    idGenerator: IdGenerator
  ): EventGroupMetadataDescriptorsAndHelperServices<T>

  @Before
  fun initServices() {
    val services = newServices(idGenerator)
    eventGroupMetadataDescriptorService = services.eventGroupMetadataDescriptorService
    dataProvidersService = services.dataProvidersService
  }

  @Test
  fun `getEventGroupMetadataDescriptor succeeds`() = runBlocking {
    val externalDataProviderId =
      population.createDataProvider(dataProvidersService).externalDataProviderId

    val eventGroupMetadataDescriptor = eventGroupMetadataDescriptor {
      this.externalDataProviderId = externalDataProviderId
      details = DETAILS
    }

    val createdDescriptor =
      eventGroupMetadataDescriptorService.createEventGroupMetadataDescriptor(
        eventGroupMetadataDescriptor
      )

    val eventGroupMetadataDescriptorRead =
      eventGroupMetadataDescriptorService.getEventGroupMetadataDescriptor(
        getEventGroupMetadataDescriptorRequest {
          this.externalDataProviderId = externalDataProviderId
          externalEventGroupMetadataDescriptorId =
            createdDescriptor.externalEventGroupMetadataDescriptorId
        }
      )

    assertThat(eventGroupMetadataDescriptorRead).isEqualTo(createdDescriptor)
  }

  @Test
  fun `getEventGroupMetadataDescriptor fails for missing EventGroupMetadataDescriptor`() =
    runBlocking {
      val exception =
        assertFailsWith<StatusRuntimeException> {
          eventGroupMetadataDescriptorService.getEventGroupMetadataDescriptor(
            getEventGroupMetadataDescriptorRequest { externalEventGroupMetadataDescriptorId = 1L }
          )
        }

      assertThat(exception.status.code).isEqualTo(Status.Code.NOT_FOUND)
      assertThat(exception)
        .hasMessageThat()
        .contains("NOT_FOUND: EventGroupMetadataDescriptor not found")
    }

  @Test
  fun `createEventGroupMetadataDescriptor succeeds`() = runBlocking {
    val externalDataProviderId =
      population.createDataProvider(dataProvidersService).externalDataProviderId

    val eventGroupMetadataDescriptor = eventGroupMetadataDescriptor {
      this.externalDataProviderId = externalDataProviderId
      details = DETAILS
    }

    val createdEventGroupMetadataDescriptor =
      eventGroupMetadataDescriptorService.createEventGroupMetadataDescriptor(
        eventGroupMetadataDescriptor
      )

    assertThat(createdEventGroupMetadataDescriptor)
      .ignoringFields(
        EventGroupMetadataDescriptor.EXTERNAL_EVENT_GROUP_METADATA_DESCRIPTOR_ID_FIELD_NUMBER
      )
      .isEqualTo(eventGroupMetadataDescriptor)
    assertThat(createdEventGroupMetadataDescriptor.externalEventGroupMetadataDescriptorId)
      .isGreaterThan(0)
  }

  @Test
  fun `createEventGroupMetadataDescriptor fails for missing data provider`() = runBlocking {
    val eventGroupMetadataDescriptor = eventGroupMetadataDescriptor {
      this.externalDataProviderId = 1L
      details = DETAILS
    }

    val exception =
      assertFailsWith<StatusRuntimeException> {
        eventGroupMetadataDescriptorService.createEventGroupMetadataDescriptor(
          eventGroupMetadataDescriptor
        )
      }

    assertThat(exception.status.code).isEqualTo(Status.Code.NOT_FOUND)
    assertThat(exception).hasMessageThat().contains("NOT_FOUND: DataProvider not found")
  }

  @Test
  fun `createEventGroupMetadataDescriptor returns created Descriptor for existing external ID`() =
    runBlocking {
      val externalDataProviderId =
        population.createDataProvider(dataProvidersService).externalDataProviderId

      val createdEventGroupMetadataDescriptor =
        eventGroupMetadataDescriptorService.createEventGroupMetadataDescriptor(
          eventGroupMetadataDescriptor {
            this.externalDataProviderId = externalDataProviderId
            details = DETAILS
          }
        )
      val secondCreatedEventGroupMetadataDescriptorAttempt =
        eventGroupMetadataDescriptorService.createEventGroupMetadataDescriptor(
          eventGroupMetadataDescriptor {
            this.externalDataProviderId = externalDataProviderId
            externalEventGroupMetadataDescriptorId =
              createdEventGroupMetadataDescriptor.externalEventGroupMetadataDescriptorId
            details = DETAILS
          }
        )

      assertThat(secondCreatedEventGroupMetadataDescriptorAttempt)
        .isEqualTo(createdEventGroupMetadataDescriptor)
    }

  @Test
  fun `updateEventGroupMetadataDescriptor fails for missing EventGroupMetadataDescriptor`() =
    runBlocking {
      val exception =
        assertFailsWith<StatusRuntimeException> {
          eventGroupMetadataDescriptorService.updateEventGroupMetadataDescriptor(
            updateEventGroupMetadataDescriptorRequest {
              this.eventGroupMetadataDescriptor = eventGroupMetadataDescriptor {
                this.externalDataProviderId = 1L
                details = DETAILS
              }
            }
          )
        }

      assertThat(exception.status.code).isEqualTo(Status.Code.INVALID_ARGUMENT)
      assertThat(exception)
        .hasMessageThat()
        .contains("ExternalEventGroupMetadataDescriptorId unspecified")
    }

  @Test
  fun `updateEventGroupMetadataDescriptor succeeds`(): Unit = runBlocking {
    val externalDataProviderId =
      population.createDataProvider(dataProvidersService).externalDataProviderId

    val eventGroupMetadataDescriptor = eventGroupMetadataDescriptor {
      this.externalDataProviderId = externalDataProviderId
      details = DETAILS
    }

    val createdEventGroupMetadataDescriptor =
      eventGroupMetadataDescriptorService.createEventGroupMetadataDescriptor(
        eventGroupMetadataDescriptor
      )

    val modifyEventGroupMetadataDescriptor =
      createdEventGroupMetadataDescriptor.copy {
        details = details { apiVersion = "alternate version" }
      }

    val updatedEventGroupMetadataDescriptor =
      eventGroupMetadataDescriptorService.updateEventGroupMetadataDescriptor(
        updateEventGroupMetadataDescriptorRequest {
          this.eventGroupMetadataDescriptor = modifyEventGroupMetadataDescriptor
        }
      )

    assertThat(updatedEventGroupMetadataDescriptor)
      .isEqualTo(
        createdEventGroupMetadataDescriptor
          .toBuilder()
          .also { it.details = updatedEventGroupMetadataDescriptor.details }
          .build()
      )
  }

  @Test
  fun `streamEventGroupMetadataDescriptors returns all descriptors in order`(): Unit = runBlocking {
    val externalDataProviderId =
      population.createDataProvider(dataProvidersService).externalDataProviderId

    val eventGroupMetadataDescriptor1 =
      eventGroupMetadataDescriptorService.createEventGroupMetadataDescriptor(
        eventGroupMetadataDescriptor {
          this.externalDataProviderId = externalDataProviderId
          details = DETAILS
        }
      )

    val eventGroupMetadataDescriptor2 =
      eventGroupMetadataDescriptorService.createEventGroupMetadataDescriptor(
        eventGroupMetadataDescriptor {
          this.externalDataProviderId = externalDataProviderId
          details = DETAILS
        }
      )

    val eventGroupMetadataDescriptors: List<EventGroupMetadataDescriptor> =
      eventGroupMetadataDescriptorService
        .streamEventGroupMetadataDescriptors(
          streamEventGroupMetadataDescriptorsRequest {
            filter = filter { this.externalDataProviderId = externalDataProviderId }
          }
        )
        .toList()

<<<<<<< HEAD
    if (eventGroupMetadataDescriptor1.externalEventGroupMetadataDescriptorId <
=======
    if (
      eventGroupMetadataDescriptor1.externalEventGroupMetadataDescriptorId <
>>>>>>> fa0f0051
        eventGroupMetadataDescriptor2.externalEventGroupMetadataDescriptorId
    ) {
      assertThat(eventGroupMetadataDescriptors)
        .comparingExpectedFieldsOnly()
        .containsExactly(eventGroupMetadataDescriptor1, eventGroupMetadataDescriptor2)
        .inOrder()
    } else {
      assertThat(eventGroupMetadataDescriptors)
        .comparingExpectedFieldsOnly()
        .containsExactly(eventGroupMetadataDescriptor2, eventGroupMetadataDescriptor1)
        .inOrder()
    }
  }

  @Test
  fun `streamEventGroupMetadataDescriptors respects externalEventGroupMetadataDescriptorIds`():
    Unit = runBlocking {
    val externalDataProviderId =
      population.createDataProvider(dataProvidersService).externalDataProviderId

    eventGroupMetadataDescriptorService.createEventGroupMetadataDescriptor(
      eventGroupMetadataDescriptor {
        this.externalDataProviderId = externalDataProviderId
        details = DETAILS
      }
    )

    val eventGroupMetadataDescriptor2 =
      eventGroupMetadataDescriptorService.createEventGroupMetadataDescriptor(
        eventGroupMetadataDescriptor {
          this.externalDataProviderId = externalDataProviderId
          details = DETAILS
        }
      )

    val eventGroupMetadataDescriptors: List<EventGroupMetadataDescriptor> =
      eventGroupMetadataDescriptorService
        .streamEventGroupMetadataDescriptors(
          streamEventGroupMetadataDescriptorsRequest {
            filter = filter {
              this.externalDataProviderId = externalDataProviderId
              this.externalEventGroupMetadataDescriptorIds +=
                eventGroupMetadataDescriptor2.externalEventGroupMetadataDescriptorId
            }
          }
        )
        .toList()

    assertThat(eventGroupMetadataDescriptors)
      .comparingExpectedFieldsOnly()
      .containsExactly(eventGroupMetadataDescriptor2)
  }
}

data class EventGroupMetadataDescriptorsAndHelperServices<
  T : EventGroupMetadataDescriptorsCoroutineImplBase>(
  val eventGroupMetadataDescriptorService: T,
  val dataProvidersService: DataProvidersCoroutineImplBase,
)<|MERGE_RESOLUTION|>--- conflicted
+++ resolved
@@ -271,12 +271,8 @@
         )
         .toList()
 
-<<<<<<< HEAD
-    if (eventGroupMetadataDescriptor1.externalEventGroupMetadataDescriptorId <
-=======
     if (
       eventGroupMetadataDescriptor1.externalEventGroupMetadataDescriptorId <
->>>>>>> fa0f0051
         eventGroupMetadataDescriptor2.externalEventGroupMetadataDescriptorId
     ) {
       assertThat(eventGroupMetadataDescriptors)
