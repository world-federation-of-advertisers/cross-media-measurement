// Copyright 2021 The Cross-Media Measurement Authors
//
// Licensed under the Apache License, Version 2.0 (the "License");
// you may not use this file except in compliance with the License.
// You may obtain a copy of the License at
//
//      http://www.apache.org/licenses/LICENSE-2.0
//
// Unless required by applicable law or agreed to in writing, software
// distributed under the License is distributed on an "AS IS" BASIS,
// WITHOUT WARRANTIES OR CONDITIONS OF ANY KIND, either express or implied.
// See the License for the specific language governing permissions and
// limitations under the License.

package org.wfanet.measurement.kingdom.service.internal.testing

import com.google.common.truth.Truth.assertThat
import com.google.common.truth.extensions.proto.ProtoTruth.assertThat
import com.google.protobuf.ByteString
import io.grpc.Status
import io.grpc.StatusRuntimeException
import java.time.Instant
import kotlin.random.Random
import kotlin.test.assertFailsWith
import kotlinx.coroutines.runBlocking
import org.junit.Before
import org.junit.Rule
import org.junit.Test
import org.junit.runner.RunWith
import org.junit.runners.JUnit4
import org.wfanet.measurement.common.identity.IdGenerator
import org.wfanet.measurement.common.identity.RandomIdGenerator
import org.wfanet.measurement.common.testing.TestClockWithNamedInstants
import org.wfanet.measurement.internal.kingdom.Certificate
import org.wfanet.measurement.internal.kingdom.CertificatesGrpcKt.CertificatesCoroutineImplBase
import org.wfanet.measurement.internal.kingdom.DataProvider
import org.wfanet.measurement.internal.kingdom.DataProvidersGrpcKt.DataProvidersCoroutineImplBase
import org.wfanet.measurement.internal.kingdom.GetCertificateRequest
import org.wfanet.measurement.internal.kingdom.MeasurementConsumer
import org.wfanet.measurement.internal.kingdom.MeasurementConsumersGrpcKt.MeasurementConsumersCoroutineImplBase
import org.wfanet.measurement.kingdom.deploy.common.testing.DuchyIdSetter

private const val RANDOM_SEED = 1
private const val EXTERNAL_CERTIFICATE_ID = 123L
private const val EXTERNAL_MEASUREMENT_CONSUMER_ID = 234L
private const val EXTERNAL_DATA_PROVIDER_ID = 345L
<<<<<<< HEAD
private val EXTERNAL_DUCHY_IDS = listOf("duchy_1", "duchy_2", "duchy_3")
=======
>>>>>>> b934a0b1

private val TEST_INSTANT = Instant.ofEpochMilli(123456789L)
private val PUBLIC_KEY = ByteString.copyFromUtf8("This is a  public key.")
private val PUBLIC_KEY_SIGNATURE = ByteString.copyFromUtf8("This is a  public key signature.")
private val MC_CERTIFICATE_DER = ByteString.copyFromUtf8("This is a MC certificate der.")
private val DP_CERTIFICATE_DER = ByteString.copyFromUtf8("This is a DP certificate der.")

private val MC_SUBJECT_KEY_IDENTIFIER =
  ByteString.copyFromUtf8("This is a MC subject key identifier.")
private val DP_SUBJECT_KEY_IDENTIFIER =
  ByteString.copyFromUtf8("This is a DP subject key identifier.")

private val X509_DER = ByteString.copyFromUtf8("This is a X.509 certificate in DER format.")

@RunWith(JUnit4::class)
abstract class CertificatesServiceTest<T : CertificatesCoroutineImplBase> {
  @get:Rule val duchyIdSetter = DuchyIdSetter(EXTERNAL_DUCHY_IDS)

  protected data class Services<T>(
    val certificatesService: T,
    val measurementConsumersService: MeasurementConsumersCoroutineImplBase,
    val dataProvidersService: DataProvidersCoroutineImplBase
  )

  protected val idGenerator =
    RandomIdGenerator(TestClockWithNamedInstants(TEST_INSTANT), Random(RANDOM_SEED))

  protected lateinit var certificatesService: T
    private set

  protected lateinit var measurementConsumersService: MeasurementConsumersCoroutineImplBase
    private set

  protected lateinit var dataProvidersService: DataProvidersCoroutineImplBase
    private set

  protected abstract fun newServices(idGenerator: IdGenerator): Services<T>

  private suspend fun insertMeasurementConsumer(): Long {
    return measurementConsumersService.createMeasurementConsumer(
        MeasurementConsumer.newBuilder()
          .apply {
            certificateBuilder.apply {
              notValidBeforeBuilder.seconds = 12345
              notValidAfterBuilder.seconds = 23456
              subjectKeyIdentifier = MC_SUBJECT_KEY_IDENTIFIER
              detailsBuilder.x509Der = MC_CERTIFICATE_DER
            }
            detailsBuilder.apply {
              apiVersion = "v2alpha"
              publicKey = PUBLIC_KEY
              publicKeySignature = PUBLIC_KEY_SIGNATURE
            }
          }
          .build()
      )
      .externalMeasurementConsumerId
  }

  private suspend fun insertDataProvider(): Long {
    return dataProvidersService.createDataProvider(
        DataProvider.newBuilder()
          .apply {
            certificateBuilder.apply {
              notValidBeforeBuilder.seconds = 12345
              notValidAfterBuilder.seconds = 23456
              subjectKeyIdentifier = DP_SUBJECT_KEY_IDENTIFIER
              detailsBuilder.x509Der = DP_CERTIFICATE_DER
            }
            detailsBuilder.apply {
              apiVersion = "v2alpha"
              publicKey = PUBLIC_KEY
              publicKeySignature = PUBLIC_KEY_SIGNATURE
            }
          }
          .build()
      )
      .externalDataProviderId
  }

  @Before
  fun initServices() {
    val services = newServices(idGenerator)
    certificatesService = services.certificatesService
    measurementConsumersService = services.measurementConsumersService
    dataProvidersService = services.dataProvidersService
  }

  @Test
  fun `getCertificate fails due to missing parent field`() = runBlocking {
    val exception =
      assertFailsWith<StatusRuntimeException> {
        certificatesService.getCertificate(
          GetCertificateRequest.newBuilder()
            .apply { externalCertificateId = EXTERNAL_CERTIFICATE_ID }
            .build()
        )
      }
    assertThat(exception.status.code).isEqualTo(Status.Code.INVALID_ARGUMENT)
    assertThat(exception)
      .hasMessageThat()
      .contains("INVALID_ARGUMENT: GetCertificateRequest is missing parent field")
  }

  @Test
  fun `createCertificate fails due to missing parent field`() = runBlocking {
    val certificate =
      Certificate.newBuilder()
        .also {
          it.notValidBeforeBuilder.seconds = 12345
          it.notValidAfterBuilder.seconds = 23456
          it.detailsBuilder.x509Der = X509_DER
        }
        .build()

    val exception =
      assertFailsWith<StatusRuntimeException> { certificatesService.createCertificate(certificate) }

    assertThat(exception.status.code).isEqualTo(Status.Code.INVALID_ARGUMENT)
    assertThat(exception).hasMessageThat().contains("Certificate is missing parent field")
  }

  @Test
  fun `getCertificate fails for missing DuchyCertificate`() = runBlocking {
    val exception =
      assertFailsWith<StatusRuntimeException> {
        certificatesService.getCertificate(
          GetCertificateRequest.newBuilder()
            .apply {
              externalDuchyId = EXTERNAL_DUCHY_IDS.get(0)
              externalCertificateId = EXTERNAL_CERTIFICATE_ID
            }
            .build()
        )
      }
    assertThat(exception.status.code).isEqualTo(Status.Code.NOT_FOUND)
  }

  @Test
  fun `createCertificate fails due to Duchy owner not_found `() = runBlocking {
    val certificate =
      Certificate.newBuilder()
        .also {
          it.externalDuchyId = "non-existing-duchy-id"
          it.notValidBeforeBuilder.seconds = 12345
          it.notValidAfterBuilder.seconds = 23456
          it.detailsBuilder.x509Der = X509_DER
        }
        .build()

    val exception =
      assertFailsWith<StatusRuntimeException> { certificatesService.createCertificate(certificate) }

    assertThat(exception.status.code).isEqualTo(Status.Code.NOT_FOUND)
    assertThat(exception).hasMessageThat().contains("Duchy not found")
  }

  @Test
  fun `createCertificate suceeds for DuchyCertificate`() = runBlocking {
    val certificate =
      Certificate.newBuilder()
        .also {
          it.externalDuchyId = EXTERNAL_DUCHY_IDS.get(0)
          it.notValidBeforeBuilder.seconds = 12345
          it.notValidAfterBuilder.seconds = 23456
          it.detailsBuilder.x509Der = X509_DER
        }
        .build()

    val createdCertificate = certificatesService.createCertificate(certificate)

    assertThat(createdCertificate)
      .isEqualTo(
        certificate
          .toBuilder()
          .also { it.externalCertificateId = createdCertificate.externalCertificateId }
          .build()
      )
  }

  @Test
  fun `getCertificate succeeds for DuchyCertificate`() = runBlocking {
    val request =
      Certificate.newBuilder()
        .also {
          it.externalDuchyId = EXTERNAL_DUCHY_IDS.get(0)
          it.notValidBeforeBuilder.seconds = 12345
          it.notValidAfterBuilder.seconds = 23456
          it.detailsBuilder.x509Der = X509_DER
        }
        .build()

    val createdCertificate = certificatesService.createCertificate(request)

    val certificate =
      certificatesService.getCertificate(
        GetCertificateRequest.newBuilder()
          .also {
            it.externalDuchyId = EXTERNAL_DUCHY_IDS.get(0)
            it.externalCertificateId = createdCertificate.externalCertificateId
          }
          .build()
      )

    assertThat(certificate).isEqualTo(createdCertificate)
  }

  @Test
  fun `getCertificate fails for missing MeasurementConsumerCertificate`() = runBlocking {
    val exception =
      assertFailsWith<StatusRuntimeException> {
        certificatesService.getCertificate(
          GetCertificateRequest.newBuilder()
            .apply {
              externalMeasurementConsumerId = EXTERNAL_MEASUREMENT_CONSUMER_ID
              externalCertificateId = EXTERNAL_CERTIFICATE_ID
            }
            .build()
        )
      }
    assertThat(exception.status.code).isEqualTo(Status.Code.NOT_FOUND)
  }

  @Test
  fun `createCertificate fails due to MeasurementConsumer owner not_found `() = runBlocking {
    val certificate =
      Certificate.newBuilder()
        .also {
          it.externalMeasurementConsumerId = 5678
          it.notValidBeforeBuilder.seconds = 12345
          it.notValidAfterBuilder.seconds = 23456
          it.detailsBuilder.x509Der = X509_DER
        }
        .build()

    val exception =
      assertFailsWith<StatusRuntimeException> { certificatesService.createCertificate(certificate) }

    assertThat(exception.status.code).isEqualTo(Status.Code.NOT_FOUND)
    assertThat(exception).hasMessageThat().contains("MeasurementConsumer not found")
  }

  @Test
  fun `createCertificate fails due to subjectKeyIdentifier collision`() = runBlocking {
    val externalMeasurementConsumerId = insertMeasurementConsumer()
    val certificate =
      Certificate.newBuilder()
        .also {
          it.externalMeasurementConsumerId = externalMeasurementConsumerId
          it.notValidBeforeBuilder.seconds = 12345
          it.notValidAfterBuilder.seconds = 23456
          it.detailsBuilder.x509Der = X509_DER
        }
        .build()

    certificatesService.createCertificate(certificate)
    val exception =
      assertFailsWith<StatusRuntimeException> { certificatesService.createCertificate(certificate) }

    assertThat(exception.status.code).isEqualTo(Status.Code.ALREADY_EXISTS)
    assertThat(exception)
      .hasMessageThat()
      .contains("Certificate with the same subject key identifier (SKID) already exists.")
  }

  @Test
  fun `createCertificate suceeds for MeasurementConsumerCertificate`() = runBlocking {
    val externalMeasurementConsumerId = insertMeasurementConsumer()
    val certificate =
      Certificate.newBuilder()
        .also {
          it.externalMeasurementConsumerId = externalMeasurementConsumerId
          it.notValidBeforeBuilder.seconds = 12345
          it.notValidAfterBuilder.seconds = 23456
          it.detailsBuilder.x509Der = X509_DER
        }
        .build()

    val createdCertificate = certificatesService.createCertificate(certificate)

    assertThat(createdCertificate)
      .isEqualTo(
        certificate
          .toBuilder()
          .also { it.externalCertificateId = createdCertificate.externalCertificateId }
          .build()
      )
  }

  @Test
  fun `getCertificate succeeds for MeasurementConsumerCertificate`() = runBlocking {
    val externalMeasurementConsumerId = insertMeasurementConsumer()

    val request =
      Certificate.newBuilder()
        .also {
          it.externalMeasurementConsumerId = externalMeasurementConsumerId
          it.notValidBeforeBuilder.seconds = 12345
          it.notValidAfterBuilder.seconds = 23456
          it.detailsBuilder.x509Der = X509_DER
        }
        .build()

    val createdCertificate = certificatesService.createCertificate(request)

    val certificate =
      certificatesService.getCertificate(
        GetCertificateRequest.newBuilder()
          .also {
            it.externalMeasurementConsumerId = externalMeasurementConsumerId
            it.externalCertificateId = createdCertificate.externalCertificateId
          }
          .build()
      )

    assertThat(certificate).isEqualTo(createdCertificate)
  }

  @Test
  fun `getCertificate fails for missing DataProviderCertificate`() = runBlocking {
    val exception =
      assertFailsWith<StatusRuntimeException> {
        certificatesService.getCertificate(
          GetCertificateRequest.newBuilder()
            .apply {
              externalDataProviderId = EXTERNAL_DATA_PROVIDER_ID
              externalCertificateId = EXTERNAL_CERTIFICATE_ID
            }
            .build()
        )
      }
    assertThat(exception.status.code).isEqualTo(Status.Code.NOT_FOUND)
  }

  @Test
  fun `createCertificate fails due to DataProvider owner not_found `() = runBlocking {
    val certificate =
      Certificate.newBuilder()
        .also {
          it.externalDataProviderId = 5678
          it.notValidBeforeBuilder.seconds = 12345
          it.notValidAfterBuilder.seconds = 23456
          it.detailsBuilder.x509Der = X509_DER
        }
        .build()

    val exception =
      assertFailsWith<StatusRuntimeException> { certificatesService.createCertificate(certificate) }

    assertThat(exception.status.code).isEqualTo(Status.Code.NOT_FOUND)
    assertThat(exception).hasMessageThat().contains("DataProvider not found")
  }

  @Test
  fun `createCertificate suceeds for DataProviderCertificate`() = runBlocking {
    val externalDataProviderId = insertDataProvider()
    val certificate =
      Certificate.newBuilder()
        .also {
          it.externalDataProviderId = externalDataProviderId
          it.notValidBeforeBuilder.seconds = 12345
          it.notValidAfterBuilder.seconds = 23456
          it.detailsBuilder.x509Der = X509_DER
        }
        .build()

    val createdCertificate = certificatesService.createCertificate(certificate)

    assertThat(createdCertificate)
      .isEqualTo(
        certificate
          .toBuilder()
          .also { it.externalCertificateId = createdCertificate.externalCertificateId }
          .build()
      )
  }

  @Test
  fun `getCertificate succeeds for DataProviderCertificate`() = runBlocking {
    val externalDataProviderId = insertDataProvider()

    val request =
      Certificate.newBuilder()
        .also {
          it.externalDataProviderId = externalDataProviderId
          it.notValidBeforeBuilder.seconds = 12345
          it.notValidAfterBuilder.seconds = 23456
          it.detailsBuilder.x509Der = X509_DER
        }
        .build()

    val createdCertificate = certificatesService.createCertificate(request)

    val certificate =
      certificatesService.getCertificate(
        GetCertificateRequest.newBuilder()
          .also {
            it.externalDataProviderId = externalDataProviderId
            it.externalCertificateId = createdCertificate.externalCertificateId
          }
          .build()
      )

    assertThat(certificate).isEqualTo(createdCertificate)
  }
}<|MERGE_RESOLUTION|>--- conflicted
+++ resolved
@@ -44,10 +44,7 @@
 private const val EXTERNAL_CERTIFICATE_ID = 123L
 private const val EXTERNAL_MEASUREMENT_CONSUMER_ID = 234L
 private const val EXTERNAL_DATA_PROVIDER_ID = 345L
-<<<<<<< HEAD
 private val EXTERNAL_DUCHY_IDS = listOf("duchy_1", "duchy_2", "duchy_3")
-=======
->>>>>>> b934a0b1
 
 private val TEST_INSTANT = Instant.ofEpochMilli(123456789L)
 private val PUBLIC_KEY = ByteString.copyFromUtf8("This is a  public key.")
