--- conflicted
+++ resolved
@@ -200,11 +200,7 @@
     assertCreateFailsWithMissingOwner("Measurement Consumer not found") {
       externalMeasurementConsumerId = NOT_AN_ID
     }
-<<<<<<< HEAD
-    assertCreateFailsWithMissingOwner("ModelProvider not found") {
-=======
     assertCreateFailsWithMissingOwner("Model Provider not found") {
->>>>>>> c7daab28
       externalModelProviderId = NOT_AN_ID
     }
   }
