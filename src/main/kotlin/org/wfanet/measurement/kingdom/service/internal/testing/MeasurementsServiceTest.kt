// Copyright 2021 The Cross-Media Measurement Authors
//
// Licensed under the Apache License, Version 2.0 (the "License");
// you may not use this file except in compliance with the License.
// You may obtain a copy of the License at
//
//      http://www.apache.org/licenses/LICENSE-2.0
//
// Unless required by applicable law or agreed to in writing, software
// distributed under the License is distributed on an "AS IS" BASIS,
// WITHOUT WARRANTIES OR CONDITIONS OF ANY KIND, either express or implied.
// See the License for the specific language governing permissions and
// limitations under the License.

package org.wfanet.measurement.kingdom.service.internal.testing

import com.google.cloud.spanner.ErrorCode
import com.google.cloud.spanner.SpannerException
import com.google.common.truth.Truth.assertThat
import com.google.common.truth.extensions.proto.ProtoTruth.assertThat
import com.google.protobuf.ByteString
import io.grpc.Status
import io.grpc.StatusRuntimeException
import java.time.Clock
import java.time.Instant
import java.time.temporal.ChronoUnit
import kotlin.random.Random
import kotlin.test.assertFailsWith
import kotlinx.coroutines.flow.toList
import kotlinx.coroutines.runBlocking
import org.junit.Before
import org.junit.BeforeClass
import org.junit.Rule
import org.junit.Test
import org.junit.runner.RunWith
import org.junit.runners.JUnit4
import org.wfanet.measurement.api.Version
import org.wfanet.measurement.common.identity.IdGenerator
import org.wfanet.measurement.common.identity.RandomIdGenerator
import org.wfanet.measurement.common.toInstant
import org.wfanet.measurement.internal.kingdom.AccountsGrpcKt.AccountsCoroutineImplBase
import org.wfanet.measurement.internal.kingdom.CancelMeasurementRequest
import org.wfanet.measurement.internal.kingdom.Certificate
import org.wfanet.measurement.internal.kingdom.CertificatesGrpcKt
import org.wfanet.measurement.internal.kingdom.ComputationParticipant
import org.wfanet.measurement.internal.kingdom.DataProvidersGrpcKt.DataProvidersCoroutineImplBase
import org.wfanet.measurement.internal.kingdom.DeleteMeasurementRequest
import org.wfanet.measurement.internal.kingdom.DuchyProtocolConfig
import org.wfanet.measurement.internal.kingdom.Measurement
import org.wfanet.measurement.internal.kingdom.MeasurementConsumersGrpcKt.MeasurementConsumersCoroutineImplBase
import org.wfanet.measurement.internal.kingdom.MeasurementKt
import org.wfanet.measurement.internal.kingdom.MeasurementKt.resultInfo
import org.wfanet.measurement.internal.kingdom.MeasurementsGrpcKt.MeasurementsCoroutineImplBase
import org.wfanet.measurement.internal.kingdom.ProtocolConfig
import org.wfanet.measurement.internal.kingdom.Requisition
import org.wfanet.measurement.internal.kingdom.RequisitionKt.details
import org.wfanet.measurement.internal.kingdom.RequisitionKt.parentMeasurement
import org.wfanet.measurement.internal.kingdom.RequisitionsGrpcKt.RequisitionsCoroutineImplBase
import org.wfanet.measurement.internal.kingdom.StreamMeasurementsRequestKt
import org.wfanet.measurement.internal.kingdom.StreamMeasurementsRequestKt.filter
import org.wfanet.measurement.internal.kingdom.StreamRequisitionsRequestKt
import org.wfanet.measurement.internal.kingdom.batchCancelMeasurementsRequest
import org.wfanet.measurement.internal.kingdom.batchCreateMeasurementsRequest
import org.wfanet.measurement.internal.kingdom.batchDeleteMeasurementsRequest
import org.wfanet.measurement.internal.kingdom.batchGetMeasurementsRequest
import org.wfanet.measurement.internal.kingdom.cancelMeasurementRequest
import org.wfanet.measurement.internal.kingdom.computationParticipant
import org.wfanet.measurement.internal.kingdom.copy
import org.wfanet.measurement.internal.kingdom.createMeasurementRequest
import org.wfanet.measurement.internal.kingdom.deleteMeasurementRequest
import org.wfanet.measurement.internal.kingdom.duchyProtocolConfig
import org.wfanet.measurement.internal.kingdom.getMeasurementByComputationIdRequest
import org.wfanet.measurement.internal.kingdom.getMeasurementRequest
import org.wfanet.measurement.internal.kingdom.measurement
import org.wfanet.measurement.internal.kingdom.measurementKey
import org.wfanet.measurement.internal.kingdom.protocolConfig
import org.wfanet.measurement.internal.kingdom.requisition
import org.wfanet.measurement.internal.kingdom.revokeCertificateRequest
import org.wfanet.measurement.internal.kingdom.setMeasurementResultRequest
import org.wfanet.measurement.internal.kingdom.streamMeasurementsRequest
import org.wfanet.measurement.internal.kingdom.streamRequisitionsRequest
import org.wfanet.measurement.kingdom.deploy.common.DuchyIds
import org.wfanet.measurement.kingdom.deploy.common.HmssProtocolConfig
import org.wfanet.measurement.kingdom.deploy.common.Llv2ProtocolConfig
import org.wfanet.measurement.kingdom.deploy.common.RoLlv2ProtocolConfig
import org.wfanet.measurement.kingdom.deploy.common.testing.DuchyIdSetter
import org.wfanet.measurement.kingdom.service.internal.testing.Population.Companion.DUCHIES

private const val RANDOM_SEED = 1
private const val API_VERSION = "v2alpha"
private const val PROVIDED_MEASUREMENT_ID = "ProvidedMeasurementId"
private const val MAX_BATCH_DELETE = 1000
private const val MAX_BATCH_CANCEL = 1000

private val MEASUREMENT = measurement {
  providedMeasurementId = PROVIDED_MEASUREMENT_ID
  details =
    MeasurementKt.details {
      apiVersion = API_VERSION
      measurementSpec = ByteString.copyFromUtf8("MeasurementSpec")
      measurementSpecSignature = ByteString.copyFromUtf8("MeasurementSpec signature")
      measurementSpecSignatureAlgorithmOid = "2.9999"
      duchyProtocolConfig = duchyProtocolConfig {
        liquidLegionsV2 = DuchyProtocolConfig.LiquidLegionsV2.getDefaultInstance()
      }
      protocolConfig = protocolConfig {
        liquidLegionsV2 = ProtocolConfig.LiquidLegionsV2.getDefaultInstance()
      }
    }
}

private val REACH_ONLY_MEASUREMENT =
  MEASUREMENT.copy {
    details =
      details.copy {
        duchyProtocolConfig = duchyProtocolConfig {
          reachOnlyLiquidLegionsV2 = DuchyProtocolConfig.LiquidLegionsV2.getDefaultInstance()
        }
        protocolConfig = protocolConfig {
          reachOnlyLiquidLegionsV2 = ProtocolConfig.LiquidLegionsV2.getDefaultInstance()
        }
      }
  }

private val HMSS_MEASUREMENT = measurement {
  providedMeasurementId = PROVIDED_MEASUREMENT_ID
  details =
    MeasurementKt.details {
      apiVersion = API_VERSION
      measurementSpec = ByteString.copyFromUtf8("MeasurementSpec")
      measurementSpecSignature = ByteString.copyFromUtf8("MeasurementSpec signature")
      measurementSpecSignatureAlgorithmOid = "2.9999"
      protocolConfig = protocolConfig {
        honestMajorityShareShuffle = ProtocolConfig.HonestMajorityShareShuffle.getDefaultInstance()
      }
    }
}

private val INVALID_WORKER_DUCHY =
  DuchyIds.Entry(4, "worker3", Instant.now().minusSeconds(100L)..Instant.now().minusSeconds(50L))

@RunWith(JUnit4::class)
abstract class MeasurementsServiceTest<T : MeasurementsCoroutineImplBase> {

  @get:Rule val duchyIdSetter = DuchyIdSetter(DUCHIES + INVALID_WORKER_DUCHY)

  protected data class Services<T>(
    val measurementsService: T,
    val measurementConsumersService: MeasurementConsumersCoroutineImplBase,
    val dataProvidersService: DataProvidersCoroutineImplBase,
    val certificatesService: CertificatesGrpcKt.CertificatesCoroutineImplBase,
    val accountsService: AccountsCoroutineImplBase,
    val requisitionsService: RequisitionsCoroutineImplBase,
  )

  protected val clock: Clock = Clock.systemUTC()
  protected val idGenerator = RandomIdGenerator(clock, Random(RANDOM_SEED))
  private val population = Population(clock, idGenerator)

  protected lateinit var measurementsService: T
    private set

  protected lateinit var measurementConsumersService: MeasurementConsumersCoroutineImplBase
    private set

  protected lateinit var dataProvidersService: DataProvidersCoroutineImplBase
    private set

  protected lateinit var certificatesService: CertificatesGrpcKt.CertificatesCoroutineImplBase
    private set

  protected lateinit var accountsService: AccountsCoroutineImplBase
    private set

  protected lateinit var requisitionsService: RequisitionsCoroutineImplBase
    private set

  protected abstract fun newServices(idGenerator: IdGenerator): Services<T>

  @Before
  fun initService() {
    val services = newServices(idGenerator)
    measurementConsumersService = services.measurementConsumersService
    measurementsService = services.measurementsService
    dataProvidersService = services.dataProvidersService
    certificatesService = services.certificatesService
    accountsService = services.accountsService
    requisitionsService = services.requisitionsService
  }

  @Test
  fun `getMeasurementByComputationId fails for missing Measurement`() = runBlocking {
    val exception =
      assertFailsWith<StatusRuntimeException> {
        measurementsService.getMeasurementByComputationId(
          getMeasurementByComputationIdRequest { externalComputationId = 1L }
        )
      }

    assertThat(exception.status.code).isEqualTo(Status.Code.NOT_FOUND)
    assertThat(exception).hasMessageThat().contains("Measurement not found")
  }

  @Test
  fun `createMeasurement fails for missing data provider`() = runBlocking {
    val dataProvider = population.createDataProvider(dataProvidersService)
    val measurementConsumer =
      population.createMeasurementConsumer(measurementConsumersService, accountsService)

    val exception =
      assertFailsWith<StatusRuntimeException> {
        measurementsService.createMeasurement(
          createMeasurementRequest {
            measurement =
              MEASUREMENT.copy {
                externalMeasurementConsumerId = measurementConsumer.externalMeasurementConsumerId
                externalMeasurementConsumerCertificateId =
                  measurementConsumer.certificate.externalCertificateId
                dataProviders[404L] = dataProvider.toDataProviderValue()
              }
          }
        )
      }

    assertThat(exception.status.code).isEqualTo(Status.Code.FAILED_PRECONDITION)
    assertThat(exception).hasMessageThat().contains("DataProvider not found")
  }

  @Test
  fun `createMeasurement fails for missing measurement consumer`() = runBlocking {
    val measurementConsumer =
      population.createMeasurementConsumer(measurementConsumersService, accountsService)
    val dataProvider = population.createDataProvider(dataProvidersService)

    val exception =
      assertFailsWith<StatusRuntimeException> {
        measurementsService.createMeasurement(
          createMeasurementRequest {
            measurement =
              MEASUREMENT.copy {
                externalMeasurementConsumerId = 404L
                externalMeasurementConsumerCertificateId =
                  measurementConsumer.certificate.externalCertificateId
                dataProviders[dataProvider.externalDataProviderId] =
                  dataProvider.toDataProviderValue()
              }
          }
        )
      }

    assertThat(exception.status.code).isEqualTo(Status.Code.NOT_FOUND)
    assertThat(exception).hasMessageThat().contains("MeasurementConsumer not found")
  }

  @Test
  fun `createMeasurement fails for revoked Measurement Consumer Certificate`() = runBlocking {
    val measurementConsumer =
      population.createMeasurementConsumer(measurementConsumersService, accountsService)

    certificatesService.revokeCertificate(
      revokeCertificateRequest {
        externalMeasurementConsumerId = measurementConsumer.externalMeasurementConsumerId
        externalCertificateId = measurementConsumer.certificate.externalCertificateId
        revocationState = Certificate.RevocationState.REVOKED
      }
    )

    val exception =
      assertFailsWith<StatusRuntimeException> {
        measurementsService.createMeasurement(
          createMeasurementRequest {
            measurement =
              MEASUREMENT.copy {
                externalMeasurementConsumerId = measurementConsumer.externalMeasurementConsumerId
                externalMeasurementConsumerCertificateId =
                  measurementConsumer.certificate.externalCertificateId
              }
          }
        )
      }

    assertThat(exception.status.code).isEqualTo(Status.Code.FAILED_PRECONDITION)
    assertThat(exception).hasMessageThat().contains("Certificate is invalid")
  }

  @Test
  fun `createMeasurement fails when current time is before mc certificate is valid`() =
    runBlocking {
      val measurementConsumer =
        population.createMeasurementConsumer(
          measurementConsumersService,
          accountsService,
          notValidBefore = clock.instant().plus(1L, ChronoUnit.DAYS),
          notValidAfter = clock.instant().plus(10L, ChronoUnit.DAYS)
        )

      val exception =
        assertFailsWith<StatusRuntimeException> {
          measurementsService.createMeasurement(
            createMeasurementRequest {
              measurement =
                MEASUREMENT.copy {
                  externalMeasurementConsumerId = measurementConsumer.externalMeasurementConsumerId
                  externalMeasurementConsumerCertificateId =
                    measurementConsumer.certificate.externalCertificateId
                }
            }
          )
        }

      assertThat(exception.status.code).isEqualTo(Status.Code.FAILED_PRECONDITION)
      assertThat(exception).hasMessageThat().contains("Certificate is invalid")
    }

  @Test
  fun `createMeasurement fails when current time is after mc certificate is valid`() = runBlocking {
    val measurementConsumer =
      population.createMeasurementConsumer(
        measurementConsumersService,
        accountsService,
        notValidBefore = clock.instant().minus(10L, ChronoUnit.DAYS),
        notValidAfter = clock.instant().minus(1L, ChronoUnit.DAYS)
      )

    val exception =
      assertFailsWith<StatusRuntimeException> {
        measurementsService.createMeasurement(
          createMeasurementRequest {
            measurement =
              MEASUREMENT.copy {
                externalMeasurementConsumerId = measurementConsumer.externalMeasurementConsumerId
                externalMeasurementConsumerCertificateId =
                  measurementConsumer.certificate.externalCertificateId
              }
          }
        )
      }

    assertThat(exception.status.code).isEqualTo(Status.Code.FAILED_PRECONDITION)
    assertThat(exception).hasMessageThat().contains("Certificate is invalid")
  }

  @Test
  fun `createMeasurement fails for revoked Data Provider Certificate`() = runBlocking {
    val measurementConsumer =
      population.createMeasurementConsumer(measurementConsumersService, accountsService)
    val dataProvider = population.createDataProvider(dataProvidersService)

    certificatesService.revokeCertificate(
      revokeCertificateRequest {
        externalDataProviderId = dataProvider.externalDataProviderId
        externalCertificateId = dataProvider.certificate.externalCertificateId
        revocationState = Certificate.RevocationState.REVOKED
      }
    )

    val exception =
      assertFailsWith<StatusRuntimeException> {
        measurementsService.createMeasurement(
          createMeasurementRequest {
            measurement =
              MEASUREMENT.copy {
                externalMeasurementConsumerId = measurementConsumer.externalMeasurementConsumerId
                externalMeasurementConsumerCertificateId =
                  measurementConsumer.certificate.externalCertificateId
                dataProviders[dataProvider.externalDataProviderId] =
                  dataProvider.toDataProviderValue()
              }
          }
        )
      }

    assertThat(exception.status.code).isEqualTo(Status.Code.FAILED_PRECONDITION)
    assertThat(exception).hasMessageThat().contains("Certificate is invalid")
  }

  @Test
  fun `createMeasurement fails when current time is before edp certificate is valid`() =
    runBlocking {
      val measurementConsumer =
        population.createMeasurementConsumer(measurementConsumersService, accountsService)
      val dataProvider =
        population.createDataProvider(
          dataProvidersService,
          notValidBefore = clock.instant().plus(1L, ChronoUnit.DAYS),
          notValidAfter = clock.instant().plus(10L, ChronoUnit.DAYS)
        )

      val exception =
        assertFailsWith<StatusRuntimeException> {
          measurementsService.createMeasurement(
            createMeasurementRequest {
              measurement =
                MEASUREMENT.copy {
                  externalMeasurementConsumerId = measurementConsumer.externalMeasurementConsumerId
                  externalMeasurementConsumerCertificateId =
                    measurementConsumer.certificate.externalCertificateId
                  dataProviders[dataProvider.externalDataProviderId] =
                    dataProvider.toDataProviderValue()
                }
            }
          )
        }

      assertThat(exception.status.code).isEqualTo(Status.Code.FAILED_PRECONDITION)
      assertThat(exception).hasMessageThat().contains("Certificate is invalid")
    }

  @Test
  fun `createMeasurement fails when current time is after edp certificate is valid`() =
    runBlocking {
      val measurementConsumer =
        population.createMeasurementConsumer(measurementConsumersService, accountsService)
      val dataProvider =
        population.createDataProvider(
          dataProvidersService,
          notValidBefore = clock.instant().minus(10L, ChronoUnit.DAYS),
          notValidAfter = clock.instant().minus(1L, ChronoUnit.DAYS)
        )

      val exception =
        assertFailsWith<StatusRuntimeException> {
          measurementsService.createMeasurement(
            createMeasurementRequest {
              measurement =
                MEASUREMENT.copy {
                  externalMeasurementConsumerId = measurementConsumer.externalMeasurementConsumerId
                  externalMeasurementConsumerCertificateId =
                    measurementConsumer.certificate.externalCertificateId
                  dataProviders[dataProvider.externalDataProviderId] =
                    dataProvider.toDataProviderValue()
                }
            }
          )
        }

      assertThat(exception.status.code).isEqualTo(Status.Code.FAILED_PRECONDITION)
      assertThat(exception).hasMessageThat().contains("Certificate is invalid")
    }

  @Test
  fun `createMeasurement for duchy measurement succeeds`() = runBlocking {
    val measurementConsumer =
      population.createMeasurementConsumer(measurementConsumersService, accountsService)
    val dataProvider = population.createDataProvider(dataProvidersService)

    val measurement =
      MEASUREMENT.copy {
        externalMeasurementConsumerId = measurementConsumer.externalMeasurementConsumerId
        externalMeasurementConsumerCertificateId =
          measurementConsumer.certificate.externalCertificateId
        dataProviders[dataProvider.externalDataProviderId] = dataProvider.toDataProviderValue()
      }

    val createdMeasurement =
      measurementsService.createMeasurement(
        createMeasurementRequest { this.measurement = measurement }
      )
    assertThat(createdMeasurement.externalMeasurementId).isNotEqualTo(0L)
    assertThat(createdMeasurement.externalComputationId).isNotEqualTo(0L)
    assertThat(createdMeasurement.createTime.seconds).isGreaterThan(0L)
    assertThat(createdMeasurement.updateTime).isEqualTo(createdMeasurement.createTime)
    assertThat(createdMeasurement)
      .ignoringFields(
        Measurement.EXTERNAL_MEASUREMENT_ID_FIELD_NUMBER,
        Measurement.EXTERNAL_COMPUTATION_ID_FIELD_NUMBER,
        Measurement.CREATE_TIME_FIELD_NUMBER,
        Measurement.UPDATE_TIME_FIELD_NUMBER,
        Measurement.ETAG_FIELD_NUMBER,
      )
      .isEqualTo(measurement.copy { state = Measurement.State.PENDING_REQUISITION_PARAMS })
  }

  @Test
  fun `createMeasurement for duchy REACH measurement succeeds`() = runBlocking {
    val measurementConsumer =
      population.createMeasurementConsumer(measurementConsumersService, accountsService)
    val dataProvider = population.createDataProvider(dataProvidersService)

    val measurement =
      REACH_ONLY_MEASUREMENT.copy {
        externalMeasurementConsumerId = measurementConsumer.externalMeasurementConsumerId
        externalMeasurementConsumerCertificateId =
          measurementConsumer.certificate.externalCertificateId
        dataProviders[dataProvider.externalDataProviderId] = dataProvider.toDataProviderValue()
      }

    val createdMeasurement =
      measurementsService.createMeasurement(
        createMeasurementRequest { this.measurement = measurement }
      )
    assertThat(createdMeasurement.externalMeasurementId).isNotEqualTo(0L)
    assertThat(createdMeasurement.externalComputationId).isNotEqualTo(0L)
    assertThat(createdMeasurement.createTime.seconds).isGreaterThan(0L)
    assertThat(createdMeasurement.updateTime).isEqualTo(createdMeasurement.createTime)
    assertThat(createdMeasurement)
      .ignoringFields(
        Measurement.EXTERNAL_MEASUREMENT_ID_FIELD_NUMBER,
        Measurement.EXTERNAL_COMPUTATION_ID_FIELD_NUMBER,
        Measurement.CREATE_TIME_FIELD_NUMBER,
        Measurement.UPDATE_TIME_FIELD_NUMBER,
        Measurement.ETAG_FIELD_NUMBER,
      )
      .isEqualTo(measurement.copy { state = Measurement.State.PENDING_REQUISITION_PARAMS })
  }

  @Test
  fun `createMeasurement for duchy HMSS measurement succeeds`() = runBlocking {
    val measurementConsumer =
      population.createMeasurementConsumer(measurementConsumersService, accountsService)
    val dataProvider = population.createDataProvider(dataProvidersService)

    val measurement =
      HMSS_MEASUREMENT.copy {
        externalMeasurementConsumerId = measurementConsumer.externalMeasurementConsumerId
        externalMeasurementConsumerCertificateId =
          measurementConsumer.certificate.externalCertificateId
        dataProviders[dataProvider.externalDataProviderId] = dataProvider.toDataProviderValue()
      }

    val createdMeasurement =
      measurementsService.createMeasurement(
        createMeasurementRequest { this.measurement = measurement }
      )
    assertThat(createdMeasurement.externalMeasurementId).isNotEqualTo(0L)
    assertThat(createdMeasurement.externalComputationId).isNotEqualTo(0L)
    assertThat(createdMeasurement.createTime.seconds).isGreaterThan(0L)
    assertThat(createdMeasurement.updateTime).isEqualTo(createdMeasurement.createTime)
    assertThat(createdMeasurement)
      .ignoringFields(
        Measurement.EXTERNAL_MEASUREMENT_ID_FIELD_NUMBER,
        Measurement.EXTERNAL_COMPUTATION_ID_FIELD_NUMBER,
        Measurement.CREATE_TIME_FIELD_NUMBER,
        Measurement.UPDATE_TIME_FIELD_NUMBER,
        Measurement.ETAG_FIELD_NUMBER,
      )
      .isEqualTo(measurement.copy { state = Measurement.State.PENDING_REQUISITION_PARAMS })
<<<<<<< HEAD

    val requisitions: List<Requisition> =
      requisitionsService
        .streamRequisitions(
          streamRequisitionsRequest {
            filter =
              StreamRequisitionsRequestKt.filter {
                externalMeasurementConsumerId = createdMeasurement.externalMeasurementConsumerId
                externalMeasurementId = createdMeasurement.externalMeasurementId
              }
          }
        )
        .toList()

    assertThat(requisitions.size).isEqualTo(createdMeasurement.dataProvidersCount * 2)
=======
>>>>>>> 2306a167
  }

  @Test
  fun `createMeasurement for duchy measurement contains required duchies and the aggregator`() =
    runBlocking {
      val measurementConsumer =
        population.createMeasurementConsumer(measurementConsumersService, accountsService)
      val dataProvider = population.createDataProvider(dataProvidersService)

      val measurement =
        MEASUREMENT.copy {
          externalMeasurementConsumerId = measurementConsumer.externalMeasurementConsumerId
          externalMeasurementConsumerCertificateId =
            measurementConsumer.certificate.externalCertificateId
          dataProviders[dataProvider.externalDataProviderId] = dataProvider.toDataProviderValue()
        }
      val createdMeasurement =
        measurementsService.createMeasurement(
          createMeasurementRequest { this.measurement = measurement }
        )

      val retrievedMeasurement =
        measurementsService.getMeasurementByComputationId(
          getMeasurementByComputationIdRequest {
            externalComputationId = createdMeasurement.externalComputationId
          }
        )

      assertThat(retrievedMeasurement.computationParticipantsCount).isEqualTo(3)
      assertThat(retrievedMeasurement.computationParticipantsList[0].externalDuchyId)
        .isEqualTo(DUCHIES[0].externalDuchyId)
      assertThat(retrievedMeasurement.computationParticipantsList[1].externalDuchyId)
        .isEqualTo(DUCHIES[1].externalDuchyId)
      assertThat(retrievedMeasurement.computationParticipantsList[2].externalDuchyId)
        .isEqualTo(DUCHIES[2].externalDuchyId)
    }

  @Test
  fun `createMeasurement for duchy measurement fails for inactive required duchy`() = runBlocking {
    val measurementConsumer =
      population.createMeasurementConsumer(measurementConsumersService, accountsService)
    val dataProvider =
      population.createDataProvider(
        dataProvidersService,
        customize = { requiredExternalDuchyIds += INVALID_WORKER_DUCHY.externalDuchyId }
      )

    val exception =
      assertFailsWith<StatusRuntimeException> {
        measurementsService.createMeasurement(
          createMeasurementRequest {
            measurement =
              MEASUREMENT.copy {
                externalMeasurementConsumerId = measurementConsumer.externalMeasurementConsumerId
                externalMeasurementConsumerCertificateId =
                  measurementConsumer.certificate.externalCertificateId
                dataProviders[dataProvider.externalDataProviderId] =
                  dataProvider.toDataProviderValue()
              }
          }
        )
      }

    assertThat(exception.status.code).isEqualTo(Status.Code.FAILED_PRECONDITION)
    assertThat(exception).hasMessageThat().contains("Inactive required duchy.")
  }

  @Test
  fun `createMeasurement for duchy measurement creates computation participants`() = runBlocking {
    val measurementConsumer =
      population.createMeasurementConsumer(measurementConsumersService, accountsService)
    val dataProvider = population.createDataProvider(dataProvidersService)

    val measurement =
      MEASUREMENT.copy {
        externalMeasurementConsumerId = measurementConsumer.externalMeasurementConsumerId
        externalMeasurementConsumerCertificateId =
          measurementConsumer.certificate.externalCertificateId
        dataProviders[dataProvider.externalDataProviderId] = dataProvider.toDataProviderValue()
      }

    val createdMeasurement =
      measurementsService.createMeasurement(
        createMeasurementRequest { this.measurement = measurement }
      )
    val measurements =
      measurementsService
        .streamMeasurements(
          streamMeasurementsRequest {
            filter = filter {
              externalMeasurementConsumerId = createdMeasurement.externalMeasurementConsumerId
            }
            measurementView = Measurement.View.COMPUTATION
          }
        )
        .toList()

    assertThat(measurements[0].externalComputationId).isNotEqualTo(0L)
    assertThat(measurements[0].computationParticipantsCount).isEqualTo(3)
  }

  @Test
  fun `createMeasurement for duchy measurement creates requisitions with PENDING_PARAMS state`() =
    runBlocking {
      val measurementConsumer =
        population.createMeasurementConsumer(measurementConsumersService, accountsService)
      val dataProvider = population.createDataProvider(dataProvidersService)

      val measurement =
        MEASUREMENT.copy {
          externalMeasurementConsumerId = measurementConsumer.externalMeasurementConsumerId
          externalMeasurementConsumerCertificateId =
            measurementConsumer.certificate.externalCertificateId
          dataProviders[dataProvider.externalDataProviderId] = dataProvider.toDataProviderValue()
        }

      val createdMeasurement =
        measurementsService.createMeasurement(
          createMeasurementRequest { this.measurement = measurement }
        )
      val requisitions: List<Requisition> =
        requisitionsService
          .streamRequisitions(
            streamRequisitionsRequest {
              filter =
                StreamRequisitionsRequestKt.filter {
                  externalMeasurementConsumerId = createdMeasurement.externalMeasurementConsumerId
                }
            }
          )
          .toList()

      assertThat(requisitions.size).isEqualTo(createdMeasurement.dataProvidersCount)
      requisitions.forEach { assertThat(it.state).isEqualTo(Requisition.State.PENDING_PARAMS) }
    }

  @Test
  fun `createMeasurement for direct measurement succeeds`() = runBlocking {
    val measurementConsumer =
      population.createMeasurementConsumer(measurementConsumersService, accountsService)
    val dataProvider = population.createDataProvider(dataProvidersService)

    val measurement =
      MEASUREMENT.copy {
        externalMeasurementConsumerId = measurementConsumer.externalMeasurementConsumerId
        externalMeasurementConsumerCertificateId =
          measurementConsumer.certificate.externalCertificateId
        dataProviders[dataProvider.externalDataProviderId] = dataProvider.toDataProviderValue()
        details =
          details.copy {
            clearDuchyProtocolConfig()
            protocolConfig = protocolConfig { direct = ProtocolConfig.Direct.getDefaultInstance() }
          }
      }

    val createdMeasurement =
      measurementsService.createMeasurement(
        createMeasurementRequest { this.measurement = measurement }
      )

    assertThat(createdMeasurement.externalMeasurementId).isNotEqualTo(0L)
    assertThat(createdMeasurement.externalComputationId).isEqualTo(0L)
    assertThat(createdMeasurement.createTime.seconds).isGreaterThan(0L)
    assertThat(createdMeasurement.updateTime).isEqualTo(createdMeasurement.createTime)
    assertThat(createdMeasurement)
      .ignoringFields(
        Measurement.EXTERNAL_MEASUREMENT_ID_FIELD_NUMBER,
        Measurement.EXTERNAL_COMPUTATION_ID_FIELD_NUMBER,
        Measurement.CREATE_TIME_FIELD_NUMBER,
        Measurement.UPDATE_TIME_FIELD_NUMBER,
        Measurement.ETAG_FIELD_NUMBER,
      )
      .isEqualTo(measurement.copy { state = Measurement.State.PENDING_REQUISITION_FULFILLMENT })
  }

  @Test
  fun `createMeasurement for direct measurement doesn't set computation id`() = runBlocking {
    val measurementConsumer =
      population.createMeasurementConsumer(measurementConsumersService, accountsService)
    val dataProvider = population.createDataProvider(dataProvidersService)

    val measurement =
      MEASUREMENT.copy {
        externalMeasurementConsumerId = measurementConsumer.externalMeasurementConsumerId
        externalMeasurementConsumerCertificateId =
          measurementConsumer.certificate.externalCertificateId
        dataProviders[dataProvider.externalDataProviderId] = dataProvider.toDataProviderValue()
        details =
          details.copy {
            clearDuchyProtocolConfig()
            protocolConfig = protocolConfig { direct = ProtocolConfig.Direct.getDefaultInstance() }
          }
      }

    val createdMeasurement =
      measurementsService.createMeasurement(
        createMeasurementRequest { this.measurement = measurement }
      )
    val retrievedMeasurement =
      measurementsService.getMeasurement(
        getMeasurementRequest {
          externalMeasurementConsumerId = createdMeasurement.externalMeasurementConsumerId
          externalMeasurementId = createdMeasurement.externalMeasurementId
        }
      )

    assertThat(retrievedMeasurement.externalComputationId).isEqualTo(0L)
  }

  @Test
  fun `createMeasurement for direct measurement creates requisitions with UNFUlFILLED state`() =
    runBlocking {
      val measurementConsumer =
        population.createMeasurementConsumer(measurementConsumersService, accountsService)
      val dataProvider = population.createDataProvider(dataProvidersService)

      val measurement =
        MEASUREMENT.copy {
          externalMeasurementConsumerId = measurementConsumer.externalMeasurementConsumerId
          externalMeasurementConsumerCertificateId =
            measurementConsumer.certificate.externalCertificateId
          dataProviders[dataProvider.externalDataProviderId] = dataProvider.toDataProviderValue()
          details =
            details.copy {
              clearDuchyProtocolConfig()
              protocolConfig = protocolConfig {
                direct = ProtocolConfig.Direct.getDefaultInstance()
              }
            }
        }

      val createdMeasurement =
        measurementsService.createMeasurement(
          createMeasurementRequest { this.measurement = measurement }
        )
      val requisitions: List<Requisition> =
        requisitionsService
          .streamRequisitions(
            streamRequisitionsRequest {
              filter =
                StreamRequisitionsRequestKt.filter {
                  externalMeasurementConsumerId = createdMeasurement.externalMeasurementConsumerId
                }
            }
          )
          .toList()

      requisitions.forEach { assertThat(it.state).isEqualTo(Requisition.State.UNFULFILLED) }
    }

  @Test
  fun `createMeasurement returns existing measurement for the same request ID`() = runBlocking {
    val measurementConsumer =
      population.createMeasurementConsumer(measurementConsumersService, accountsService)
    val request = createMeasurementRequest {
      measurement =
        MEASUREMENT.copy {
          externalMeasurementConsumerId = measurementConsumer.externalMeasurementConsumerId
          externalMeasurementConsumerCertificateId =
            measurementConsumer.certificate.externalCertificateId
        }
      requestId = "request-id"
    }
    val existingMeasurement = measurementsService.createMeasurement(request)

    val measurement = measurementsService.createMeasurement(request)

    assertThat(measurement).isEqualTo(existingMeasurement)
  }

  @Test
  fun `createMeasurement returns new measurement for different request ID`() = runBlocking {
    val measurementConsumer =
      population.createMeasurementConsumer(measurementConsumersService, accountsService)
    val request = createMeasurementRequest {
      measurement =
        MEASUREMENT.copy {
          externalMeasurementConsumerId = measurementConsumer.externalMeasurementConsumerId
          externalMeasurementConsumerCertificateId =
            measurementConsumer.certificate.externalCertificateId
        }
      requestId = "request-id"
    }
    val existingMeasurement = measurementsService.createMeasurement(request)

    val measurement =
      measurementsService.createMeasurement(request.copy { requestId = request.requestId + 2 })

    assertThat(measurement.externalMeasurementId)
      .isNotEqualTo(existingMeasurement.externalMeasurementId)
  }

  @Test
  fun `getMeasurementByComputationId returns created measurement`() = runBlocking {
    val measurementConsumer =
      population.createMeasurementConsumer(measurementConsumersService, accountsService)
    val createdMeasurement =
      measurementsService.createMeasurement(
        createMeasurementRequest {
          measurement =
            MEASUREMENT.copy {
              externalMeasurementConsumerId = measurementConsumer.externalMeasurementConsumerId
              externalMeasurementConsumerCertificateId =
                measurementConsumer.certificate.externalCertificateId
            }
        }
      )

    val measurement =
      measurementsService.getMeasurementByComputationId(
        getMeasurementByComputationIdRequest {
          externalComputationId = createdMeasurement.externalComputationId
        }
      )

    assertThat(measurement)
      .ignoringFields(
        Measurement.REQUISITIONS_FIELD_NUMBER,
        Measurement.COMPUTATION_PARTICIPANTS_FIELD_NUMBER
      )
      .isEqualTo(createdMeasurement)
  }

  @Test
  fun `getMeasurement succeeds`() = runBlocking {
    val measurementConsumer =
      population.createMeasurementConsumer(measurementConsumersService, accountsService)
    val createdMeasurement =
      measurementsService.createMeasurement(
        createMeasurementRequest {
          measurement =
            MEASUREMENT.copy {
              externalMeasurementConsumerId = measurementConsumer.externalMeasurementConsumerId
              externalMeasurementConsumerCertificateId =
                measurementConsumer.certificate.externalCertificateId
            }
        }
      )

    val measurement =
      measurementsService.getMeasurement(
        getMeasurementRequest {
          externalMeasurementConsumerId = createdMeasurement.externalMeasurementConsumerId
          externalMeasurementId = createdMeasurement.externalMeasurementId
        }
      )

    assertThat(measurement).isEqualTo(createdMeasurement)
  }

  @Test
  fun `getMeasurementByComputationId succeeds`() =
    runBlocking<Unit> {
      val measurementConsumer =
        population.createMeasurementConsumer(measurementConsumersService, accountsService)
      val dataProvider = population.createDataProvider(dataProvidersService)
      val dataProviderValue = dataProvider.toDataProviderValue()
      val createdMeasurement =
        measurementsService.createMeasurement(
          createMeasurementRequest {
            measurement =
              MEASUREMENT.copy {
                externalMeasurementConsumerId = measurementConsumer.externalMeasurementConsumerId
                externalMeasurementConsumerCertificateId =
                  measurementConsumer.certificate.externalCertificateId
                dataProviders[dataProvider.externalDataProviderId] = dataProviderValue
              }
          }
        )
      val measurement =
        measurementsService.getMeasurementByComputationId(
          getMeasurementByComputationIdRequest {
            externalComputationId = createdMeasurement.externalComputationId
          }
        )

      assertThat(measurement)
        .ignoringFields(
          Measurement.REQUISITIONS_FIELD_NUMBER,
          Measurement.COMPUTATION_PARTICIPANTS_FIELD_NUMBER
        )
        .isEqualTo(createdMeasurement.copy { dataProviders.clear() })
      assertThat(measurement.requisitionsList)
        .ignoringFields(Requisition.EXTERNAL_REQUISITION_ID_FIELD_NUMBER)
        .containsExactly(
          requisition {
            externalMeasurementId = createdMeasurement.externalMeasurementId
            externalMeasurementConsumerId = createdMeasurement.externalMeasurementConsumerId
            externalComputationId = measurement.externalComputationId
            externalDataProviderId = dataProvider.externalDataProviderId
            updateTime = createdMeasurement.createTime
            state = Requisition.State.PENDING_PARAMS
            dataProviderCertificate = dataProvider.certificate
            parentMeasurement = parentMeasurement {
              apiVersion = createdMeasurement.details.apiVersion
              externalMeasurementConsumerCertificateId =
                measurementConsumer.certificate.externalCertificateId
              state = createdMeasurement.state
              measurementSpec = createdMeasurement.details.measurementSpec
              measurementSpecSignature = createdMeasurement.details.measurementSpecSignature
              measurementSpecSignatureAlgorithmOid =
                createdMeasurement.details.measurementSpecSignatureAlgorithmOid
              protocolConfig = protocolConfig {
                liquidLegionsV2 = ProtocolConfig.LiquidLegionsV2.getDefaultInstance()
              }
              dataProvidersCount = 1
            }
            details = details {
              dataProviderPublicKey = dataProviderValue.dataProviderPublicKey
              encryptedRequisitionSpec = dataProviderValue.encryptedRequisitionSpec
              nonceHash = dataProviderValue.nonceHash

              // TODO(world-federation-of-advertisers/cross-media-measurement#1301): Stop setting
              // these fields.
              dataProviderPublicKeySignature = dataProviderValue.dataProviderPublicKeySignature
              dataProviderPublicKeySignatureAlgorithmOid =
                dataProviderValue.dataProviderPublicKeySignatureAlgorithmOid
            }
            duchies[Population.AGGREGATOR_DUCHY.externalDuchyId] =
              Requisition.DuchyValue.getDefaultInstance()
            duchies[Population.WORKER1_DUCHY.externalDuchyId] =
              Requisition.DuchyValue.getDefaultInstance()
            duchies[Population.WORKER2_DUCHY.externalDuchyId] =
              Requisition.DuchyValue.getDefaultInstance()
          }
        )

      // TODO(@SanjayVas): Verify requisition params once SetParticipantRequisitionParams can be
      // called from this test.
      // TODO(@SanjayVas): Verify requisition params once FailComputationParticipant can be called
      // from this test.
      val templateParticipant = computationParticipant {
        externalMeasurementConsumerId = measurementConsumer.externalMeasurementConsumerId
        externalMeasurementId = createdMeasurement.externalMeasurementId
        externalComputationId = createdMeasurement.externalComputationId
        updateTime = createdMeasurement.createTime
        state = ComputationParticipant.State.CREATED
        details = ComputationParticipant.Details.getDefaultInstance()
        apiVersion = createdMeasurement.details.apiVersion
      }
      assertThat(measurement.computationParticipantsList)
        .containsExactly(
          templateParticipant.copy {
            externalDuchyId = Population.AGGREGATOR_DUCHY.externalDuchyId
          },
          templateParticipant.copy { externalDuchyId = Population.WORKER1_DUCHY.externalDuchyId },
          templateParticipant.copy { externalDuchyId = Population.WORKER2_DUCHY.externalDuchyId }
        )
    }

  @Test
  fun `setMeasurementResult fails for wrong externalComputationId`() = runBlocking {
    val aggregatorDuchyId = Population.AGGREGATOR_DUCHY.externalDuchyId
    val duchyCertificate = population.createDuchyCertificate(certificatesService, aggregatorDuchyId)
    val request = setMeasurementResultRequest {
      externalComputationId = 1234L // externalComputationId for Measurement that doesn't exist
      externalAggregatorDuchyId = aggregatorDuchyId
      externalAggregatorCertificateId = duchyCertificate.externalCertificateId
      resultPublicKey = ByteString.copyFromUtf8("resultPublicKey")
      encryptedResult = ByteString.copyFromUtf8("encryptedResult")
      publicApiVersion = Version.V2_ALPHA.string
    }

    val exception =
      assertFailsWith<StatusRuntimeException> { measurementsService.setMeasurementResult(request) }

    assertThat(exception.status.code).isEqualTo(Status.Code.NOT_FOUND)
    assertThat(exception).hasMessageThat().contains("Measurement not found")
  }

  @Test
  fun `setMeasurementResult fails for wrong aggregator certificate ID`() = runBlocking {
    val measurementConsumer =
      population.createMeasurementConsumer(measurementConsumersService, accountsService)
    val createdMeasurement =
      measurementsService.createMeasurement(
        createMeasurementRequest {
          measurement =
            MEASUREMENT.copy {
              externalMeasurementConsumerId = measurementConsumer.externalMeasurementConsumerId
              externalMeasurementConsumerCertificateId =
                measurementConsumer.certificate.externalCertificateId
            }
        }
      )
    val aggregatorDuchyId = Population.AGGREGATOR_DUCHY.externalDuchyId
    val request = setMeasurementResultRequest {
      externalComputationId = createdMeasurement.externalComputationId
      externalAggregatorDuchyId = aggregatorDuchyId
      externalAggregatorCertificateId = 404L
      resultPublicKey = ByteString.copyFromUtf8("resultPublicKey")
      encryptedResult = ByteString.copyFromUtf8("encryptedResult")
      publicApiVersion = Version.V2_ALPHA.string
    }

    val exception =
      assertFailsWith<StatusRuntimeException> { measurementsService.setMeasurementResult(request) }

    assertThat(exception.status.code).isEqualTo(Status.Code.FAILED_PRECONDITION)
    assertThat(exception).hasMessageThat().ignoringCase().contains("certificate")
  }

  @Test
  fun `setMeasurementResult succeeds`() = runBlocking {
    val measurementConsumer =
      population.createMeasurementConsumer(measurementConsumersService, accountsService)
    val createdMeasurement =
      measurementsService.createMeasurement(
        createMeasurementRequest {
          measurement =
            MEASUREMENT.copy {
              externalMeasurementConsumerId = measurementConsumer.externalMeasurementConsumerId
              externalMeasurementConsumerCertificateId =
                measurementConsumer.certificate.externalCertificateId
            }
        }
      )
    val aggregatorDuchyId = Population.AGGREGATOR_DUCHY.externalDuchyId
    val duchyCertificate = population.createDuchyCertificate(certificatesService, aggregatorDuchyId)

    val request = setMeasurementResultRequest {
      externalComputationId = createdMeasurement.externalComputationId
      externalAggregatorDuchyId = aggregatorDuchyId
      externalAggregatorCertificateId = duchyCertificate.externalCertificateId
      resultPublicKey = ByteString.copyFromUtf8("resultPublicKey")
      encryptedResult = ByteString.copyFromUtf8("encryptedResult")
      publicApiVersion = Version.V2_ALPHA.string
    }

    val response = measurementsService.setMeasurementResult(request)

    assertThat(response.updateTime.toInstant())
      .isGreaterThan(createdMeasurement.updateTime.toInstant())
    assertThat(response)
      .ignoringFields(Measurement.UPDATE_TIME_FIELD_NUMBER, Measurement.ETAG_FIELD_NUMBER)
      .isEqualTo(
        createdMeasurement.copy {
          state = Measurement.State.SUCCEEDED
          results += resultInfo {
            externalAggregatorDuchyId = aggregatorDuchyId
            externalCertificateId = duchyCertificate.externalCertificateId
            encryptedResult = request.encryptedResult
            apiVersion = request.publicApiVersion
          }
        }
      )

    val succeededMeasurement =
      measurementsService.getMeasurement(
        getMeasurementRequest {
          externalMeasurementConsumerId = createdMeasurement.externalMeasurementConsumerId
          externalMeasurementId = createdMeasurement.externalMeasurementId
        }
      )

    assertThat(response).isEqualTo(succeededMeasurement)
    assertThat(succeededMeasurement.resultsList.size).isEqualTo(1)
  }

  @Test
  fun `cancelMeasurement transitions Measurement state`() = runBlocking {
    val measurementConsumer =
      population.createMeasurementConsumer(measurementConsumersService, accountsService)
    val measurement =
      measurementsService.createMeasurement(
        createMeasurementRequest {
          measurement =
            MEASUREMENT.copy {
              externalMeasurementConsumerId = measurementConsumer.externalMeasurementConsumerId
              externalMeasurementConsumerCertificateId =
                measurementConsumer.certificate.externalCertificateId
            }
        }
      )

    val response =
      measurementsService.cancelMeasurement(
        cancelMeasurementRequest {
          externalMeasurementConsumerId = measurement.externalMeasurementConsumerId
          externalMeasurementId = measurement.externalMeasurementId
        }
      )

    assertThat(response.state).isEqualTo(Measurement.State.CANCELLED)
    assertThat(response.updateTime.toInstant()).isGreaterThan(measurement.updateTime.toInstant())
    assertThat(response)
      .isEqualTo(
        measurementsService.getMeasurement(
          getMeasurementRequest {
            externalMeasurementConsumerId = measurement.externalMeasurementConsumerId
            externalMeasurementId = measurement.externalMeasurementId
          }
        )
      )
  }

  @Test
  fun `cancelMeasurement throws FAILED_PRECONDITION when Measurement in illegal state`() =
    runBlocking {
      val measurementConsumer =
        population.createMeasurementConsumer(measurementConsumersService, accountsService)
      val measurement =
        measurementsService.createMeasurement(
          createMeasurementRequest {
            measurement =
              MEASUREMENT.copy {
                externalMeasurementConsumerId = measurementConsumer.externalMeasurementConsumerId
                externalMeasurementConsumerCertificateId =
                  measurementConsumer.certificate.externalCertificateId
              }
          }
        )

      measurementsService.cancelMeasurement(
        cancelMeasurementRequest {
          externalMeasurementConsumerId = measurement.externalMeasurementConsumerId
          externalMeasurementId = measurement.externalMeasurementId
        }
      )

      // Should fail as Measurement is already in CANCELLED state.
      val exception =
        assertFailsWith(StatusRuntimeException::class) {
          measurementsService.cancelMeasurement(
            cancelMeasurementRequest {
              externalMeasurementConsumerId = measurement.externalMeasurementConsumerId
              externalMeasurementId = measurement.externalMeasurementId
            }
          )
        }

      assertThat(exception.status.code).isEqualTo(Status.Code.FAILED_PRECONDITION)
    }

  @Test
  fun `streamMeasurements returns all measurements in update time order`(): Unit = runBlocking {
    val measurementConsumer =
      population.createMeasurementConsumer(measurementConsumersService, accountsService)

    val measurement1 =
      measurementsService.createMeasurement(
        createMeasurementRequest {
          measurement =
            MEASUREMENT.copy {
              externalMeasurementConsumerId = measurementConsumer.externalMeasurementConsumerId
              externalMeasurementConsumerCertificateId =
                measurementConsumer.certificate.externalCertificateId
            }
        }
      )

    val measurement2 =
      measurementsService.createMeasurement(
        createMeasurementRequest {
          measurement =
            MEASUREMENT.copy {
              externalMeasurementConsumerId = measurementConsumer.externalMeasurementConsumerId
              externalMeasurementConsumerCertificateId =
                measurementConsumer.certificate.externalCertificateId
            }
        }
      )

    val cancelledMeasurement =
      measurementsService.cancelMeasurement(
        cancelMeasurementRequest {
          externalMeasurementId = measurement1.externalMeasurementId
          externalMeasurementConsumerId = measurement1.externalMeasurementConsumerId
        }
      )

    val measurements: List<Measurement> =
      measurementsService
        .streamMeasurements(
          streamMeasurementsRequest {
            filter = filter {
              externalMeasurementConsumerId = measurementConsumer.externalMeasurementConsumerId
            }
          }
        )
        .toList()

    assertThat(measurements)
      .comparingExpectedFieldsOnly()
      .containsExactly(measurement2, cancelledMeasurement)
      .inOrder()
  }

  @Test
  fun `streamMeasurements returns all measurements in id order`(): Unit = runBlocking {
    val measurementConsumer =
      population.createMeasurementConsumer(measurementConsumersService, accountsService)

    val measurement1 =
      measurementsService.createMeasurement(
        createMeasurementRequest {
          measurement =
            MEASUREMENT.copy {
              externalMeasurementConsumerId = measurementConsumer.externalMeasurementConsumerId
              externalMeasurementConsumerCertificateId =
                measurementConsumer.certificate.externalCertificateId
            }
        }
      )

    val measurement2 =
      measurementsService.createMeasurement(
        createMeasurementRequest {
          measurement =
            MEASUREMENT.copy {
              externalMeasurementConsumerId = measurementConsumer.externalMeasurementConsumerId
              externalMeasurementConsumerCertificateId =
                measurementConsumer.certificate.externalCertificateId
            }
        }
      )

    val measurements: List<Measurement> =
      measurementsService
        .streamMeasurements(
          streamMeasurementsRequest {
            filter = filter {
              externalMeasurementConsumerId = measurementConsumer.externalMeasurementConsumerId
            }
          }
        )
        .toList()

    assertThat(measurements)
      .comparingExpectedFieldsOnly()
      .containsExactly(measurement1, measurement2)
      .inOrder()
  }

  @Test
  fun `streamMeasurements can get one page at a time`(): Unit = runBlocking {
    val measurementConsumer =
      population.createMeasurementConsumer(measurementConsumersService, accountsService)

    val measurement1 =
      measurementsService.createMeasurement(
        createMeasurementRequest {
          measurement =
            MEASUREMENT.copy {
              externalMeasurementConsumerId = measurementConsumer.externalMeasurementConsumerId
              externalMeasurementConsumerCertificateId =
                measurementConsumer.certificate.externalCertificateId
            }
        }
      )

    val measurement2 =
      measurementsService.createMeasurement(
        createMeasurementRequest {
          measurement =
            MEASUREMENT.copy {
              externalMeasurementConsumerId = measurementConsumer.externalMeasurementConsumerId
              externalMeasurementConsumerCertificateId =
                measurementConsumer.certificate.externalCertificateId
            }
        }
      )

    val streamMeasurementsRequest = streamMeasurementsRequest {
      limit = 1
      filter = filter {
        externalMeasurementConsumerId = measurementConsumer.externalMeasurementConsumerId
      }
    }

    val measurements: List<Measurement> =
      measurementsService.streamMeasurements(streamMeasurementsRequest).toList()

    assertThat(measurements).hasSize(1)
    assertThat(measurements).contains(measurement1)

    val measurements2: List<Measurement> =
      measurementsService
        .streamMeasurements(
          streamMeasurementsRequest.copy {
            filter =
              filter.copy {
                after =
                  StreamMeasurementsRequestKt.FilterKt.after {
                    updateTime = measurements[0].updateTime
                    measurement = measurementKey {
                      externalMeasurementConsumerId = measurements[0].externalMeasurementConsumerId
                      externalMeasurementId = measurements[0].externalMeasurementId
                    }
                  }
              }
          }
        )
        .toList()

    assertThat(measurements2).hasSize(1)
    assertThat(measurements2).contains(measurement2)
  }

  @Test
  fun `streamMeasurements with duchy filter only returns measurements with duchy as participant`():
    Unit = runBlocking {
    val measurementConsumer =
      population.createMeasurementConsumer(measurementConsumersService, accountsService)

    val measurement1 =
      measurementsService.createMeasurement(
        createMeasurementRequest {
          measurement =
            MEASUREMENT.copy {
              externalMeasurementConsumerId = measurementConsumer.externalMeasurementConsumerId
              externalMeasurementConsumerCertificateId =
                measurementConsumer.certificate.externalCertificateId
            }
        }
      )
    measurementsService.createMeasurement(
      createMeasurementRequest {
        measurement =
          MEASUREMENT.copy {
            externalMeasurementConsumerId = measurementConsumer.externalMeasurementConsumerId
            externalMeasurementConsumerCertificateId =
              measurementConsumer.certificate.externalCertificateId
            details =
              details.copy {
                protocolConfig = protocolConfig {
                  direct = ProtocolConfig.Direct.getDefaultInstance()
                }
                clearDuchyProtocolConfig()
              }
          }
      }
    )
    val measurement3 =
      measurementsService.createMeasurement(createMeasurementRequest { measurement = measurement1 })

    val streamMeasurementsRequest = streamMeasurementsRequest {
      limit = 2
      filter = filter {
        externalMeasurementConsumerId = measurementConsumer.externalMeasurementConsumerId
        externalDuchyId = DUCHIES[0].externalDuchyId
      }
      measurementView = Measurement.View.COMPUTATION
    }

    val responses: List<Measurement> =
      measurementsService.streamMeasurements(streamMeasurementsRequest).toList()

    val computationMeasurement1 =
      measurementsService.getMeasurementByComputationId(
        getMeasurementByComputationIdRequest {
          externalComputationId = measurement1.externalComputationId
        }
      )
    val computationMeasurement3 =
      measurementsService.getMeasurementByComputationId(
        getMeasurementByComputationIdRequest {
          externalComputationId = measurement3.externalComputationId
        }
      )
    assertThat(responses)
      .containsExactly(computationMeasurement1, computationMeasurement3)
      .inOrder()
  }

  @Test
  fun `streamMeasurements respects limit`(): Unit = runBlocking {
    val measurementConsumer =
      population.createMeasurementConsumer(measurementConsumersService, accountsService)

    val measurement1 =
      measurementsService.createMeasurement(
        createMeasurementRequest {
          measurement =
            MEASUREMENT.copy {
              externalMeasurementConsumerId = measurementConsumer.externalMeasurementConsumerId
              externalMeasurementConsumerCertificateId =
                measurementConsumer.certificate.externalCertificateId
            }
        }
      )

    measurementsService.createMeasurement(
      createMeasurementRequest {
        measurement =
          MEASUREMENT.copy {
            externalMeasurementConsumerId = measurementConsumer.externalMeasurementConsumerId
            externalMeasurementConsumerCertificateId =
              measurementConsumer.certificate.externalCertificateId
          }
      }
    )

    val measurements: List<Measurement> =
      measurementsService.streamMeasurements(streamMeasurementsRequest { limit = 1 }).toList()

    assertThat(measurements).comparingExpectedFieldsOnly().containsExactly(measurement1)
  }

  @Test
  fun `streamMeasurements respects externalMeasurementConsumerId`(): Unit = runBlocking {
    val measurementConsumer1 =
      population.createMeasurementConsumer(measurementConsumersService, accountsService)
    val measurementConsumer2 =
      population.createMeasurementConsumer(measurementConsumersService, accountsService)

    measurementsService.createMeasurement(
      createMeasurementRequest {
        measurement =
          MEASUREMENT.copy {
            externalMeasurementConsumerId = measurementConsumer1.externalMeasurementConsumerId
            externalMeasurementConsumerCertificateId =
              measurementConsumer1.certificate.externalCertificateId
          }
      }
    )

    val measurement2 =
      measurementsService.createMeasurement(
        createMeasurementRequest {
          measurement =
            MEASUREMENT.copy {
              externalMeasurementConsumerId = measurementConsumer2.externalMeasurementConsumerId
              externalMeasurementConsumerCertificateId =
                measurementConsumer2.certificate.externalCertificateId
            }
        }
      )

    val measurements: List<Measurement> =
      measurementsService
        .streamMeasurements(
          streamMeasurementsRequest {
            filter = filter {
              externalMeasurementConsumerId = measurementConsumer2.externalMeasurementConsumerId
            }
          }
        )
        .toList()

    assertThat(measurements).comparingExpectedFieldsOnly().containsExactly(measurement2)
  }

  @Test
  fun `streamMeasurements respects states`(): Unit = runBlocking {
    val measurementConsumer1 =
      population.createMeasurementConsumer(measurementConsumersService, accountsService)
    val measurementConsumer2 =
      population.createMeasurementConsumer(measurementConsumersService, accountsService)

    measurementsService.createMeasurement(
      createMeasurementRequest {
        measurement =
          MEASUREMENT.copy {
            externalMeasurementConsumerId = measurementConsumer1.externalMeasurementConsumerId
            externalMeasurementConsumerCertificateId =
              measurementConsumer1.certificate.externalCertificateId
          }
      }
    )

    val measurement2 =
      measurementsService.createMeasurement(
        createMeasurementRequest {
          measurement =
            MEASUREMENT.copy {
              externalMeasurementConsumerId = measurementConsumer2.externalMeasurementConsumerId
              externalMeasurementConsumerCertificateId =
                measurementConsumer2.certificate.externalCertificateId
            }
        }
      )

    // SUCCEED second measurement.
    val aggregatorDuchyId = Population.AGGREGATOR_DUCHY.externalDuchyId
    val aggregatorCertificate =
      population.createDuchyCertificate(certificatesService, aggregatorDuchyId)
    val succeededMeasurement =
      measurementsService.setMeasurementResult(
        setMeasurementResultRequest {
          externalComputationId = measurement2.externalComputationId
          externalAggregatorDuchyId = aggregatorDuchyId
          externalAggregatorCertificateId = aggregatorCertificate.externalCertificateId
          resultPublicKey = ByteString.copyFromUtf8("resultPublicKey")
          encryptedResult = ByteString.copyFromUtf8("encryptedResult")
          publicApiVersion = Version.V2_ALPHA.string
        }
      )

    val measurements: List<Measurement> =
      measurementsService
        .streamMeasurements(
          streamMeasurementsRequest { filter = filter { states += Measurement.State.SUCCEEDED } }
        )
        .toList()

    assertThat(measurements).containsExactly(succeededMeasurement)
  }

  @Test
  fun `batchDeleteMeasurements deletes all requested Measurements`(): Unit = runBlocking {
    val measurementConsumer =
      population.createMeasurementConsumer(measurementConsumersService, accountsService)
    val measurement1 =
      measurementsService.createMeasurement(
        createMeasurementRequest {
          measurement =
            MEASUREMENT.copy {
              externalMeasurementConsumerId = measurementConsumer.externalMeasurementConsumerId
              externalMeasurementConsumerCertificateId =
                measurementConsumer.certificate.externalCertificateId
            }
        }
      )
    val measurement2 =
      measurementsService.createMeasurement(
        createMeasurementRequest {
          measurement =
            MEASUREMENT.copy {
              externalMeasurementConsumerId = measurementConsumer.externalMeasurementConsumerId
              externalMeasurementConsumerCertificateId =
                measurementConsumer.certificate.externalCertificateId
            }
        }
      )
    val measurement3 =
      measurementsService.createMeasurement(
        createMeasurementRequest {
          measurement =
            MEASUREMENT.copy {
              externalMeasurementConsumerId = measurementConsumer.externalMeasurementConsumerId
              externalMeasurementConsumerCertificateId =
                measurementConsumer.certificate.externalCertificateId
            }
        }
      )

    val deleteMeasurementRequest1 = deleteMeasurementRequest {
      externalMeasurementId = measurement1.externalMeasurementId
      externalMeasurementConsumerId = measurement1.externalMeasurementConsumerId
    }

    val deleteMeasurementRequest2 = deleteMeasurementRequest {
      externalMeasurementId = measurement2.externalMeasurementId
      externalMeasurementConsumerId = measurement2.externalMeasurementConsumerId
    }

    measurementsService.batchDeleteMeasurements(
      batchDeleteMeasurementsRequest {
        requests += listOf(deleteMeasurementRequest1, deleteMeasurementRequest2)
      }
    )

    val measurements: List<Measurement> =
      measurementsService
        .streamMeasurements(
          streamMeasurementsRequest {
            filter = filter {
              externalMeasurementConsumerId = measurementConsumer.externalMeasurementConsumerId
            }
          }
        )
        .toList()

    assertThat(measurements).containsExactly(measurement3)
  }

  @Test
  fun `batchDeleteMeasurements does not delete any Measurements when any are missing`(): Unit =
    runBlocking {
      val measurementConsumer =
        population.createMeasurementConsumer(measurementConsumersService, accountsService)
      val measurement =
        measurementsService.createMeasurement(
          createMeasurementRequest {
            measurement =
              MEASUREMENT.copy {
                externalMeasurementConsumerId = measurementConsumer.externalMeasurementConsumerId
                externalMeasurementConsumerCertificateId =
                  measurementConsumer.certificate.externalCertificateId
              }
          }
        )
      val validMeasurementRequest = deleteMeasurementRequest {
        externalMeasurementId = measurement.externalMeasurementId
        externalMeasurementConsumerId = measurement.externalMeasurementConsumerId
      }

      val missingMeasurementRequest = deleteMeasurementRequest {
        externalMeasurementId = 123L
        externalMeasurementConsumerId = 123L
      }

      assertFailsWith<StatusRuntimeException> {
        measurementsService.batchDeleteMeasurements(
          batchDeleteMeasurementsRequest {
            requests += listOf(validMeasurementRequest, missingMeasurementRequest)
          }
        )
      }

      val measurements: List<Measurement> =
        measurementsService
          .streamMeasurements(
            streamMeasurementsRequest {
              filter = filter {
                externalMeasurementConsumerId = measurementConsumer.externalMeasurementConsumerId
              }
            }
          )
          .toList()

      assertThat(measurements).containsExactly(measurement)
    }

  @Test
  fun `batchDeleteMeasurements throws NOT_FOUND when Measurement is missing`(): Unit = runBlocking {
    val missingMeasurementRequest = deleteMeasurementRequest {
      externalMeasurementId = 123L
      externalMeasurementConsumerId = 123L
    }

    val exception =
      assertFailsWith<StatusRuntimeException> {
        measurementsService.batchDeleteMeasurements(
          batchDeleteMeasurementsRequest { requests += missingMeasurementRequest }
        )
      }

    assertThat(exception.status.code).isEqualTo(Status.Code.NOT_FOUND)
    assertThat(exception).hasMessageThat().contains("Measurement not found")
  }

  @Test
  fun `batchDeleteMeasurements throws INVALID_ARGUMENT when Measurement ids are not specified`():
    Unit = runBlocking {
    val invalidMeasurementRequest = deleteMeasurementRequest {}
    val exception =
      assertFailsWith<StatusRuntimeException> {
        measurementsService.batchDeleteMeasurements(
          batchDeleteMeasurementsRequest { requests += invalidMeasurementRequest }
        )
      }

    assertThat(exception.status.code).isEqualTo(Status.Code.INVALID_ARGUMENT)
    assertThat(exception).hasMessageThat().contains("not specified")
  }

  @Test
  fun `batchDeleteMeasurements throws INVALID_ARGUMENT when Measurements requested exceed limit`():
    Unit = runBlocking {
    val deletionRequests = mutableListOf<DeleteMeasurementRequest>()
    for (i in 1..MAX_BATCH_DELETE + 1) {
      deletionRequests.add(
        deleteMeasurementRequest {
          externalMeasurementId = (123L + 2 * i)
          externalMeasurementConsumerId = (123L + 2 * i)
        }
      )
    }

    val exception =
      assertFailsWith<StatusRuntimeException> {
        measurementsService.batchDeleteMeasurements(
          batchDeleteMeasurementsRequest { requests += deletionRequests }
        )
      }
    assertThat(exception.status.code).isEqualTo(Status.Code.INVALID_ARGUMENT)
    assertThat(exception).hasMessageThat().contains("exceeds limit")
  }

  @Test
  fun `batchCancelMeasurements cancels all requested Measurements`(): Unit = runBlocking {
    val measurementConsumer =
      population.createMeasurementConsumer(measurementConsumersService, accountsService)
    val measurement1 =
      measurementsService.createMeasurement(
        createMeasurementRequest {
          measurement =
            MEASUREMENT.copy {
              externalMeasurementConsumerId = measurementConsumer.externalMeasurementConsumerId
              externalMeasurementConsumerCertificateId =
                measurementConsumer.certificate.externalCertificateId
            }
        }
      )
    val measurement2 =
      measurementsService.createMeasurement(
        createMeasurementRequest {
          measurement =
            MEASUREMENT.copy {
              externalMeasurementConsumerId = measurementConsumer.externalMeasurementConsumerId
              externalMeasurementConsumerCertificateId =
                measurementConsumer.certificate.externalCertificateId
            }
        }
      )

    val cancelMeasurementRequest1 = cancelMeasurementRequest {
      externalMeasurementId = measurement1.externalMeasurementId
      externalMeasurementConsumerId = measurement1.externalMeasurementConsumerId
    }

    val cancelMeasurementRequest2 = cancelMeasurementRequest {
      externalMeasurementId = measurement2.externalMeasurementId
      externalMeasurementConsumerId = measurement2.externalMeasurementConsumerId
    }

    val cancelledMeasurements =
      measurementsService
        .batchCancelMeasurements(
          batchCancelMeasurementsRequest {
            requests += listOf(cancelMeasurementRequest1, cancelMeasurementRequest2)
          }
        )
        .measurementsList

    val cancelledMeasurement1 =
      measurementsService.getMeasurement(
        getMeasurementRequest {
          externalMeasurementConsumerId = measurement1.externalMeasurementConsumerId
          externalMeasurementId = measurement1.externalMeasurementId
        }
      )

    val cancelledMeasurement2 =
      measurementsService.getMeasurement(
        getMeasurementRequest {
          externalMeasurementConsumerId = measurement2.externalMeasurementConsumerId
          externalMeasurementId = measurement2.externalMeasurementId
        }
      )

    assertThat(cancelledMeasurement1.state).isEqualTo(Measurement.State.CANCELLED)
    assertThat(cancelledMeasurement2.state).isEqualTo(Measurement.State.CANCELLED)
    assertThat(cancelledMeasurement1.updateTime.toInstant())
      .isGreaterThan(measurement1.updateTime.toInstant())
    assertThat(cancelledMeasurement2.updateTime.toInstant())
      .isGreaterThan(measurement2.updateTime.toInstant())
    assertThat(cancelledMeasurements)
      .containsExactly(cancelledMeasurement1, cancelledMeasurement2)
      .inOrder()
  }

  @Test
  fun `batchCancelMeasurements does not cancel any Measurements when any are missing`(): Unit =
    runBlocking {
      val measurementConsumer =
        population.createMeasurementConsumer(measurementConsumersService, accountsService)
      val measurement =
        measurementsService.createMeasurement(
          createMeasurementRequest {
            measurement =
              MEASUREMENT.copy {
                externalMeasurementConsumerId = measurementConsumer.externalMeasurementConsumerId
                externalMeasurementConsumerCertificateId =
                  measurementConsumer.certificate.externalCertificateId
              }
          }
        )
      val validMeasurementRequest = cancelMeasurementRequest {
        externalMeasurementId = measurement.externalMeasurementId
        externalMeasurementConsumerId = measurement.externalMeasurementConsumerId
      }

      val missingMeasurementRequest = cancelMeasurementRequest {
        externalMeasurementId = 123L
        externalMeasurementConsumerId = 123L
      }

      assertFailsWith<StatusRuntimeException> {
        measurementsService.batchCancelMeasurements(
          batchCancelMeasurementsRequest {
            requests += listOf(validMeasurementRequest, missingMeasurementRequest)
          }
        )
      }

      val measurements: List<Measurement> =
        measurementsService
          .streamMeasurements(
            streamMeasurementsRequest {
              filter = filter {
                externalMeasurementConsumerId = measurementConsumer.externalMeasurementConsumerId
              }
            }
          )
          .toList()

      assertThat(measurements).containsExactly(measurement)
    }

  @Test
  fun `batchCancelMeasurements throws NOT_FOUND when Measurement is missing`(): Unit = runBlocking {
    val missingMeasurementRequest = cancelMeasurementRequest {
      externalMeasurementId = 123L
      externalMeasurementConsumerId = 123L
    }

    val exception =
      assertFailsWith<StatusRuntimeException> {
        measurementsService.batchCancelMeasurements(
          batchCancelMeasurementsRequest { requests += missingMeasurementRequest }
        )
      }

    assertThat(exception.status.code).isEqualTo(Status.Code.NOT_FOUND)
    assertThat(exception).hasMessageThat().contains("Measurement not found")
  }

  @Test
  fun `batchCancelMeasurements throws INVALID_ARGUMENT when Measurement ids are not specified`():
    Unit = runBlocking {
    val invalidMeasurementRequest = cancelMeasurementRequest {}
    val exception =
      assertFailsWith<StatusRuntimeException> {
        measurementsService.batchCancelMeasurements(
          batchCancelMeasurementsRequest { requests += invalidMeasurementRequest }
        )
      }

    assertThat(exception.status.code).isEqualTo(Status.Code.INVALID_ARGUMENT)
    assertThat(exception).hasMessageThat().contains("not specified")
  }

  @Test
  fun `batchCancelMeasurements throws INVALID_ARGUMENT when Measurements requested exceed limit`():
    Unit = runBlocking {
    val cancelRequests = mutableListOf<CancelMeasurementRequest>()
    for (i in 1..MAX_BATCH_CANCEL + 1) {
      cancelRequests.add(
        cancelMeasurementRequest {
          externalMeasurementId = (123L + 2 * i)
          externalMeasurementConsumerId = (123L + 2 * i)
        }
      )
    }

    val exception =
      assertFailsWith<StatusRuntimeException> {
        measurementsService.batchCancelMeasurements(
          batchCancelMeasurementsRequest { requests += cancelRequests }
        )
      }
    assertThat(exception.status.code).isEqualTo(Status.Code.INVALID_ARGUMENT)
    assertThat(exception).hasMessageThat().contains("exceeds limit")
  }

  @Test
  fun `batchDeleteMeasurements deletes Measurements when all etags match`() = runBlocking {
    val measurementConsumer =
      population.createMeasurementConsumer(measurementConsumersService, accountsService)
    val measurement1 =
      measurementsService.createMeasurement(
        createMeasurementRequest {
          measurement =
            MEASUREMENT.copy {
              externalMeasurementConsumerId = measurementConsumer.externalMeasurementConsumerId
              externalMeasurementConsumerCertificateId =
                measurementConsumer.certificate.externalCertificateId
            }
        }
      )
    val measurement2 =
      measurementsService.createMeasurement(
        createMeasurementRequest {
          measurement =
            MEASUREMENT.copy {
              externalMeasurementConsumerId = measurementConsumer.externalMeasurementConsumerId
              externalMeasurementConsumerCertificateId =
                measurementConsumer.certificate.externalCertificateId
            }
        }
      )
    val deleteMeasurementRequest1 = deleteMeasurementRequest {
      externalMeasurementId = measurement1.externalMeasurementId
      externalMeasurementConsumerId = measurement1.externalMeasurementConsumerId
      etag = measurement1.etag
    }

    val deleteMeasurementRequest2 = deleteMeasurementRequest {
      externalMeasurementId = measurement2.externalMeasurementId
      externalMeasurementConsumerId = measurement2.externalMeasurementConsumerId
      etag = measurement2.etag
    }

    measurementsService.batchDeleteMeasurements(
      batchDeleteMeasurementsRequest {
        requests += listOf(deleteMeasurementRequest1, deleteMeasurementRequest2)
      }
    )

    val measurements: List<Measurement> =
      measurementsService
        .streamMeasurements(
          streamMeasurementsRequest {
            filter = filter {
              externalMeasurementConsumerId = measurementConsumer.externalMeasurementConsumerId
            }
          }
        )
        .toList()

    assertThat(measurements).isEmpty()
  }

  @Test
  fun `batchDeleteMeasurements throws ABORTED when etags do not match`() = runBlocking {
    val measurementConsumer =
      population.createMeasurementConsumer(measurementConsumersService, accountsService)
    val measurement1 =
      measurementsService.createMeasurement(
        createMeasurementRequest {
          measurement =
            MEASUREMENT.copy {
              externalMeasurementConsumerId = measurementConsumer.externalMeasurementConsumerId
              externalMeasurementConsumerCertificateId =
                measurementConsumer.certificate.externalCertificateId
            }
        }
      )

    val deleteMeasurementRequest1 = deleteMeasurementRequest {
      externalMeasurementId = measurement1.externalMeasurementId
      externalMeasurementConsumerId = measurement1.externalMeasurementConsumerId
      etag = "123"
    }

    val exception =
      assertFailsWith<StatusRuntimeException> {
        measurementsService.batchDeleteMeasurements(
          batchDeleteMeasurementsRequest { requests += listOf(deleteMeasurementRequest1) }
        )
      }

    assertThat(exception.status.code).isEqualTo(Status.Code.ABORTED)
    assertThat(exception).hasMessageThat().contains("Measurement etag mismatch")
  }

  @Test
  fun `batchDeleteMeasurements does not delete any Measurements when any etags do not match`():
    Unit = runBlocking {
    val measurementConsumer =
      population.createMeasurementConsumer(measurementConsumersService, accountsService)
    val measurement1 =
      measurementsService.createMeasurement(
        createMeasurementRequest {
          measurement =
            MEASUREMENT.copy {
              externalMeasurementConsumerId = measurementConsumer.externalMeasurementConsumerId
              externalMeasurementConsumerCertificateId =
                measurementConsumer.certificate.externalCertificateId
            }
        }
      )
    val measurement2 =
      measurementsService.createMeasurement(
        createMeasurementRequest {
          measurement =
            MEASUREMENT.copy {
              externalMeasurementConsumerId = measurementConsumer.externalMeasurementConsumerId
              externalMeasurementConsumerCertificateId =
                measurementConsumer.certificate.externalCertificateId
            }
        }
      )

    val deleteMeasurementRequest1 = deleteMeasurementRequest {
      externalMeasurementId = measurement1.externalMeasurementId
      externalMeasurementConsumerId = measurement1.externalMeasurementConsumerId
      etag = measurement1.etag
    }

    val deleteMeasurementRequest2 = deleteMeasurementRequest {
      externalMeasurementId = measurement2.externalMeasurementId
      externalMeasurementConsumerId = measurement2.externalMeasurementConsumerId
      etag = "123"
    }

    assertFailsWith<StatusRuntimeException> {
      measurementsService.batchDeleteMeasurements(
        batchDeleteMeasurementsRequest {
          requests += listOf(deleteMeasurementRequest1, deleteMeasurementRequest2)
        }
      )
    }

    val measurements: List<Measurement> =
      measurementsService
        .streamMeasurements(
          streamMeasurementsRequest {
            filter = filter {
              externalMeasurementConsumerId = measurementConsumer.externalMeasurementConsumerId
            }
          }
        )
        .toList()

    assertThat(measurements).containsExactly(measurement1, measurement2)
  }

  @Test
  fun `batchCancelMeasurements cancels Measurements when all etags match`() = runBlocking {
    val measurementConsumer =
      population.createMeasurementConsumer(measurementConsumersService, accountsService)
    val measurement1 =
      measurementsService.createMeasurement(
        createMeasurementRequest {
          measurement =
            MEASUREMENT.copy {
              externalMeasurementConsumerId = measurementConsumer.externalMeasurementConsumerId
              externalMeasurementConsumerCertificateId =
                measurementConsumer.certificate.externalCertificateId
            }
        }
      )
    val measurement2 =
      measurementsService.createMeasurement(
        createMeasurementRequest {
          measurement =
            MEASUREMENT.copy {
              externalMeasurementConsumerId = measurementConsumer.externalMeasurementConsumerId
              externalMeasurementConsumerCertificateId =
                measurementConsumer.certificate.externalCertificateId
            }
        }
      )
    val cancelMeasurementRequest1 = cancelMeasurementRequest {
      externalMeasurementId = measurement1.externalMeasurementId
      externalMeasurementConsumerId = measurement1.externalMeasurementConsumerId
      etag = measurement1.etag
    }

    val cancelMeasurementRequest2 = cancelMeasurementRequest {
      externalMeasurementId = measurement2.externalMeasurementId
      externalMeasurementConsumerId = measurement2.externalMeasurementConsumerId
      etag = measurement2.etag
    }

    val cancelledMeasurements =
      measurementsService
        .batchCancelMeasurements(
          batchCancelMeasurementsRequest {
            requests += listOf(cancelMeasurementRequest1, cancelMeasurementRequest2)
          }
        )
        .measurementsList

    val cancelledMeasurement1 =
      measurementsService.getMeasurement(
        getMeasurementRequest {
          externalMeasurementConsumerId = measurement1.externalMeasurementConsumerId
          externalMeasurementId = measurement1.externalMeasurementId
        }
      )

    val cancelledMeasurement2 =
      measurementsService.getMeasurement(
        getMeasurementRequest {
          externalMeasurementConsumerId = measurement2.externalMeasurementConsumerId
          externalMeasurementId = measurement2.externalMeasurementId
        }
      )

    assertThat(cancelledMeasurement1.state).isEqualTo(Measurement.State.CANCELLED)
    assertThat(cancelledMeasurement2.state).isEqualTo(Measurement.State.CANCELLED)
    assertThat(cancelledMeasurement1.updateTime.toInstant())
      .isGreaterThan(measurement1.updateTime.toInstant())
    assertThat(cancelledMeasurement2.updateTime.toInstant())
      .isGreaterThan(measurement2.updateTime.toInstant())
    assertThat(cancelledMeasurements)
      .containsExactly(cancelledMeasurement1, cancelledMeasurement2)
      .inOrder()
  }

  @Test
  fun `batchCancelMeasurements throws ABORTED when etags do not match`() = runBlocking {
    val measurementConsumer =
      population.createMeasurementConsumer(measurementConsumersService, accountsService)
    val measurement1 =
      measurementsService.createMeasurement(
        createMeasurementRequest {
          measurement =
            MEASUREMENT.copy {
              externalMeasurementConsumerId = measurementConsumer.externalMeasurementConsumerId
              externalMeasurementConsumerCertificateId =
                measurementConsumer.certificate.externalCertificateId
            }
        }
      )

    val cancelMeasurementRequest1 = cancelMeasurementRequest {
      externalMeasurementId = measurement1.externalMeasurementId
      externalMeasurementConsumerId = measurement1.externalMeasurementConsumerId
      etag = "123"
    }

    val exception =
      assertFailsWith<StatusRuntimeException> {
        measurementsService.batchCancelMeasurements(
          batchCancelMeasurementsRequest { requests += listOf(cancelMeasurementRequest1) }
        )
      }

    assertThat(exception.status.code).isEqualTo(Status.Code.ABORTED)
    assertThat(exception).hasMessageThat().contains("Measurement etag mismatch")
  }

  @Test
  fun `batchCancelMeasurements does not cancel any Measurements when any etags do not match`():
    Unit = runBlocking {
    val measurementConsumer =
      population.createMeasurementConsumer(measurementConsumersService, accountsService)
    val measurement1 =
      measurementsService.createMeasurement(
        createMeasurementRequest {
          measurement =
            MEASUREMENT.copy {
              externalMeasurementConsumerId = measurementConsumer.externalMeasurementConsumerId
              externalMeasurementConsumerCertificateId =
                measurementConsumer.certificate.externalCertificateId
            }
        }
      )
    val measurement2 =
      measurementsService.createMeasurement(
        createMeasurementRequest {
          measurement =
            MEASUREMENT.copy {
              externalMeasurementConsumerId = measurementConsumer.externalMeasurementConsumerId
              externalMeasurementConsumerCertificateId =
                measurementConsumer.certificate.externalCertificateId
            }
        }
      )

    val cancelMeasurementRequest1 = cancelMeasurementRequest {
      externalMeasurementId = measurement1.externalMeasurementId
      externalMeasurementConsumerId = measurement1.externalMeasurementConsumerId
      etag = measurement1.etag
    }

    val cancelMeasurementRequest2 = cancelMeasurementRequest {
      externalMeasurementId = measurement2.externalMeasurementId
      externalMeasurementConsumerId = measurement2.externalMeasurementConsumerId
      etag = "123"
    }

    assertFailsWith<StatusRuntimeException> {
      measurementsService.batchCancelMeasurements(
        batchCancelMeasurementsRequest {
          requests += listOf(cancelMeasurementRequest1, cancelMeasurementRequest2)
        }
      )
    }

    val measurements: List<Measurement> =
      measurementsService
        .streamMeasurements(
          streamMeasurementsRequest {
            filter = filter {
              externalMeasurementConsumerId = measurementConsumer.externalMeasurementConsumerId
            }
          }
        )
        .toList()

    assertThat(measurements).containsExactly(measurement1, measurement2)
  }

  @Test
  fun `streamMeasurements respects updated before time`(): Unit = runBlocking {
    val measurementConsumer =
      population.createMeasurementConsumer(measurementConsumersService, accountsService)

    val measurement1 =
      measurementsService.createMeasurement(
        createMeasurementRequest {
          measurement =
            MEASUREMENT.copy {
              externalMeasurementConsumerId = measurementConsumer.externalMeasurementConsumerId
              externalMeasurementConsumerCertificateId =
                measurementConsumer.certificate.externalCertificateId
            }
        }
      )

    val measurement2 =
      measurementsService.createMeasurement(
        createMeasurementRequest {
          measurement =
            MEASUREMENT.copy {
              externalMeasurementConsumerId = measurementConsumer.externalMeasurementConsumerId
              externalMeasurementConsumerCertificateId =
                measurementConsumer.certificate.externalCertificateId
            }
        }
      )

    val measurements: List<Measurement> =
      measurementsService
        .streamMeasurements(
          streamMeasurementsRequest { filter = filter { updatedBefore = measurement2.updateTime } }
        )
        .toList()

    assertThat(measurements).containsExactly(measurement1)
  }

  @Test
  fun `streamMeasurements respects created before time`(): Unit = runBlocking {
    val measurementConsumer =
      population.createMeasurementConsumer(measurementConsumersService, accountsService)

    val measurement1 =
      measurementsService.createMeasurement(
        createMeasurementRequest {
          measurement =
            MEASUREMENT.copy {
              externalMeasurementConsumerId = measurementConsumer.externalMeasurementConsumerId
              externalMeasurementConsumerCertificateId =
                measurementConsumer.certificate.externalCertificateId
            }
        }
      )

    val measurement2 =
      measurementsService.createMeasurement(
        createMeasurementRequest {
          measurement =
            MEASUREMENT.copy {
              externalMeasurementConsumerId = measurementConsumer.externalMeasurementConsumerId
              externalMeasurementConsumerCertificateId =
                measurementConsumer.certificate.externalCertificateId
            }
        }
      )

    val measurements: List<Measurement> =
      measurementsService
        .streamMeasurements(
          streamMeasurementsRequest { filter = filter { createdBefore = measurement2.createTime } }
        )
        .toList()

    assertThat(measurements).containsExactly(measurement1)
  }

  @Test
  fun `batchCreateMeasurements with 2 create requests creates 2 measurements`() = runBlocking {
    val measurementConsumer =
      population.createMeasurementConsumer(measurementConsumersService, accountsService)
    val dataProvider = population.createDataProvider(dataProvidersService)

    val measurement =
      REACH_ONLY_MEASUREMENT.copy {
        externalMeasurementConsumerId = measurementConsumer.externalMeasurementConsumerId
        externalMeasurementConsumerCertificateId =
          measurementConsumer.certificate.externalCertificateId
        dataProviders[dataProvider.externalDataProviderId] = dataProvider.toDataProviderValue()
      }

    val createMeasurementRequest = createMeasurementRequest { this.measurement = measurement }

    val createdMeasurements =
      measurementsService
        .batchCreateMeasurements(
          batchCreateMeasurementsRequest {
            externalMeasurementConsumerId = measurementConsumer.externalMeasurementConsumerId
            requests += createMeasurementRequest
            requests += createMeasurementRequest
          }
        )
        .measurementsList

    assertThat(createdMeasurements).hasSize(2)
    assertThat(createdMeasurements[0].externalMeasurementId).isNotEqualTo(0L)
    assertThat(createdMeasurements[0].externalComputationId).isNotEqualTo(0L)
    assertThat(createdMeasurements[0].createTime.seconds).isGreaterThan(0L)
    assertThat(createdMeasurements[0].updateTime).isEqualTo(createdMeasurements[0].createTime)
    assertThat(createdMeasurements[0])
      .ignoringFields(
        Measurement.EXTERNAL_MEASUREMENT_ID_FIELD_NUMBER,
        Measurement.EXTERNAL_COMPUTATION_ID_FIELD_NUMBER,
        Measurement.CREATE_TIME_FIELD_NUMBER,
        Measurement.UPDATE_TIME_FIELD_NUMBER,
        Measurement.ETAG_FIELD_NUMBER,
      )
      .isEqualTo(measurement.copy { state = Measurement.State.PENDING_REQUISITION_PARAMS })
    assertThat(createdMeasurements[1].externalMeasurementId).isNotEqualTo(0L)
    assertThat(createdMeasurements[1].externalComputationId).isNotEqualTo(0L)
    assertThat(createdMeasurements[1].createTime.seconds).isGreaterThan(0L)
    assertThat(createdMeasurements[1].updateTime).isEqualTo(createdMeasurements[1].createTime)
    assertThat(createdMeasurements[1])
      .ignoringFields(
        Measurement.EXTERNAL_MEASUREMENT_ID_FIELD_NUMBER,
        Measurement.EXTERNAL_COMPUTATION_ID_FIELD_NUMBER,
        Measurement.CREATE_TIME_FIELD_NUMBER,
        Measurement.UPDATE_TIME_FIELD_NUMBER,
        Measurement.ETAG_FIELD_NUMBER,
      )
      .isEqualTo(measurement.copy { state = Measurement.State.PENDING_REQUISITION_PARAMS })
    assertThat(createdMeasurements[0].createTime).isEqualTo(createdMeasurements[1].createTime)

    val measurements =
      measurementsService
        .streamMeasurements(
          streamMeasurementsRequest {
            filter = filter {
              externalMeasurementConsumerId = measurement.externalMeasurementConsumerId
            }
            measurementView = Measurement.View.DEFAULT
          }
        )
        .toList()

    assertThat(measurements).hasSize(2)
  }

  @Test
  fun `batchCreateMeasurements with 2 requests with same request id creates 0 measurements`() =
    runBlocking {
      val measurementConsumer =
        population.createMeasurementConsumer(measurementConsumersService, accountsService)
      val dataProvider = population.createDataProvider(dataProvidersService)

      val measurement =
        REACH_ONLY_MEASUREMENT.copy {
          externalMeasurementConsumerId = measurementConsumer.externalMeasurementConsumerId
          externalMeasurementConsumerCertificateId =
            measurementConsumer.certificate.externalCertificateId
          dataProviders[dataProvider.externalDataProviderId] = dataProvider.toDataProviderValue()
        }

      val createMeasurementRequest = createMeasurementRequest {
        this.measurement = measurement
        requestId = "requestId"
      }

      val request = batchCreateMeasurementsRequest {
        externalMeasurementConsumerId = measurementConsumer.externalMeasurementConsumerId
        requests += createMeasurementRequest
        requests += createMeasurementRequest
      }

      val exception =
        assertFailsWith<SpannerException> { measurementsService.batchCreateMeasurements(request) }

      assertThat(exception.errorCode).isEqualTo(ErrorCode.ALREADY_EXISTS)

      val measurements =
        measurementsService
          .streamMeasurements(
            streamMeasurementsRequest {
              filter = filter {
                externalMeasurementConsumerId = measurement.externalMeasurementConsumerId
              }
              measurementView = Measurement.View.DEFAULT
            }
          )
          .toList()

      assertThat(measurements).hasSize(0)
    }

  @Test
  fun `batchCreateMeasurement throws INVALID_ARGUMENT if mc doesn't match for 1 of 2 requests`() =
    runBlocking {
      val measurementConsumer =
        population.createMeasurementConsumer(measurementConsumersService, accountsService)
      val dataProvider = population.createDataProvider(dataProvidersService)

      val measurement =
        REACH_ONLY_MEASUREMENT.copy {
          externalMeasurementConsumerId = measurementConsumer.externalMeasurementConsumerId
          externalMeasurementConsumerCertificateId =
            measurementConsumer.certificate.externalCertificateId
          dataProviders[dataProvider.externalDataProviderId] = dataProvider.toDataProviderValue()
        }

      val measurement2 =
        REACH_ONLY_MEASUREMENT.copy {
          externalMeasurementConsumerId = 123
          externalMeasurementConsumerCertificateId = 123
          dataProviders[dataProvider.externalDataProviderId] = dataProvider.toDataProviderValue()
        }

      val createMeasurementRequest = createMeasurementRequest { this.measurement = measurement }

      val createMeasurementRequest2 = createMeasurementRequest { this.measurement = measurement2 }

      val request = batchCreateMeasurementsRequest {
        externalMeasurementConsumerId = measurementConsumer.externalMeasurementConsumerId
        requests += createMeasurementRequest
        requests += createMeasurementRequest2
      }

      val exception =
        assertFailsWith<StatusRuntimeException> {
          measurementsService.batchCreateMeasurements(request)
        }

      assertThat(exception.status.code).isEqualTo(Status.Code.INVALID_ARGUMENT)
    }

  @Test
  fun `batchCreateMeasurement throws NOT_FOUND if mc not found`() = runBlocking {
    val dataProvider = population.createDataProvider(dataProvidersService)
    val externalMeasurementConsumerId = 123L
    val externalMeasurementConsumerCertificateId = 123L

    val measurement =
      REACH_ONLY_MEASUREMENT.copy {
        this.externalMeasurementConsumerId = externalMeasurementConsumerId
        this.externalMeasurementConsumerCertificateId = externalMeasurementConsumerCertificateId
        dataProviders[dataProvider.externalDataProviderId] = dataProvider.toDataProviderValue()
      }

    val measurement2 =
      REACH_ONLY_MEASUREMENT.copy {
        this.externalMeasurementConsumerId = externalMeasurementConsumerId
        this.externalMeasurementConsumerCertificateId = externalMeasurementConsumerCertificateId
        dataProviders[dataProvider.externalDataProviderId] = dataProvider.toDataProviderValue()
      }

    val createMeasurementRequest = createMeasurementRequest { this.measurement = measurement }

    val createMeasurementRequest2 = createMeasurementRequest { this.measurement = measurement2 }

    val request = batchCreateMeasurementsRequest {
      this.externalMeasurementConsumerId = externalMeasurementConsumerId
      requests += createMeasurementRequest
      requests += createMeasurementRequest2
    }

    val exception =
      assertFailsWith<StatusRuntimeException> {
        measurementsService.batchCreateMeasurements(request)
      }

    assertThat(exception.status.code).isEqualTo(Status.Code.NOT_FOUND)
  }

  @Test
  fun `batchGetMeasurements with 2 requests retrieves 2 measurements`(): Unit = runBlocking {
    val measurementConsumer =
      population.createMeasurementConsumer(measurementConsumersService, accountsService)
    val dataProvider = population.createDataProvider(dataProvidersService)

    val measurement =
      REACH_ONLY_MEASUREMENT.copy {
        externalMeasurementConsumerId = measurementConsumer.externalMeasurementConsumerId
        externalMeasurementConsumerCertificateId =
          measurementConsumer.certificate.externalCertificateId
        dataProviders[dataProvider.externalDataProviderId] = dataProvider.toDataProviderValue()
      }

    val createMeasurementRequest = createMeasurementRequest { this.measurement = measurement }

    val createdMeasurements =
      measurementsService
        .batchCreateMeasurements(
          batchCreateMeasurementsRequest {
            externalMeasurementConsumerId = measurementConsumer.externalMeasurementConsumerId
            requests += createMeasurementRequest
            requests += createMeasurementRequest
          }
        )
        .measurementsList

    val retrievedMeasurements =
      measurementsService
        .batchGetMeasurements(
          batchGetMeasurementsRequest {
            externalMeasurementConsumerId = measurementConsumer.externalMeasurementConsumerId
            externalMeasurementIds += createdMeasurements[0].externalMeasurementId
            externalMeasurementIds += createdMeasurements[1].externalMeasurementId
          }
        )
        .measurementsList

    assertThat(retrievedMeasurements).hasSize(2)
    assertThat(retrievedMeasurements)
      .ignoringRepeatedFieldOrder()
      .containsExactlyElementsIn(createdMeasurements)
  }

  @Test
  fun `batchGetMeasurements throws NOT_FOUND if 1 of 2 measurements not founc`() = runBlocking {
    val measurementConsumer =
      population.createMeasurementConsumer(measurementConsumersService, accountsService)
    val dataProvider = population.createDataProvider(dataProvidersService)

    val measurement =
      REACH_ONLY_MEASUREMENT.copy {
        externalMeasurementConsumerId = measurementConsumer.externalMeasurementConsumerId
        externalMeasurementConsumerCertificateId =
          measurementConsumer.certificate.externalCertificateId
        dataProviders[dataProvider.externalDataProviderId] = dataProvider.toDataProviderValue()
      }

    val createMeasurementRequest = createMeasurementRequest { this.measurement = measurement }

    val createdMeasurement = measurementsService.createMeasurement(createMeasurementRequest)

    val exception =
      assertFailsWith<StatusRuntimeException> {
        measurementsService.batchGetMeasurements(
          batchGetMeasurementsRequest {
            externalMeasurementConsumerId = measurementConsumer.externalMeasurementConsumerId
            externalMeasurementIds += createdMeasurement.externalMeasurementId
            externalMeasurementIds += createdMeasurement.externalMeasurementId + 1
          }
        )
      }

    assertThat(exception.status.code).isEqualTo(Status.Code.NOT_FOUND)
  }

  companion object {
    @BeforeClass
    @JvmStatic
    fun initConfig() {
      Llv2ProtocolConfig.setForTest(
        ProtocolConfig.LiquidLegionsV2.getDefaultInstance(),
        DuchyProtocolConfig.LiquidLegionsV2.getDefaultInstance(),
        setOf(
          Population.AGGREGATOR_DUCHY.externalDuchyId,
          Population.WORKER1_DUCHY.externalDuchyId
        ),
        2
      )
      RoLlv2ProtocolConfig.setForTest(
        ProtocolConfig.LiquidLegionsV2.getDefaultInstance(),
        DuchyProtocolConfig.LiquidLegionsV2.getDefaultInstance(),
        setOf(
          Population.AGGREGATOR_DUCHY.externalDuchyId,
          Population.WORKER1_DUCHY.externalDuchyId
        ),
        2
      )
      HmssProtocolConfig.setForTest(
        ProtocolConfig.HonestMajorityShareShuffle.getDefaultInstance(),
        setOf(
          Population.AGGREGATOR_DUCHY.externalDuchyId,
          Population.WORKER1_DUCHY.externalDuchyId,
          Population.WORKER2_DUCHY.externalDuchyId,
        )
      )
    }
  }
}<|MERGE_RESOLUTION|>--- conflicted
+++ resolved
@@ -505,7 +505,7 @@
   }
 
   @Test
-  fun `createMeasurement for duchy HMSS measurement succeeds`() = runBlocking {
+  fun `createMeasurement for duchy HMSS measurement succeeds`(): Unit = runBlocking {
     val measurementConsumer =
       population.createMeasurementConsumer(measurementConsumersService, accountsService)
     val dataProvider = population.createDataProvider(dataProvidersService)
@@ -535,7 +535,6 @@
         Measurement.ETAG_FIELD_NUMBER,
       )
       .isEqualTo(measurement.copy { state = Measurement.State.PENDING_REQUISITION_PARAMS })
-<<<<<<< HEAD
 
     val requisitions: List<Requisition> =
       requisitionsService
@@ -551,8 +550,11 @@
         .toList()
 
     assertThat(requisitions.size).isEqualTo(createdMeasurement.dataProvidersCount * 2)
-=======
->>>>>>> 2306a167
+    assertThat(requisitions.map { it.externalFulfillingDuchyId })
+      .containsExactly(
+        Population.WORKER1_DUCHY.externalDuchyId,
+        Population.WORKER2_DUCHY.externalDuchyId
+      )
   }
 
   @Test
