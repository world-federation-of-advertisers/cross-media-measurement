--- conflicted
+++ resolved
@@ -423,14 +423,10 @@
           }
         this.externalModelProviderId = externalModelProviderId
         this.externalModelSuiteId = externalModelSuiteId
-<<<<<<< HEAD
-        this.types += source.filter.typeInList
-=======
         this.typeIn += source.filter.typeInList
         if (source.filter.hasActiveIntervalContains()) {
           activeIntervalContains = source.filter.activeIntervalContains
         }
->>>>>>> 28357ceb
       }
     }
   }
