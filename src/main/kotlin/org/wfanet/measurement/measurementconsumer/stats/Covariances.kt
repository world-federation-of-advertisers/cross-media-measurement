/*
 * Copyright 2023 The Cross-Media Measurement Authors
 *
 * Licensed under the Apache License, Version 2.0 (the "License");
 * you may not use this file except in compliance with the License.
 * You may obtain a copy of the License at
 *
 *     http://www.apache.org/licenses/LICENSE-2.0
 *
 * Unless required by applicable law or agreed to in writing, software
 * distributed under the License is distributed on an "AS IS" BASIS,
 * WITHOUT WARRANTIES OR CONDITIONS OF ANY KIND, either express or implied.
 * See the License for the specific language governing permissions and
 * limitations under the License.
 */

package org.wfanet.measurement.measurementconsumer.stats

/** Functions to compute different covariances. */
object Covariances {
  /**
   * Outputs the covariance of two reach measurements that are computed using deterministic count
   * distinct methodology.
   *
   * Precisely, computes the covariance between any two reach measurements when at least one reach
   * is computed using deterministic count distinct methodology.
   */
  fun computeDeterministicCovariance(
    reachMeasurementCovarianceParams: ReachMeasurementCovarianceParams
  ): Double {
    val overlapReach =
      reachMeasurementCovarianceParams.reach + reachMeasurementCovarianceParams.otherReach -
        reachMeasurementCovarianceParams.unionReach

    val overlapSamplingWidth =
      reachMeasurementCovarianceParams.samplingWidth +
        reachMeasurementCovarianceParams.otherSamplingWidth -
        reachMeasurementCovarianceParams.unionSamplingWidth
    require(overlapSamplingWidth >= 0.0 && overlapSamplingWidth <= 1.0) {
      "Overlap sampling width must be greater than or equal to 0 and less than or equal to 1, but" +
        " got $overlapSamplingWidth."
    }

    return overlapReach *
      (overlapSamplingWidth /
        reachMeasurementCovarianceParams.samplingWidth /
        reachMeasurementCovarianceParams.otherSamplingWidth - 1.0)
  }

  /**
   * Calculates the covariance between two reach measurements that are computed using Liquid Legions
   * sketch.
   *
   * Precisely, the covariance between any two reach measurements when both measurements are
   * computed from Liquid Legions sketch.
   */
  fun computeLiquidLegionsCovariance(
    sketchParams: LiquidLegionsSketchParams,
    reachMeasurementCovarianceParams: ReachMeasurementCovarianceParams,
  ): Double {
    verifyLiquidLegionsSketchParams(sketchParams)
    return LiquidLegions.inflatedReachCovariance(
      sketchParams = sketchParams,
      reach = reachMeasurementCovarianceParams.reach,
      otherReach = reachMeasurementCovarianceParams.otherReach,
      overlapReach =
        reachMeasurementCovarianceParams.reach + reachMeasurementCovarianceParams.otherReach -
          reachMeasurementCovarianceParams.unionReach,
      samplingWidth = reachMeasurementCovarianceParams.samplingWidth,
      otherSamplingWidth = reachMeasurementCovarianceParams.otherSamplingWidth,
      overlapSamplingWidth =
        reachMeasurementCovarianceParams.samplingWidth +
          reachMeasurementCovarianceParams.otherSamplingWidth -
          reachMeasurementCovarianceParams.unionSamplingWidth,
      inflation = 0.0,
    )
  }

  /**
   * Computes the covariance of two reach measurements based on their methodologies.
   *
   * TODO(@ple13): Add support for Honest Majority Share Shuffle.
   */
  fun computeMeasurementCovariance(
    weightedMeasurementVarianceParams: WeightedReachMeasurementVarianceParams,
    otherWeightedMeasurementVarianceParams: WeightedReachMeasurementVarianceParams,
    unionWeightedMeasurementVarianceParams: WeightedReachMeasurementVarianceParams,
  ): Double {
    val unionSamplingWidth =
      computeUnionSamplingWidth(
        weightedMeasurementVarianceParams.measurementVarianceParams.measurementParams
          .vidSamplingInterval,
        otherWeightedMeasurementVarianceParams.measurementVarianceParams.measurementParams
          .vidSamplingInterval,
      )
    require(unionSamplingWidth >= 0.0 && unionSamplingWidth <= 1.0) {
      "The union sampling width must be greater than or equal to 0 and less than or equal to 1, " +
        "but got $unionSamplingWidth."
    }

    val liquidLegionsSketchParams =
      when (val methodology = weightedMeasurementVarianceParams.methodology) {
        is CustomDirectScalarMethodology,
        is CustomDirectFrequencyMethodology -> {
          // Custom direct methodology must guarantee independence.
          return 0.0
        }
        is DeterministicMethodology,
        is HonestMajorityShareShuffleMethodology -> {
          return computeDeterministicCovariance(
            ReachMeasurementCovarianceParams(
              reach = weightedMeasurementVarianceParams.measurementVarianceParams.reach,
              otherReach = otherWeightedMeasurementVarianceParams.measurementVarianceParams.reach,
              unionReach = unionWeightedMeasurementVarianceParams.measurementVarianceParams.reach,
              samplingWidth =
                weightedMeasurementVarianceParams.measurementVarianceParams.measurementParams
                  .vidSamplingInterval
                  .width,
              otherSamplingWidth =
                otherWeightedMeasurementVarianceParams.measurementVarianceParams.measurementParams
                  .vidSamplingInterval
                  .width,
              unionSamplingWidth = unionSamplingWidth,
            )
          )
        }
        is LiquidLegionsSketchMethodology -> {
          LiquidLegionsSketchParams(methodology.decayRate, methodology.sketchSize)
        }
        is LiquidLegionsV2Methodology -> {
          LiquidLegionsSketchParams(methodology.decayRate, methodology.sketchSize)
        }
      }

    when (val otherMethodology = otherWeightedMeasurementVarianceParams.methodology) {
      is CustomDirectScalarMethodology,
      is CustomDirectFrequencyMethodology -> {
        // Custom direct methodology must guarantee independence.
        return 0.0
      }
      is DeterministicMethodology,
      is HonestMajorityShareShuffleMethodology -> {
        return computeDeterministicCovariance(
          ReachMeasurementCovarianceParams(
            reach = weightedMeasurementVarianceParams.measurementVarianceParams.reach,
            otherReach = otherWeightedMeasurementVarianceParams.measurementVarianceParams.reach,
            unionReach = unionWeightedMeasurementVarianceParams.measurementVarianceParams.reach,
            samplingWidth =
              weightedMeasurementVarianceParams.measurementVarianceParams.measurementParams
                .vidSamplingInterval
                .width,
            otherSamplingWidth =
              otherWeightedMeasurementVarianceParams.measurementVarianceParams.measurementParams
                .vidSamplingInterval
                .width,
            unionSamplingWidth = unionSamplingWidth,
          )
        )
      }
      is LiquidLegionsSketchMethodology -> {
        if (
          liquidLegionsSketchParams.decayRate != otherMethodology.decayRate ||
            liquidLegionsSketchParams.sketchSize != otherMethodology.sketchSize
        ) {
          throw IllegalArgumentException(
            "Covariance calculation for Liquid Legions based measurements requires two " +
              "measurements using the same decay rate and sketch size."
          )
        }
      }
      is LiquidLegionsV2Methodology -> {
        if (
          liquidLegionsSketchParams.decayRate != otherMethodology.decayRate ||
            liquidLegionsSketchParams.sketchSize != otherMethodology.sketchSize
        ) {
          throw IllegalArgumentException(
            "Covariance calculation for Liquid Legions based measurements requires two " +
              "measurements using the same decay rate and sketch size."
          )
        }
      }
<<<<<<< HEAD
      is HonestMajorityShareShuffleMethodology -> {
        // TODO(@renjiez): When implement HMSS covariances, add test case for wrapping interval.
        // sampling interval.
        throw IllegalArgumentException("Unsupported methodology.")
      }
=======
>>>>>>> 34394103
    }
    return computeLiquidLegionsCovariance(
      sketchParams = liquidLegionsSketchParams,
      ReachMeasurementCovarianceParams(
        reach = weightedMeasurementVarianceParams.measurementVarianceParams.reach,
        otherReach = otherWeightedMeasurementVarianceParams.measurementVarianceParams.reach,
        unionReach = unionWeightedMeasurementVarianceParams.measurementVarianceParams.reach,
        samplingWidth =
          weightedMeasurementVarianceParams.measurementVarianceParams.measurementParams
            .vidSamplingInterval
            .width,
        otherSamplingWidth =
          otherWeightedMeasurementVarianceParams.measurementVarianceParams.measurementParams
            .vidSamplingInterval
            .width,
        unionSamplingWidth = unionSamplingWidth,
      ),
    )
  }

  /** Returns a list of non-wrapping interval represented by pairs of <start, end> */
  private fun VidSamplingInterval.toNonWrappingIntervals(): List<ClosedRange<Double>> {
    val start = this.start
    val end = this.start + this.width

    return if (end > 1.0) {
      listOf(0.0..(end - 1.0), start..1.0)
    } else {
      listOf(start..end)
    }
  }

  /** Computes the width of the union of two sampling intervals. */
  private fun computeUnionSamplingWidth(
    vidSamplingInterval: VidSamplingInterval,
    otherVidSamplingInterval: VidSamplingInterval,
  ): Double {
    val intervals = mutableListOf<ClosedRange<Double>>()

    intervals += vidSamplingInterval.toNonWrappingIntervals()
    intervals += otherVidSamplingInterval.toNonWrappingIntervals()

    intervals.sortWith(compareBy { it.start })

    var currentStart = intervals[0].start
    var currentEnd = intervals[0].endInclusive
    var totalWidth = 0.0

    for (i in 1 until intervals.size) {
      val interval = intervals[i]
      if (interval.start <= currentEnd) {
        // Overlap
        currentEnd = maxOf(currentEnd, interval.endInclusive)
      } else {
        // No overlap
        totalWidth += currentEnd - currentStart
        currentStart = interval.start
        currentEnd = interval.endInclusive
      }
    }
    totalWidth += currentEnd - currentStart

    return totalWidth
  }
}<|MERGE_RESOLUTION|>--- conflicted
+++ resolved
@@ -179,14 +179,6 @@
           )
         }
       }
-<<<<<<< HEAD
-      is HonestMajorityShareShuffleMethodology -> {
-        // TODO(@renjiez): When implement HMSS covariances, add test case for wrapping interval.
-        // sampling interval.
-        throw IllegalArgumentException("Unsupported methodology.")
-      }
-=======
->>>>>>> 34394103
     }
     return computeLiquidLegionsCovariance(
       sketchParams = liquidLegionsSketchParams,
