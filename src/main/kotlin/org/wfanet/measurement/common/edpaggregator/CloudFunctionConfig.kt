--- conflicted
+++ resolved
@@ -24,7 +24,6 @@
 
   private const val CONFIG_STORAGE_BUCKET_ENV = "EDPA_CONFIG_STORAGE_BUCKET"
   private const val GOOGLE_PROJECT_ID_ENV = "GOOGLE_PROJECT_ID"
-  private val loader = BlobLoader()
 
   /**
    * Loads a UTF-8-encoded configuration proto from the storage backend specified by environment
@@ -48,12 +47,6 @@
     defaultInstance: T,
     typeRegistry: TypeRegistry? = null,
   ): T {
-<<<<<<< HEAD
-    val bucket = checkNotNull(System.getenv(CONFIG_STORAGE_BUCKET_ENV)) {
-      "Environment variable EDPA_CONFIG_STORAGE_BUCKET must be set."
-    }.removeSuffix("/")
-    val projectId = System.getenv(GOOGLE_PROJECT_ID_ENV)
-=======
     val bucket =
       checkNotNull(System.getenv(CONFIG_STORAGE_BUCKET_ENV)) {
           "Environment variable EDPA_CONFIG_STORAGE_BUCKET must be set."
@@ -61,7 +54,6 @@
         .removeSuffix("/")
     val projectId = System.getenv(GOOGLE_PROJECT_ID_ENV)
     val loader = BlobLoader()
->>>>>>> 146b7ed5
     val bytes = loader.getBytes(bucket, configBlobKey, projectId)
     val text = bytes.toStringUtf8()
     return if (typeRegistry != null) {
