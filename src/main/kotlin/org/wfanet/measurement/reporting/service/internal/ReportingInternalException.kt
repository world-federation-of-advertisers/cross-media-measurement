// Copyright 2020 The Cross-Media Measurement Authors
//
// Licensed under the Apache License, Version 2.0 (the "License");
// you may not use this file except in compliance with the License.
// You may obtain a copy of the License at
//
//      http://www.apache.org/licenses/LICENSE-2.0
//
// Unless required by applicable law or agreed to in writing, software
// distributed under the License is distributed on an "AS IS" BASIS,
// WITHOUT WARRANTIES OR CONDITIONS OF ANY KIND, either express or implied.
// See the License for the specific language governing permissions and
// limitations under the License.

package org.wfanet.measurement.reporting.service.internal

import com.google.rpc.ErrorInfo
import com.google.rpc.errorInfo
import io.grpc.Status
import io.grpc.StatusException
import io.grpc.StatusRuntimeException
import org.wfanet.measurement.common.grpc.Errors
import org.wfanet.measurement.common.grpc.errorInfo
import org.wfanet.measurement.internal.reporting.ErrorCode

/** TODO(tristanvuong2021): Add context when each of these exceptions are thrown. */
sealed class ReportingInternalException : Exception {
  val code: ErrorCode
  protected abstract val context: Map<String, String>
  override val message: String
    get() = super.message!!

  constructor(code: ErrorCode, message: String) : super(message) {
    this.code = code
  }

  constructor(code: ErrorCode, buildMessage: () -> String) : this(code, buildMessage())

  fun asStatusRuntimeException(
    statusCode: Status.Code,
    message: String = this.message,
  ): StatusRuntimeException {
    return Errors.buildStatusRuntimeException(
      statusCode,
      message,
      errorInfo {
        domain = DOMAIN
        reason = this@ReportingInternalException.code.name
        metadata.putAll(context)
      },
    )
  }

  companion object {
    val DOMAIN = ErrorCode.getDescriptor().fullName

    /**
     * Returns the [ErrorCode] extracted from [exception], or `null` if [exception] is not this type
     * of error.
     */
    fun getErrorCode(exception: StatusException): ErrorCode? {
      val errorInfo: ErrorInfo = exception.errorInfo ?: return null
      return getErrorCode(errorInfo)
    }

    /**
     * Returns the [ErrorCode] extracted from [errorInfo], or `null` if [errorInfo] is not this type
     * of error.
     */
    fun getErrorCode(errorInfo: ErrorInfo): ErrorCode? {
      if (errorInfo.domain != DOMAIN) {
        return null
      }
      return ErrorCode.valueOf(errorInfo.reason)
    }
  }
}

class ReportingSetAlreadyExistsException(
  provideDescription: () -> String = { "Reporting Set already exists" }
) : ReportingInternalException(ErrorCode.REPORTING_SET_ALREADY_EXISTS, provideDescription) {
  override val context
    get() = emptyMap<String, String>()
}

class MetricAlreadyExistsException(provideDescription: () -> String = { "Metric already exists" }) :
  ReportingInternalException(ErrorCode.METRIC_ALREADY_EXISTS, provideDescription) {
  override val context
    get() = emptyMap<String, String>()
}

class ReportAlreadyExistsException(provideDescription: () -> String = { "Report already exists" }) :
  ReportingInternalException(ErrorCode.REPORT_ALREADY_EXISTS, provideDescription) {
  override val context
    get() = emptyMap<String, String>()
}

class MeasurementAlreadyExistsException(
  provideDescription: () -> String = { "Measurement already exists" }
) : ReportingInternalException(ErrorCode.MEASUREMENT_ALREADY_EXISTS, provideDescription) {
  override val context
    get() = emptyMap<String, String>()
}

class MeasurementNotFoundException(provideDescription: () -> String = { "Measurement not found" }) :
  ReportingInternalException(ErrorCode.MEASUREMENT_NOT_FOUND, provideDescription) {
  override val context
    get() = emptyMap<String, String>()
}

class ReportingSetNotFoundException(
  provideDescription: () -> String = { "Reporting Set not found" }
) : ReportingInternalException(ErrorCode.REPORTING_SET_NOT_FOUND, provideDescription) {
  override val context
    get() = emptyMap<String, String>()
}

class MeasurementCalculationTimeIntervalNotFoundException(
  provideDescription: () -> String = { "Measurement Calculation Time Interval not found" }
) :
  ReportingInternalException(
    ErrorCode.MEASUREMENT_CALCULATION_TIME_INTERVAL_NOT_FOUND,
    provideDescription,
  ) {
  override val context
    get() = emptyMap<String, String>()
}

class ReportNotFoundException(provideDescription: () -> String = { "Report not found" }) :
  ReportingInternalException(ErrorCode.REPORT_NOT_FOUND, provideDescription) {
  override val context
    get() = emptyMap<String, String>()
}

class CampaignGroupInvalidException(
  val cmmsMeasurementConsumerId: String,
  val externalReportingSetId: String,
) :
  ReportingInternalException(
    ErrorCode.CAMPAIGN_GROUP_INVALID,
    "ReportingSet with CMMS MeasurementConsumer ID $cmmsMeasurementConsumerId and " +
      "external ReportingSet ID $externalReportingSetId is not a valid Campaign Group",
  ) {
  override val context: Map<String, String>
    get() =
      mapOf(
        "cmmsMeasurementConsumerId" to cmmsMeasurementConsumerId,
        "externalReportingSetId" to externalReportingSetId,
      )
}

class MeasurementStateInvalidException(
  provideDescription: () -> String = { "Measurement state invalid" }
) : ReportingInternalException(ErrorCode.MEASUREMENT_STATE_INVALID, provideDescription) {
  override val context
    get() = emptyMap<String, String>()
}

class MeasurementConsumerAlreadyExistsException(
  provideDescription: () -> String = { "Measurement Consumer already exists" }
) : ReportingInternalException(ErrorCode.MEASUREMENT_CONSUMER_ALREADY_EXISTS, provideDescription) {
  override val context
    get() = emptyMap<String, String>()
}

<<<<<<< HEAD
=======
class MetricNotFoundException(provideDescription: () -> String = { "Metric not found" }) :
  ReportingInternalException(ErrorCode.METRIC_NOT_FOUND, provideDescription) {
  override val context: Map<String, String>
    get() = emptyMap()
}

>>>>>>> f99052fb
class MetricCalculationSpecAlreadyExistsException(
  private val cmmsMeasurementConsumerId: String,
  private val externalMetricCalculationSpecId: String,
  provideDescription: () -> String = { "Metric Calculation Spec already exists" },
) :
  ReportingInternalException(ErrorCode.METRIC_CALCULATION_SPEC_ALREADY_EXISTS, provideDescription) {
  override val context: Map<String, String>
    get() =
      mapOf(
        "cmms_measurement_consumer_id" to cmmsMeasurementConsumerId,
        "external_metric_calculation_spec_id" to externalMetricCalculationSpecId,
      )
}

class MetricCalculationSpecNotFoundException(
  private val cmmsMeasurementConsumerId: String,
  private val externalMetricCalculationSpecId: String,
  provideDescription: () -> String = { "Metric Calculation Spec not found" },
) : ReportingInternalException(ErrorCode.METRIC_CALCULATION_SPEC_NOT_FOUND, provideDescription) {
  override val context: Map<String, String>
    get() =
      mapOf(
        "cmms_measurement_consumer_id" to cmmsMeasurementConsumerId,
        "external_metric_calculation_spec_id" to externalMetricCalculationSpecId,
      )
}

class ReportScheduleAlreadyExistsException(
  private val cmmsMeasurementConsumerId: String,
  private val externalReportScheduleId: String,
  provideDescription: () -> String = { "Report Schedule already exists" },
) : ReportingInternalException(ErrorCode.REPORT_SCHEDULE_ALREADY_EXISTS, provideDescription) {
  override val context: Map<String, String>
    get() =
      mapOf(
        "cmms_measurement_consumer_id" to cmmsMeasurementConsumerId,
        "external_report_schedule_id" to externalReportScheduleId,
      )
}

class ReportScheduleNotFoundException(
  private val cmmsMeasurementConsumerId: String,
  private val externalReportScheduleId: String,
  provideDescription: () -> String = { "Report Schedule not found" },
) : ReportingInternalException(ErrorCode.REPORT_SCHEDULE_NOT_FOUND, provideDescription) {
  override val context: Map<String, String>
    get() =
      mapOf(
        "cmms_measurement_consumer_id" to cmmsMeasurementConsumerId,
        "external_report_schedule_id" to externalReportScheduleId,
      )
}

class ReportScheduleStateInvalidException(
  private val cmmsMeasurementConsumerId: String,
  private val externalReportScheduleId: String,
  provideDescription: () -> String = { "Report Schedule state invalid" },
) : ReportingInternalException(ErrorCode.REPORT_SCHEDULE_STATE_INVALID, provideDescription) {
  override val context: Map<String, String>
    get() =
      mapOf(
        "cmms_measurement_consumer_id" to cmmsMeasurementConsumerId,
        "external_report_schedule_id" to externalReportScheduleId,
      )
}

class ReportScheduleIterationNotFoundException(
  private val cmmsMeasurementConsumerId: String,
  private val externalReportScheduleId: String,
  private val externalReportScheduleIterationId: String,
  provideDescription: () -> String = { "Report Schedule Iteration not found" },
) : ReportingInternalException(ErrorCode.REPORT_SCHEDULE_ITERATION_NOT_FOUND, provideDescription) {
  override val context: Map<String, String>
    get() =
      mapOf(
        "cmms_measurement_consumer_id" to cmmsMeasurementConsumerId,
        "external_report_schedule_id" to externalReportScheduleId,
        "external_report_schedule_iteration_id" to externalReportScheduleIterationId,
      )
}

class ReportScheduleIterationStateInvalidException(
  private val cmmsMeasurementConsumerId: String,
  private val externalReportScheduleId: String,
  private val externalReportScheduleIterationId: String,
  provideDescription: () -> String = { "Report Schedule Iteration state invalid" },
) :
  ReportingInternalException(
    ErrorCode.REPORT_SCHEDULE_ITERATION_STATE_INVALID,
    provideDescription,
  ) {
  override val context: Map<String, String>
    get() =
      mapOf(
        "cmms_measurement_consumer_id" to cmmsMeasurementConsumerId,
        "external_report_schedule_id" to externalReportScheduleId,
        "external_report_schedule_iteration_id" to externalReportScheduleIterationId,
      )
}<|MERGE_RESOLUTION|>--- conflicted
+++ resolved
@@ -163,15 +163,12 @@
     get() = emptyMap<String, String>()
 }
 
-<<<<<<< HEAD
-=======
 class MetricNotFoundException(provideDescription: () -> String = { "Metric not found" }) :
   ReportingInternalException(ErrorCode.METRIC_NOT_FOUND, provideDescription) {
   override val context: Map<String, String>
     get() = emptyMap()
 }
 
->>>>>>> f99052fb
 class MetricCalculationSpecAlreadyExistsException(
   private val cmmsMeasurementConsumerId: String,
   private val externalMetricCalculationSpecId: String,
