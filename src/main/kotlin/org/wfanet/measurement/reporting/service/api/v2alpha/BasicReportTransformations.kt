--- conflicted
+++ resolved
@@ -268,17 +268,11 @@
  */
 fun createDimensionSpecFilter(
   dimensionSpecFilters: List<EventFilter>,
-<<<<<<< HEAD
   eventTemplateFieldsByPath: Map<String, EventMessageDescriptor.EventTemplateFieldInfo>,
-): List<String> {
-  val dimensionSpecFilter =
-=======
-  eventTemplateFieldsByPath: Map<String, EventDescriptor.EventTemplateFieldInfo>,
 ): String {
   return if (dimensionSpecFilters.isEmpty()) {
     ""
   } else {
->>>>>>> 5cf372d4
     dimensionSpecFilters
       // To normalize the filter string
       .sortedBy { it.termsList.first().path }
