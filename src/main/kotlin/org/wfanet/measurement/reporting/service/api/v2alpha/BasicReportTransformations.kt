--- conflicted
+++ resolved
@@ -137,7 +137,6 @@
 }
 
 /**
-<<<<<<< HEAD
  * Transforms [ImpressionQualificationFilterSpec]s into a single CEL string
  *
  * @param impressionQualificationFilterSpecs List of [ImpressionQualificationFilterSpec]
@@ -173,7 +172,9 @@
         }
       "${term.path} == $termValue"
     }
-=======
+}    
+
+/**
  * Transforms a [DimensionSpec.Grouping] into a List of [MetricCalculationSpec.Grouping]
  *
  * @param eventTemplateFieldsMap Map of EventTemplate field name with respect to Event message to
@@ -207,7 +208,6 @@
       }
     }
     .map { MetricCalculationSpecKt.grouping { predicates += it } }
->>>>>>> 796d3049
 }
 
 /**
