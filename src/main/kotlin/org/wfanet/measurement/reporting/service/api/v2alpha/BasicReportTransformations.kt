--- conflicted
+++ resolved
@@ -269,15 +269,10 @@
 fun createDimensionSpecFilter(
   dimensionSpecFilters: List<EventFilter>,
   eventTemplateFieldsByPath: Map<String, EventMessageDescriptor.EventTemplateFieldInfo>,
-<<<<<<< HEAD
-): List<String> {
-  val dimensionSpecFilter =
-=======
 ): String {
   return if (dimensionSpecFilters.isEmpty()) {
     ""
   } else {
->>>>>>> deb35b60
     dimensionSpecFilters
       // To normalize the filter string
       .sortedBy { it.termsList.first().path }
