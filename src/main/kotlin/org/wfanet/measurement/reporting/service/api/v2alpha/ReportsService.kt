--- conflicted
+++ resolved
@@ -319,34 +319,27 @@
         throw when (e.status.code) {
             Status.Code.DEADLINE_EXCEEDED ->
               Status.DEADLINE_EXCEEDED.withDescription("Unable to create Report.")
-<<<<<<< HEAD
             Status.Code.CANCELLED -> Status.CANCELLED.withDescription("Unable to create Report.")
             Status.Code.FAILED_PRECONDITION ->
               Status.FAILED_PRECONDITION.withDescription(
                 "Unable to create Report. The measurement consumer not found."
               )
-=======
->>>>>>> d2bcef3a
             Status.Code.ALREADY_EXISTS ->
               Status.ALREADY_EXISTS.withDescription(
                 "Report with ID ${request.reportId} already exists under ${request.parent}"
               )
-<<<<<<< HEAD
-            Status.Code.NOT_FOUND -> Status.NOT_FOUND
-=======
             Status.Code.NOT_FOUND ->
               if (e.message!!.contains("external_report_schedule_id")) {
                 Status.NOT_FOUND.withDescription(
                   "ReportSchedule associated with the Report not found."
-                )
+                )  
               } else {
-                Status.NOT_FOUND.withDescription("ReportingSet used in the Report not found.")
+                Status.NOT_FOUND.withDescription("ReportingSet or MetricCalculationSpec used in the Report not found.")
               }
             Status.Code.FAILED_PRECONDITION ->
               Status.FAILED_PRECONDITION.withDescription(
                 "Unable to create Report. The measurement consumer not found."
               )
->>>>>>> d2bcef3a
             else -> Status.UNKNOWN.withDescription("Unable to create Report.")
           }
           .withCause(e)
@@ -394,15 +387,7 @@
           }
         )
       } catch (e: StatusException) {
-<<<<<<< HEAD
-        throw when (e.status.code) {
-            Status.Code.DEADLINE_EXCEEDED -> Status.DEADLINE_EXCEEDED
-            Status.Code.CANCELLED -> Status.CANCELLED
-            else -> Status.UNKNOWN
-          }
-=======
         throw Status.UNKNOWN.withDescription("Unable to create Report.")
->>>>>>> d2bcef3a
           .withCause(e)
           .withDescription("Report created, but error returning the Report.")
           .asRuntimeException()
