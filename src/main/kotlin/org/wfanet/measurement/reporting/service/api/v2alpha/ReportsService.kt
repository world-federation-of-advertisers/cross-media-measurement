/*
 * Copyright 2023 The Cross-Media Measurement Authors
 *
 * Licensed under the Apache License, Version 2.0 (the "License");
 * you may not use this file except in compliance with the License.
 * You may obtain a copy of the License at
 *
 *     http://www.apache.org/licenses/LICENSE-2.0
 *
 * Unless required by applicable law or agreed to in writing, software
 * distributed under the License is distributed on an "AS IS" BASIS,
 * WITHOUT WARRANTIES OR CONDITIONS OF ANY KIND, either express or implied.
 * See the License for the specific language governing permissions and
 * limitations under the License.
 */

package org.wfanet.measurement.reporting.service.api.v2alpha

import com.google.protobuf.Timestamp
import com.google.protobuf.util.Timestamps
import com.google.type.Date
import com.google.type.Interval
import com.google.type.copy
import com.google.type.date
import com.google.type.interval
import io.grpc.Status
import io.grpc.StatusException
import io.grpc.StatusRuntimeException
import java.time.DateTimeException
import java.time.LocalDate
import java.time.Period
import java.time.temporal.ChronoField
import java.time.temporal.ChronoUnit
import java.time.temporal.Temporal
import java.time.temporal.TemporalAdjusters
import java.time.zone.ZoneRulesException
import kotlin.math.min
import kotlinx.coroutines.ExperimentalCoroutinesApi
import kotlinx.coroutines.flow.Flow
<<<<<<< HEAD
import kotlinx.coroutines.flow.flow
=======
import kotlinx.coroutines.flow.asFlow
import kotlinx.coroutines.flow.flatMapMerge
import kotlinx.coroutines.flow.flow
import kotlinx.coroutines.flow.map
>>>>>>> f3e7ae71
import kotlinx.coroutines.flow.toList
import org.projectnessie.cel.Env
import org.wfanet.measurement.api.v2alpha.MeasurementConsumerKey
import org.wfanet.measurement.common.base64UrlDecode
import org.wfanet.measurement.common.base64UrlEncode
import org.wfanet.measurement.common.grpc.failGrpc
import org.wfanet.measurement.common.grpc.grpcRequire
import org.wfanet.measurement.common.grpc.grpcRequireNotNull
import org.wfanet.measurement.common.toProtoTime
import org.wfanet.measurement.config.reporting.MetricSpecConfig
import org.wfanet.measurement.internal.reporting.v2.CreateReportRequest as InternalCreateReportRequest
import org.wfanet.measurement.internal.reporting.v2.CreateReportRequestKt
import org.wfanet.measurement.internal.reporting.v2.MetricCalculationSpec as InternalMetricCalculationSpec
import org.wfanet.measurement.internal.reporting.v2.MetricCalculationSpec
import org.wfanet.measurement.internal.reporting.v2.MetricCalculationSpecsGrpcKt.MetricCalculationSpecsCoroutineStub
import org.wfanet.measurement.internal.reporting.v2.Report as InternalReport
import org.wfanet.measurement.internal.reporting.v2.ReportKt as InternalReportKt
import org.wfanet.measurement.internal.reporting.v2.ReportsGrpcKt.ReportsCoroutineStub
import org.wfanet.measurement.internal.reporting.v2.StreamReportsRequest
import org.wfanet.measurement.internal.reporting.v2.batchGetMetricCalculationSpecsRequest
import org.wfanet.measurement.internal.reporting.v2.createReportRequest as internalCreateReportRequest
import org.wfanet.measurement.internal.reporting.v2.getReportRequest as internalGetReportRequest
import org.wfanet.measurement.internal.reporting.v2.report as internalReport
import org.wfanet.measurement.reporting.service.api.submitBatchRequests
import org.wfanet.measurement.reporting.service.api.v2alpha.MetadataPrincipalServerInterceptor.Companion.withPrincipalName
import org.wfanet.measurement.reporting.service.api.v2alpha.ReportScheduleInfoServerInterceptor.Companion.reportScheduleInfoFromCurrentContext
import org.wfanet.measurement.reporting.v2alpha.BatchCreateMetricsResponse
import org.wfanet.measurement.reporting.v2alpha.BatchGetMetricsResponse
import org.wfanet.measurement.reporting.v2alpha.CreateMetricRequest
import org.wfanet.measurement.reporting.v2alpha.CreateReportRequest
import org.wfanet.measurement.reporting.v2alpha.GetReportRequest
import org.wfanet.measurement.reporting.v2alpha.ListReportsPageToken
import org.wfanet.measurement.reporting.v2alpha.ListReportsPageTokenKt
import org.wfanet.measurement.reporting.v2alpha.ListReportsRequest
import org.wfanet.measurement.reporting.v2alpha.ListReportsResponse
import org.wfanet.measurement.reporting.v2alpha.Metric
import org.wfanet.measurement.reporting.v2alpha.MetricsGrpcKt.MetricsCoroutineStub
import org.wfanet.measurement.reporting.v2alpha.Report
import org.wfanet.measurement.reporting.v2alpha.ReportKt
import org.wfanet.measurement.reporting.v2alpha.ReportsGrpcKt.ReportsCoroutineImplBase
import org.wfanet.measurement.reporting.v2alpha.batchCreateMetricsRequest
import org.wfanet.measurement.reporting.v2alpha.batchGetMetricsRequest
import org.wfanet.measurement.reporting.v2alpha.copy
import org.wfanet.measurement.reporting.v2alpha.listReportsPageToken
import org.wfanet.measurement.reporting.v2alpha.listReportsResponse
import org.wfanet.measurement.reporting.v2alpha.report

private const val MIN_PAGE_SIZE = 1
private const val DEFAULT_PAGE_SIZE = 50
private const val MAX_PAGE_SIZE = 1000

private const val BATCH_CREATE_METRICS_LIMIT = 1000
private const val BATCH_GET_METRICS_LIMIT = 100

private typealias InternalReportingMetricEntries =
  Map<String, InternalReport.ReportingMetricCalculationSpec>

class ReportsService(
  private val internalReportsStub: ReportsCoroutineStub,
  private val internalMetricCalculationSpecsStub: MetricCalculationSpecsCoroutineStub,
  private val metricsStub: MetricsCoroutineStub,
  private val metricSpecConfig: MetricSpecConfig,
) : ReportsCoroutineImplBase() {
  private data class CreateReportInfo(
    val parent: String,
    val requestId: String,
    val timeIntervals: List<Interval>?,
    val reportingInterval: Report.ReportingInterval?,
  )

  override suspend fun listReports(request: ListReportsRequest): ListReportsResponse {
    val parentKey: MeasurementConsumerKey =
      grpcRequireNotNull(MeasurementConsumerKey.fromName(request.parent)) {
        "Parent is either unspecified or invalid."
      }
    val listReportsPageToken = request.toListReportsPageToken()

    val principal: ReportingPrincipal = principalFromCurrentContext
    when (principal) {
      is MeasurementConsumerPrincipal -> {
        if (parentKey != principal.resourceKey) {
          failGrpc(Status.PERMISSION_DENIED) {
            "Cannot list Reports belonging to other MeasurementConsumers."
          }
        }
      }
    }

    val streamInternalReportsRequest: StreamReportsRequest =
      listReportsPageToken.toStreamReportsRequest()

    val results: List<InternalReport> =
      try {
        internalReportsStub.streamReports(streamInternalReportsRequest).toList()
      } catch (e: StatusException) {
        throw when (e.status.code) {
            Status.Code.DEADLINE_EXCEEDED -> Status.DEADLINE_EXCEEDED
            Status.Code.CANCELLED -> Status.CANCELLED
            else -> Status.UNKNOWN
          }
          .withCause(e)
          .withDescription("Unable to list Reports.")
          .asRuntimeException()
      }

    if (results.isEmpty()) {
      return ListReportsResponse.getDefaultInstance()
    }

    val nextPageToken: ListReportsPageToken? =
      if (results.size > listReportsPageToken.pageSize) {
        listReportsPageToken.copy {
          lastReport =
            ListReportsPageTokenKt.previousPageEnd {
              cmmsMeasurementConsumerId = results[results.lastIndex - 1].cmmsMeasurementConsumerId
              createTime = results[results.lastIndex - 1].createTime
              externalReportId = results[results.lastIndex - 1].externalReportId
            }
        }
      } else {
        null
      }

    val subResults: List<InternalReport> =
      results.subList(0, min(results.size, listReportsPageToken.pageSize))

    // Get metrics.
    val metricNames: Flow<String> = flow {
      buildSet {
        for (internalReport in subResults) {
          for (reportingMetricEntry in internalReport.reportingMetricEntriesMap) {
            for (metricCalculationSpecReportingMetrics in
              reportingMetricEntry.value.metricCalculationSpecReportingMetricsList) {
              for (reportingMetric in metricCalculationSpecReportingMetrics.reportingMetricsList) {
                val name =
                  MetricKey(
                      internalReport.cmmsMeasurementConsumerId,
                      reportingMetric.externalMetricId,
                    )
                    .toName()

                if (!contains(name)) {
                  emit(name)
                  add(name)
                }
              }
            }
          }
        }
      }
    }

    val callRpc: suspend (List<String>) -> BatchGetMetricsResponse = { items ->
      batchGetMetrics(principal.resourceKey.toName(), items)
    }
    val externalIdToMetricMap: Map<String, Metric> = buildMap {
      submitBatchRequests(metricNames, BATCH_GET_METRICS_LIMIT, callRpc) { response ->
          response.metricsList
        }
        .collect { metrics: List<Metric> ->
          for (metric in metrics) {
            computeIfAbsent(checkNotNull(MetricKey.fromName(metric.name)).metricId) { metric }
          }
        }
    }

    return listReportsResponse {
      reports +=
        filterReports(
          subResults.map { internalReport ->
            convertInternalReportToPublic(internalReport, externalIdToMetricMap)
          },
          request.filter,
        )

      if (nextPageToken != null) {
        this.nextPageToken = nextPageToken.toByteString().base64UrlEncode()
      }
    }
  }

  override suspend fun getReport(request: GetReportRequest): Report {
    val reportKey =
      grpcRequireNotNull(ReportKey.fromName(request.name)) {
        "Report name is either unspecified or invalid"
      }

    val principal: ReportingPrincipal = principalFromCurrentContext
    when (principal) {
      is MeasurementConsumerPrincipal -> {
        if (reportKey.parentKey != principal.resourceKey) {
          failGrpc(Status.PERMISSION_DENIED) {
            "Cannot get Report belonging to other MeasurementConsumers."
          }
        }
      }
    }

    val internalReport =
      try {
        internalReportsStub.getReport(
          internalGetReportRequest {
            cmmsMeasurementConsumerId = reportKey.cmmsMeasurementConsumerId
            externalReportId = reportKey.reportId
          }
        )
      } catch (e: StatusException) {
        throw when (e.status.code) {
            Status.Code.DEADLINE_EXCEEDED -> Status.DEADLINE_EXCEEDED
            Status.Code.CANCELLED -> Status.CANCELLED
            Status.Code.NOT_FOUND -> Status.NOT_FOUND
            else -> Status.UNKNOWN
          }
          .withCause(e)
          .withDescription("Unable to get Report.")
          .asRuntimeException()
      }

    // Get metrics.
    val metricNames: Flow<String> = flow {
      buildSet {
        for (reportingMetricEntry in internalReport.reportingMetricEntriesMap) {
          for (metricCalculationSpecReportingMetrics in
            reportingMetricEntry.value.metricCalculationSpecReportingMetricsList) {
            for (reportingMetric in metricCalculationSpecReportingMetrics.reportingMetricsList) {
              val name =
                MetricKey(
                    internalReport.cmmsMeasurementConsumerId,
                    reportingMetric.externalMetricId,
                  )
                  .toName()

              if (!contains(name)) {
                emit(name)
                add(name)
              }
            }
          }
        }
      }
    }

    val callRpc: suspend (List<String>) -> BatchGetMetricsResponse = { items ->
      batchGetMetrics(principal.resourceKey.toName(), items)
    }
    val externalIdToMetricMap: Map<String, Metric> = buildMap {
      submitBatchRequests(metricNames, BATCH_GET_METRICS_LIMIT, callRpc) { response ->
          response.metricsList
        }
        .collect { metrics: List<Metric> ->
          for (metric in metrics) {
            computeIfAbsent(checkNotNull(MetricKey.fromName(metric.name)).metricId) { metric }
          }
        }
    }

    // Convert the internal report to public and return.
    return convertInternalReportToPublic(internalReport, externalIdToMetricMap)
  }

  private suspend fun batchGetMetrics(
    parent: String,
    metricNames: List<String>,
  ): BatchGetMetricsResponse {
    return try {
      metricsStub
        .withPrincipalName(parent)
        .batchGetMetrics(
          batchGetMetricsRequest {
            this.parent = parent
            names += metricNames
          }
        )
    } catch (e: StatusException) {
      throw when (e.status.code) {
          Status.Code.INVALID_ARGUMENT ->
            Status.INVALID_ARGUMENT.withDescription("Unable to get Metrics.\n${e.message}")
          Status.Code.PERMISSION_DENIED ->
            Status.PERMISSION_DENIED.withDescription("Unable to get Metrics.\n${e.message}")
          else -> Status.UNKNOWN.withDescription("Unable to get Metrics.\n${e.message}")
        }
        .withCause(e)
        .asRuntimeException()
    }
  }

  override suspend fun createReport(request: CreateReportRequest): Report {
    val parentKey: MeasurementConsumerKey =
      grpcRequireNotNull(MeasurementConsumerKey.fromName(request.parent)) {
        "Parent is either unspecified or invalid."
      }

    val principal: ReportingPrincipal = principalFromCurrentContext

    when (principal) {
      is MeasurementConsumerPrincipal -> {
        if (parentKey != principal.resourceKey) {
          failGrpc(Status.PERMISSION_DENIED) {
            "Cannot create a Report for another MeasurementConsumer."
          }
        }
      }
    }

    grpcRequire(request.hasReport()) { "Report is not specified." }
    grpcRequire(request.reportId.matches(RESOURCE_ID_REGEX)) { "Report ID is invalid." }

    grpcRequire(request.report.reportingMetricEntriesList.isNotEmpty()) {
      "No ReportingMetricEntry is specified."
    }

    validateTime(request.report)

    val externalMetricCalculationSpecIds: List<String> =
      request.report.reportingMetricEntriesList.flatMap { reportingMetricEntry ->
        reportingMetricEntry.value.metricCalculationSpecsList.map {
          val key =
            grpcRequireNotNull(MetricCalculationSpecKey.fromName(it)) {
              "MetricCalculationSpec name $it is invalid."
            }
          key.metricCalculationSpecId
        }
      }

    val externalIdToMetricCalculationSpecMap: Map<String, InternalMetricCalculationSpec> =
      createExternalIdToMetricCalculationSpecMap(
        parentKey.measurementConsumerId,
        externalMetricCalculationSpecIds,
      )

    // Build an internal CreateReportRequest.
    //  The internal report in CreateReportRequest has several
    //  ReportingMetrics without request IDs and external metric IDs.
    val internalCreateReportRequest: InternalCreateReportRequest =
      buildInternalCreateReportRequest(request, externalIdToMetricCalculationSpecMap)

    // Create an internal report
    //  The internal report service will fill request IDs in
    //  MetricCalculationSpec.ReportingMetrics. If there are existing metrics based on the
    //  request IDs, the external metric IDs will also be filled.
    val internalReport =
      try {
        internalReportsStub.createReport(internalCreateReportRequest)
      } catch (e: StatusException) {
        throw when (e.status.code) {
            Status.Code.DEADLINE_EXCEEDED ->
              Status.DEADLINE_EXCEEDED.withDescription("Unable to create Report.")
            Status.Code.CANCELLED -> Status.CANCELLED.withDescription("Unable to create Report.")
            Status.Code.FAILED_PRECONDITION ->
              Status.FAILED_PRECONDITION.withDescription(
                "Unable to create Report. The measurement consumer not found."
              )
            Status.Code.ALREADY_EXISTS ->
              Status.ALREADY_EXISTS.withDescription(
                "Report with ID ${request.reportId} already exists under ${request.parent}"
              )
            Status.Code.NOT_FOUND ->
              if (e.message!!.contains("external_report_schedule_id")) {
                Status.NOT_FOUND.withDescription(
                  "ReportSchedule associated with the Report not found."
                )
              } else if (e.message!!.contains("external_metric_calculation_spec_id")) {
                Status.NOT_FOUND.withDescription(
                  "MetricCalculationSpec used in the Report not found."
                )
              } else {
                Status.NOT_FOUND.withDescription("ReportingSet used in the Report not found.")
              }
            else -> Status.UNKNOWN.withDescription("Unable to create Report.")
          }
          .withCause(e)
          .asRuntimeException()
      }

    // Create metrics.
<<<<<<< HEAD
    val createMetricRequests: Flow<CreateMetricRequest> = flow {
      internalReport.reportingMetricEntriesMap.flatMap {
        (reportingSetId, reportingMetricCalculationSpec) ->
        reportingMetricCalculationSpec.metricCalculationSpecReportingMetricsList.flatMap {
          metricCalculationSpecReportingMetrics ->
          metricCalculationSpecReportingMetrics.reportingMetricsList.map {
            emit(
              it.toCreateMetricRequest(
                principal.resourceKey,
                reportingSetId,
                externalIdToMetricCalculationSpecMap
                  .getValue(metricCalculationSpecReportingMetrics.externalMetricCalculationSpecId)
                  .details
                  .filter,
              )
            )
          }
        }
      }
    }
=======
    val createMetricRequests: Flow<CreateMetricRequest> =
      @OptIn(ExperimentalCoroutinesApi::class)
      internalReport.reportingMetricEntriesMap.entries.asFlow().flatMapMerge { entry ->
        entry.value.metricCalculationSpecReportingMetricsList.asFlow().flatMapMerge {
          metricCalculationSpecReportingMetrics ->
          metricCalculationSpecReportingMetrics.reportingMetricsList.asFlow().map {
            it.toCreateMetricRequest(
              principal.resourceKey,
              entry.key,
              externalIdToMetricCalculationSpecMap
                .getValue(metricCalculationSpecReportingMetrics.externalMetricCalculationSpecId)
                .details
                .filter,
            )
          }
        }
      }
>>>>>>> f3e7ae71

    val callRpc: suspend (List<CreateMetricRequest>) -> BatchCreateMetricsResponse = { items ->
      batchCreateMetrics(request.parent, items)
    }
    val externalIdToMetricMap: Map<String, Metric> = buildMap {
      submitBatchRequests(createMetricRequests, BATCH_CREATE_METRICS_LIMIT, callRpc) { response ->
          response.metricsList
        }
        .collect { metrics: List<Metric> ->
          for (metric in metrics) {
            computeIfAbsent(checkNotNull(MetricKey.fromName(metric.name)).metricId) { metric }
          }
        }
    }

    // Once all metrics are created, get the updated internal report with the metric IDs filled.
    val updatedInternalReport =
      try {
        internalReportsStub.getReport(
          internalGetReportRequest {
            cmmsMeasurementConsumerId = internalReport.cmmsMeasurementConsumerId
            externalReportId = internalReport.externalReportId
          }
        )
      } catch (e: StatusException) {
        throw Status.UNKNOWN.withDescription("Unable to create Report.")
          .withCause(e)
          .withDescription("Report created, but error returning the Report.")
          .asRuntimeException()
      }

    // Convert the internal report to public and return.
    return convertInternalReportToPublic(updatedInternalReport, externalIdToMetricMap)
  }

  /** Returns a map of external IDs to [InternalMetricCalculationSpec]. */
  private suspend fun createExternalIdToMetricCalculationSpecMap(
    cmmsMeasurementConsumerId: String,
    externalMetricCalculationSpecIds: List<String>,
  ): Map<String, InternalMetricCalculationSpec> {
    return try {
      internalMetricCalculationSpecsStub
        .batchGetMetricCalculationSpecs(
          batchGetMetricCalculationSpecsRequest {
            this.cmmsMeasurementConsumerId = cmmsMeasurementConsumerId
            this.externalMetricCalculationSpecIds += externalMetricCalculationSpecIds.toHashSet()
          }
        )
        .metricCalculationSpecsList
        .associateBy({ it.externalMetricCalculationSpecId }, { it })
    } catch (e: StatusException) {
      throw when (e.status.code) {
          Status.Code.DEADLINE_EXCEEDED ->
            Status.DEADLINE_EXCEEDED.withDescription(
              "Unable to get MetricCalculationSpecs in Report."
            )
          Status.Code.CANCELLED ->
            Status.CANCELLED.withDescription("Unable to get MetricCalculationSpecs in Report.")
          Status.Code.NOT_FOUND ->
            Status.NOT_FOUND.withDescription("MetricCalculationSpec in Report not found.")
          else -> Status.UNKNOWN.withDescription("Unable to get MetricCalculationSpecs in Report.")
        }
        .withCause(e)
        .asRuntimeException()
    }
  }

  /** Converts an internal [InternalReport] to a public [Report]. */
  private suspend fun convertInternalReportToPublic(
    internalReport: InternalReport,
    externalIdToMetricMap: Map<String, Metric>,
  ): Report {
    return report {
      name =
        ReportKey(internalReport.cmmsMeasurementConsumerId, internalReport.externalReportId)
          .toName()

      tags.putAll(internalReport.details.tagsMap)

      reportingMetricEntries +=
        internalReport.reportingMetricEntriesMap.map { internalReportingMetricEntry ->
          internalReportingMetricEntry.toReportingMetricEntry(
            internalReport.cmmsMeasurementConsumerId
          )
        }

      if (internalReport.details.hasReportingInterval()) {
        reportingInterval = internalReport.details.reportingInterval.toReportingInterval()
      } else {
        timeIntervals = internalReport.details.timeIntervals.toTimeIntervals()
      }

      val metrics: List<Metric> =
        internalReport.externalMetricIds.map { externalMetricId ->
          externalIdToMetricMap.getValue(externalMetricId)
        }

      state = inferReportState(metrics)
      createTime = internalReport.createTime

      if (state == Report.State.SUCCEEDED || state == Report.State.FAILED) {
        val externalMetricCalculationSpecIds =
          internalReport.reportingMetricEntriesMap.flatMap { reportingMetricCalculationSpec ->
            reportingMetricCalculationSpec.value.metricCalculationSpecReportingMetricsList.map {
              it.externalMetricCalculationSpecId
            }
          }

        val externalIdToMetricCalculationMap: Map<String, InternalMetricCalculationSpec> =
          createExternalIdToMetricCalculationSpecMap(
            internalReport.cmmsMeasurementConsumerId,
            externalMetricCalculationSpecIds,
          )

        this.metricCalculationResults +=
          buildMetricCalculationResults(
            internalReport.cmmsMeasurementConsumerId,
            internalReport.reportingMetricEntriesMap,
            externalIdToMetricMap,
            externalIdToMetricCalculationMap,
          )
      }

      if (internalReport.externalReportScheduleId.isNotEmpty()) {
        reportSchedule =
          ReportScheduleKey(
              internalReport.cmmsMeasurementConsumerId,
              internalReport.externalReportScheduleId,
            )
            .toName()
      }
    }
  }

  /** Builds [Report.MetricCalculationResult]s. */
  private fun buildMetricCalculationResults(
    cmmsMeasurementConsumerId: String,
    internalReportingMetricEntries: InternalReportingMetricEntries,
    externalIdToMetricMap: Map<String, Metric>,
    externalIdToMetricCalculationMap: Map<String, InternalMetricCalculationSpec>,
  ): List<Report.MetricCalculationResult> {
    return internalReportingMetricEntries.flatMap { (reportingSetId, reportingMetricCalculationSpec)
      ->
      val reportingSetName = ReportingSetKey(cmmsMeasurementConsumerId, reportingSetId).toName()

      reportingMetricCalculationSpec.metricCalculationSpecReportingMetricsList.map {
        metricCalculationSpecReportingMetrics ->
        val metricCalculationSpec =
          externalIdToMetricCalculationMap.getValue(
            metricCalculationSpecReportingMetrics.externalMetricCalculationSpecId
          )
        ReportKt.metricCalculationResult {
          this.metricCalculationSpec =
            MetricCalculationSpecKey(
                metricCalculationSpec.cmmsMeasurementConsumerId,
                metricCalculationSpec.externalMetricCalculationSpecId,
              )
              .toName()
          displayName = metricCalculationSpec.details.displayName
          reportingSet = reportingSetName
          resultAttributes +=
            metricCalculationSpecReportingMetrics.reportingMetricsList.map { reportingMetric ->
              val metric =
                externalIdToMetricMap[reportingMetric.externalMetricId]
                  ?: error("Got a metric not associated with the report.")
              ReportKt.MetricCalculationResultKt.resultAttribute {
                this.metric = metric.name
                groupingPredicates += reportingMetric.details.groupingPredicatesList
                filter = metricCalculationSpec.details.filter
                metricSpec = metric.metricSpec
                timeInterval = metric.timeInterval
                state = metric.state
                if (metric.state == Metric.State.SUCCEEDED) {
                  metricResult = metric.result
                }
              }
            }
        }
      }
    }
  }

  /** Creates a batch of [Metric]s. */
  private suspend fun batchCreateMetrics(
    parent: String,
    createMetricRequests: List<CreateMetricRequest>,
  ): BatchCreateMetricsResponse {
    return try {
      metricsStub
        .withPrincipalName(parent)
        .batchCreateMetrics(
          batchCreateMetricsRequest {
            this.parent = parent
            requests += createMetricRequests
          }
        )
    } catch (e: StatusException) {
      throw when (e.status.code) {
          Status.Code.PERMISSION_DENIED -> Status.PERMISSION_DENIED.withDescription(e.message)
          Status.Code.INVALID_ARGUMENT -> Status.INVALID_ARGUMENT.withDescription(e.message)
          Status.Code.NOT_FOUND -> Status.NOT_FOUND.withDescription(e.message)
          Status.Code.FAILED_PRECONDITION -> Status.FAILED_PRECONDITION.withDescription(e.message)
          else -> Status.UNKNOWN.withDescription("Unable to create Metrics.")
        }
        .withCause(e)
        .asRuntimeException()
    }
  }

  /** Builds an [InternalCreateReportRequest]. */
  private fun buildInternalCreateReportRequest(
    request: CreateReportRequest,
    externalIdToMetricCalculationMap: Map<String, InternalMetricCalculationSpec>,
  ): InternalCreateReportRequest {
    val cmmsMeasurementConsumerId =
      checkNotNull(MeasurementConsumerKey.fromName(request.parent)).measurementConsumerId

    return internalCreateReportRequest {
      report = internalReport {
        @Suppress("WHEN_ENUM_CAN_BE_NULL_IN_JAVA")
        details =
          InternalReportKt.details {
            tags.putAll(request.report.tagsMap)
            when (request.report.timeCase) {
              Report.TimeCase.TIME_INTERVALS -> {
                timeIntervals = request.report.timeIntervals.toInternal()
              }
              Report.TimeCase.REPORTING_INTERVAL -> {
                reportingInterval = request.report.reportingInterval.toInternal()
              }
              Report.TimeCase.TIME_NOT_SET ->
                failGrpc(Status.INVALID_ARGUMENT) { "The time in Report is not specified." }
            }
          }

        this.cmmsMeasurementConsumerId = cmmsMeasurementConsumerId
        reportingMetricEntries.putAll(
          buildInternalReportingMetricEntries(request, externalIdToMetricCalculationMap)
        )
      }
      requestId = request.requestId
      externalReportId = request.reportId

      val reportScheduleInfo: ReportScheduleInfoServerInterceptor.ReportScheduleInfo? =
        reportScheduleInfoFromCurrentContext
      if (reportScheduleInfo != null) {
        val reportScheduleKey =
          grpcRequireNotNull(ReportScheduleKey.fromName(reportScheduleInfo.name)) {
            "reportScheduleName is invalid"
          }

        this.reportScheduleInfo =
          CreateReportRequestKt.reportScheduleInfo {
            externalReportScheduleId = reportScheduleKey.reportScheduleId
            nextReportCreationTime = reportScheduleInfo.nextReportCreationTime
          }
      }
    }
  }

  /** Builds an [InternalReportingMetricEntries] from a [CreateReportRequest]. */
  private fun buildInternalReportingMetricEntries(
    request: CreateReportRequest,
    externalIdToMetricCalculationMap: Map<String, InternalMetricCalculationSpec>,
  ): InternalReportingMetricEntries {
    val measurementConsumerKey = checkNotNull(MeasurementConsumerKey.fromName(request.parent))
    val createReportInfo =
      if (request.report.hasTimeIntervals()) {
        CreateReportInfo(
          request.parent,
          request.requestId,
          request.report.timeIntervals.timeIntervalsList,
          null,
        )
      } else {
        CreateReportInfo(request.parent, request.requestId, null, request.report.reportingInterval)
      }

    return request.report.reportingMetricEntriesList.associate { reportingMetricEntry ->
      val reportingSetKey =
        grpcRequireNotNull(ReportingSetKey.fromName(reportingMetricEntry.key)) {
          "Invalid reporting set name ${reportingMetricEntry.key}."
        }
      if (
        reportingSetKey.cmmsMeasurementConsumerId != measurementConsumerKey.measurementConsumerId
      ) {
        failGrpc(Status.PERMISSION_DENIED) {
          "Cannot access reporting set ${reportingMetricEntry.key}."
        }
      }

      grpcRequire(reportingMetricEntry.hasValue()) {
        "Value in ReportingMetricEntry with key-${reportingMetricEntry.key} is not set."
      }
      grpcRequire(reportingMetricEntry.value.metricCalculationSpecsList.isNotEmpty()) {
        "There is no MetricCalculationSpec associated to ${reportingMetricEntry.key}."
      }

      val reportingSetId = reportingSetKey.reportingSetId

      reportingSetId to
        InternalReportKt.reportingMetricCalculationSpec {
          metricCalculationSpecReportingMetrics +=
            reportingMetricEntry.value.metricCalculationSpecsList.map { metricCalculationSpecName ->
              val metricCalculationSpecKey =
                grpcRequireNotNull(MetricCalculationSpecKey.fromName(metricCalculationSpecName)) {
                  "MetricCalculationSpec name $metricCalculationSpecName is invalid."
                }
              buildInternalMetricCalculationSpecReportingMetrics(
                externalIdToMetricCalculationMap.getValue(
                  metricCalculationSpecKey.metricCalculationSpecId
                ),
                createReportInfo,
              )
            }
        }
    }
  }

  /**
   * Builds an [InternalReport.MetricCalculationSpecReportingMetrics] from a
   * [Report.ReportingMetricEntry].
   */
  private fun buildInternalMetricCalculationSpecReportingMetrics(
    internalMetricCalculationSpec: InternalMetricCalculationSpec,
    createReportInfo: CreateReportInfo,
  ): InternalReport.MetricCalculationSpecReportingMetrics {
    val timeIntervals: List<Interval> =
      if (createReportInfo.timeIntervals != null) {
        grpcRequire(!internalMetricCalculationSpec.details.hasMetricFrequencySpec()) {
          "metric_calculation_spec with metric_frequency_spec set not allowed when time_intervals is set."
        }
        createReportInfo.timeIntervals
      } else {
        if (!internalMetricCalculationSpec.details.hasMetricFrequencySpec()) {
          generateTimeIntervals(checkNotNull(createReportInfo.reportingInterval), null, null)
        } else {
          val trailingWindow: InternalMetricCalculationSpec.TrailingWindow? =
            if (internalMetricCalculationSpec.details.hasTrailingWindow()) {
              internalMetricCalculationSpec.details.trailingWindow
            } else {
              null
            }
          val generatedTimeIntervals: List<Interval> =
            generateTimeIntervals(
              checkNotNull(createReportInfo.reportingInterval),
              internalMetricCalculationSpec.details.metricFrequencySpec,
              trailingWindow,
            )
          grpcRequire(generatedTimeIntervals.isNotEmpty()) {
            "No time intervals can be generated from the combination of the reporting_interval and metric_calculation_spec ${
              MetricCalculationSpecKey(
                internalMetricCalculationSpec.cmmsMeasurementConsumerId,
                internalMetricCalculationSpec.externalMetricCalculationSpecId,
              ).toName()
            }"
          }
          generatedTimeIntervals
        }
      }

    // Expand groupings to predicate groups in Cartesian product
    val groupings: List<List<String>> =
      internalMetricCalculationSpec.details.groupingsList.map { it.predicatesList }
    val groupingsCartesianProduct: List<List<String>> = cartesianProduct(groupings)

    return InternalReportKt.metricCalculationSpecReportingMetrics {
      externalMetricCalculationSpecId =
        internalMetricCalculationSpec.externalMetricCalculationSpecId
      // Fan out to a list of reportingMetrics with the Cartesian product of metric specs,
      // predicate groups, and time intervals.
      reportingMetrics +=
        timeIntervals.flatMap { timeInterval ->
          internalMetricCalculationSpec.details.metricSpecsList.flatMap { metricSpec ->
            groupingsCartesianProduct.map { groupingPredicates ->
              InternalReportKt.reportingMetric {
                details =
                  InternalReportKt.ReportingMetricKt.details {
                    this.metricSpec =
                      try {
                        metricSpec.toMetricSpec().withDefaults(metricSpecConfig).toInternal()
                      } catch (e: MetricSpecDefaultsException) {
                        failGrpc(Status.INVALID_ARGUMENT) {
                          listOfNotNull("Invalid metric spec.", e.message, e.cause?.message)
                            .joinToString(separator = "\n")
                        }
                      } catch (e: Exception) {
                        failGrpc(Status.UNKNOWN) { "Failed to read the metric spec." }
                      }
                    this.timeInterval = timeInterval
                    this.groupingPredicates += groupingPredicates
                  }
              }
            }
          }
        }
    }
  }

  /**
   * Outputs the Cartesian product of any number of lists with elements in the same type.
   *
   * Note that Cartesian product allows duplicates.
   *
   * @param lists contains the lists that will be used to generate the Cartesian product. All lists
   *   must not be empty.
   * @return the Cartesian product of the given lists. If [lists] is empty, return a list containing
   *   an empty list.
   */
  private fun <T> cartesianProduct(lists: List<List<T>>): List<List<T>> {
    if (lists.isEmpty()) return listOf(listOf())

    var result: List<List<T>> = lists.first().map { listOf(it) }

    for (list in lists.drop(1)) {
      result = result.flatMap { xList -> list.map { yVal -> xList + listOf(yVal) } }
    }

    return result
  }

  private fun filterReports(reports: List<Report>, filter: String): List<Report> {
    return try {
      filterList(ENV, reports, filter)
    } catch (e: IllegalArgumentException) {
      throw Status.INVALID_ARGUMENT.withDescription(e.message).asRuntimeException()
    }
  }

  companion object {
    private val RESOURCE_ID_REGEX = Regex("^[a-z]([a-z0-9-]{0,61}[a-z0-9])?$")
    private val ENV: Env = buildCelEnvironment(Report.getDefaultInstance())
  }
}

/** Infers the [Report.State] based on the [Metric]s. */
private fun inferReportState(metrics: Collection<Metric>): Report.State {
  if (metrics.isEmpty()) {
    return Report.State.RUNNING
  }

  val metricStates = metrics.map { it.state }
  return if (metricStates.all { it == Metric.State.SUCCEEDED }) {
    Report.State.SUCCEEDED
  } else if (metricStates.any { it == Metric.State.FAILED }) {
    Report.State.FAILED
  } else {
    Report.State.RUNNING
  }
}

/** Gets all external metric IDs used in the [InternalReport]. */
private val InternalReport.externalMetricIds: List<String>
  get() =
    reportingMetricEntriesMap.flatMap { (_, reportingMetricCalculationSpec) ->
      reportingMetricCalculationSpec.metricCalculationSpecReportingMetricsList.flatMap {
        it.reportingMetricsList.map { reportingMetric -> reportingMetric.externalMetricId }
      }
    }

/** Converts a public [ListReportsRequest] to a [ListReportsPageToken]. */
private fun ListReportsRequest.toListReportsPageToken(): ListReportsPageToken {
  grpcRequire(pageSize >= 0) { "Page size cannot be less than 0" }

  val source = this
  val parentKey: MeasurementConsumerKey =
    grpcRequireNotNull(MeasurementConsumerKey.fromName(parent)) {
      "Parent is either unspecified or invalid."
    }
  val cmmsMeasurementConsumerId = parentKey.measurementConsumerId

  return if (pageToken.isNotBlank()) {
    ListReportsPageToken.parseFrom(pageToken.base64UrlDecode()).copy {
      grpcRequire(this.cmmsMeasurementConsumerId == cmmsMeasurementConsumerId) {
        "Arguments must be kept the same when using a page token"
      }

      if (source.pageSize in MIN_PAGE_SIZE..MAX_PAGE_SIZE) {
        pageSize = source.pageSize
      }
    }
  } else {
    listReportsPageToken {
      pageSize =
        when {
          source.pageSize < MIN_PAGE_SIZE -> DEFAULT_PAGE_SIZE
          source.pageSize > MAX_PAGE_SIZE -> MAX_PAGE_SIZE
          else -> source.pageSize
        }
      this.cmmsMeasurementConsumerId = cmmsMeasurementConsumerId
    }
  }
}

/**
 * Validate [Report] time fields.
 *
 * @throws
 * * [StatusRuntimeException] with [Status.INVALID_ARGUMENT] if error found.
 */
private fun validateTime(report: Report) {
  if (report.hasTimeIntervals()) {
    grpcRequire(report.timeIntervals.timeIntervalsList.isNotEmpty()) {
      "TimeIntervals timeIntervalsList is empty."
    }
    report.timeIntervals.timeIntervalsList.forEach {
      grpcRequire(it.startTime.seconds > 0 || it.startTime.nanos > 0) {
        "TimeInterval startTime is unspecified."
      }
      grpcRequire(it.endTime.seconds > 0 || it.endTime.nanos > 0) {
        "TimeInterval endTime is unspecified."
      }
      grpcRequire(
        it.endTime.seconds > it.startTime.seconds || it.endTime.nanos > it.startTime.nanos
      ) {
        "TimeInterval endTime is not later than startTime."
      }
    }
  } else if (report.hasReportingInterval()) {
    grpcRequire(report.reportingInterval.hasReportStart()) { "report_start is missing." }
    val reportStart = report.reportingInterval.reportStart
    grpcRequire(
      reportStart.year > 0 &&
        reportStart.month > 0 &&
        reportStart.day > 0 &&
        (reportStart.hasUtcOffset() || reportStart.hasTimeZone())
    ) {
      "report_start missing either year, month, day, or time_offset."
    }

    grpcRequire(report.reportingInterval.hasReportEnd()) { "report_end is missing." }
    val reportEnd = report.reportingInterval.reportEnd
    grpcRequire(reportEnd.year > 0 && reportEnd.month > 0 && reportEnd.day > 0) {
      "report_end not a full date."
    }

    grpcRequire(
      date {
          year = reportStart.year
          month = reportStart.month
          day = reportStart.day
        }
        .isBefore(reportEnd)
    ) {
      "report_end be after report_start."
    }
  } else {
    failGrpc { "time is not set." }
  }
}

private fun Date.isBefore(other: Date): Boolean {
  return LocalDate.of(this.year, this.month, this.day)
    .isBefore(LocalDate.of(other.year, other.month, other.day))
}

/**
 * Generate a list of time intervals using the [Report.ReportingInterval], the
 * [MetricCalculationSpec.MetricFrequencySpec], and the [MetricCalculationSpec.TrailingWindow].
 */
private fun generateTimeIntervals(
  reportingInterval: Report.ReportingInterval,
  frequencySpec: MetricCalculationSpec.MetricFrequencySpec?,
  trailingWindow: MetricCalculationSpec.TrailingWindow? = null,
): List<Interval> {
  val reportEndDateTime =
    reportingInterval.reportStart.copy {
      year = reportingInterval.reportEnd.year
      month = reportingInterval.reportEnd.month
      day = reportingInterval.reportEnd.day
    }

  return if (reportingInterval.reportStart.hasUtcOffset()) {
    val offsetDateTime =
      try {
        reportingInterval.reportStart.toOffsetDateTime()
      } catch (e: DateTimeException) {
        throw Status.INVALID_ARGUMENT.withDescription(
            "report_start.utc_offset is not in valid range."
          )
          .asRuntimeException()
      }
    if (frequencySpec == null) {
      listOf(
        interval {
          startTime = offsetDateTime.toInstant().toProtoTime()
          endTime = reportEndDateTime.toOffsetDateTime().toInstant().toProtoTime()
        }
      )
    } else {
      generateTimeIntervals(
        offsetDateTime,
        reportEndDateTime.toOffsetDateTime(),
        checkNotNull(frequencySpec),
        trailingWindow,
      )
    }
  } else {
    val zonedDateTime =
      try {
        reportingInterval.reportStart.toZonedDateTime()
      } catch (e: ZoneRulesException) {
        throw Status.INVALID_ARGUMENT.withDescription("report_start.time_zone.id is invalid")
          .asRuntimeException()
      }
    if (frequencySpec == null) {
      listOf(
        interval {
          startTime = zonedDateTime.toInstant().toProtoTime()
          endTime = reportEndDateTime.toZonedDateTime().toInstant().toProtoTime()
        }
      )
    } else {
      generateTimeIntervals(
        zonedDateTime,
        reportEndDateTime.toZonedDateTime(),
        checkNotNull(frequencySpec),
        trailingWindow,
      )
    }
  }
}

/**
 * Generate a list of time intervals using [Temporal]s representing the start and end of the time
 * range to create time intervals for, the [MetricCalculationSpec.MetricFrequencySpec], and the
 * [MetricCalculationSpec.TrailingWindow].
 */
private fun generateTimeIntervals(
  reportStartTemporal: Temporal,
  reportEndTemporal: Temporal,
  frequencySpec: MetricCalculationSpec.MetricFrequencySpec,
  trailingWindow: MetricCalculationSpec.TrailingWindow? = null,
): List<Interval> {
  val firstTimeIntervalEndTemporal: Temporal =
    @Suppress("WHEN_ENUM_CAN_BE_NULL_IN_JAVA")
    when (frequencySpec.frequencyCase) {
      MetricCalculationSpec.MetricFrequencySpec.FrequencyCase.DAILY -> reportStartTemporal
      MetricCalculationSpec.MetricFrequencySpec.FrequencyCase.WEEKLY ->
        reportStartTemporal.with(
          TemporalAdjusters.nextOrSame(
            java.time.DayOfWeek.valueOf(frequencySpec.weekly.dayOfWeek.name)
          )
        )
      MetricCalculationSpec.MetricFrequencySpec.FrequencyCase.MONTHLY -> {
        val lastDayOfMonthTemporal = reportStartTemporal.with(TemporalAdjusters.lastDayOfMonth())
        val lastDayOfMonth = lastDayOfMonthTemporal.get(ChronoField.DAY_OF_MONTH)
        if (
          frequencySpec.monthly.dayOfMonth <= lastDayOfMonth &&
            reportStartTemporal.get(ChronoField.DAY_OF_MONTH) <= frequencySpec.monthly.dayOfMonth
        ) {
          reportStartTemporal.with(
            TemporalAdjusters.ofDateAdjuster { date: LocalDate ->
              date.withDayOfMonth(frequencySpec.monthly.dayOfMonth)
            }
          )
        } else if (frequencySpec.monthly.dayOfMonth > lastDayOfMonth) {
          lastDayOfMonthTemporal
        } else {
          val nextMonthEndTemporal =
            reportStartTemporal.plus(Period.ofMonths(1)).with(TemporalAdjusters.lastDayOfMonth())
          nextMonthEndTemporal.with(
            TemporalAdjusters.ofDateAdjuster { date: LocalDate ->
              date.withDayOfMonth(
                minOf(
                  nextMonthEndTemporal.get(ChronoField.DAY_OF_MONTH),
                  frequencySpec.monthly.dayOfMonth,
                )
              )
            }
          )
        }
      }
      MetricCalculationSpec.MetricFrequencySpec.FrequencyCase.FREQUENCY_NOT_SET -> {
        throw Status.INVALID_ARGUMENT.withDescription("frequency is not set").asRuntimeException()
      }
    }

  val isWindowReportStart = trailingWindow == null

  val reportStartTimestamp = reportStartTemporal.toTimestamp()
  val reportEndTimestamp = reportEndTemporal.toTimestamp()

  return buildList {
    var nextTimeIntervalEndTemporal = firstTimeIntervalEndTemporal
    // Set a cap to prevent an infinite loop in case of an error.
    val maxNumTimeIntervals = ChronoUnit.DAYS.between(reportStartTemporal, reportEndTemporal) + 1
    for (i in 1..maxNumTimeIntervals) {
      // An interval is only created if there is a period of time between the report start and the
      // potential end of the interval.
      if (ChronoUnit.SECONDS.between(reportStartTemporal, nextTimeIntervalEndTemporal) > 0L) {
        val nextTimeIntervalEndTimestamp = nextTimeIntervalEndTemporal.toTimestamp()

        if (Timestamps.compare(nextTimeIntervalEndTimestamp, reportEndTimestamp) > 0) {
          break
        }

        val nextTimeIntervalStartTimestamp: Timestamp =
          if (isWindowReportStart) {
            reportStartTimestamp
          } else {
            val newTimestamp =
              buildReportTimeIntervalStartTimestamp(
                checkNotNull(trailingWindow),
                nextTimeIntervalEndTemporal,
              )

            // The start of any interval to be created is bounded by the report start.
            if (Timestamps.compare(reportStartTimestamp, newTimestamp) >= 0) {
              reportStartTimestamp
            } else {
              newTimestamp
            }
          }

        add(
          interval {
            startTime = nextTimeIntervalStartTimestamp
            endTime = nextTimeIntervalEndTimestamp
          }
        )
      }

      nextTimeIntervalEndTemporal =
        @Suppress("WHEN_ENUM_CAN_BE_NULL_IN_JAVA")
        when (frequencySpec.frequencyCase) {
          MetricCalculationSpec.MetricFrequencySpec.FrequencyCase.DAILY -> {
            nextTimeIntervalEndTemporal.plus(Period.ofDays(1))
          }
          MetricCalculationSpec.MetricFrequencySpec.FrequencyCase.WEEKLY -> {
            nextTimeIntervalEndTemporal.with(
              TemporalAdjusters.next(
                java.time.DayOfWeek.valueOf(frequencySpec.weekly.dayOfWeek.name)
              )
            )
          }
          MetricCalculationSpec.MetricFrequencySpec.FrequencyCase.MONTHLY -> {
            val nextMonthEndTemporal =
              nextTimeIntervalEndTemporal
                .plus(Period.ofMonths(1))
                .with(TemporalAdjusters.lastDayOfMonth())
            nextMonthEndTemporal.with(
              TemporalAdjusters.ofDateAdjuster { date: LocalDate ->
                date.withDayOfMonth(
                  minOf(
                    nextMonthEndTemporal.get(ChronoField.DAY_OF_MONTH),
                    frequencySpec.monthly.dayOfMonth,
                  )
                )
              }
            )
          }
          MetricCalculationSpec.MetricFrequencySpec.FrequencyCase.FREQUENCY_NOT_SET -> {
            throw Status.FAILED_PRECONDITION.withDescription("frequency is not set")
              .asRuntimeException()
          }
        }
    }
  }
}

/**
 * Given a [MetricCalculationSpec.TrailingWindow] and a [Temporal] that represents the end of the
 * interval, create a [Timestamp] that represents the start of the interval.
 */
private fun buildReportTimeIntervalStartTimestamp(
  trailingWindow: MetricCalculationSpec.TrailingWindow,
  intervalEndTemporal: Temporal,
): Timestamp {
  @Suppress("WHEN_ENUM_CAN_BE_NULL_IN_JAVA") // Protobuf case fields cannot be null.
  return when (trailingWindow.increment) {
    MetricCalculationSpec.TrailingWindow.Increment.DAY ->
      intervalEndTemporal.minus(Period.ofDays(trailingWindow.count))
    MetricCalculationSpec.TrailingWindow.Increment.WEEK ->
      intervalEndTemporal.minus(Period.ofWeeks(trailingWindow.count))
    MetricCalculationSpec.TrailingWindow.Increment.MONTH ->
      intervalEndTemporal.minus(Period.ofMonths(trailingWindow.count))
    MetricCalculationSpec.TrailingWindow.Increment.INCREMENT_UNSPECIFIED,
    MetricCalculationSpec.TrailingWindow.Increment.UNRECOGNIZED ->
      error("trailing_window missing increment")
  }.toTimestamp()
}<|MERGE_RESOLUTION|>--- conflicted
+++ resolved
@@ -37,14 +37,10 @@
 import kotlin.math.min
 import kotlinx.coroutines.ExperimentalCoroutinesApi
 import kotlinx.coroutines.flow.Flow
-<<<<<<< HEAD
-import kotlinx.coroutines.flow.flow
-=======
 import kotlinx.coroutines.flow.asFlow
 import kotlinx.coroutines.flow.flatMapMerge
 import kotlinx.coroutines.flow.flow
 import kotlinx.coroutines.flow.map
->>>>>>> f3e7ae71
 import kotlinx.coroutines.flow.toList
 import org.projectnessie.cel.Env
 import org.wfanet.measurement.api.v2alpha.MeasurementConsumerKey
@@ -420,28 +416,6 @@
       }
 
     // Create metrics.
-<<<<<<< HEAD
-    val createMetricRequests: Flow<CreateMetricRequest> = flow {
-      internalReport.reportingMetricEntriesMap.flatMap {
-        (reportingSetId, reportingMetricCalculationSpec) ->
-        reportingMetricCalculationSpec.metricCalculationSpecReportingMetricsList.flatMap {
-          metricCalculationSpecReportingMetrics ->
-          metricCalculationSpecReportingMetrics.reportingMetricsList.map {
-            emit(
-              it.toCreateMetricRequest(
-                principal.resourceKey,
-                reportingSetId,
-                externalIdToMetricCalculationSpecMap
-                  .getValue(metricCalculationSpecReportingMetrics.externalMetricCalculationSpecId)
-                  .details
-                  .filter,
-              )
-            )
-          }
-        }
-      }
-    }
-=======
     val createMetricRequests: Flow<CreateMetricRequest> =
       @OptIn(ExperimentalCoroutinesApi::class)
       internalReport.reportingMetricEntriesMap.entries.asFlow().flatMapMerge { entry ->
@@ -459,7 +433,6 @@
           }
         }
       }
->>>>>>> f3e7ae71
 
     val callRpc: suspend (List<CreateMetricRequest>) -> BatchCreateMetricsResponse = { items ->
       batchCreateMetrics(request.parent, items)
