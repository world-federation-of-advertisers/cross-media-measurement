--- conflicted
+++ resolved
@@ -81,11 +81,8 @@
           InternalErrors.Reason.BASIC_REPORT_ALREADY_EXISTS,
           InternalErrors.Reason.REQUIRED_FIELD_NOT_SET,
           InternalErrors.Reason.INVALID_FIELD_VALUE,
-<<<<<<< HEAD
           InternalErrors.Reason.METRIC_NOT_FOUND,
-=======
           InternalErrors.Reason.IMPRESSION_QUALIFICATION_FILTER_NOT_FOUND,
->>>>>>> 2ad51dbf
           null -> Status.INTERNAL.withCause(e).asRuntimeException()
         }
       }
@@ -122,11 +119,8 @@
           InternalErrors.Reason.MEASUREMENT_CONSUMER_NOT_FOUND,
           InternalErrors.Reason.BASIC_REPORT_ALREADY_EXISTS,
           InternalErrors.Reason.REQUIRED_FIELD_NOT_SET,
-<<<<<<< HEAD
           InternalErrors.Reason.METRIC_NOT_FOUND,
-=======
           InternalErrors.Reason.IMPRESSION_QUALIFICATION_FILTER_NOT_FOUND,
->>>>>>> 2ad51dbf
           null -> Status.INTERNAL.withCause(e).asRuntimeException()
         }
       }
