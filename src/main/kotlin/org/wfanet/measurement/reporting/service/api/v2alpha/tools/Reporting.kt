--- conflicted
+++ resolved
@@ -23,14 +23,11 @@
 import kotlin.properties.Delegates
 import kotlinx.coroutines.Dispatchers
 import kotlinx.coroutines.runBlocking
-<<<<<<< HEAD
 import org.wfanet.measurement.api.v2alpha.DataProvidersGrpcKt.DataProvidersCoroutineStub
 import org.wfanet.measurement.api.v2alpha.getDataProviderRequest
-=======
 import org.wfanet.measurement.api.v2alpha.EventGroupMetadataDescriptorsGrpcKt.EventGroupMetadataDescriptorsCoroutineStub
 import org.wfanet.measurement.api.v2alpha.batchGetEventGroupMetadataDescriptorsRequest
 import org.wfanet.measurement.api.v2alpha.getEventGroupMetadataDescriptorRequest
->>>>>>> ac8956d3
 import org.wfanet.measurement.common.DurationFormat
 import org.wfanet.measurement.common.commandLineMain
 import org.wfanet.measurement.common.crypto.SigningCerts
@@ -483,7 +480,6 @@
   override fun run() {}
 }
 
-<<<<<<< HEAD
 @CommandLine.Command(name = "get", description = ["Get data provider"])
 class GetDataProvider : Runnable {
   @CommandLine.ParentCommand private lateinit var parent: DataProvidersCommand
@@ -497,7 +493,11 @@
     val request = getDataProviderRequest { name = cmmsDataProviderName }
 
     val response = runBlocking(Dispatchers.IO) { parent.dataProviderStub.getDataProvider(request) }
-=======
+    
+    println(response)
+  }
+}
+    
 @CommandLine.Command(name = "get", description = ["Get event group metadata descriptor"])
 class GetEventGroupMetadataDescriptor : Runnable {
   @CommandLine.ParentCommand private lateinit var parent: EventGroupMetadataDescriptorsCommand
@@ -516,16 +516,12 @@
       runBlocking(Dispatchers.IO) {
         parent.eventGroupMetadataDescriptorStub.getEventGroupMetadataDescriptor(request)
       }
->>>>>>> ac8956d3
 
     println(response)
   }
 }
 
 @CommandLine.Command(
-<<<<<<< HEAD
-  name = "data-providers",
-=======
   name = "batch-get",
   description = ["Batch Get event group metadata descriptors"]
 )
@@ -552,13 +548,11 @@
 }
 
 @CommandLine.Command(
-  name = "event-group-metadata-descriptors",
->>>>>>> ac8956d3
+  name = "data-providers",
   sortOptions = false,
   subcommands =
     [
       CommandLine.HelpCommand::class,
-<<<<<<< HEAD
       GetDataProvider::class,
     ]
 )
@@ -567,17 +561,16 @@
 
   val dataProviderStub: DataProvidersCoroutineStub by lazy {
     DataProvidersCoroutineStub(parent.channel)
-=======
       GetEventGroupMetadataDescriptor::class,
       BatchGetEventGroupMetadataDescriptors::class,
     ]
 )
+
 class EventGroupMetadataDescriptorsCommand : Runnable {
   @CommandLine.ParentCommand lateinit var parent: Reporting
 
   val eventGroupMetadataDescriptorStub: EventGroupMetadataDescriptorsCoroutineStub by lazy {
     EventGroupMetadataDescriptorsCoroutineStub(parent.channel)
->>>>>>> ac8956d3
   }
 
   override fun run() {}
@@ -593,11 +586,8 @@
       ReportingSetsCommand::class,
       ReportsCommand::class,
       EventGroupsCommand::class,
-<<<<<<< HEAD
       DataProvidersCommand::class,
-=======
       EventGroupMetadataDescriptorsCommand::class,
->>>>>>> ac8956d3
     ]
 )
 class Reporting : Runnable {
@@ -623,11 +613,7 @@
 }
 
 /**
-<<<<<<< HEAD
- * Reporting Set, Report, Event Group, and Data Provider methods.
-=======
- * Reporting Set, Report, Event Group, and Event Group Metadata Descriptor methods.
->>>>>>> ac8956d3
+ * Reporting Set, Report, Event Group, Event Group Metadata Descriptor, and Data Provider methods.
  *
  * Use the `help` command to see usage details.
  */
