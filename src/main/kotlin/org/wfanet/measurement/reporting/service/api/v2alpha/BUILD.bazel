--- conflicted
+++ resolved
@@ -121,7 +121,6 @@
 )
 
 kt_jvm_library(
-<<<<<<< HEAD
     name = "data_providers_service",
     srcs = ["DataProvidersService.kt"],
     deps = [
@@ -130,7 +129,10 @@
         "//src/main/kotlin/org/wfanet/measurement/reporting/service/api/v2alpha:reporting_principal",
         "//src/main/proto/wfa/measurement/api/v2alpha:data_provider_kt_jvm_proto",
         "//src/main/proto/wfa/measurement/api/v2alpha:data_providers_service_kt_jvm_grpc_proto",
-=======
+    ],
+)
+
+kt_jvm_library(
     name = "event_group_metadata_descriptors_service",
     srcs = ["EventGroupMetadataDescriptorsService.kt"],
     deps = [
@@ -140,7 +142,6 @@
         "//src/main/kotlin/org/wfanet/measurement/reporting/service/api/v2alpha:reporting_principal",
         "//src/main/proto/wfa/measurement/api/v2alpha:event_group_metadata_descriptor_kt_jvm_proto",
         "//src/main/proto/wfa/measurement/api/v2alpha:event_group_metadata_descriptors_service_kt_jvm_grpc_proto",
->>>>>>> ac8956d3
     ],
 )
 
