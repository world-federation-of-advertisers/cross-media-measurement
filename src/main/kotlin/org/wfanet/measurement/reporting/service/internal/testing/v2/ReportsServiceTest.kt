--- conflicted
+++ resolved
@@ -35,22 +35,16 @@
 import org.wfanet.measurement.common.identity.IdGenerator
 import org.wfanet.measurement.common.identity.RandomIdGenerator
 import org.wfanet.measurement.internal.reporting.v2.MeasurementConsumersGrpcKt.MeasurementConsumersCoroutineImplBase
-<<<<<<< HEAD
 import org.wfanet.measurement.internal.reporting.v2.MetricCalculationSpec
 import org.wfanet.measurement.internal.reporting.v2.MetricCalculationSpecsGrpcKt.MetricCalculationSpecsCoroutineImplBase
-=======
->>>>>>> d2bcef3a
 import org.wfanet.measurement.internal.reporting.v2.MetricKt
 import org.wfanet.measurement.internal.reporting.v2.MetricSpecKt
 import org.wfanet.measurement.internal.reporting.v2.MetricsGrpcKt.MetricsCoroutineImplBase
 import org.wfanet.measurement.internal.reporting.v2.Report
 import org.wfanet.measurement.internal.reporting.v2.ReportKt
-<<<<<<< HEAD
 import org.wfanet.measurement.internal.reporting.v2.ReportingSet
-=======
 import org.wfanet.measurement.internal.reporting.v2.ReportSchedule
 import org.wfanet.measurement.internal.reporting.v2.ReportSchedulesGrpcKt.ReportSchedulesCoroutineImplBase
->>>>>>> d2bcef3a
 import org.wfanet.measurement.internal.reporting.v2.ReportingSetKt
 import org.wfanet.measurement.internal.reporting.v2.ReportingSetsGrpcKt.ReportingSetsCoroutineImplBase
 import org.wfanet.measurement.internal.reporting.v2.ReportsGrpcKt.ReportsCoroutineImplBase
@@ -76,11 +70,8 @@
     val metricsService: MetricsCoroutineImplBase,
     val reportingSetsService: ReportingSetsCoroutineImplBase,
     val measurementConsumersService: MeasurementConsumersCoroutineImplBase,
-<<<<<<< HEAD
     val metricCalculationSpecsService: MetricCalculationSpecsCoroutineImplBase,
-=======
     val reportSchedulesService: ReportSchedulesCoroutineImplBase,
->>>>>>> d2bcef3a
   )
 
   /** Instance of the service under test. */
@@ -89,11 +80,8 @@
   private lateinit var metricsService: MetricsCoroutineImplBase
   private lateinit var reportingSetsService: ReportingSetsCoroutineImplBase
   private lateinit var measurementConsumersService: MeasurementConsumersCoroutineImplBase
-<<<<<<< HEAD
   private lateinit var metricCalculationSpecsService: MetricCalculationSpecsCoroutineImplBase
-=======
   private lateinit var reportSchedulesService: ReportSchedulesCoroutineImplBase
->>>>>>> d2bcef3a
 
   /** Constructs the services being tested. */
   protected abstract fun newServices(idGenerator: IdGenerator): Services<T>
@@ -105,11 +93,8 @@
     metricsService = services.metricsService
     reportingSetsService = services.reportingSetsService
     measurementConsumersService = services.measurementConsumersService
-<<<<<<< HEAD
     metricCalculationSpecsService = services.metricCalculationSpecsService
-=======
     reportSchedulesService = services.reportSchedulesService
->>>>>>> d2bcef3a
   }
 
   @Test
@@ -1160,18 +1145,11 @@
         }
       )
 
-<<<<<<< HEAD
     for (entry in retrievedReport.reportingMetricEntriesMap.entries) {
       for (metricCalculationSpecReportingMetrics in
         entry.value.metricCalculationSpecReportingMetricsList) {
         for (reportingMetric in metricCalculationSpecReportingMetrics.reportingMetricsList) {
           assertThat(reportingMetric.externalMetricId).isNotEmpty()
-=======
-    retrievedReport.reportingMetricEntriesMap.values.forEach { reportingMetricCalculationSpec ->
-      reportingMetricCalculationSpec.metricCalculationSpecsList.forEach { metricCalculationSpec ->
-        metricCalculationSpec.reportingMetricsList.forEach {
-          assertThat(it.externalMetricId).isNotEmpty()
->>>>>>> d2bcef3a
         }
       }
     }
@@ -1217,12 +1195,9 @@
         CMMS_MEASUREMENT_CONSUMER_ID,
         service,
         usePeriodicTimeInterval = false,
-<<<<<<< HEAD
         createdReportingSet,
         createdMetricCalculationSpec,
-=======
         null,
->>>>>>> d2bcef3a
         "external-report-id"
       )
     val createdReport2 =
@@ -1230,12 +1205,9 @@
         CMMS_MEASUREMENT_CONSUMER_ID,
         service,
         usePeriodicTimeInterval = true,
-<<<<<<< HEAD
         createdReportingSet,
         createdMetricCalculationSpec,
-=======
         null,
->>>>>>> d2bcef3a
         "external-report-id2"
       )
 
@@ -1329,12 +1301,9 @@
           CMMS_MEASUREMENT_CONSUMER_ID,
           service,
           usePeriodicTimeInterval = false,
-<<<<<<< HEAD
           createdReportingSet,
           createdMetricCalculationSpec,
-=======
           null,
->>>>>>> d2bcef3a
           "external-report-id"
         )
       val createdReport2 =
@@ -1342,12 +1311,9 @@
           CMMS_MEASUREMENT_CONSUMER_ID,
           service,
           usePeriodicTimeInterval = false,
-<<<<<<< HEAD
           createdReportingSet,
           createdMetricCalculationSpec,
-=======
           null,
->>>>>>> d2bcef3a
           "external-report-id2"
         )
 
@@ -1385,12 +1351,9 @@
           CMMS_MEASUREMENT_CONSUMER_ID,
           service,
           usePeriodicTimeInterval = false,
-<<<<<<< HEAD
           createdReportingSet,
           createdMetricCalculationSpec,
-=======
           null,
->>>>>>> d2bcef3a
           "external-report-id"
         )
       val createdReport2 =
@@ -1398,12 +1361,9 @@
           CMMS_MEASUREMENT_CONSUMER_ID,
           service,
           usePeriodicTimeInterval = false,
-<<<<<<< HEAD
           createdReportingSet,
           createdMetricCalculationSpec,
-=======
           null,
->>>>>>> d2bcef3a
           "external-report-id2"
         )
 
@@ -1435,12 +1395,9 @@
       CMMS_MEASUREMENT_CONSUMER_ID,
       service,
       usePeriodicTimeInterval = false,
-<<<<<<< HEAD
       createdReportingSet,
       createdMetricCalculationSpec,
-=======
       null,
->>>>>>> d2bcef3a
       "external-report-id"
     )
     val createdReport2 =
@@ -1448,12 +1405,9 @@
         CMMS_MEASUREMENT_CONSUMER_ID,
         service,
         usePeriodicTimeInterval = false,
-<<<<<<< HEAD
         createdReportingSet,
         createdMetricCalculationSpec,
-=======
         null,
->>>>>>> d2bcef3a
         "external-report-id2"
       )
 
@@ -1499,13 +1453,8 @@
     private val REPORT_TAGS = mapOf("tag1" to "tag_value1", "tag2" to "tag_value2")
 
     private suspend fun createReportForRequest(
-<<<<<<< HEAD
       reportingSetsService: ReportingSetsCoroutineImplBase,
       metricCalculationSpecsService: MetricCalculationSpecsCoroutineImplBase,
-=======
-      cmmsMeasurementConsumerId: String,
-      reportingSetsService: ReportingSetsCoroutineImplBase,
->>>>>>> d2bcef3a
     ): Report {
       val createdReportingSet =
         createReportingSet(CMMS_MEASUREMENT_CONSUMER_ID, reportingSetsService)
@@ -1565,17 +1514,11 @@
     private suspend fun createReport(
       cmmsMeasurementConsumerId: String,
       reportsService: ReportsCoroutineImplBase,
-<<<<<<< HEAD
       usePeriodicTimeInterval: Boolean,
       reportingSet: ReportingSet,
       metricCalculationSpec: MetricCalculationSpec,
+      reportSchedule: ReportSchedule? = null,
       externalReportId: String = "external-report-id",
-=======
-      reportingSetsService: ReportingSetsCoroutineImplBase,
-      usePeriodicTimeInterval: Boolean,
-      reportSchedule: ReportSchedule? = null,
-      externalReportId: String = "external-report-id"
->>>>>>> d2bcef3a
     ): Report {
       val reportingMetricCalculationSpec =
         ReportKt.reportingMetricCalculationSpec {
