/*
 * Copyright 2023 The Cross-Media Measurement Authors
 *
 * Licensed under the Apache License, Version 2.0 (the "License");
 * you may not use this file except in compliance with the License.
 * You may obtain a copy of the License at
 *
 *     http://www.apache.org/licenses/LICENSE-2.0
 *
 * Unless required by applicable law or agreed to in writing, software
 * distributed under the License is distributed on an "AS IS" BASIS,
 * WITHOUT WARRANTIES OR CONDITIONS OF ANY KIND, either express or implied.
 * See the License for the specific language governing permissions and
 * limitations under the License.
 */

package org.wfanet.measurement.reporting.service.internal.testing.v2

import com.google.common.truth.Truth.assertThat
import com.google.common.truth.extensions.proto.ProtoTruth.assertThat
import com.google.protobuf.duration
import com.google.protobuf.timestamp
import com.google.type.interval
import io.grpc.Status
import io.grpc.StatusRuntimeException
import java.time.Clock
import kotlin.random.Random
import kotlin.test.assertFailsWith
import kotlinx.coroutines.flow.toList
import kotlinx.coroutines.runBlocking
import org.junit.Before
import org.junit.Test
import org.junit.runner.RunWith
import org.junit.runners.JUnit4
import org.wfanet.measurement.common.identity.IdGenerator
import org.wfanet.measurement.common.identity.RandomIdGenerator
import org.wfanet.measurement.internal.reporting.v2.MeasurementConsumersGrpcKt
import org.wfanet.measurement.internal.reporting.v2.MetricKt
import org.wfanet.measurement.internal.reporting.v2.MetricSpecKt
import org.wfanet.measurement.internal.reporting.v2.MetricsGrpcKt
import org.wfanet.measurement.internal.reporting.v2.Report
import org.wfanet.measurement.internal.reporting.v2.ReportKt
import org.wfanet.measurement.internal.reporting.v2.ReportingSet
import org.wfanet.measurement.internal.reporting.v2.ReportingSetKt
import org.wfanet.measurement.internal.reporting.v2.ReportingSetsGrpcKt
import org.wfanet.measurement.internal.reporting.v2.ReportsGrpcKt
import org.wfanet.measurement.internal.reporting.v2.StreamReportsRequestKt
import org.wfanet.measurement.internal.reporting.v2.copy
import org.wfanet.measurement.internal.reporting.v2.createMetricRequest
import org.wfanet.measurement.internal.reporting.v2.createReportRequest
import org.wfanet.measurement.internal.reporting.v2.createReportingSetRequest
import org.wfanet.measurement.internal.reporting.v2.getReportRequest
import org.wfanet.measurement.internal.reporting.v2.measurement
import org.wfanet.measurement.internal.reporting.v2.measurementConsumer
import org.wfanet.measurement.internal.reporting.v2.metric
import org.wfanet.measurement.internal.reporting.v2.metricSpec
import org.wfanet.measurement.internal.reporting.v2.periodicTimeInterval
import org.wfanet.measurement.internal.reporting.v2.report
import org.wfanet.measurement.internal.reporting.v2.reportingSet
import org.wfanet.measurement.internal.reporting.v2.streamReportsRequest
import org.wfanet.measurement.internal.reporting.v2.timeIntervals

@RunWith(JUnit4::class)
abstract class ReportsServiceTest<T : ReportsGrpcKt.ReportsCoroutineImplBase> {
  protected val idGenerator = RandomIdGenerator(Clock.systemUTC(), Random(1))

  protected data class Services<T>(
    val reportsService: T,
    val metricsService: MetricsGrpcKt.MetricsCoroutineImplBase,
    val reportingSetsService: ReportingSetsGrpcKt.ReportingSetsCoroutineImplBase,
    val measurementConsumersService:
      MeasurementConsumersGrpcKt.MeasurementConsumersCoroutineImplBase,
  )

  /** Instance of the service under test. */
  private lateinit var service: T

  private lateinit var metricsService: MetricsGrpcKt.MetricsCoroutineImplBase
  private lateinit var reportingSetsService: ReportingSetsGrpcKt.ReportingSetsCoroutineImplBase
  private lateinit var measurementConsumersService:
    MeasurementConsumersGrpcKt.MeasurementConsumersCoroutineImplBase

  /** Constructs the services being tested. */
  protected abstract fun newServices(idGenerator: IdGenerator): Services<T>

  @Before
  fun initService() {
    val services = newServices(idGenerator)
    service = services.reportsService
    metricsService = services.metricsService
    reportingSetsService = services.reportingSetsService
    measurementConsumersService = services.measurementConsumersService
  }

  @Test
  fun `createReport succeeds when timeIntervals set`() = runBlocking {
    createMeasurementConsumer(CMMS_MEASUREMENT_CONSUMER_ID, measurementConsumersService)
    val baseReport = createReportForRequest(CMMS_MEASUREMENT_CONSUMER_ID, reportingSetsService)

    val report =
      baseReport.copy {
        timeIntervals = timeIntervals {
          timeIntervals += interval {
            startTime = timestamp { seconds = 100 }
            endTime = timestamp { seconds = 200 }
          }
          timeIntervals += interval {
            startTime = timestamp { seconds = 300 }
            endTime = timestamp { seconds = 400 }
          }
        }
      }

    val createdReport =
      service.createReport(
        createReportRequest {
          this.report = report
          this.externalReportId = "external-report-id"
        }
      )

    assertThat(createdReport.externalReportId).isNotEqualTo(0)
    assertThat(createdReport.hasCreateTime()).isTrue()
    createdReport.reportingMetricEntriesMap.values.forEach { reportingMetricCalculationSpec ->
      reportingMetricCalculationSpec.metricCalculationSpecsList.forEach { metricCalculationSpec ->
        metricCalculationSpec.reportingMetricsList.forEach {
          assertThat(it.createMetricRequestId).isNotEmpty()
        }
      }
    }
  }

  @Test
  fun `createReport succeeds when periodicTimeInterval set`() = runBlocking {
    createMeasurementConsumer(CMMS_MEASUREMENT_CONSUMER_ID, measurementConsumersService)
    val baseReport = createReportForRequest(CMMS_MEASUREMENT_CONSUMER_ID, reportingSetsService)

    val report =
      baseReport.copy {
        periodicTimeInterval = periodicTimeInterval {
          startTime = timestamp { seconds = 100 }
          increment = duration { seconds = 50 }
          intervalCount = 3
        }
      }

    val createdReport =
      service.createReport(
        createReportRequest {
          this.report = report
          this.externalReportId = "external-report-id"
        }
      )

    assertThat(createdReport.externalReportId).isNotEqualTo(0)
    assertThat(createdReport.hasCreateTime()).isTrue()
    createdReport.reportingMetricEntriesMap.values.forEach { reportingMetricCalculationSpec ->
      reportingMetricCalculationSpec.metricCalculationSpecsList.forEach { metricCalculationSpec ->
        metricCalculationSpec.reportingMetricsList.forEach {
          assertThat(it.createMetricRequestId).isNotEmpty()
        }
      }
    }
  }

  @Test
  fun `createReport succeeds when multiple reporting metric entries set`() = runBlocking {
    createMeasurementConsumer(CMMS_MEASUREMENT_CONSUMER_ID, measurementConsumersService)
    val createdReportingSet =
      createReportingSet(
        CMMS_MEASUREMENT_CONSUMER_ID,
        reportingSetsService,
        "external-reporting-set-id"
      )
    val createdReportingSet2 =
      createReportingSet(
        CMMS_MEASUREMENT_CONSUMER_ID,
        reportingSetsService,
        "externalReportingSetId2"
      )

    val reportingMetricCalculationSpec =
      ReportKt.reportingMetricCalculationSpec {
        metricCalculationSpecs +=
          ReportKt.metricCalculationSpec {
            reportingMetrics +=
              ReportKt.reportingMetric {
                details =
                  ReportKt.ReportingMetricKt.details {
                    externalReportingSetId = createdReportingSet.externalReportingSetId
                    metricSpec = metricSpec {
                      reach =
                        MetricSpecKt.reachParams {
                          privacyParams =
                            MetricSpecKt.differentialPrivacyParams {
                              epsilon = 1.0
                              delta = 2.0
                            }
                        }
                      vidSamplingInterval =
                        MetricSpecKt.vidSamplingInterval {
                          start = 0.1f
                          width = 0.5f
                        }
                    }
                    timeInterval = interval {
                      startTime = timestamp { seconds = 100 }
                      endTime = timestamp { seconds = 200 }
                    }
                  }
              }
            details =
              ReportKt.MetricCalculationSpecKt.details {
                displayName = "display"
                metricSpecs += metricSpec {
                  reach =
                    MetricSpecKt.reachParams {
                      privacyParams =
                        MetricSpecKt.differentialPrivacyParams {
                          epsilon = 1.0
                          delta = 2.0
                        }
                    }
                  vidSamplingInterval =
                    MetricSpecKt.vidSamplingInterval {
                      start = 0.1f
                      width = 0.5f
                    }
                }
                groupings += ReportKt.MetricCalculationSpecKt.grouping { predicates += "age > 10" }
                cumulative = false
              }
          }
      }

    val reportingMetricCalculationSpec2 =
      ReportKt.reportingMetricCalculationSpec {
        metricCalculationSpecs +=
          ReportKt.metricCalculationSpec {
            reportingMetrics +=
              ReportKt.reportingMetric {
                details =
                  ReportKt.ReportingMetricKt.details {
                    externalReportingSetId = createdReportingSet2.externalReportingSetId
                    metricSpec = metricSpec {
                      reach =
                        MetricSpecKt.reachParams {
                          privacyParams =
                            MetricSpecKt.differentialPrivacyParams {
                              epsilon = 1.0
                              delta = 2.0
                            }
                        }
                      vidSamplingInterval =
                        MetricSpecKt.vidSamplingInterval {
                          start = 0.1f
                          width = 0.5f
                        }
                    }
                    timeInterval = interval {
                      startTime = timestamp { seconds = 100 }
                      endTime = timestamp { seconds = 200 }
                    }
                  }
              }
            details =
              ReportKt.MetricCalculationSpecKt.details {
                displayName = "display"
                metricSpecs += metricSpec {
                  reach =
                    MetricSpecKt.reachParams {
                      privacyParams =
                        MetricSpecKt.differentialPrivacyParams {
                          epsilon = 1.0
                          delta = 2.0
                        }
                    }
                  vidSamplingInterval =
                    MetricSpecKt.vidSamplingInterval {
                      start = 0.1f
                      width = 0.5f
                    }
                }
                groupings += ReportKt.MetricCalculationSpecKt.grouping { predicates += "age > 10" }
                cumulative = false
              }
          }
      }

    val report = report {
      cmmsMeasurementConsumerId = CMMS_MEASUREMENT_CONSUMER_ID
      reportingMetricEntries[createdReportingSet.externalReportingSetId] =
        reportingMetricCalculationSpec
      reportingMetricEntries[createdReportingSet2.externalReportingSetId] =
        reportingMetricCalculationSpec2
      timeIntervals = timeIntervals {
        timeIntervals += interval {
          startTime = timestamp { seconds = 100 }
          endTime = timestamp { seconds = 200 }
        }
        timeIntervals += interval {
          startTime = timestamp { seconds = 300 }
          endTime = timestamp { seconds = 400 }
        }
      }
    }

    val createdReport =
      service.createReport(
        createReportRequest {
          this.report = report
          this.externalReportId = "external-report-id"
        }
      )

    assertThat(createdReport.externalReportId).isNotEqualTo(0)
    assertThat(createdReport.hasCreateTime()).isTrue()
    createdReport.reportingMetricEntriesMap.entries.forEach { entry ->
      entry.value.metricCalculationSpecsList.forEach { metricCalculationSpec ->
        metricCalculationSpec.reportingMetricsList.forEach {
          assertThat(it.createMetricRequestId).isNotEmpty()
        }
      }
    }
  }

  @Test
  fun `createReport succeeds when multiple reporting metrics in one entry`() = runBlocking {
    createMeasurementConsumer(CMMS_MEASUREMENT_CONSUMER_ID, measurementConsumersService)
    val createdReportingSet =
      createReportingSet(
        CMMS_MEASUREMENT_CONSUMER_ID,
        reportingSetsService,
        "external-reporting-set-id"
      )

    val reportingMetricCalculationSpec =
      ReportKt.reportingMetricCalculationSpec {
        metricCalculationSpecs +=
          ReportKt.metricCalculationSpec {
            reportingMetrics +=
              ReportKt.reportingMetric {
                details =
                  ReportKt.ReportingMetricKt.details {
                    externalReportingSetId = createdReportingSet.externalReportingSetId
                    metricSpec = metricSpec {
                      reach =
                        MetricSpecKt.reachParams {
                          privacyParams =
                            MetricSpecKt.differentialPrivacyParams {
                              epsilon = 1.0
                              delta = 2.0
                            }
                        }
                      vidSamplingInterval =
                        MetricSpecKt.vidSamplingInterval {
                          start = 0.1f
                          width = 0.5f
                        }
                    }
                    timeInterval = timeInterval {
                      startTime = timestamp { seconds = 100 }
                      endTime = timestamp { seconds = 200 }
                    }
                  }
              }
            reportingMetrics +=
              ReportKt.reportingMetric {
                details =
                  ReportKt.ReportingMetricKt.details {
                    externalReportingSetId = createdReportingSet.externalReportingSetId
                    metricSpec = metricSpec {
                      reach =
                        MetricSpecKt.reachParams {
                          privacyParams =
                            MetricSpecKt.differentialPrivacyParams {
                              epsilon = 1.0
                              delta = 2.0
                            }
                        }
                      vidSamplingInterval =
                        MetricSpecKt.vidSamplingInterval {
                          start = 0.1f
                          width = 0.5f
                        }
                    }
                    timeInterval = timeInterval {
                      startTime = timestamp { seconds = 100 }
                      endTime = timestamp { seconds = 200 }
                    }
                  }
              }
            details =
              ReportKt.MetricCalculationSpecKt.details {
                displayName = "display"
                metricSpecs += metricSpec {
                  reach =
                    MetricSpecKt.reachParams {
                      privacyParams =
                        MetricSpecKt.differentialPrivacyParams {
                          epsilon = 1.0
                          delta = 2.0
                        }
                    }
                  vidSamplingInterval =
                    MetricSpecKt.vidSamplingInterval {
                      start = 0.1f
                      width = 0.5f
                    }
                }
                groupings += ReportKt.MetricCalculationSpecKt.grouping { predicates += "age > 10" }
                cumulative = false
              }
          }
      }

    val report = report {
      cmmsMeasurementConsumerId = CMMS_MEASUREMENT_CONSUMER_ID
      reportingMetricEntries[createdReportingSet.externalReportingSetId] =
        reportingMetricCalculationSpec
      timeIntervals = timeIntervals {
        timeIntervals += timeInterval {
          startTime = timestamp { seconds = 100 }
          endTime = timestamp { seconds = 200 }
        }
      }
    }

    val createdReport =
      service.createReport(
        createReportRequest {
          this.report = report
          this.externalReportId = "external-report-id"
        }
      )

    assertThat(createdReport.externalReportId).isNotEqualTo(0)
    assertThat(createdReport.hasCreateTime()).isTrue()
    createdReport.reportingMetricEntriesMap.entries.forEach { entry ->
      entry.value.metricCalculationSpecsList.forEach { metricCalculationSpec ->
        metricCalculationSpec.reportingMetricsList.forEach {
          assertThat(it.createMetricRequestId).isNotEmpty()
        }
      }
    }
  }

  @Test
  fun `createReport returns the same report when request id used`() = runBlocking {
    createMeasurementConsumer(CMMS_MEASUREMENT_CONSUMER_ID, measurementConsumersService)
    val report = createReportForRequest(CMMS_MEASUREMENT_CONSUMER_ID, reportingSetsService)

    val requestId = "1234"
    val request = createReportRequest {
      this.requestId = requestId
      this.report = report
      this.externalReportId = "external-report-id"
    }

    val createdReport = service.createReport(request)
    assertThat(createdReport.externalReportId).isNotEqualTo(0)
    assertThat(createdReport.hasCreateTime()).isTrue()
    createdReport.reportingMetricEntriesMap.values.forEach { reportingMetricCalculationSpec ->
      reportingMetricCalculationSpec.metricCalculationSpecsList.forEach { metricCalculationSpec ->
        metricCalculationSpec.reportingMetricsList.forEach {
          assertThat(it.createMetricRequestId).isNotEmpty()
        }
      }
    }

    val sameCreatedReport = service.createReport(request)
    assertThat(createdReport).isEqualTo(sameCreatedReport)
  }

  @Test
  fun `createReport throws INVALID_ARGUMENT when request missing external ID`() = runBlocking {
    createMeasurementConsumer(CMMS_MEASUREMENT_CONSUMER_ID, measurementConsumersService)

    val exception =
      assertFailsWith<StatusRuntimeException> {
        service.createReport(
          createReportRequest {
            this.report = createReportForRequest(CMMS_MEASUREMENT_CONSUMER_ID, reportingSetsService)
          }
        )
      }

    assertThat(exception.status.code).isEqualTo(Status.Code.INVALID_ARGUMENT)
  }

  @Test
  fun `createReport throws NOT_FOUND when ReportingSet not found`() = runBlocking {
    createMeasurementConsumer(CMMS_MEASUREMENT_CONSUMER_ID, measurementConsumersService)

    val report = report {
      cmmsMeasurementConsumerId = CMMS_MEASUREMENT_CONSUMER_ID
      reportingMetricEntries["1234"] =
        ReportKt.reportingMetricCalculationSpec {
          metricCalculationSpecs +=
            ReportKt.metricCalculationSpec {
              reportingMetrics +=
                ReportKt.reportingMetric {
                  details =
                    ReportKt.ReportingMetricKt.details {
                      externalReportingSetId = "1234"
                      metricSpec = metricSpec {
                        reach =
                          MetricSpecKt.reachParams {
                            privacyParams =
                              MetricSpecKt.differentialPrivacyParams {
                                epsilon = 1.0
                                delta = 2.0
                              }
                          }
                        vidSamplingInterval =
                          MetricSpecKt.vidSamplingInterval {
                            start = 0.1f
                            width = 0.5f
                          }
                      }
                      timeInterval = interval {
                        startTime = timestamp { seconds = 100 }
                        endTime = timestamp { seconds = 200 }
                      }
                    }
                }
              details =
                ReportKt.MetricCalculationSpecKt.details {
                  displayName = "display"
                  metricSpecs += metricSpec {
                    reach =
                      MetricSpecKt.reachParams {
                        privacyParams =
                          MetricSpecKt.differentialPrivacyParams {
                            epsilon = 1.0
                            delta = 2.0
                          }
                      }
                    vidSamplingInterval =
                      MetricSpecKt.vidSamplingInterval {
                        start = 0.1f
                        width = 0.5f
                      }
                  }
                  groupings +=
                    ReportKt.MetricCalculationSpecKt.grouping { predicates += "age > 10" }
                  cumulative = false
                }
            }
        }
      periodicTimeInterval = periodicTimeInterval {
        startTime = timestamp { seconds = 100 }
        increment = duration { seconds = 50 }
        intervalCount = 3
      }
    }

    val exception =
      assertFailsWith<StatusRuntimeException> {
        service.createReport(
          createReportRequest {
            this.report = report
            this.externalReportId = "external-report-id"
          }
        )
      }

    assertThat(exception.status.code).isEqualTo(Status.Code.NOT_FOUND)
    assertThat(exception.message).contains("Reporting Set")
  }

  @Test
  fun `createReport throws NOT_FOUND when not all ReportingSets found`() = runBlocking {
    createMeasurementConsumer(CMMS_MEASUREMENT_CONSUMER_ID, measurementConsumersService)
    val createdReportingSet = createReportingSet(CMMS_MEASUREMENT_CONSUMER_ID, reportingSetsService)

    val reportingMetricCalculationSpec =
      ReportKt.reportingMetricCalculationSpec {
        metricCalculationSpecs +=
          ReportKt.metricCalculationSpec {
            reportingMetrics +=
              ReportKt.reportingMetric {
                details =
                  ReportKt.ReportingMetricKt.details {
                    externalReportingSetId = createdReportingSet.externalReportingSetId
                    metricSpec = metricSpec {
                      reach =
                        MetricSpecKt.reachParams {
                          privacyParams =
                            MetricSpecKt.differentialPrivacyParams {
                              epsilon = 1.0
                              delta = 2.0
                            }
                        }
                      vidSamplingInterval =
                        MetricSpecKt.vidSamplingInterval {
                          start = 0.1f
                          width = 0.5f
                        }
                    }
                    timeInterval = interval {
                      startTime = timestamp { seconds = 100 }
                      endTime = timestamp { seconds = 200 }
                    }
                  }
              }
            details =
              ReportKt.MetricCalculationSpecKt.details {
                displayName = "display"
                metricSpecs += metricSpec {
                  reach =
                    MetricSpecKt.reachParams {
                      privacyParams =
                        MetricSpecKt.differentialPrivacyParams {
                          epsilon = 1.0
                          delta = 2.0
                        }
                    }
                  vidSamplingInterval =
                    MetricSpecKt.vidSamplingInterval {
                      start = 0.1f
                      width = 0.5f
                    }
                }
                groupings += ReportKt.MetricCalculationSpecKt.grouping { predicates += "age > 10" }
                cumulative = false
              }
          }
      }

    val reportingMetricCalculationSpec2 =
      ReportKt.reportingMetricCalculationSpec {
        metricCalculationSpecs +=
          ReportKt.metricCalculationSpec {
            reportingMetrics +=
              ReportKt.reportingMetric {
                details =
                  ReportKt.ReportingMetricKt.details {
                    externalReportingSetId = "1234"
                    metricSpec = metricSpec {
                      reach =
                        MetricSpecKt.reachParams {
                          privacyParams =
                            MetricSpecKt.differentialPrivacyParams {
                              epsilon = 1.0
                              delta = 2.0
                            }
                        }
                      vidSamplingInterval =
                        MetricSpecKt.vidSamplingInterval {
                          start = 0.1f
                          width = 0.5f
                        }
                    }
                    timeInterval = interval {
                      startTime = timestamp { seconds = 100 }
                      endTime = timestamp { seconds = 200 }
                    }
                  }
              }
            details =
              ReportKt.MetricCalculationSpecKt.details {
                displayName = "display"
                metricSpecs += metricSpec {
                  reach =
                    MetricSpecKt.reachParams {
                      privacyParams =
                        MetricSpecKt.differentialPrivacyParams {
                          epsilon = 1.0
                          delta = 2.0
                        }
                    }
                  vidSamplingInterval =
                    MetricSpecKt.vidSamplingInterval {
                      start = 0.1f
                      width = 0.5f
                    }
                }
                groupings += ReportKt.MetricCalculationSpecKt.grouping { predicates += "age > 10" }
                cumulative = false
              }
          }
      }

    val report = report {
      cmmsMeasurementConsumerId = CMMS_MEASUREMENT_CONSUMER_ID
      reportingMetricEntries[createdReportingSet.externalReportingSetId] =
        reportingMetricCalculationSpec
      reportingMetricEntries["1234"] = reportingMetricCalculationSpec2
      periodicTimeInterval = periodicTimeInterval {
        startTime = timestamp { seconds = 100 }
        increment = duration { seconds = 50 }
        intervalCount = 3
      }
    }

    val exception =
      assertFailsWith<StatusRuntimeException> {
        service.createReport(
          createReportRequest {
            this.report = report
            this.externalReportId = "external-report-id"
          }
        )
      }

    assertThat(exception.status.code).isEqualTo(Status.Code.NOT_FOUND)
    assertThat(exception.message).contains("Reporting Set")
  }

  fun `createReport throws INVALID_ARGUMENT when metric in entry doesn't match`() = runBlocking {
    createMeasurementConsumer(CMMS_MEASUREMENT_CONSUMER_ID, measurementConsumersService)
    val createdReportingSet = createReportingSet(CMMS_MEASUREMENT_CONSUMER_ID, reportingSetsService)

    val reportingMetricCalculationSpec =
      ReportKt.reportingMetricCalculationSpec {
        metricCalculationSpecs +=
          ReportKt.metricCalculationSpec {
            reportingMetrics +=
              ReportKt.reportingMetric {
                details =
                  ReportKt.ReportingMetricKt.details {
                    externalReportingSetId = "1234"
                    metricSpec = metricSpec {
                      reach =
                        MetricSpecKt.reachParams {
                          privacyParams =
                            MetricSpecKt.differentialPrivacyParams {
                              epsilon = 1.0
                              delta = 2.0
                            }
                        }
                      vidSamplingInterval =
                        MetricSpecKt.vidSamplingInterval {
                          start = 0.1f
                          width = 0.5f
                        }
                    }
                    timeInterval = interval {
                      startTime = timestamp { seconds = 100 }
                      endTime = timestamp { seconds = 200 }
                    }
                  }
              }
            details =
              ReportKt.MetricCalculationSpecKt.details {
                displayName = "display"
                metricSpecs += metricSpec {
                  reach =
                    MetricSpecKt.reachParams {
                      privacyParams =
                        MetricSpecKt.differentialPrivacyParams {
                          epsilon = 1.0
                          delta = 2.0
                        }
                    }
                  vidSamplingInterval =
                    MetricSpecKt.vidSamplingInterval {
                      start = 0.1f
                      width = 0.5f
                    }
                }
                groupings += ReportKt.MetricCalculationSpecKt.grouping { predicates += "age > 10" }
                cumulative = false
              }
          }
      }

    val report = report {
      cmmsMeasurementConsumerId = CMMS_MEASUREMENT_CONSUMER_ID
      reportingMetricEntries[createdReportingSet.externalReportingSetId] =
        reportingMetricCalculationSpec
      periodicTimeInterval = periodicTimeInterval {
        startTime = timestamp { seconds = 100 }
        increment = duration { seconds = 50 }
        intervalCount = 3
      }
    }

    val exception =
      assertFailsWith<StatusRuntimeException> {
        service.createReport(
          createReportRequest {
            this.report = report
            this.externalReportId = "external-report-id"
          }
        )
      }

    assertThat(exception.status.code).isEqualTo(Status.Code.INVALID_ARGUMENT)
    assertThat(exception.message).contains("external reporting set id")
  }

  @Test
  fun `createReport throws INVALID_ARGUMENT when time not set`() = runBlocking {
    createMeasurementConsumer(CMMS_MEASUREMENT_CONSUMER_ID, measurementConsumersService)
    val baseReport = createReportForRequest(CMMS_MEASUREMENT_CONSUMER_ID, reportingSetsService)

    val report = baseReport.copy { clearTime() }

    val exception =
      assertFailsWith<StatusRuntimeException> {
        service.createReport(
          createReportRequest {
            this.report = report
            externalReportId = "external-report-id"
          }
        )
      }

    assertThat(exception.status.code).isEqualTo(Status.Code.INVALID_ARGUMENT)
    assertThat(exception.message).contains("missing time")
  }

  @Test
  fun `createReport throws INVALID_ARGUMENT when no reporting metric entries`() = runBlocking {
    createMeasurementConsumer(CMMS_MEASUREMENT_CONSUMER_ID, measurementConsumersService)

    val report = report {
      cmmsMeasurementConsumerId = CMMS_MEASUREMENT_CONSUMER_ID
      periodicTimeInterval = periodicTimeInterval {
        startTime = timestamp { seconds = 100 }
        increment = duration { seconds = 50 }
        intervalCount = 3
      }
    }

    val exception =
      assertFailsWith<StatusRuntimeException> {
        service.createReport(
          createReportRequest {
            this.report = report
            externalReportId = "external-report-id"
          }
        )
      }

    assertThat(exception.status.code).isEqualTo(Status.Code.INVALID_ARGUMENT)
    assertThat(exception.message).contains("missing reporting metric entries")
  }

  @Test
  fun `createReport throws FAILED_PRECONDITION when MC not found`() = runBlocking {
    createMeasurementConsumer(CMMS_MEASUREMENT_CONSUMER_ID, measurementConsumersService)
    val baseReport = createReportForRequest(CMMS_MEASUREMENT_CONSUMER_ID, reportingSetsService)

    val report = baseReport.copy { cmmsMeasurementConsumerId = cmmsMeasurementConsumerId + "2" }

    val exception =
      assertFailsWith<StatusRuntimeException> {
        service.createReport(
          createReportRequest {
            this.report = report
            externalReportId = "external-report-id"
          }
        )
      }

    assertThat(exception.status.code).isEqualTo(Status.Code.FAILED_PRECONDITION)
    assertThat(exception.message).contains("Measurement Consumer")
  }

  @Test
  fun `getReport returns report with timeIntervals set`() = runBlocking {
    createMeasurementConsumer(CMMS_MEASUREMENT_CONSUMER_ID, measurementConsumersService)
    val createdReport =
      createReport(
        CMMS_MEASUREMENT_CONSUMER_ID,
        service,
        reportingSetsService,
        usePeriodicTimeInterval = false
      )

    val retrievedReport =
      service.getReport(
        getReportRequest {
          cmmsMeasurementConsumerId = CMMS_MEASUREMENT_CONSUMER_ID
          externalReportId = createdReport.externalReportId
        }
      )

    assertThat(createdReport).ignoringRepeatedFieldOrder().isEqualTo(retrievedReport)
  }

  @Test
  fun `getReport returns report with periodicTimeInterval set`() = runBlocking {
    createMeasurementConsumer(CMMS_MEASUREMENT_CONSUMER_ID, measurementConsumersService)
    val createdReport =
      createReport(
        CMMS_MEASUREMENT_CONSUMER_ID,
        service,
        reportingSetsService,
        usePeriodicTimeInterval = true
      )

    val retrievedReport =
      service.getReport(
        getReportRequest {
          cmmsMeasurementConsumerId = CMMS_MEASUREMENT_CONSUMER_ID
          externalReportId = createdReport.externalReportId
        }
      )

    assertThat(createdReport).ignoringRepeatedFieldOrder().isEqualTo(retrievedReport)
  }

  @Test
  fun `getReport returns report when report has two reporting metric calculation specs`() =
    runBlocking {
      createMeasurementConsumer(CMMS_MEASUREMENT_CONSUMER_ID, measurementConsumersService)

      val createdReportingSet =
        createReportingSet(
          CMMS_MEASUREMENT_CONSUMER_ID,
          reportingSetsService,
          "external-reporting-set-id"
        )
      val createdReportingSet2 =
        createReportingSet(
          CMMS_MEASUREMENT_CONSUMER_ID,
          reportingSetsService,
          "externalReportingSetId2"
        )

      val reportingMetricCalculationSpec =
        ReportKt.reportingMetricCalculationSpec {
          metricCalculationSpecs +=
            ReportKt.metricCalculationSpec {
              reportingMetrics +=
                ReportKt.reportingMetric {
                  details =
                    ReportKt.ReportingMetricKt.details {
                      externalReportingSetId = createdReportingSet.externalReportingSetId
                      metricSpec = metricSpec {
                        reach =
                          MetricSpecKt.reachParams {
                            privacyParams =
                              MetricSpecKt.differentialPrivacyParams {
                                epsilon = 1.0
                                delta = 2.0
                              }
                          }
                        vidSamplingInterval =
                          MetricSpecKt.vidSamplingInterval {
                            start = 0.1f
                            width = 0.5f
                          }
                      }
                      timeInterval = interval {
                        startTime = timestamp { seconds = 100 }
                        endTime = timestamp { seconds = 200 }
                      }
                    }
                }
              details =
                ReportKt.MetricCalculationSpecKt.details {
                  displayName = "display"
                  metricSpecs += metricSpec {
                    reach =
                      MetricSpecKt.reachParams {
                        privacyParams =
                          MetricSpecKt.differentialPrivacyParams {
                            epsilon = 1.0
                            delta = 2.0
                          }
                      }
                    vidSamplingInterval =
                      MetricSpecKt.vidSamplingInterval {
                        start = 0.1f
                        width = 0.5f
                      }
                  }
                  groupings +=
                    ReportKt.MetricCalculationSpecKt.grouping { predicates += "age > 10" }
                  cumulative = false
                }
            }
        }

      val reportingMetricCalculationSpec2 =
        ReportKt.reportingMetricCalculationSpec {
          metricCalculationSpecs +=
            ReportKt.metricCalculationSpec {
              reportingMetrics +=
                ReportKt.reportingMetric {
                  details =
                    ReportKt.ReportingMetricKt.details {
                      externalReportingSetId = createdReportingSet2.externalReportingSetId
                      metricSpec = metricSpec {
                        reach =
                          MetricSpecKt.reachParams {
                            privacyParams =
                              MetricSpecKt.differentialPrivacyParams {
                                epsilon = 1.0
                                delta = 2.0
                              }
                          }
                        vidSamplingInterval =
                          MetricSpecKt.vidSamplingInterval {
                            start = 0.1f
                            width = 0.5f
                          }
                      }
                      timeInterval = interval {
                        startTime = timestamp { seconds = 100 }
                        endTime = timestamp { seconds = 200 }
                      }
                    }
                }
              details =
                ReportKt.MetricCalculationSpecKt.details {
                  displayName = "display"
                  metricSpecs += metricSpec {
                    reach =
                      MetricSpecKt.reachParams {
                        privacyParams =
                          MetricSpecKt.differentialPrivacyParams {
                            epsilon = 1.0
                            delta = 2.0
                          }
                      }
                    vidSamplingInterval =
                      MetricSpecKt.vidSamplingInterval {
                        start = 0.1f
                        width = 0.5f
                      }
                  }
                  groupings +=
                    ReportKt.MetricCalculationSpecKt.grouping { predicates += "age > 10" }
                  cumulative = false
                }
            }
        }

      val report = report {
        cmmsMeasurementConsumerId = CMMS_MEASUREMENT_CONSUMER_ID
        reportingMetricEntries[createdReportingSet.externalReportingSetId] =
          reportingMetricCalculationSpec
        reportingMetricEntries[createdReportingSet2.externalReportingSetId] =
          reportingMetricCalculationSpec2
        timeIntervals = timeIntervals {
          timeIntervals += interval {
            startTime = timestamp { seconds = 100 }
            endTime = timestamp { seconds = 200 }
          }
          timeIntervals += interval {
            startTime = timestamp { seconds = 300 }
            endTime = timestamp { seconds = 400 }
          }
        }
      }

      val createdReport =
        service.createReport(
          createReportRequest {
            this.report = report
            externalReportId = "external-report-id"
          }
        )

      val retrievedReport =
        service.getReport(
          getReportRequest {
            cmmsMeasurementConsumerId = CMMS_MEASUREMENT_CONSUMER_ID
            externalReportId = createdReport.externalReportId
          }
        )

      assertThat(createdReport).ignoringRepeatedFieldOrder().isEqualTo(retrievedReport)
    }

  @Test
  fun `getReport returns report after report metrics have been created`() = runBlocking {
    createMeasurementConsumer(CMMS_MEASUREMENT_CONSUMER_ID, measurementConsumersService)
    val createdReport =
      createReport(
        CMMS_MEASUREMENT_CONSUMER_ID,
        service,
        reportingSetsService,
        usePeriodicTimeInterval = true
      )

    createdReport.reportingMetricEntriesMap.values.forEach { reportingMetricCalculationSpec ->
      reportingMetricCalculationSpec.metricCalculationSpecsList.forEach { metricCalculationSpec ->
        metricCalculationSpec.reportingMetricsList.forEach {
          val request = createMetricRequest {
            requestId = it.createMetricRequestId
            externalMetricId = "externalMetricId"
            metric = metric {
              cmmsMeasurementConsumerId = createdReport.cmmsMeasurementConsumerId
              externalReportingSetId = it.details.externalReportingSetId
              timeInterval = it.details.timeInterval
              metricSpec = it.details.metricSpec
              weightedMeasurements +=
                MetricKt.weightedMeasurement {
                  weight = 2
                  measurement = measurement {
                    cmmsMeasurementConsumerId = CMMS_MEASUREMENT_CONSUMER_ID
                    timeInterval = interval {
                      startTime = timestamp { seconds = 10 }
                      endTime = timestamp { seconds = 100 }
                    }
                    primitiveReportingSetBases +=
                      ReportingSetKt.primitiveReportingSetBasis {
                        externalReportingSetId = it.details.externalReportingSetId
                        filters += "filter1"
                        filters += "filter2"
                      }
                  }
                }
              details = MetricKt.details { filters += it.details.filtersList }
            }
          }
          metricsService.createMetric(request)
        }
      }
    }

    val retrievedReport =
      service.getReport(
        getReportRequest {
          cmmsMeasurementConsumerId = CMMS_MEASUREMENT_CONSUMER_ID
          externalReportId = createdReport.externalReportId
        }
      )

    retrievedReport.reportingMetricEntriesMap.values.forEach { reportingMetricCalculationSpec ->
      reportingMetricCalculationSpec.metricCalculationSpecsList.forEach { metricCalculationSpec ->
        metricCalculationSpec.reportingMetricsList.forEach {
          assertThat(it.externalMetricId).isNotEqualTo(0L)
        }
      }
    }
  }

  @Test
  fun `getReport throw NOT_FOUND when report not found`() = runBlocking {
    createMeasurementConsumer(CMMS_MEASUREMENT_CONSUMER_ID, measurementConsumersService)
    val createdReport =
      createReport(
        CMMS_MEASUREMENT_CONSUMER_ID,
        service,
        reportingSetsService,
        usePeriodicTimeInterval = false
      )

    val exception =
      assertFailsWith<StatusRuntimeException> {
        service.getReport(
          getReportRequest {
            cmmsMeasurementConsumerId = CMMS_MEASUREMENT_CONSUMER_ID
            externalReportId = createdReport.externalReportId + 1
          }
        )
      }

    assertThat(exception.status.code).isEqualTo(Status.Code.NOT_FOUND)
    assertThat(exception.message).contains("not found")
  }

  @Test
  fun `streamReports returns reports when limit not set`() = runBlocking {
    createMeasurementConsumer(CMMS_MEASUREMENT_CONSUMER_ID, measurementConsumersService)
    val createdReport =
      createReport(
        CMMS_MEASUREMENT_CONSUMER_ID,
        service,
        reportingSetsService,
        usePeriodicTimeInterval = false,
        "external-report-id"
      )
    val createdReport2 =
      createReport(
        CMMS_MEASUREMENT_CONSUMER_ID,
        service,
        reportingSetsService,
        usePeriodicTimeInterval = true,
        "external-report-id2"
      )

    val retrievedReports =
      service.streamReports(
        streamReportsRequest {
          filter =
            StreamReportsRequestKt.filter {
              cmmsMeasurementConsumerId = CMMS_MEASUREMENT_CONSUMER_ID
            }
        }
      )

    assertThat(retrievedReports.toList())
      .ignoringRepeatedFieldOrder()
      .containsExactly(createdReport, createdReport2)
      .inOrder()
  }

  @Test
  fun `streamReports returns reports created after create filter when both fields in after set`() =
    runBlocking {
      createMeasurementConsumer(CMMS_MEASUREMENT_CONSUMER_ID, measurementConsumersService)
      val createdReport =
        createReport(
          CMMS_MEASUREMENT_CONSUMER_ID,
          service,
          reportingSetsService,
          usePeriodicTimeInterval = false,
          "external-report-id"
        )
      val createdReport2 =
        createReport(
          CMMS_MEASUREMENT_CONSUMER_ID,
          service,
          reportingSetsService,
          usePeriodicTimeInterval = false,
          "external-report-id2"
        )

      val retrievedReports =
        service.streamReports(
          streamReportsRequest {
            filter =
              StreamReportsRequestKt.filter {
                cmmsMeasurementConsumerId = CMMS_MEASUREMENT_CONSUMER_ID
                after =
                  StreamReportsRequestKt.afterFilter {
                    createTime = createdReport.createTime
                    externalReportId = createdReport.externalReportId
                  }
              }
          }
        )

      assertThat(retrievedReports.toList())
        .ignoringRepeatedFieldOrder()
        .containsExactly(createdReport2)
        .inOrder()
    }

  @Test
  fun `streamReports returns number of reports based on limit`(): Unit = runBlocking {
    createMeasurementConsumer(CMMS_MEASUREMENT_CONSUMER_ID, measurementConsumersService)
    val createdReport =
      createReport(
        CMMS_MEASUREMENT_CONSUMER_ID,
        service,
        reportingSetsService,
        usePeriodicTimeInterval = false,
        "external-report-id"
      )
    createReport(
      CMMS_MEASUREMENT_CONSUMER_ID,
      service,
      reportingSetsService,
      usePeriodicTimeInterval = false,
      "external-report-id2"
    )

    val retrievedReports =
      service.streamReports(
        streamReportsRequest {
          filter =
            StreamReportsRequestKt.filter {
              cmmsMeasurementConsumerId = CMMS_MEASUREMENT_CONSUMER_ID
            }
          limit = 1
        }
      )

    assertThat(retrievedReports.toList())
      .ignoringRepeatedFieldOrder()
      .containsExactly(createdReport)
  }

  @Test
  fun `streamReports throw INVALID_ARGUMENT when filter missing mc id`() = runBlocking {
    createMeasurementConsumer(CMMS_MEASUREMENT_CONSUMER_ID, measurementConsumersService)
    createReport(
      CMMS_MEASUREMENT_CONSUMER_ID,
      service,
      reportingSetsService,
      usePeriodicTimeInterval = false
    )

    val exception =
      assertFailsWith<StatusRuntimeException> { service.streamReports(streamReportsRequest {}) }

    assertThat(exception.status.code).isEqualTo(Status.Code.INVALID_ARGUMENT)
    assertThat(exception.message).contains("cmms_measurement_consumer_id")
  }

  companion object {
    private const val CMMS_MEASUREMENT_CONSUMER_ID = "1234"

    private suspend fun createReportForRequest(
      cmmsMeasurementConsumerId: String,
      reportingSetsService: ReportingSetsGrpcKt.ReportingSetsCoroutineImplBase,
    ): Report {
      val createdReportingSet = createReportingSet(cmmsMeasurementConsumerId, reportingSetsService)

      return report {
        this.cmmsMeasurementConsumerId = cmmsMeasurementConsumerId
        reportingMetricEntries[createdReportingSet.externalReportingSetId] =
          ReportKt.reportingMetricCalculationSpec {
            metricCalculationSpecs +=
              ReportKt.metricCalculationSpec {
                reportingMetrics +=
                  ReportKt.reportingMetric {
                    details =
                      ReportKt.ReportingMetricKt.details {
                        externalReportingSetId = createdReportingSet.externalReportingSetId
                        metricSpec = metricSpec {
                          reach =
                            MetricSpecKt.reachParams {
                              privacyParams =
                                MetricSpecKt.differentialPrivacyParams {
                                  epsilon = 1.0
                                  delta = 2.0
                                }
                            }
                          vidSamplingInterval =
                            MetricSpecKt.vidSamplingInterval {
                              start = 0.1f
                              width = 0.5f
                            }
                        }
                        timeInterval = interval {
                          startTime = timestamp { seconds = 100 }
                          endTime = timestamp { seconds = 200 }
                        }
                      }
                  }
                details =
                  ReportKt.MetricCalculationSpecKt.details {
                    displayName = "display"
                    metricSpecs += metricSpec {
                      reach =
                        MetricSpecKt.reachParams {
                          privacyParams =
                            MetricSpecKt.differentialPrivacyParams {
                              epsilon = 1.0
                              delta = 2.0
                            }
                        }
                      vidSamplingInterval =
                        MetricSpecKt.vidSamplingInterval {
                          start = 0.1f
                          width = 0.5f
                        }
                    }
                    groupings +=
                      ReportKt.MetricCalculationSpecKt.grouping { predicates += "age > 10" }
                    cumulative = false
                  }
              }
          }
        timeIntervals = timeIntervals {
          timeIntervals += interval {
            startTime = timestamp { seconds = 100 }
            endTime = timestamp { seconds = 200 }
          }
          timeIntervals += interval {
            startTime = timestamp { seconds = 300 }
            endTime = timestamp { seconds = 400 }
          }
        }
      }
    }

    private suspend fun createReport(
      cmmsMeasurementConsumerId: String,
      reportsService: ReportsGrpcKt.ReportsCoroutineImplBase,
      reportingSetsService: ReportingSetsGrpcKt.ReportingSetsCoroutineImplBase,
      usePeriodicTimeInterval: Boolean,
      externalReportId: String = "external-report-id"
    ): Report {
      val createdReportingSet =
        createReportingSet(
          cmmsMeasurementConsumerId,
          reportingSetsService,
          externalReportId + "_external-reporting-set-id"
        )

      val reportingMetricCalculationSpec =
        ReportKt.reportingMetricCalculationSpec {
          metricCalculationSpecs +=
            ReportKt.metricCalculationSpec {
              reportingMetrics +=
                ReportKt.reportingMetric {
                  details =
                    ReportKt.ReportingMetricKt.details {
                      externalReportingSetId = createdReportingSet.externalReportingSetId
                      metricSpec = metricSpec {
                        reach =
                          MetricSpecKt.reachParams {
                            privacyParams =
                              MetricSpecKt.differentialPrivacyParams {
                                epsilon = 1.0
                                delta = 2.0
                              }
                          }
                        vidSamplingInterval =
                          MetricSpecKt.vidSamplingInterval {
                            start = 0.1f
                            width = 0.5f
                          }
                      }
                      timeInterval = interval {
                        startTime = timestamp { seconds = 100 }
                        endTime = timestamp { seconds = 200 }
                      }
                    }
                }
              details =
                ReportKt.MetricCalculationSpecKt.details {
                  displayName = "display"
                  metricSpecs += metricSpec {
                    reach =
                      MetricSpecKt.reachParams {
                        privacyParams =
                          MetricSpecKt.differentialPrivacyParams {
                            epsilon = 1.0
                            delta = 2.0
                          }
                      }
                    vidSamplingInterval =
                      MetricSpecKt.vidSamplingInterval {
                        start = 0.1f
                        width = 0.5f
                      }
                  }
                  groupings +=
                    ReportKt.MetricCalculationSpecKt.grouping { predicates += "age > 10" }
                  cumulative = false
                }
            }
        }

      val report = report {
        this.cmmsMeasurementConsumerId = cmmsMeasurementConsumerId
        reportingMetricEntries[createdReportingSet.externalReportingSetId] =
          reportingMetricCalculationSpec
        if (usePeriodicTimeInterval) {
          periodicTimeInterval = periodicTimeInterval {
            startTime = timestamp { seconds = 100 }
            increment = duration { seconds = 50 }
            intervalCount = 3
          }
        } else {
          timeIntervals = timeIntervals {
            timeIntervals += interval {
              startTime = timestamp { seconds = 100 }
              endTime = timestamp { seconds = 200 }
            }
<<<<<<< HEAD
            timeIntervals += timeInterval {
              startTime = timestamp { seconds = 200 }
              endTime = timestamp { seconds = 300 }
=======
            timeIntervals += interval {
              startTime = timestamp { seconds = 300 }
              endTime = timestamp { seconds = 400 }
>>>>>>> d9d5a0ca
            }
          }
        }
      }

      return reportsService.createReport(
        createReportRequest {
          this.report = report
          this.externalReportId = externalReportId
        }
      )
    }

    private suspend fun createReportingSet(
      cmmsMeasurementConsumerId: String,
      reportingSetsService: ReportingSetsGrpcKt.ReportingSetsCoroutineImplBase,
      externalReportingSetId: String = "external-reporting-set-id"
    ): ReportingSet {
      val reportingSet = reportingSet {
        this.cmmsMeasurementConsumerId = cmmsMeasurementConsumerId
        primitive =
          ReportingSetKt.primitive {
            eventGroupKeys +=
              ReportingSetKt.PrimitiveKt.eventGroupKey {
                cmmsDataProviderId = "1235"
                cmmsEventGroupId = cmmsMeasurementConsumerId + "123"
              }
          }
      }
      return reportingSetsService.createReportingSet(
        createReportingSetRequest {
          this.reportingSet = reportingSet
          this.externalReportingSetId = externalReportingSetId
        }
      )
    }

    private suspend fun createMeasurementConsumer(
      cmmsMeasurementConsumerId: String,
      measurementConsumersService: MeasurementConsumersGrpcKt.MeasurementConsumersCoroutineImplBase,
    ) {
      measurementConsumersService.createMeasurementConsumer(
        measurementConsumer { this.cmmsMeasurementConsumerId = cmmsMeasurementConsumerId }
      )
    }
  }
}<|MERGE_RESOLUTION|>--- conflicted
+++ resolved
@@ -1451,15 +1451,9 @@
               startTime = timestamp { seconds = 100 }
               endTime = timestamp { seconds = 200 }
             }
-<<<<<<< HEAD
-            timeIntervals += timeInterval {
+            timeIntervals += interval {
               startTime = timestamp { seconds = 200 }
               endTime = timestamp { seconds = 300 }
-=======
-            timeIntervals += interval {
-              startTime = timestamp { seconds = 300 }
-              endTime = timestamp { seconds = 400 }
->>>>>>> d9d5a0ca
             }
           }
         }
