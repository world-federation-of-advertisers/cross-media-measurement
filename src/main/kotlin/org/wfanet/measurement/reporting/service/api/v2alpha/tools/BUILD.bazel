load("@rules_java//java:defs.bzl", "java_binary")
load("@io_bazel_rules_kotlin//kotlin:jvm.bzl", "kt_jvm_library")

package(
    default_visibility = ["//src/test/kotlin/org/wfanet/measurement/reporting:__subpackages__"],
)

kt_jvm_library(
    name = "reporting",
    srcs = ["Reporting.kt"],
    deps = [
        "//src/main/kotlin/org/wfanet/measurement/kingdom/deploy/common:flags",
<<<<<<< HEAD
        "//src/main/proto/wfa/measurement/api/v2alpha:data_providers_service_kt_jvm_grpc_proto",
=======
        "//src/main/proto/wfa/measurement/api/v2alpha:event_group_metadata_descriptors_service_kt_jvm_grpc_proto",
>>>>>>> ac8956d3
        "//src/main/proto/wfa/measurement/reporting/v2alpha:event_groups_service_kt_jvm_grpc_proto",
        "//src/main/proto/wfa/measurement/reporting/v2alpha:reporting_sets_service_kt_jvm_grpc_proto",
        "//src/main/proto/wfa/measurement/reporting/v2alpha:reports_service_kt_jvm_grpc_proto",
        "@wfa_common_jvm//imports/java/picocli",
        "@wfa_common_jvm//imports/kotlin/com/google/protobuf/kotlin",
        "@wfa_common_jvm//imports/kotlin/kotlinx/coroutines:core",
        "@wfa_common_jvm//src/main/kotlin/org/wfanet/measurement/common",
        "@wfa_common_jvm//src/main/kotlin/org/wfanet/measurement/common/grpc",
    ],
)

java_binary(
    name = "Reporting",
    main_class = "org.wfanet.measurement.reporting.service.api.v2alpha.tools.ReportingKt",
    tags = ["manual"],
    runtime_deps = [":reporting"],
)<|MERGE_RESOLUTION|>--- conflicted
+++ resolved
@@ -10,11 +10,8 @@
     srcs = ["Reporting.kt"],
     deps = [
         "//src/main/kotlin/org/wfanet/measurement/kingdom/deploy/common:flags",
-<<<<<<< HEAD
         "//src/main/proto/wfa/measurement/api/v2alpha:data_providers_service_kt_jvm_grpc_proto",
-=======
         "//src/main/proto/wfa/measurement/api/v2alpha:event_group_metadata_descriptors_service_kt_jvm_grpc_proto",
->>>>>>> ac8956d3
         "//src/main/proto/wfa/measurement/reporting/v2alpha:event_groups_service_kt_jvm_grpc_proto",
         "//src/main/proto/wfa/measurement/reporting/v2alpha:reporting_sets_service_kt_jvm_grpc_proto",
         "//src/main/proto/wfa/measurement/reporting/v2alpha:reports_service_kt_jvm_grpc_proto",
