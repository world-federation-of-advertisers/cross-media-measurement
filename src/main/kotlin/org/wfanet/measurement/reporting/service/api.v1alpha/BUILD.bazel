--- conflicted
+++ resolved
@@ -1,10 +1,6 @@
 load("@io_bazel_rules_kotlin//kotlin:jvm.bzl", "kt_jvm_library")
 
-package(
-    # TODO(@renjiez): Remove testonly after bumping common-jvm
-    default_testonly = True,
-    default_visibility = ["//visibility:public"],
-)
+package(default_visibility = ["//visibility:public"])
 
 kt_jvm_library(
     name = "resource_key",
@@ -32,12 +28,6 @@
 )
 
 kt_jvm_library(
-<<<<<<< HEAD
-    name = "encryption_key_pair_store",
-    srcs = ["EncryptionKeyPairStore.kt"],
-    deps = [
-        "@wfa_common_jvm//src/main/kotlin/org/wfanet/measurement/common/crypto/tink",
-=======
     name = "reports_service",
     srcs = ["ReportsService.kt"],
     deps = [
@@ -58,6 +48,13 @@
         "@wfa_common_jvm//src/main/kotlin/org/wfanet/measurement/common/grpc",
         "@wfa_common_jvm//src/main/kotlin/org/wfanet/measurement/common/identity",
         "@wfa_consent_signaling_client//src/main/kotlin/org/wfanet/measurement/consent/client/measurementconsumer",
->>>>>>> a400e48d
+    ],
+)
+
+kt_jvm_library(
+    name = "encryption_key_pair_store",
+    srcs = ["EncryptionKeyPairStore.kt"],
+    deps = [
+        "@wfa_common_jvm//src/main/kotlin/org/wfanet/measurement/common/crypto/tink",
     ],
 )