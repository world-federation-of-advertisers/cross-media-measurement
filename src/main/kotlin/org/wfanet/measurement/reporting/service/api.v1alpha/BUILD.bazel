--- conflicted
+++ resolved
@@ -28,7 +28,6 @@
 )
 
 kt_jvm_library(
-<<<<<<< HEAD
     name = "event_groups_service",
     srcs = ["EventGroupsService.kt"],
     deps = [
@@ -42,7 +41,10 @@
         "//src/main/proto/wfa/measurement/reporting/v1alpha:event_group_kt_jvm_proto",
         "//src/main/proto/wfa/measurement/reporting/v1alpha:event_groups_service_kt_jvm_grpc_proto",
         "@wfa_common_jvm//src/main/kotlin/org/wfanet/measurement/common/crypto/tink",
-=======
+    ],
+)
+
+kt_jvm_library(
     name = "reports_service",
     srcs = ["ReportsService.kt"],
     deps = [
@@ -62,7 +64,6 @@
         "@wfa_common_jvm//src/main/kotlin/org/wfanet/measurement/common",
         "@wfa_common_jvm//src/main/kotlin/org/wfanet/measurement/common/grpc",
         "@wfa_common_jvm//src/main/kotlin/org/wfanet/measurement/common/identity",
->>>>>>> f1184cd6
         "@wfa_consent_signaling_client//src/main/kotlin/org/wfanet/measurement/consent/client/measurementconsumer",
     ],
 )