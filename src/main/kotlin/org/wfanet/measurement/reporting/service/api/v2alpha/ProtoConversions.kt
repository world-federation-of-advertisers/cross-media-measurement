--- conflicted
+++ resolved
@@ -692,12 +692,8 @@
         Measurement.Result.Frequency.MethodologyCase.LIQUID_LEGIONS_DISTRIBUTION -> {
           liquidLegionsDistribution = source.liquidLegionsDistribution.toInternal()
         }
-<<<<<<< HEAD
-        else -> {}
-=======
         Measurement.Result.Frequency.MethodologyCase.LIQUID_LEGIONS_V2,
         Measurement.Result.Frequency.MethodologyCase.HONEST_MAJORITY_SHARE_SHUFFLE -> {}
->>>>>>> 62861474
       }
     } else if (protocolConfig.protocolsList.any { it.hasLiquidLegionsV2() }) {
       val cmmsProtocol =
@@ -741,15 +737,10 @@
         Measurement.Result.Reach.MethodologyCase.LIQUID_LEGIONS_COUNT_DISTINCT -> {
           liquidLegionsCountDistinct = source.liquidLegionsCountDistinct.toInternal()
         }
-<<<<<<< HEAD
-        else -> {}
-=======
-        Measurement.Result.Reach.MethodologyCase.HONEST_MAJORITY_SHARE_SHUFFLE -> {
-          // TODO(@ple13): Add HMSS register count.
-        }
+        Measurement.Result.Reach.MethodologyCase.HONEST_MAJORITY_SHARE_SHUFFLE,
         Measurement.Result.Reach.MethodologyCase.LIQUID_LEGIONS_V2,
-        Measurement.Result.Reach.MethodologyCase.REACH_ONLY_LIQUID_LEGIONS_V2 -> {}
->>>>>>> 62861474
+        Measurement.Result.Reach.MethodologyCase.REACH_ONLY_LIQUID_LEGIONS_V2,
+        Measurement.Result.Reach.MethodologyCase.METHODOLOGY_NOT_SET -> {}
       }
     } else if (protocolConfig.protocolsList.any { it.hasLiquidLegionsV2() }) {
       val cmmsProtocol =
@@ -767,10 +758,13 @@
       noiseMechanism = source.noiseMechanism.toInternal()
       @Suppress("WHEN_ENUM_CAN_BE_NULL_IN_JAVA")
       when (source.methodologyCase) {
-        Measurement.Result.Reach.MethodologyCase.HONEST_MAJORITY_SHARE_SHUFFLE -> {
-          honestMajorityShareShuffle = source.honestMajorityShareShuffle.toInternal()
-        }
-        else -> {}
+        Measurement.Result.Reach.MethodologyCase.HONEST_MAJORITY_SHARE_SHUFFLE,
+        Measurement.Result.Reach.MethodologyCase.CUSTOM_DIRECT_METHODOLOGY,
+        Measurement.Result.Reach.MethodologyCase.DETERMINISTIC_COUNT_DISTINCT,
+        Measurement.Result.Reach.MethodologyCase.LIQUID_LEGIONS_COUNT_DISTINCT,
+        Measurement.Result.Reach.MethodologyCase.LIQUID_LEGIONS_V2,
+        Measurement.Result.Reach.MethodologyCase.REACH_ONLY_LIQUID_LEGIONS_V2,
+        Measurement.Result.Reach.MethodologyCase.METHODOLOGY_NOT_SET -> {}
       }
     } else {
       error("Measurement protocol is not set or not supported.")
