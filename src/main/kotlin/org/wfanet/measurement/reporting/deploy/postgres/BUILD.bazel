--- conflicted
+++ resolved
@@ -4,12 +4,8 @@
     name = "services",
     srcs = glob(["*Service*.kt"]),
     visibility = [
-<<<<<<< HEAD
         "//src/main/kotlin/org/wfanet/measurement/integration/common/reporting:__pkg__",
-        "//src/main/kotlin/org/wfanet/measurement/reporting/deploy/postgres:__subpackages__",
-=======
         "//src/main/kotlin/org/wfanet/measurement/reporting/deploy/common/server/postgres:__subpackages__",
->>>>>>> 88fc4669
         "//src/test/kotlin/org/wfanet/measurement/reporting/deploy/postgres:__pkg__",
     ],
     deps = [
