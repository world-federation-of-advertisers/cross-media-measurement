--- conflicted
+++ resolved
@@ -271,27 +271,15 @@
   }
 }
 
-<<<<<<< HEAD
-/** Buffers an update mutation that sets specified State for the BasicReports table. */
-fun AsyncDatabaseClient.TransactionContext.setState(
-  measurementConsumerId: Long,
-  basicReportId: Long,
-  state: BasicReport.State,
-=======
 /** Buffers an update mutation that sets State to FAILED for the BasicReports table. */
 fun AsyncDatabaseClient.TransactionContext.setBasicReportStateToFailed(
   measurementConsumerId: Long,
   basicReportId: Long,
->>>>>>> b737f7c6
 ) {
   bufferUpdateMutation("BasicReports") {
     set("MeasurementConsumerId").to(measurementConsumerId)
     set("BasicReportId").to(basicReportId)
-<<<<<<< HEAD
-    set("State").to(state)
-=======
     set("State").to(BasicReport.State.FAILED)
->>>>>>> b737f7c6
   }
 }
 
