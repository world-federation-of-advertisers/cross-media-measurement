--- conflicted
+++ resolved
@@ -1,6 +1,5 @@
 load("@wfa_rules_kotlin_jvm//kotlin:defs.bzl", "kt_jvm_library")
 
-<<<<<<< HEAD
 kt_jvm_library(
     name = "services",
     srcs = ["DataServices.kt"],
@@ -24,19 +23,16 @@
         "@wfa_common_jvm//src/main/kotlin/org/wfanet/measurement/common/db/r2dbc",
         "@wfa_common_jvm//src/main/kotlin/org/wfanet/measurement/common/identity",
         "@wfa_common_jvm//src/main/kotlin/org/wfanet/measurement/gcloud/spanner",
-=======
-package(
-    default_visibility = [
-        "//src/test/kotlin/org/wfanet/measurement/reporting/deploy/v2/common/service:__pkg__",
-        "//src/test/kotlin/org/wfanet/measurement/reporting/service/api/v2alpha:__pkg__",
->>>>>>> 45905886
     ],
 )
 
 kt_jvm_library(
     name = "impression_qualification_filters_service",
     srcs = ["ImpressionQualificationFiltersService.kt"],
-    visibility = ["//src/test/kotlin/org/wfanet/measurement/reporting/deploy/v2/common/service:__pkg__"],
+    visibility = [
+        "//src/test/kotlin/org/wfanet/measurement/reporting/deploy/v2/common/service:__pkg__",
+        "//src/test/kotlin/org/wfanet/measurement/reporting/service/api/v2alpha:__pkg__",
+    ],
     deps = [
         "//src/main/kotlin/org/wfanet/measurement/reporting/service/internal:errors",
         "//src/main/kotlin/org/wfanet/measurement/reporting/service/internal:impression_qualification_filter_mapping",
