--- conflicted
+++ resolved
@@ -57,12 +57,8 @@
     val reportId: InternalId,
     val externalReportId: String,
     val createTime: Timestamp,
-<<<<<<< HEAD
-    val timeIntervals: MutableSet<TimeInterval>,
+    val timeIntervals: MutableSet<Interval>,
     val periodic: Boolean,
-=======
-    val timeIntervals: MutableSet<Interval>,
->>>>>>> d9d5a0ca
     /** Map of external reporting set ID to [ReportingMetricCalculationSpecInfo]. */
     val reportingSetReportingMetricCalculationSpecInfoMap:
       MutableMap<String, ReportingMetricCalculationSpecInfo>,
