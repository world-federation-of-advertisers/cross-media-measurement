/*
 * Copyright 2025 The Cross-Media Measurement Authors
 *
 * Licensed under the Apache License, Version 2.0 (the "License");
 * you may not use this file except in compliance with the License.
 * You may obtain a copy of the License at
 *
 *     http://www.apache.org/licenses/LICENSE-2.0
 *
 * Unless required by applicable law or agreed to in writing, software
 * distributed under the License is distributed on an "AS IS" BASIS,
 * WITHOUT WARRANTIES OR CONDITIONS OF ANY KIND, either express or implied.
 * See the License for the specific language governing permissions and
 * limitations under the License.
 */

package org.wfanet.measurement.reporting.deploy.v2.gcloud.spanner

import com.google.cloud.spanner.Options
import com.google.protobuf.Descriptors
import com.google.protobuf.Empty
import com.google.type.DateTime
import io.grpc.Status
import kotlin.coroutines.CoroutineContext
import kotlin.coroutines.EmptyCoroutineContext
import kotlinx.coroutines.flow.Flow
import org.wfanet.measurement.api.v2alpha.EventTemplates
import org.wfanet.measurement.common.IdGenerator
import org.wfanet.measurement.common.RandomIdGenerator
import org.wfanet.measurement.common.generateNewId
import org.wfanet.measurement.common.toLocalDate
import org.wfanet.measurement.config.reporting.ImpressionQualificationFilterConfig
import org.wfanet.measurement.gcloud.spanner.AsyncDatabaseClient
import org.wfanet.measurement.internal.reporting.v2.AddProcessedResultValuesRequest
import org.wfanet.measurement.internal.reporting.v2.BasicReport
import org.wfanet.measurement.internal.reporting.v2.BatchCreateReportingSetResultsRequest
import org.wfanet.measurement.internal.reporting.v2.BatchCreateReportingSetResultsResponse
import org.wfanet.measurement.internal.reporting.v2.CreateReportResultRequest
import org.wfanet.measurement.internal.reporting.v2.GetReportResultRequest
import org.wfanet.measurement.internal.reporting.v2.ListBasicReportsRequestKt
import org.wfanet.measurement.internal.reporting.v2.ListReportingSetResultsRequest
import org.wfanet.measurement.internal.reporting.v2.ListReportingSetResultsResponse
import org.wfanet.measurement.internal.reporting.v2.ReportResult
import org.wfanet.measurement.internal.reporting.v2.ReportResultsGrpcKt
import org.wfanet.measurement.internal.reporting.v2.ReportingSetResult
import org.wfanet.measurement.internal.reporting.v2.ReportingSetResultView
import org.wfanet.measurement.internal.reporting.v2.batchCreateReportingSetResultsResponse
import org.wfanet.measurement.internal.reporting.v2.copy
import org.wfanet.measurement.internal.reporting.v2.listReportingSetResultsResponse
import org.wfanet.measurement.internal.reporting.v2.nonCumulativeStartOrNull
import org.wfanet.measurement.reporting.deploy.v2.gcloud.spanner.db.BasicReportResult
import org.wfanet.measurement.reporting.deploy.v2.gcloud.spanner.db.ReportResultResult
import org.wfanet.measurement.reporting.deploy.v2.gcloud.spanner.db.ReportingSetResultResult
import org.wfanet.measurement.reporting.deploy.v2.gcloud.spanner.db.getBasicReportByExternalId
import org.wfanet.measurement.reporting.deploy.v2.gcloud.spanner.db.getMeasurementConsumerByCmmsMeasurementConsumerId
import org.wfanet.measurement.reporting.deploy.v2.gcloud.spanner.db.insertNoisyReportResultValues
import org.wfanet.measurement.reporting.deploy.v2.gcloud.spanner.db.insertReportResult
import org.wfanet.measurement.reporting.deploy.v2.gcloud.spanner.db.insertReportResultValues
import org.wfanet.measurement.reporting.deploy.v2.gcloud.spanner.db.insertReportingSetResult
import org.wfanet.measurement.reporting.deploy.v2.gcloud.spanner.db.insertReportingWindowResult
import org.wfanet.measurement.reporting.deploy.v2.gcloud.spanner.db.readBasicReports
import org.wfanet.measurement.reporting.deploy.v2.gcloud.spanner.db.readFullReportingSetResults
import org.wfanet.measurement.reporting.deploy.v2.gcloud.spanner.db.readReportResult
import org.wfanet.measurement.reporting.deploy.v2.gcloud.spanner.db.readReportingSetResultIds
import org.wfanet.measurement.reporting.deploy.v2.gcloud.spanner.db.readReportingWindowResultIds
import org.wfanet.measurement.reporting.deploy.v2.gcloud.spanner.db.readUnprocessedReportingSetResults
import org.wfanet.measurement.reporting.deploy.v2.gcloud.spanner.db.reportResultExists
import org.wfanet.measurement.reporting.deploy.v2.gcloud.spanner.db.reportResultExistsWithExternalId
import org.wfanet.measurement.reporting.deploy.v2.gcloud.spanner.db.reportingSetResultExists
import org.wfanet.measurement.reporting.deploy.v2.gcloud.spanner.db.reportingSetResultExistsByExternalId
import org.wfanet.measurement.reporting.deploy.v2.gcloud.spanner.db.reportingWindowResultExists
import org.wfanet.measurement.reporting.deploy.v2.gcloud.spanner.db.setBasicReportStateToSucceeded
import org.wfanet.measurement.reporting.deploy.v2.gcloud.spanner.db.setBasicReportStateToUnprocessedResultsReady
import org.wfanet.measurement.reporting.service.internal.BasicReportNotFoundException
import org.wfanet.measurement.reporting.service.internal.BasicReportStateInvalidException
import org.wfanet.measurement.reporting.service.internal.GroupingDimensions
import org.wfanet.measurement.reporting.service.internal.ImpressionQualificationFilterMapping
import org.wfanet.measurement.reporting.service.internal.ImpressionQualificationFilterNotFoundException
import org.wfanet.measurement.reporting.service.internal.InvalidFieldValueException
import org.wfanet.measurement.reporting.service.internal.MeasurementConsumerNotFoundException
import org.wfanet.measurement.reporting.service.internal.Normalization
import org.wfanet.measurement.reporting.service.internal.ReportResultNotFoundException
import org.wfanet.measurement.reporting.service.internal.ReportingSetResultNotFoundException
import org.wfanet.measurement.reporting.service.internal.ReportingWindowResultNotFoundException
import org.wfanet.measurement.reporting.service.internal.RequiredFieldNotSetException

/** Spanner implementation of ReportResults gRPC service. */
class SpannerReportResultsService(
  private val spannerClient: AsyncDatabaseClient,
  private val impressionQualificationFilterMapping: ImpressionQualificationFilterMapping,
  eventMessageDescriptor: Descriptors.Descriptor,
  private val idGenerator: IdGenerator = RandomIdGenerator(),
  coroutineContext: CoroutineContext = EmptyCoroutineContext,
) : ReportResultsGrpcKt.ReportResultsCoroutineImplBase(coroutineContext) {
  private val eventMessageVersion =
    EventTemplates.getEventDescriptor(eventMessageDescriptor).currentVersion
  private val groupingDimensions = GroupingDimensions(eventMessageDescriptor)

  override suspend fun createReportResult(request: CreateReportResultRequest): ReportResult {
    try {
      validate(request)
    } catch (e: RequiredFieldNotSetException) {
      throw e.asStatusRuntimeException(Status.Code.INVALID_ARGUMENT)
    } catch (e: InvalidFieldValueException) {
      throw e.asStatusRuntimeException(Status.Code.INVALID_ARGUMENT)
    }

    val txnRunner: AsyncDatabaseClient.TransactionRunner =
      spannerClient.readWriteTransaction(Options.tag("action=createReportResult"))
    return txnRunner.run { txn: AsyncDatabaseClient.TransactionContext ->
      val measurementConsumerId: Long =
        try {
            txn.getMeasurementConsumerByCmmsMeasurementConsumerId(request.cmmsMeasurementConsumerId)
          } catch (e: MeasurementConsumerNotFoundException) {
            throw e.asStatusRuntimeException(Status.Code.NOT_FOUND)
          }
          .measurementConsumerId
      val reportResultId: Long =
        idGenerator.generateNewId { id -> txn.reportResultExists(measurementConsumerId, id) }
      val externalReportResultId: Long =
        idGenerator.generateNewId { id ->
          txn.reportResultExistsWithExternalId(measurementConsumerId, id)
        }
      txn.insertReportResult(
        measurementConsumerId,
        reportResultId,
        externalReportResultId,
        request.reportResult.reportStart,
      )

      request.reportResult.copy {
        cmmsMeasurementConsumerId = request.cmmsMeasurementConsumerId
        this.externalReportResultId = externalReportResultId
      }
    }
  }

  private fun validate(request: CreateReportResultRequest) {
    if (request.cmmsMeasurementConsumerId.isEmpty()) {
      throw RequiredFieldNotSetException("cmms_measurement_consumer_id")
    }
    if (!request.hasReportResult()) {
      throw RequiredFieldNotSetException("report_result")
    }
    if (!request.reportResult.hasReportStart()) {
      throw RequiredFieldNotSetException("report_result.report_start")
    }
    if (
      request.reportResult.reportStart.timeOffsetCase == DateTime.TimeOffsetCase.TIMEOFFSET_NOT_SET
    ) {
      throw RequiredFieldNotSetException("report_result.report_start.time_offset")
    }
  }

  override suspend fun getReportResult(request: GetReportResultRequest): ReportResult {
    if (request.cmmsMeasurementConsumerId.isEmpty()) {
      throw RequiredFieldNotSetException("cmms_measurement_consumer_id")
        .asStatusRuntimeException(Status.Code.INVALID_ARGUMENT)
    }
    if (request.externalReportResultId == 0L) {
      throw RequiredFieldNotSetException("external_report_result_id")
        .asStatusRuntimeException(Status.Code.INVALID_ARGUMENT)
    }

    val txn = spannerClient.singleUse()
    val result: ReportResultResult =
      try {
        txn.readReportResult(request.cmmsMeasurementConsumerId, request.externalReportResultId)
      } catch (e: ReportResultNotFoundException) {
        throw e.asStatusRuntimeException(Status.Code.NOT_FOUND)
      }

    return result.reportResult
  }

  override suspend fun batchCreateReportingSetResults(
    request: BatchCreateReportingSetResultsRequest
  ): BatchCreateReportingSetResultsResponse {
    try {
      validate(request)
    } catch (e: RequiredFieldNotSetException) {
      throw e.asStatusRuntimeException(Status.Code.INVALID_ARGUMENT)
    } catch (e: InvalidFieldValueException) {
      throw e.asStatusRuntimeException(Status.Code.INVALID_ARGUMENT)
    }

    val externalImpressionQualificationFilterIds: List<String> =
      request.requestsList
        .map { it.reportingSetResult.dimension }
        .filter { !it.custom }
        .map { it.externalImpressionQualificationFilterId }

    val impressionQualificationFiltersByExternalId:
      Map<String, ImpressionQualificationFilterConfig.ImpressionQualificationFilter> =
      externalImpressionQualificationFilterIds.associateWith {
        impressionQualificationFilterMapping.getImpressionQualificationByExternalId(it)
          ?: throw ImpressionQualificationFilterNotFoundException(it)
            .asStatusRuntimeException(Status.Code.FAILED_PRECONDITION)
      }

    val txnRunner: AsyncDatabaseClient.TransactionRunner =
      spannerClient.readWriteTransaction(Options.tag("action=batchCreateReportingSetResults"))
    return txnRunner.run { txn: AsyncDatabaseClient.TransactionContext ->
      val (measurementConsumerId, reportResultId) =
        try {
          txn.readReportResult(request.cmmsMeasurementConsumerId, request.externalReportResultId)
        } catch (e: ReportResultNotFoundException) {
          throw e.asStatusRuntimeException(Status.Code.NOT_FOUND)
        }

      if (request.externalBasicReportId.isNotEmpty()) {
        associateBasicReport(
          txn,
          request.cmmsMeasurementConsumerId,
          request.externalBasicReportId,
          reportResultId,
        )
      }

      batchCreateReportingSetResultsResponse {
        for (reportingSetResultRequest in request.requestsList) {
          val value = reportingSetResultRequest.reportingSetResult
          val dimension = value.dimension
          val reportingSetResultId =
            idGenerator.generateNewId {
              txn.reportingSetResultExists(measurementConsumerId, reportResultId, it)
            }
          val externalReportingSetResultId =
            idGenerator.generateNewId {
              txn.reportingSetResultExistsByExternalId(measurementConsumerId, reportResultId, it)
            }
          val impressionQualificationFilterId: Long? =
            if (dimension.custom) {
              null
            } else {
              impressionQualificationFiltersByExternalId
                .getValue(dimension.externalImpressionQualificationFilterId)
                .impressionQualificationFilterId
            }
          val metricFrequencySpecFingerprint: Long =
            Normalization.computeFingerprint(dimension.metricFrequencySpec)
          val groupingDimensionFingerprint: Long =
            Normalization.computeFingerprint(eventMessageVersion, dimension.grouping)
          val filterFingerprint: Long? =
            if (dimension.eventFiltersList.isEmpty()) {
              null
            } else {
              Normalization.computeFingerprint(dimension.eventFiltersList)
            }
          txn.insertReportingSetResult(
            measurementConsumerId,
            reportResultId,
            reportingSetResultId,
            externalReportingSetResultId,
            dimension,
            impressionQualificationFilterId,
            metricFrequencySpecFingerprint,
            groupingDimensionFingerprint,
            filterFingerprint,
            value.populationSize,
          )
          reportingSetResults +=
            value.copy {
              cmmsMeasurementConsumerId = request.cmmsMeasurementConsumerId
              externalReportResultId = request.externalReportResultId
              this.externalReportingSetResultId = externalReportingSetResultId
              this.metricFrequencySpecFingerprint = metricFrequencySpecFingerprint
              this.groupingDimensionFingerprint = groupingDimensionFingerprint
              if (filterFingerprint == null) {
                clearFilterFingerprint()
              } else {
                this.filterFingerprint = filterFingerprint
              }
            }

          for (windowEntry in value.reportingWindowResultsList) {
            addUnprocessedWindowResults(
              txn,
              measurementConsumerId,
              reportResultId,
              reportingSetResultId,
              windowEntry,
            )
          }
        }
      }
    }
  }

  private fun validate(request: BatchCreateReportingSetResultsRequest) {
    val seenDimensions = mutableSetOf<ReportingSetResult.Dimension>()
    request.requestsList.mapIndexed { index, reportingSetRequest ->
      val requestPath = "requests[$index]"
      if (!reportingSetRequest.hasReportingSetResult()) {
        throw RequiredFieldNotSetException("$requestPath.reporting_set_result")
      }

      val dimension = reportingSetRequest.reportingSetResult.dimension
      val dimensionPath = "$requestPath.reporting_set_result.dimension"
      if (!seenDimensions.add(dimension)) {
        throw InvalidFieldValueException(dimensionPath) { fieldPath ->
          "$fieldPath is duplicated in request"
        }
      }
      if (dimension.externalReportingSetId.isEmpty()) {
        throw RequiredFieldNotSetException("$dimensionPath.external_reporting_set_id")
      }
      if (
        dimension.vennDiagramRegionType ==
          ReportingSetResult.Dimension.VennDiagramRegionType.VENN_DIAGRAM_REGION_TYPE_UNSPECIFIED
      ) {
        throw RequiredFieldNotSetException("$dimensionPath.venn_diagram_region_type")
      }
      if (
        dimension.vennDiagramRegionType ==
          ReportingSetResult.Dimension.VennDiagramRegionType.UNRECOGNIZED
      ) {
        throw InvalidFieldValueException("$dimensionPath.venn_diagram_region_type")
      }
      if (!dimension.custom && dimension.externalImpressionQualificationFilterId.isEmpty()) {
        throw RequiredFieldNotSetException("$dimensionPath.impression_qualification_filter")
      }
      if (!dimension.hasMetricFrequencySpec()) {
        throw RequiredFieldNotSetException("$dimensionPath.metric_frequency_spec")
      }
      if (
        dimension.eventFiltersList !=
          Normalization.normalizeEventFilters(dimension.eventFiltersList)
      ) {
        throw InvalidFieldValueException("$dimensionPath.event_filters") { fieldPath ->
          "$fieldPath not normalized"
        }
      }

      reportingSetRequest.reportingSetResult.reportingWindowResultsList.mapIndexed {
        windowIndex,
        windowEntry ->
        val windowEntryPath =
          "$requestPath.reporting_set_result.reporting_window_results[$windowIndex]"
        val unprocessedReportResultValuesPath =
          "$windowEntryPath.value.unprocessed_report_result_values"
        val windowResult: ReportingSetResult.ReportingWindowResult = windowEntry.value
        if (!windowResult.hasUnprocessedReportResultValues()) {
          throw RequiredFieldNotSetException(unprocessedReportResultValuesPath)
        }
        val unprocessedReportResultValues = windowResult.unprocessedReportResultValues
        if (
          windowEntry.key.hasNonCumulativeStart() &&
            !unprocessedReportResultValues.hasNonCumulativeResults()
        ) {
          throw RequiredFieldNotSetException(
            "$unprocessedReportResultValuesPath.non_cumulative_results"
          ) { fieldPath ->
            "$fieldPath is required when window has non-cumulative start"
          }
        }
        if (
          unprocessedReportResultValues.hasNonCumulativeResults() &&
            !windowEntry.key.hasNonCumulativeStart()
        ) {
          throw RequiredFieldNotSetException("$windowEntryPath.key.non_cumulative_start") {
            fieldPath ->
            "$fieldPath is required when window has non-cumulative results"
          }
        }
        if (
          !unprocessedReportResultValues.hasCumulativeResults() &&
            !unprocessedReportResultValues.hasNonCumulativeResults()
        ) {
          throw InvalidFieldValueException(unprocessedReportResultValuesPath) { fieldPath ->
            "$fieldPath must have a result"
          }
        }
      }
    }
  }

  private suspend fun associateBasicReport(
    txn: AsyncDatabaseClient.TransactionContext,
    cmmsMeasurementConsumerId: String,
    externalBasicReportId: String,
    reportResultId: Long,
  ) {
    val basicReportResult =
      try {
        txn.getBasicReportByExternalId(cmmsMeasurementConsumerId, externalBasicReportId)
      } catch (e: BasicReportNotFoundException) {
        throw e.asStatusRuntimeException(Status.Code.FAILED_PRECONDITION)
      }
    val basicReport = basicReportResult.basicReport
    if (basicReport.state != BasicReport.State.REPORT_CREATED) {
      throw BasicReportStateInvalidException(
        basicReport.cmmsMeasurementConsumerId,
        basicReport.externalBasicReportId,
        basicReport.state,
      )
    }
    txn.setBasicReportStateToUnprocessedResultsReady(
      basicReportResult.measurementConsumerId,
      basicReportResult.basicReportId,
      reportResultId,
    )
  }

  private suspend fun addUnprocessedWindowResults(
    txn: AsyncDatabaseClient.TransactionContext,
    measurementConsumerId: Long,
    reportResultId: Long,
    reportingSetResultId: Long,
    windowEntry: ReportingSetResult.ReportingWindowEntry,
  ) {
    val reportingWindowResultId =
      idGenerator.generateNewId {
        txn.reportingWindowResultExists(
          measurementConsumerId,
          reportResultId,
          reportingSetResultId,
          it,
        )
      }
    txn.insertReportingWindowResult(
      measurementConsumerId,
      reportResultId,
      reportingSetResultId,
      reportingWindowResultId,
      windowEntry.key.nonCumulativeStartOrNull?.toLocalDate(),
      windowEntry.key.end.toLocalDate(),
    )
    txn.insertNoisyReportResultValues(
      measurementConsumerId,
      reportResultId,
      reportingSetResultId,
      reportingWindowResultId,
      windowEntry.value.unprocessedReportResultValues,
    )
  }

  override suspend fun listReportingSetResults(
    request: ListReportingSetResultsRequest
  ): ListReportingSetResultsResponse {
    if (request.pageSize != 0 || request.hasPageToken()) {
      throw Status.UNIMPLEMENTED.withDescription("Pagination not yet implemented")
        .asRuntimeException()
    }
    if (request.cmmsMeasurementConsumerId.isEmpty()) {
      throw RequiredFieldNotSetException("cmms_measurement_consumer_id")
        .asStatusRuntimeException(Status.Code.INVALID_ARGUMENT)
    }
    if (request.externalReportResultId == 0L) {
      throw RequiredFieldNotSetException("external_report_result_id")
        .asStatusRuntimeException(Status.Code.INVALID_ARGUMENT)
    }

<<<<<<< HEAD
    spannerClient.readOnlyTransaction().use { txn ->
      val (measurementConsumerId, reportResultId, _) =
        try {
          txn.readReportResult(request.cmmsMeasurementConsumerId, request.externalReportResultId)
        } catch (e: ReportResultNotFoundException) {
          throw e.asStatusRuntimeException(Status.Code.NOT_FOUND)
        }
=======
    val txn = spannerClient.readOnlyTransaction()
    val (measurementConsumerId, reportResultId, _) =
      try {
        txn.readReportResult(request.cmmsMeasurementConsumerId, request.externalReportResultId)
      } catch (e: ReportResultNotFoundException) {
        throw e.asStatusRuntimeException(Status.Code.NOT_FOUND)
      }
    val resultsFlow: Flow<ReportingSetResultResult> =
      when (request.view) {
        ReportingSetResultView.REPORTING_SET_RESULT_VIEW_UNSPECIFIED,
        ReportingSetResultView.REPORTING_SET_RESULT_VIEW_UNPROCESSED ->
          txn.readUnprocessedReportingSetResults(
            impressionQualificationFilterMapping,
            groupingDimensions,
            measurementConsumerId,
            reportResultId,
          )
        ReportingSetResultView.REPORTING_SET_RESULT_VIEW_FULL ->
          txn.readFullReportingSetResults(
            impressionQualificationFilterMapping,
            groupingDimensions,
            measurementConsumerId,
            reportResultId,
          )
        ReportingSetResultView.UNRECOGNIZED ->
          throw InvalidFieldValueException("view")
            .asStatusRuntimeException(Status.Code.INVALID_ARGUMENT)
      }
>>>>>>> 30cb3bcd

      val resultsFlow: Flow<ReportingSetResultResult> =
        when (request.view) {
          ReportingSetResultView.REPORTING_SET_RESULT_VIEW_UNSPECIFIED,
          ReportingSetResultView.REPORTING_SET_RESULT_VIEW_NOISY ->
            txn.readNoisyReportingSetResults(
              impressionQualificationFilterMapping,
              groupingDimensions,
              measurementConsumerId,
              reportResultId,
            )
          ReportingSetResultView.REPORTING_SET_RESULT_VIEW_FULL ->
            txn.readFullReportingSetResults(
              impressionQualificationFilterMapping,
              groupingDimensions,
              measurementConsumerId,
              reportResultId,
            )
          ReportingSetResultView.UNRECOGNIZED ->
            throw InvalidFieldValueException("view")
              .asStatusRuntimeException(Status.Code.INVALID_ARGUMENT)
        }

      return listReportingSetResultsResponse {
        resultsFlow.collect { reportingSetResults += it.reportingSetResult }
      }
    }
  }

  override suspend fun addProcessedResultValues(request: AddProcessedResultValuesRequest): Empty {
    val cmmsMeasurementConsumerId = request.cmmsMeasurementConsumerId
    val externalReportResultId = request.externalReportResultId
    try {
      validate(request)
    } catch (e: RequiredFieldNotSetException) {
      throw e.asStatusRuntimeException(Status.Code.INVALID_ARGUMENT)
    } catch (e: InvalidFieldValueException) {
      throw e.asStatusRuntimeException(Status.Code.INVALID_ARGUMENT)
    }

    val txnRunner =
      spannerClient.readWriteTransaction(Options.tag("action=addDenoisedResultValues"))
    txnRunner.run { txn ->
      val (measurementConsumerId, reportResultId, _) =
        try {
          txn.readReportResult(cmmsMeasurementConsumerId, externalReportResultId)
        } catch (e: ReportResultNotFoundException) {
          throw e.asStatusRuntimeException(Status.Code.NOT_FOUND)
        }
      val reportingSetResultIds: Map<Long, Long> =
        txn.readReportingSetResultIds(
          measurementConsumerId,
          reportResultId,
          request.reportingSetResultsMap.keys,
        )

      for ((externalReportingSetResultId, denoisedResult) in request.reportingSetResultsMap) {
        val reportingSetResultId: Long =
          reportingSetResultIds[externalReportingSetResultId]
            ?: throw ReportingSetResultNotFoundException(
                cmmsMeasurementConsumerId,
                externalReportResultId,
                externalReportingSetResultId,
              )
              .asStatusRuntimeException(Status.Code.FAILED_PRECONDITION)
        val reportingWindowResultIds: Map<ReportingSetResult.ReportingWindow, Long> =
          txn.readReportingWindowResultIds(
            measurementConsumerId,
            reportResultId,
            reportingSetResultId,
            denoisedResult.reportingWindowResultsList.map { it.key },
          )

        for (entry in denoisedResult.reportingWindowResultsList) {
          val reportingWindow: ReportingSetResult.ReportingWindow = entry.key
          val reportingWindowResultId: Long =
            reportingWindowResultIds[reportingWindow]
              ?: throw ReportingWindowResultNotFoundException(
                  cmmsMeasurementConsumerId,
                  externalReportResultId,
                  externalReportingSetResultId,
                  reportingWindow,
                )
                .asStatusRuntimeException(Status.Code.FAILED_PRECONDITION)
          txn.insertReportResultValues(
            measurementConsumerId,
            reportResultId,
            reportingSetResultId,
            reportingWindowResultId,
            entry.value,
          )
        }
      }

      txn
        .readBasicReports(
          ListBasicReportsRequestKt.filter {
            this.cmmsMeasurementConsumerId = cmmsMeasurementConsumerId
            this.externalReportResultId = externalReportResultId
          }
        )
        .collect { basicReportResult ->
          try {
            markBasicReportCompleted(txn, basicReportResult)
          } catch (e: BasicReportStateInvalidException) {
            throw e.asStatusRuntimeException(Status.Code.FAILED_PRECONDITION)
          }
        }
    }

    return Empty.getDefaultInstance()
  }

  private fun validate(request: AddProcessedResultValuesRequest) {
    if (request.cmmsMeasurementConsumerId.isEmpty()) {
      throw RequiredFieldNotSetException("cmms_measurement_consumer_id")
    }
    if (request.externalReportResultId == 0L) {
      throw RequiredFieldNotSetException("external_report_result_id")
    }

    for ((externalReportingSetResultId, denoisedResults) in request.reportingSetResultsMap) {
      val reportingSetResultPath = "reporting_set_results[$externalReportingSetResultId]"
      denoisedResults.reportingWindowResultsList.mapIndexed { index, entry ->
        val windowEntryPath = "$reportingSetResultPath.reporting_window_results[$index]"
        if (entry.key.hasNonCumulativeStart() && !entry.value.hasNonCumulativeResults()) {
          throw RequiredFieldNotSetException("$windowEntryPath.value.non_cumulative_results") {
            fieldPath ->
            "$fieldPath is required when window has non-cumulative start"
          }
        }
        if (entry.value.hasNonCumulativeResults() && !entry.key.hasNonCumulativeStart()) {
          throw RequiredFieldNotSetException("$windowEntryPath.key.non_cumulative_start") {
            fieldPath ->
            "$fieldPath is required when window has non-cumulative results"
          }
        }
        if (!entry.value.hasCumulativeResults() && !entry.value.hasNonCumulativeResults()) {
          throw InvalidFieldValueException("$windowEntryPath.value") { fieldPath ->
            "$fieldPath must have a result"
          }
        }
      }
    }
  }

  /**
   * Marks a [BasicReport] as completed.
   *
   * @throws BasicReportStateInvalidException if the [BasicReport] is not in a valid state for the
   *   operation
   */
  private fun markBasicReportCompleted(
    txn: AsyncDatabaseClient.TransactionContext,
    basicReportResult: BasicReportResult,
  ) {
    val basicReport = basicReportResult.basicReport
    if (basicReport.state != BasicReport.State.UNPROCESSED_RESULTS_READY) {
      throw BasicReportStateInvalidException(
        basicReport.cmmsMeasurementConsumerId,
        basicReport.externalBasicReportId,
        basicReport.state,
      )
    }

    txn.setBasicReportStateToSucceeded(
      basicReportResult.measurementConsumerId,
      basicReportResult.basicReportId,
    )
  }
}<|MERGE_RESOLUTION|>--- conflicted
+++ resolved
@@ -451,15 +451,6 @@
         .asStatusRuntimeException(Status.Code.INVALID_ARGUMENT)
     }
 
-<<<<<<< HEAD
-    spannerClient.readOnlyTransaction().use { txn ->
-      val (measurementConsumerId, reportResultId, _) =
-        try {
-          txn.readReportResult(request.cmmsMeasurementConsumerId, request.externalReportResultId)
-        } catch (e: ReportResultNotFoundException) {
-          throw e.asStatusRuntimeException(Status.Code.NOT_FOUND)
-        }
-=======
     val txn = spannerClient.readOnlyTransaction()
     val (measurementConsumerId, reportResultId, _) =
       try {
@@ -488,7 +479,6 @@
           throw InvalidFieldValueException("view")
             .asStatusRuntimeException(Status.Code.INVALID_ARGUMENT)
       }
->>>>>>> 30cb3bcd
 
       val resultsFlow: Flow<ReportingSetResultResult> =
         when (request.view) {
