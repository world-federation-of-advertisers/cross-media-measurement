// Copyright 2022 The Cross-Media Measurement Authors
//
// Licensed under the Apache License, Version 2.0 (the "License");
// you may not use this file except in compliance with the License.
// You may obtain a copy of the License at
//
//      http://www.apache.org/licenses/LICENSE-2.0
//
// Unless required by applicable law or agreed to in writing, software
// distributed under the License is distributed on an "AS IS" BASIS,
// WITHOUT WARRANTIES OR CONDITIONS OF ANY KIND, either express or implied.
// See the License for the specific language governing permissions and
// limitations under the License.

package org.wfanet.measurement.reporting.deploy.postgres.readers

import com.google.gson.JsonObject
import com.google.gson.JsonParser
import kotlinx.coroutines.flow.Flow
import kotlinx.coroutines.flow.emitAll
import kotlinx.coroutines.flow.firstOrNull
import kotlinx.coroutines.flow.flow
import kotlinx.coroutines.flow.singleOrNull
import org.wfanet.measurement.common.db.r2dbc.DatabaseClient
<<<<<<< HEAD
import org.wfanet.measurement.common.db.r2dbc.ReadWriteContext
=======
import org.wfanet.measurement.common.db.r2dbc.ReadContext
>>>>>>> aa6a7a5e
import org.wfanet.measurement.common.db.r2dbc.ResultRow
import org.wfanet.measurement.common.db.r2dbc.boundStatement
import org.wfanet.measurement.common.identity.ExternalId
import org.wfanet.measurement.common.identity.InternalId
import org.wfanet.measurement.internal.reporting.ReportingSet
import org.wfanet.measurement.internal.reporting.ReportingSet.EventGroupKey
import org.wfanet.measurement.internal.reporting.ReportingSetKt
import org.wfanet.measurement.internal.reporting.StreamReportingSetsRequest
import org.wfanet.measurement.internal.reporting.reportingSet
import org.wfanet.measurement.reporting.service.internal.ReportingInternalException
import org.wfanet.measurement.reporting.service.internal.ReportingSetNotFoundException

class ReportingSetReader {
  data class Result(
    val measurementConsumerReferenceId: String,
    val reportingSetId: InternalId,
    var reportingSet: ReportingSet
  )

  private val baseSql: String =
    """
    SELECT
      MeasurementConsumerReferenceId,
      ReportingSetId,
      ExternalReportingSetId,
      Filter,
      DisplayName,
      (
        SELECT ARRAY(
          SELECT
            json_build_object(
              'measurementConsumerReferenceId', MeasurementConsumerReferenceId,
              'dataProviderReferenceId', DataProviderReferenceId,
              'eventGroupReferenceId', EventGroupReferenceId
            )
          FROM ReportingSetEventGroups
          WHERE ReportingSetEventGroups.MeasurementConsumerReferenceId = ReportingSets.MeasurementConsumerReferenceId
          AND ReportingSetEventGroups.ReportingSetId = ReportingSets.ReportingSetId
        )
      ) AS EventGroups
    FROM
      ReportingSets
    """

  fun translate(row: ResultRow): Result =
    Result(row["MeasurementConsumerReferenceId"], row["ReportingSetId"], buildReportingSet(row))

<<<<<<< HEAD
  suspend fun readReportingSetByExternalId(
    readWriteContext: ReadWriteContext,
    measurementConsumerReferenceId: String,
    externalReportingSetId: ExternalId
  ): Result? {
=======
  /**
   * Reads a Reporting Set using external ID.
   *
   * Throws a subclass of [ReportingInternalException].
   * @throws [ReportingSetNotFoundException] Reporting Set not found.
   */
  suspend fun readReportingSetByExternalId(
    readContext: ReadContext,
    measurementConsumerReferenceId: String,
    externalReportingSetId: ExternalId
  ): Result {
>>>>>>> aa6a7a5e
    val statement =
      boundStatement(
        baseSql +
          """
        WHERE MeasurementConsumerReferenceId = $1
          AND ExternalReportingSetId = $2
        """
      ) {
        bind("$1", measurementConsumerReferenceId)
        bind("$2", externalReportingSetId)
      }

<<<<<<< HEAD
    return readWriteContext.executeQuery(statement).consume(::translate).singleOrNull()
=======
    return readContext.executeQuery(statement).consume(::translate).firstOrNull()
      ?: throw ReportingSetNotFoundException()
>>>>>>> aa6a7a5e
  }

  fun listReportingSets(
    client: DatabaseClient,
    filter: StreamReportingSetsRequest.Filter,
    limit: Int = 0
  ): Flow<Result> {
    val statement =
      boundStatement(
        baseSql +
          """
        WHERE MeasurementConsumerReferenceId = $1
          AND ExternalReportingSetId > $2
        ORDER BY ExternalReportingSetId ASC
        LIMIT $3
        """
      ) {
        bind("$1", filter.measurementConsumerReferenceId)
        bind("$2", filter.externalReportingSetIdAfter)
        if (limit > 0) {
          bind("$3", limit)
        } else {
          bind("$3", 50)
        }
      }

    return flow {
      val readContext = client.readTransaction()
      try {
<<<<<<< HEAD
        readContext.executeQuery(statement).consume(::translate).collect { reportingSetResult ->
          reportingSetResult.reportingSet =
            reportingSetResult.reportingSet.copy {
              ReportingSetEventGroupReader()
                .listEventGroupKeys(
                  readContext,
                  reportingSetResult.measurementConsumerReferenceId,
                  reportingSetResult.reportingSetId
                )
                .collect { eventGroupResult -> eventGroupKeys += eventGroupResult.eventGroupKey }
            }
          emit(reportingSetResult)
        }
=======
        emitAll(readContext.executeQuery(statement).consume(::translate))
>>>>>>> aa6a7a5e
      } finally {
        readContext.close()
      }
    }
  }

  private fun buildReportingSet(row: ResultRow): ReportingSet {
    return reportingSet {
      measurementConsumerReferenceId = row["MeasurementConsumerReferenceId"]
      externalReportingSetId = row["ExternalReportingSetId"]
      filter = row["Filter"]
      displayName = row["DisplayName"]
      val eventGroupsArr = row.get<Array<String>>("EventGroups")
      eventGroupsArr.forEach {
        eventGroupKeys += buildEventGroupKey(JsonParser.parseString(it).asJsonObject)
      }
    }
  }

  private fun buildEventGroupKey(eventGroup: JsonObject): EventGroupKey {
    return ReportingSetKt.eventGroupKey {
      measurementConsumerReferenceId =
        eventGroup.getAsJsonPrimitive("measurementConsumerReferenceId").asString
      dataProviderReferenceId = eventGroup.getAsJsonPrimitive("dataProviderReferenceId").asString
      eventGroupReferenceId = eventGroup.getAsJsonPrimitive("eventGroupReferenceId").asString
    }
  }
}<|MERGE_RESOLUTION|>--- conflicted
+++ resolved
@@ -20,16 +20,10 @@
 import kotlinx.coroutines.flow.emitAll
 import kotlinx.coroutines.flow.firstOrNull
 import kotlinx.coroutines.flow.flow
-import kotlinx.coroutines.flow.singleOrNull
 import org.wfanet.measurement.common.db.r2dbc.DatabaseClient
-<<<<<<< HEAD
-import org.wfanet.measurement.common.db.r2dbc.ReadWriteContext
-=======
 import org.wfanet.measurement.common.db.r2dbc.ReadContext
->>>>>>> aa6a7a5e
 import org.wfanet.measurement.common.db.r2dbc.ResultRow
 import org.wfanet.measurement.common.db.r2dbc.boundStatement
-import org.wfanet.measurement.common.identity.ExternalId
 import org.wfanet.measurement.common.identity.InternalId
 import org.wfanet.measurement.internal.reporting.ReportingSet
 import org.wfanet.measurement.internal.reporting.ReportingSet.EventGroupKey
@@ -74,13 +68,6 @@
   fun translate(row: ResultRow): Result =
     Result(row["MeasurementConsumerReferenceId"], row["ReportingSetId"], buildReportingSet(row))
 
-<<<<<<< HEAD
-  suspend fun readReportingSetByExternalId(
-    readWriteContext: ReadWriteContext,
-    measurementConsumerReferenceId: String,
-    externalReportingSetId: ExternalId
-  ): Result? {
-=======
   /**
    * Reads a Reporting Set using external ID.
    *
@@ -92,7 +79,6 @@
     measurementConsumerReferenceId: String,
     externalReportingSetId: ExternalId
   ): Result {
->>>>>>> aa6a7a5e
     val statement =
       boundStatement(
         baseSql +
@@ -105,12 +91,8 @@
         bind("$2", externalReportingSetId)
       }
 
-<<<<<<< HEAD
-    return readWriteContext.executeQuery(statement).consume(::translate).singleOrNull()
-=======
     return readContext.executeQuery(statement).consume(::translate).firstOrNull()
       ?: throw ReportingSetNotFoundException()
->>>>>>> aa6a7a5e
   }
 
   fun listReportingSets(
@@ -140,23 +122,7 @@
     return flow {
       val readContext = client.readTransaction()
       try {
-<<<<<<< HEAD
-        readContext.executeQuery(statement).consume(::translate).collect { reportingSetResult ->
-          reportingSetResult.reportingSet =
-            reportingSetResult.reportingSet.copy {
-              ReportingSetEventGroupReader()
-                .listEventGroupKeys(
-                  readContext,
-                  reportingSetResult.measurementConsumerReferenceId,
-                  reportingSetResult.reportingSetId
-                )
-                .collect { eventGroupResult -> eventGroupKeys += eventGroupResult.eventGroupKey }
-            }
-          emit(reportingSetResult)
-        }
-=======
         emitAll(readContext.executeQuery(statement).consume(::translate))
->>>>>>> aa6a7a5e
       } finally {
         readContext.close()
       }
