// Copyright 2022 The Cross-Media Measurement Authors
//
// Licensed under the Apache License, Version 2.0 (the "License");
// you may not use this file except in compliance with the License.
// You may obtain a copy of the License at
//
//      http://www.apache.org/licenses/LICENSE-2.0
//
// Unless required by applicable law or agreed to in writing, software
// distributed under the License is distributed on an "AS IS" BASIS,
// WITHOUT WARRANTIES OR CONDITIONS OF ANY KIND, either express or implied.
// See the License for the specific language governing permissions and
// limitations under the License.

package org.wfanet.measurement.reporting.deploy.postgres.readers

import kotlinx.coroutines.flow.Flow
import kotlinx.coroutines.flow.flow
import kotlinx.coroutines.flow.singleOrNull
import org.wfanet.measurement.common.db.r2dbc.DatabaseClient
<<<<<<< HEAD
import org.wfanet.measurement.common.db.r2dbc.ReadWriteContext
import org.wfanet.measurement.common.db.r2dbc.ResultRow
import org.wfanet.measurement.common.db.r2dbc.boundStatement
import org.wfanet.measurement.common.identity.ExternalId
=======
import org.wfanet.measurement.common.db.r2dbc.ResultRow
import org.wfanet.measurement.common.db.r2dbc.boundStatement
>>>>>>> 8f3f2b9f
import org.wfanet.measurement.common.identity.InternalId
import org.wfanet.measurement.internal.reporting.ReportingSet
import org.wfanet.measurement.internal.reporting.StreamReportingSetsRequest
import org.wfanet.measurement.internal.reporting.copy
import org.wfanet.measurement.internal.reporting.reportingSet

class ReportingSetReader {
  data class Result(
    val measurementConsumerReferenceId: String,
    val reportingSetId: InternalId,
    var reportingSet: ReportingSet
  )

  private val baseSql: String =
    """
    SELECT
      MeasurementConsumerReferenceId,
      ReportingSetId,
      ExternalReportingSetId,
      Filter,
      DisplayName
    FROM
      ReportingSets
    """

  fun translate(row: ResultRow): Result =
    Result(row["MeasurementConsumerReferenceId"], row["ReportingSetId"], buildReportingSet(row))
<<<<<<< HEAD

  suspend fun readReportingSetByExternalId(
    readWriteContext: ReadWriteContext,
    measurementConsumerReferenceId: String,
    externalReportingSetId: ExternalId
  ): Result? {
    val statement =
      boundStatement(
        baseSql +
          """
        WHERE MeasurementConsumerReferenceId = $1
          AND ExternalReportingSetId = $2
        """
      ) {
        bind("$1", measurementConsumerReferenceId)
        bind("$2", externalReportingSetId)
      }

    return readWriteContext.executeQuery(statement).consume(::translate).singleOrNull()
  }
=======
>>>>>>> 8f3f2b9f

  fun listReportingSets(
    client: DatabaseClient,
    filter: StreamReportingSetsRequest.Filter,
    limit: Int = 0
  ): Flow<Result> {
<<<<<<< HEAD
    val statement =
=======
    val builder =
>>>>>>> 8f3f2b9f
      boundStatement(
        baseSql +
          """
        WHERE MeasurementConsumerReferenceId = $1
          AND ExternalReportingSetId > $2
        ORDER BY ExternalReportingSetId ASC
        LIMIT $3
        """
      ) {
        bind("$1", filter.measurementConsumerReferenceId)
        bind("$2", filter.externalReportingSetIdAfter)
        if (limit > 0) {
          bind("$3", limit)
        } else {
          bind("$3", 50)
        }
      }

    return flow {
      val readContext = client.readTransaction()
      try {
        readContext.executeQuery(statement).consume(::translate).collect { reportingSetResult ->
          reportingSetResult.reportingSet =
            reportingSetResult.reportingSet.copy {
              ReportingSetEventGroupReader()
                .listEventGroupKeys(
                  readContext,
                  reportingSetResult.measurementConsumerReferenceId,
                  reportingSetResult.reportingSetId
                )
                .collect { eventGroupResult -> eventGroupKeys += eventGroupResult.eventGroupKey }
            }
          emit(reportingSetResult)
        }
      } finally {
        readContext.close()
      }
    }
  }

  private fun buildReportingSet(row: ResultRow): ReportingSet {
    return reportingSet {
      measurementConsumerReferenceId = row["MeasurementConsumerReferenceId"]
      externalReportingSetId = row["ExternalReportingSetId"]
      filter = row["Filter"]
      displayName = row["DisplayName"]
    }
  }
}<|MERGE_RESOLUTION|>--- conflicted
+++ resolved
@@ -18,15 +18,10 @@
 import kotlinx.coroutines.flow.flow
 import kotlinx.coroutines.flow.singleOrNull
 import org.wfanet.measurement.common.db.r2dbc.DatabaseClient
-<<<<<<< HEAD
 import org.wfanet.measurement.common.db.r2dbc.ReadWriteContext
 import org.wfanet.measurement.common.db.r2dbc.ResultRow
 import org.wfanet.measurement.common.db.r2dbc.boundStatement
 import org.wfanet.measurement.common.identity.ExternalId
-=======
-import org.wfanet.measurement.common.db.r2dbc.ResultRow
-import org.wfanet.measurement.common.db.r2dbc.boundStatement
->>>>>>> 8f3f2b9f
 import org.wfanet.measurement.common.identity.InternalId
 import org.wfanet.measurement.internal.reporting.ReportingSet
 import org.wfanet.measurement.internal.reporting.StreamReportingSetsRequest
@@ -54,8 +49,7 @@
 
   fun translate(row: ResultRow): Result =
     Result(row["MeasurementConsumerReferenceId"], row["ReportingSetId"], buildReportingSet(row))
-<<<<<<< HEAD
-
+    
   suspend fun readReportingSetByExternalId(
     readWriteContext: ReadWriteContext,
     measurementConsumerReferenceId: String,
@@ -75,19 +69,13 @@
 
     return readWriteContext.executeQuery(statement).consume(::translate).singleOrNull()
   }
-=======
->>>>>>> 8f3f2b9f
 
   fun listReportingSets(
     client: DatabaseClient,
     filter: StreamReportingSetsRequest.Filter,
     limit: Int = 0
   ): Flow<Result> {
-<<<<<<< HEAD
     val statement =
-=======
-    val builder =
->>>>>>> 8f3f2b9f
       boundStatement(
         baseSql +
           """
