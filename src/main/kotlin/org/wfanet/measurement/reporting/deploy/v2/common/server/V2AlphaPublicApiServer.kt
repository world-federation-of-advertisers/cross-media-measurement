/*
 * Copyright 2023 The Cross-Media Measurement Authors
 *
 * Licensed under the Apache License, Version 2.0 (the "License");
 * you may not use this file except in compliance with the License.
 * You may obtain a copy of the License at
 *
 *     http://www.apache.org/licenses/LICENSE-2.0
 *
 * Unless required by applicable law or agreed to in writing, software
 * distributed under the License is distributed on an "AS IS" BASIS,
 * WITHOUT WARRANTIES OR CONDITIONS OF ANY KIND, either express or implied.
 * See the License for the specific language governing permissions and
 * limitations under the License.
 */

package org.wfanet.measurement.reporting.deploy.v2.common.server

import com.google.protobuf.DescriptorProtos
import com.google.protobuf.Descriptors
import com.google.protobuf.util.JsonFormat
import io.grpc.Channel
import io.grpc.ServerServiceDefinition
import io.grpc.Status
import io.grpc.StatusException
import io.grpc.inprocess.InProcessChannelBuilder
import java.io.File
import java.security.SecureRandom
import java.time.Duration
import kotlin.random.asKotlinRandom
import kotlinx.coroutines.CoroutineDispatcher
import kotlinx.coroutines.Dispatchers
import kotlinx.coroutines.asCoroutineDispatcher
import kotlinx.coroutines.runBlocking
import org.wfanet.measurement.access.client.v1alpha.Authorization
import org.wfanet.measurement.access.client.v1alpha.PrincipalAuthInterceptor
import org.wfanet.measurement.access.client.v1alpha.TrustedPrincipalAuthInterceptor
import org.wfanet.measurement.access.v1alpha.PermissionsGrpcKt
import org.wfanet.measurement.access.v1alpha.PrincipalsGrpcKt
import org.wfanet.measurement.api.v2alpha.CertificatesGrpcKt.CertificatesCoroutineStub as KingdomCertificatesCoroutineStub
import org.wfanet.measurement.api.v2alpha.DataProvidersGrpcKt.DataProvidersCoroutineStub as KingdomDataProvidersCoroutineStub
import org.wfanet.measurement.api.v2alpha.EventGroupMetadataDescriptorsGrpcKt.EventGroupMetadataDescriptorsCoroutineStub as KingdomEventGroupMetadataDescriptorsCoroutineStub
import org.wfanet.measurement.api.v2alpha.EventGroupsGrpcKt.EventGroupsCoroutineStub as KingdomEventGroupsCoroutineStub
import org.wfanet.measurement.api.v2alpha.MeasurementConsumerKey
import org.wfanet.measurement.api.v2alpha.MeasurementConsumersGrpcKt.MeasurementConsumersCoroutineStub as KingdomMeasurementConsumersCoroutineStub
import org.wfanet.measurement.api.v2alpha.MeasurementsGrpcKt.MeasurementsCoroutineStub as KingdomMeasurementsCoroutineStub
import org.wfanet.measurement.api.v2alpha.ModelLinesGrpcKt.ModelLinesCoroutineStub as KingdomModelLinesCoroutineStub
import org.wfanet.measurement.api.withAuthenticationKey
import org.wfanet.measurement.common.ProtoReflection
import org.wfanet.measurement.common.commandLineMain
import org.wfanet.measurement.common.crypto.SigningCerts
import org.wfanet.measurement.common.grpc.CommonServer
import org.wfanet.measurement.common.grpc.ServiceFlags
import org.wfanet.measurement.common.grpc.buildMutualTlsChannel
import org.wfanet.measurement.common.grpc.withInterceptor
import org.wfanet.measurement.common.grpc.withShutdownTimeout
import org.wfanet.measurement.common.grpc.withVerboseLogging
import org.wfanet.measurement.common.parseTextProto
import org.wfanet.measurement.config.access.OpenIdProvidersConfig
import org.wfanet.measurement.config.reporting.MeasurementConsumerConfig
import org.wfanet.measurement.config.reporting.MeasurementConsumerConfigs
import org.wfanet.measurement.config.reporting.MetricSpecConfig
import org.wfanet.measurement.internal.reporting.v2.BasicReportsGrpcKt.BasicReportsCoroutineStub as InternalBasicReportsCoroutineStub
import org.wfanet.measurement.internal.reporting.v2.ImpressionQualificationFiltersGrpcKt.ImpressionQualificationFiltersCoroutineStub as InternalImpressionQualificationFiltersCoroutineStub
import org.wfanet.measurement.internal.reporting.v2.MeasurementConsumersGrpcKt.MeasurementConsumersCoroutineStub as InternalMeasurementConsumersCoroutineStub
import org.wfanet.measurement.internal.reporting.v2.MeasurementsGrpcKt.MeasurementsCoroutineStub as InternalMeasurementsCoroutineStub
import org.wfanet.measurement.internal.reporting.v2.MetricCalculationSpecsGrpcKt.MetricCalculationSpecsCoroutineStub as InternalMetricCalculationSpecsCoroutineStub
import org.wfanet.measurement.internal.reporting.v2.MetricsGrpcKt.MetricsCoroutineStub as InternalMetricsCoroutineStub
import org.wfanet.measurement.internal.reporting.v2.ReportScheduleIterationsGrpcKt.ReportScheduleIterationsCoroutineStub as InternalReportScheduleIterationsCoroutineStub
import org.wfanet.measurement.internal.reporting.v2.ReportSchedulesGrpcKt.ReportSchedulesCoroutineStub as InternalReportSchedulesCoroutineStub
import org.wfanet.measurement.internal.reporting.v2.ReportingSetsGrpcKt.ReportingSetsCoroutineStub as InternalReportingSetsCoroutineStub
import org.wfanet.measurement.internal.reporting.v2.ReportsGrpcKt.ReportsCoroutineStub as InternalReportsCoroutineStub
import org.wfanet.measurement.internal.reporting.v2.measurementConsumer
import org.wfanet.measurement.measurementconsumer.stats.VariancesImpl
import org.wfanet.measurement.reporting.deploy.v2.common.EncryptionKeyPairMap
import org.wfanet.measurement.reporting.deploy.v2.common.InProcessServersMethods.startInProcessServerWithService
import org.wfanet.measurement.reporting.deploy.v2.common.KingdomApiFlags
import org.wfanet.measurement.reporting.deploy.v2.common.ReportingApiServerFlags
import org.wfanet.measurement.reporting.deploy.v2.common.V2AlphaFlags
import org.wfanet.measurement.reporting.service.api.CelEnvCacheProvider
import org.wfanet.measurement.reporting.service.api.InMemoryEncryptionKeyPairStore
import org.wfanet.measurement.reporting.service.api.v2alpha.BasicReportsService
import org.wfanet.measurement.reporting.service.api.v2alpha.DataProvidersService
import org.wfanet.measurement.reporting.service.api.v2alpha.EventGroupMetadataDescriptorsService
import org.wfanet.measurement.reporting.service.api.v2alpha.EventGroupsService
import org.wfanet.measurement.reporting.service.api.v2alpha.MetricCalculationSpecsService
import org.wfanet.measurement.reporting.service.api.v2alpha.MetricsService
import org.wfanet.measurement.reporting.service.api.v2alpha.ModelLinesService
import org.wfanet.measurement.reporting.service.api.v2alpha.ReportScheduleIterationsService
import org.wfanet.measurement.reporting.service.api.v2alpha.ReportSchedulesService
import org.wfanet.measurement.reporting.service.api.v2alpha.ReportingSetsService
import org.wfanet.measurement.reporting.service.api.v2alpha.ReportsService
import org.wfanet.measurement.reporting.service.api.v2alpha.validate
import org.wfanet.measurement.reporting.v2alpha.EventGroup
import org.wfanet.measurement.reporting.v2alpha.MetricsGrpcKt.MetricsCoroutineStub
import picocli.CommandLine

private object V2AlphaPublicApiServer {
  private const val SERVER_NAME = "V2AlphaPublicApiServer"
  private const val IN_PROCESS_SERVER_NAME = "$SERVER_NAME-in-process"

  @CommandLine.Command(
    name = SERVER_NAME,
    description = ["Server daemon for Reporting v2alpha public API services."],
    mixinStandardHelpOptions = true,
    showDefaultValues = true,
  )
  fun run(
    @CommandLine.Mixin reportingApiServerFlags: ReportingApiServerFlags,
    @CommandLine.Mixin kingdomApiFlags: KingdomApiFlags,
    @CommandLine.Mixin commonServerFlags: CommonServer.Flags,
    @CommandLine.Mixin serviceFlags: ServiceFlags,
    @CommandLine.Mixin v2AlphaFlags: V2AlphaFlags,
    @CommandLine.Mixin v2AlphaPublicServerFlags: V2AlphaPublicServerFlags,
    @CommandLine.Mixin encryptionKeyPairMap: EncryptionKeyPairMap,
    @CommandLine.Option(
      names = ["--system-measurement-consumer"],
      description =
        [
          "Resource name of the CMMS MeasurementConsumer for the Reporting system.",
          "Defaults to an arbitrary MeasurementConsumer.",
          "This is used for CMMS API calls where the MeasurementConsumer is not specified.",
        ],
      required = false,
      defaultValue = CommandLine.Option.NULL_VALUE,
    )
    systemMeasurementConsumerName: String?,
  ) {
    val clientCerts =
      SigningCerts.fromPemFiles(
        certificateFile = commonServerFlags.tlsFlags.certFile,
        privateKeyFile = commonServerFlags.tlsFlags.privateKeyFile,
        trustedCertCollectionFile = commonServerFlags.tlsFlags.certCollectionFile,
      )
    val channel: Channel =
      buildMutualTlsChannel(
          reportingApiServerFlags.internalApiFlags.target,
          clientCerts,
          reportingApiServerFlags.internalApiFlags.certHost,
        )
        .withVerboseLogging(reportingApiServerFlags.debugVerboseGrpcClientLogging)

    val kingdomChannel: Channel =
      buildMutualTlsChannel(
          target = kingdomApiFlags.target,
          clientCerts = clientCerts,
          hostName = kingdomApiFlags.certHost,
        )
        .withVerboseLogging(reportingApiServerFlags.debugVerboseGrpcClientLogging)

    val accessChannel: Channel =
      buildMutualTlsChannel(
          reportingApiServerFlags.accessApiTarget,
          clientCerts,
          reportingApiServerFlags.accessApiCertHost,
        )
        .withVerboseLogging(reportingApiServerFlags.debugVerboseGrpcClientLogging)
    val authorization = Authorization(PermissionsGrpcKt.PermissionsCoroutineStub(accessChannel))

    val openIdProvidersConfig =
      v2AlphaPublicServerFlags.openIdProvidersConfigFile.bufferedReader().use { reader ->
        OpenIdProvidersConfig.newBuilder().also { JsonFormat.parser().merge(reader, it) }.build()
      }
    val principalAuthInterceptor =
      PrincipalAuthInterceptor(
        openIdProvidersConfig,
        PrincipalsGrpcKt.PrincipalsCoroutineStub(accessChannel),
        true,
      )

    val measurementConsumerConfigs =
      parseTextProto(
        v2AlphaFlags.measurementConsumerConfigFile,
        MeasurementConsumerConfigs.getDefaultInstance(),
      )
    val systemMeasurementConsumerConfig: MeasurementConsumerConfig =
      if (systemMeasurementConsumerName == null) {
        measurementConsumerConfigs.configsMap.values.first()
      } else {
        measurementConsumerConfigs.configsMap.getValue(systemMeasurementConsumerName)
      }

    val internalMeasurementConsumersCoroutineStub =
      InternalMeasurementConsumersCoroutineStub(channel)
    runBlocking {
      measurementConsumerConfigs.configsMap.keys.forEach {
        val measurementConsumerKey =
          MeasurementConsumerKey.fromName(it)
            ?: throw IllegalArgumentException("measurement_consumer_config is invalid")
        try {
          internalMeasurementConsumersCoroutineStub.createMeasurementConsumer(
            measurementConsumer {
              cmmsMeasurementConsumerId = measurementConsumerKey.measurementConsumerId
            }
          )
        } catch (e: StatusException) {
          when (e.status.code) {
            Status.Code.ALREADY_EXISTS -> {}
            else -> throw e
          }
        }
      }
    }

    val metricSpecConfig =
      parseTextProto(v2AlphaFlags.metricSpecConfigFile, MetricSpecConfig.getDefaultInstance())
    metricSpecConfig.validate()

    val basicReportMetricSpecConfig =
      if (v2AlphaFlags.basicReportMetricSpecConfigFile == null) {
        metricSpecConfig
      } else {
        parseTextProto(
          v2AlphaFlags.basicReportMetricSpecConfigFile!!,
          MetricSpecConfig.getDefaultInstance(),
        )
      }
    basicReportMetricSpecConfig.validate()

    val apiKey = measurementConsumerConfigs.configsMap.values.first().apiKey
    val celEnvCacheProvider =
      CelEnvCacheProvider(
        KingdomEventGroupMetadataDescriptorsCoroutineStub(kingdomChannel)
          .withAuthenticationKey(apiKey),
        EventGroup.getDescriptor(),
        reportingApiServerFlags.eventGroupMetadataDescriptorCacheDuration,
        v2AlphaPublicServerFlags.knownEventGroupMetadataTypes,
        Dispatchers.Default,
      )

    val serviceDispatcher: CoroutineDispatcher = serviceFlags.executor.asCoroutineDispatcher()

    val metricsService =
      MetricsService(
        metricSpecConfig,
        measurementConsumerConfigs,
        InternalReportingSetsCoroutineStub(channel),
        InternalMetricsCoroutineStub(channel),
        VariancesImpl,
        InternalMeasurementsCoroutineStub(channel),
        KingdomDataProvidersCoroutineStub(kingdomChannel),
        KingdomMeasurementsCoroutineStub(kingdomChannel),
        KingdomCertificatesCoroutineStub(kingdomChannel),
        KingdomMeasurementConsumersCoroutineStub(kingdomChannel),
        KingdomModelLinesCoroutineStub(kingdomChannel),
        authorization,
        InMemoryEncryptionKeyPairStore(encryptionKeyPairMap.keyPairs),
        SecureRandom().asKotlinRandom(),
        v2AlphaFlags.signingPrivateKeyStoreDir,
        commonServerFlags.tlsFlags.signingCerts.trustedCertificates,
        reportingApiServerFlags.defaultVidModelLine,
        reportingApiServerFlags.measurementConsumerModelLines,
        certificateCacheExpirationDuration =
          v2AlphaPublicServerFlags.certificateCacheExpirationDuration,
        dataProviderCacheExpirationDuration =
          v2AlphaPublicServerFlags.dataProviderCacheExpirationDuration,
        keyReaderContext = Dispatchers.IO,
        cacheLoaderContext = Dispatchers.Default,
        coroutineContext = serviceDispatcher,
      )

    startInProcessServerWithService(
      IN_PROCESS_SERVER_NAME,
      commonServerFlags,
      metricsService.withInterceptor(TrustedPrincipalAuthInterceptor),
    )
    val inProcessChannel =
      InProcessChannelBuilder.forName(IN_PROCESS_SERVER_NAME)
        .directExecutor()
        .build()
        .withShutdownTimeout(Duration.ofSeconds(30))

    val services: List<ServerServiceDefinition> =
      listOf(
        DataProvidersService(
            KingdomDataProvidersCoroutineStub(kingdomChannel),
            authorization,
            systemMeasurementConsumerConfig.apiKey,
            serviceDispatcher,
          )
          .withInterceptor(principalAuthInterceptor),
        EventGroupMetadataDescriptorsService(
            KingdomEventGroupMetadataDescriptorsCoroutineStub(kingdomChannel),
            authorization,
            systemMeasurementConsumerConfig.apiKey,
            serviceDispatcher,
          )
          .withInterceptor(principalAuthInterceptor),
        EventGroupsService(
            KingdomEventGroupsCoroutineStub(kingdomChannel),
            authorization,
            celEnvCacheProvider,
            measurementConsumerConfigs,
            InMemoryEncryptionKeyPairStore(encryptionKeyPairMap.keyPairs),
            serviceDispatcher,
          )
          .withInterceptor(principalAuthInterceptor),
        metricsService.withInterceptor(principalAuthInterceptor),
        ReportingSetsService(
            InternalReportingSetsCoroutineStub(channel),
            authorization,
            serviceDispatcher,
          )
          .withInterceptor(principalAuthInterceptor),
        ReportsService(
            InternalReportsCoroutineStub(channel),
            InternalMetricCalculationSpecsCoroutineStub(channel),
            MetricsCoroutineStub(inProcessChannel),
            metricSpecConfig,
            authorization,
            SecureRandom().asKotlinRandom(),
            reportingApiServerFlags.allowSamplingIntervalWrapping,
            serviceDispatcher,
          )
          .withInterceptor(principalAuthInterceptor),
        ReportSchedulesService(
            InternalReportSchedulesCoroutineStub(channel),
            InternalReportingSetsCoroutineStub(channel),
            KingdomDataProvidersCoroutineStub(kingdomChannel),
            KingdomEventGroupsCoroutineStub(kingdomChannel),
            authorization,
            measurementConsumerConfigs,
            serviceDispatcher,
          )
          .withInterceptor(principalAuthInterceptor),
        ReportScheduleIterationsService(
            InternalReportScheduleIterationsCoroutineStub(channel),
            authorization,
            serviceDispatcher,
          )
          .withInterceptor(principalAuthInterceptor),
        MetricCalculationSpecsService(
            InternalMetricCalculationSpecsCoroutineStub(channel),
            KingdomModelLinesCoroutineStub(kingdomChannel),
            metricSpecConfig,
            authorization,
            SecureRandom().asKotlinRandom(),
            measurementConsumerConfigs,
            serviceDispatcher,
          )
          .withInterceptor(principalAuthInterceptor),
        BasicReportsService(
            InternalBasicReportsCoroutineStub(channel),
            InternalImpressionQualificationFiltersCoroutineStub(channel),
            InternalReportingSetsCoroutineStub(channel),
<<<<<<< HEAD
            // TODO(@tristanvuong2021): Switch to non-empty map when ready to deploy
            emptyMap(),
=======
            basicReportMetricSpecConfig,
>>>>>>> aea739a1
            authorization,
            serviceDispatcher,
          )
          .withInterceptor(principalAuthInterceptor),
        ModelLinesService(
            KingdomModelLinesCoroutineStub(kingdomChannel),
            authorization,
            systemMeasurementConsumerConfig.apiKey,
            serviceDispatcher,
          )
          .withInterceptor(principalAuthInterceptor),
      )

    CommonServer.fromFlags(commonServerFlags, SERVER_NAME, services).start().blockUntilShutdown()
  }

  class V2AlphaPublicServerFlags {
    @CommandLine.Option(
      names = ["--authority-key-identifier-to-principal-map-file"],
      description = ["File path to a AuthorityKeyToPrincipalMap textproto"],
      required = true,
    )
    lateinit var authorityKeyIdentifierToPrincipalMapFile: File
      private set

    @CommandLine.Option(
      names = ["--open-id-providers-config-file"],
      description = ["File path to OpenIdProvidersConfig in ProtoJSON format"],
      required = true,
    )
    lateinit var openIdProvidersConfigFile: File
      private set

    @CommandLine.Option(
      names = ["--certificate-cache-expiration-duration"],
      description = ["Duration to mark cache entries as expired in format 1d1h1m1s1ms1ns"],
      required = true,
    )
    lateinit var certificateCacheExpirationDuration: Duration
      private set

    @CommandLine.Option(
      names = ["--data-provider-cache-expiration-duration"],
      description = ["Duration to mark cache entries as expired in format 1d1h1m1s1ms1ns"],
      required = true,
    )
    lateinit var dataProviderCacheExpirationDuration: Duration
      private set

    @CommandLine.Option(
      names = ["--known-event-group-metadata-type"],
      description =
        [
          "File path to FileDescriptorSet containing known EventGroup metadata types.",
          "This is in addition to standard protobuf well-known types.",
          "Can be specified multiple times.",
        ],
      required = false,
      defaultValue = "",
    )
    private fun setKnownEventGroupMetadataTypes(fileDescriptorSetFiles: List<File>) {
      val fileDescriptorSets =
        fileDescriptorSetFiles.map { file ->
          file.inputStream().use { input -> DescriptorProtos.FileDescriptorSet.parseFrom(input) }
        }
      knownEventGroupMetadataTypes = ProtoReflection.buildFileDescriptors(fileDescriptorSets)
    }

    lateinit var knownEventGroupMetadataTypes: List<Descriptors.FileDescriptor>
      private set
  }
}

fun main(args: Array<String>) = commandLineMain(V2AlphaPublicApiServer::run, args)<|MERGE_RESOLUTION|>--- conflicted
+++ resolved
@@ -343,12 +343,9 @@
             InternalBasicReportsCoroutineStub(channel),
             InternalImpressionQualificationFiltersCoroutineStub(channel),
             InternalReportingSetsCoroutineStub(channel),
-<<<<<<< HEAD
             // TODO(@tristanvuong2021): Switch to non-empty map when ready to deploy
             emptyMap(),
-=======
             basicReportMetricSpecConfig,
->>>>>>> aea739a1
             authorization,
             serviceDispatcher,
           )
