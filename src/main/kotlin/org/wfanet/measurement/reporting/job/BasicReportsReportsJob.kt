--- conflicted
+++ resolved
@@ -239,15 +239,6 @@
             } else {
               custom = true
             }
-<<<<<<< HEAD
-            metricFrequencyType = reportingSetResultInfoEntry.value.metricFrequencyType
-            groupings +=
-              reportingSetResultInfoEntry.key.groupingPredicates
-                .map { eventTemplateFieldByPredicate.getValue(it) }
-                .sortedWith(Normalization.eventTemplateFieldComparator)
-            eventFilters +=
-              filterInfo.dimensionSpecFilters.sortedWith(Normalization.eventFilterComparator)
-=======
             metricFrequencySpec = reportingSetResultInfoEntry.value.metricFrequencySpec
             groupings +=
               Normalization.sortGroupings(
@@ -256,7 +247,6 @@
                 }
               )
             eventFilters += Normalization.normalizeEventFilters(filterInfo.dimensionSpecFilters)
->>>>>>> 956aacc4
           }
         reportingSetResults +=
           ReportResultKt.reportingSetResultEntry {
@@ -268,19 +258,9 @@
                   reportingSetResultInfoEntry.value.reportingWindowResultInfoByEndDate.entries) {
                   val window =
                     ReportResultKt.ReportingSetResultKt.reportingWindow {
-<<<<<<< HEAD
-                      start =
-                        reportingWindowResultInfoEntry.value.startDate
-                          ?: date {
-                            year = reportStart.year
-                            month = reportStart.month
-                            day = reportStart.day
-                          }
-=======
                       if (reportingWindowResultInfoEntry.value.startDate != null) {
                         nonCumulativeStart = reportingWindowResultInfoEntry.value.startDate!!
                       }
->>>>>>> 956aacc4
                       end = reportingWindowResultInfoEntry.key
                     }
                   reportingWindowResults +=
