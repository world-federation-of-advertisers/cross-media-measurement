/*
 * Copyright 2023 The Cross-Media Measurement Authors
 *
 * Licensed under the Apache License, Version 2.0 (the "License");
 * you may not use this file except in compliance with the License.
 * You may obtain a copy of the License at
 *
 *     http://www.apache.org/licenses/LICENSE-2.0
 *
 * Unless required by applicable law or agreed to in writing, software
 * distributed under the License is distributed on an "AS IS" BASIS,
 * WITHOUT WARRANTIES OR CONDITIONS OF ANY KIND, either express or implied.
 * See the License for the specific language governing permissions and
 * limitations under the License.
 */

package org.wfanet.measurement.reporting.job

import com.google.protobuf.Duration
import com.google.protobuf.Timestamp
import com.google.protobuf.util.Timestamps
import com.google.type.DateTime
import com.google.type.TimeZone
import com.google.type.copy
import com.google.type.date
import io.grpc.Status
import io.grpc.StatusException
import java.time.LocalDate
import java.time.LocalDateTime
import java.time.OffsetDateTime
import java.time.Period
import java.time.ZoneId
import java.time.ZoneOffset
import java.time.ZonedDateTime
import java.time.temporal.ChronoField
import java.time.temporal.Temporal
import java.time.temporal.TemporalAdjusters
import java.util.UUID
import java.util.logging.Logger
import org.wfanet.measurement.api.v2alpha.DataProvider
import org.wfanet.measurement.api.v2alpha.DataProviderKey
import org.wfanet.measurement.api.v2alpha.DataProvidersGrpcKt.DataProvidersCoroutineStub
import org.wfanet.measurement.api.v2alpha.EventGroup
import org.wfanet.measurement.api.v2alpha.EventGroupKey
import org.wfanet.measurement.api.v2alpha.EventGroupsGrpcKt.EventGroupsCoroutineStub
import org.wfanet.measurement.api.v2alpha.MeasurementConsumerKey
import org.wfanet.measurement.api.v2alpha.getDataProviderRequest
import org.wfanet.measurement.api.v2alpha.getEventGroupRequest
import org.wfanet.measurement.api.withAuthenticationKey
import org.wfanet.measurement.common.toInstant
import org.wfanet.measurement.common.toProtoTime
import org.wfanet.measurement.config.reporting.MeasurementConsumerConfigs
import org.wfanet.measurement.internal.reporting.v2.ListReportSchedulesRequestKt
import org.wfanet.measurement.internal.reporting.v2.ListReportSchedulesResponse
import org.wfanet.measurement.internal.reporting.v2.ReportSchedule
import org.wfanet.measurement.internal.reporting.v2.ReportScheduleIteration
import org.wfanet.measurement.internal.reporting.v2.ReportScheduleIterationsGrpcKt.ReportScheduleIterationsCoroutineStub as InternalReportScheduleIterationsCoroutineStub
import org.wfanet.measurement.internal.reporting.v2.ReportSchedulesGrpcKt.ReportSchedulesCoroutineStub as InternalReportSchedulesCoroutineStub
import org.wfanet.measurement.internal.reporting.v2.ReportingSet
import org.wfanet.measurement.internal.reporting.v2.ReportingSetsGrpcKt.ReportingSetsCoroutineStub as InternalReportingSetsCoroutineStub
import org.wfanet.measurement.internal.reporting.v2.listReportSchedulesRequest
import org.wfanet.measurement.internal.reporting.v2.reportScheduleIteration
import org.wfanet.measurement.internal.reporting.v2.setReportScheduleIterationStateRequest
import org.wfanet.measurement.internal.reporting.v2.stopReportScheduleRequest
import org.wfanet.measurement.reporting.service.api.v2alpha.MetadataPrincipalServerInterceptor.Companion.withPrincipalName
import org.wfanet.measurement.reporting.service.api.v2alpha.ReportScheduleInfoServerInterceptor
import org.wfanet.measurement.reporting.service.api.v2alpha.ReportScheduleInfoServerInterceptor.Companion.withReportScheduleInfo
import org.wfanet.measurement.reporting.service.api.v2alpha.ReportSchedulesService
import org.wfanet.measurement.reporting.service.api.v2alpha.toPublic
import org.wfanet.measurement.reporting.service.api.v2alpha.toTimestamp
import org.wfanet.measurement.reporting.v2alpha.ReportKt
import org.wfanet.measurement.reporting.v2alpha.ReportsGrpcKt.ReportsCoroutineStub
import org.wfanet.measurement.reporting.v2alpha.copy
import org.wfanet.measurement.reporting.v2alpha.createReportRequest

class ReportSchedulingJob(
  private val measurementConsumerConfigs: MeasurementConsumerConfigs,
  private val dataProvidersStub: DataProvidersCoroutineStub,
  private val eventGroupsStub: EventGroupsCoroutineStub,
  private val internalReportingSetsStub: InternalReportingSetsCoroutineStub,
  private val internalReportScheduleIterationsStub: InternalReportScheduleIterationsCoroutineStub,
  private val internalReportSchedulesStub: InternalReportSchedulesCoroutineStub,
  private val reportsStub: ReportsCoroutineStub,
) {

  suspend fun execute() {
    // map of resource name to resource
    val dataProvidersMap: MutableMap<String, DataProvider> = mutableMapOf()
    for (measurementConsumerConfig in measurementConsumerConfigs.configsMap.entries) {
      // map of resource name to resource
      val eventGroupsMap: MutableMap<String, EventGroup> = mutableMapOf()

      val measurementConsumerId =
        MeasurementConsumerKey.fromName(measurementConsumerConfig.key)!!.measurementConsumerId
      var listReportSchedulesResponse: ListReportSchedulesResponse =
        ListReportSchedulesResponse.getDefaultInstance()
      do {
        listReportSchedulesResponse =
          internalReportSchedulesStub.listReportSchedules(
            listReportSchedulesRequest {
              filter =
                ListReportSchedulesRequestKt.filter {
                  cmmsMeasurementConsumerId = measurementConsumerId
                  if (listReportSchedulesResponse.reportSchedulesList.size > 0) {
                    externalReportScheduleIdAfter =
                      listReportSchedulesResponse.reportSchedulesList
                        .last()
                        .externalReportScheduleId
                  }
                  state = ReportSchedule.State.ACTIVE
                }
              limit = BATCH_SIZE
            }
          )

        for (reportSchedule in
          listReportSchedulesResponse.reportSchedulesList.sortedBy {
            it.nextReportCreationTime.seconds
          }) {
          val reportScheduleIteration =
            if (
              !reportSchedule.hasLatestIteration() ||
                reportSchedule.latestIteration.state == ReportScheduleIteration.State.REPORT_CREATED
            ) {
              internalReportScheduleIterationsStub.createReportScheduleIteration(
                reportScheduleIteration {
                  cmmsMeasurementConsumerId = measurementConsumerId
                  externalReportScheduleId = reportSchedule.externalReportScheduleId
                  createReportRequestId = UUID.randomUUID().toString()
                  reportEventTime = reportSchedule.nextReportCreationTime
                }
              )
            } else {
              reportSchedule.latestIteration
            }

          val publicReportSchedule = reportSchedule.toPublic()

          try {
            val internalReportingSets: List<ReportingSet> =
              ReportSchedulesService.getInternalReportingSets(
                publicReportSchedule.reportTemplate,
                measurementConsumerId,
                internalReportingSetsStub,
              )

            val eventGroupKeys: List<ReportingSet.Primitive.EventGroupKey> =
              internalReportingSets
                .filter { it.hasPrimitive() }
                .flatMap { it.primitive.eventGroupKeysList }

            val windowStart: Timestamp =
              ReportSchedulesService.buildReportWindowStartTimestamp(
                publicReportSchedule,
                reportSchedule.nextReportCreationTime,
              )

            val isDataAvailable: Boolean =
              isDataAvailable(
                windowStart,
                reportSchedule.nextReportCreationTime,
                eventGroupKeys,
                dataProvidersStub,
                dataProvidersMap,
                eventGroupsStub,
                eventGroupsMap,
                measurementConsumerConfig.value.apiKey,
              )

            if (isDataAvailable) {
              val nextReportCreationTime: Timestamp =
                if (reportSchedule.details.eventStart.hasUtcOffset()) {
                  val offsetDateTime =
                    reportSchedule.nextReportCreationTime.toOffsetDateTime(
                      reportSchedule.details.eventStart.utcOffset
                    )
                  getNextReportCreationTime(offsetDateTime, reportSchedule.details.frequency)
                } else {
                  val zonedDateTime =
                    reportSchedule.nextReportCreationTime.toZonedDateTime(
                      reportSchedule.details.eventStart.timeZone
                    )
                  getNextReportCreationTime(zonedDateTime, reportSchedule.details.frequency)
                }

              val eventEndTimestamp =
                publicReportSchedule.eventStart
                  .copy {
                    day = reportSchedule.details.eventEnd.day
                    month = reportSchedule.details.eventEnd.month
                    year = reportSchedule.details.eventEnd.year
                  }
                  .toTimestamp()

              val stopReportScheduleRequest = stopReportScheduleRequest {
                cmmsMeasurementConsumerId = measurementConsumerId
                externalReportScheduleId = reportSchedule.externalReportScheduleId
              }

              val setReportScheduleIterationStateRequest = setReportScheduleIterationStateRequest {
                cmmsMeasurementConsumerId = measurementConsumerId
                externalReportScheduleId = reportSchedule.externalReportScheduleId
                externalReportScheduleIterationId =
                  reportScheduleIteration.externalReportScheduleIterationId
                state = ReportScheduleIteration.State.REPORT_CREATED
              }

              // If schedule should have been stopped in the last run, but it failed, then this will
              // catch it.
              if (
                Timestamps.compare(reportSchedule.nextReportCreationTime, eventEndTimestamp) > 0
              ) {
                internalReportSchedulesStub.stopReportSchedule(stopReportScheduleRequest)
                internalReportScheduleIterationsStub.setReportScheduleIterationState(
                  setReportScheduleIterationStateRequest
                )
                continue
              }

              try {
                reportsStub
                  .withPrincipalName(measurementConsumerConfig.key)
                  .withReportScheduleInfo(
                    ReportScheduleInfoServerInterceptor.ReportScheduleInfo(
                      publicReportSchedule.name,
                      nextReportCreationTime,
                    )
                  )
                  .createReport(
                    createReportRequest {
                      parent = measurementConsumerConfig.key
                      requestId = reportScheduleIteration.createReportRequestId
                      reportId = "a" + reportScheduleIteration.createReportRequestId
                      report =
                        publicReportSchedule.reportTemplate.copy {
                          reportingInterval =
                            ReportKt.reportingInterval {
                              val windowStartTemporal: Temporal =
                                if (reportSchedule.details.eventStart.hasUtcOffset()) {
                                  windowStart.toOffsetDateTime(
                                    reportSchedule.details.eventStart.utcOffset
                                  )
                                } else {
                                  windowStart.toZonedDateTime(
                                    reportSchedule.details.eventStart.timeZone
                                  )
                                }
                              val nextReportCreationTemporal: Temporal =
                                if (reportSchedule.details.eventStart.hasUtcOffset()) {
                                  reportSchedule.nextReportCreationTime.toOffsetDateTime(
                                    reportSchedule.details.eventStart.utcOffset
                                  )
                                } else {
                                  reportSchedule.nextReportCreationTime.toZonedDateTime(
                                    reportSchedule.details.eventStart.timeZone
                                  )
                                }

                              reportStart =
                                reportSchedule.details.eventStart.copy {
                                  year = windowStartTemporal.get(ChronoField.YEAR)
                                  month = windowStartTemporal.get(ChronoField.MONTH_OF_YEAR)
                                  day = windowStartTemporal.get(ChronoField.DAY_OF_MONTH)
                                }
                              reportEnd = date {
                                year = nextReportCreationTemporal.get(ChronoField.YEAR)
                                month = nextReportCreationTemporal.get(ChronoField.MONTH_OF_YEAR)
                                day = nextReportCreationTemporal.get(ChronoField.DAY_OF_MONTH)
                              }
                            }
                        }
                    }
                  )
              } catch (e: Exception) {
                logger.warning(
                  "Report creation for Report Schedule ${publicReportSchedule.name} failed: ${e.cause}"
                )

                internalReportScheduleIterationsStub.setReportScheduleIterationState(
                  setReportScheduleIterationStateRequest {
                    cmmsMeasurementConsumerId = measurementConsumerId
                    externalReportScheduleId = reportSchedule.externalReportScheduleId
                    externalReportScheduleIterationId =
                      reportScheduleIteration.externalReportScheduleIterationId
                    state = ReportScheduleIteration.State.RETRYING_REPORT_CREATION
                  }
                )

                // Other schedules still have to be processed.
                continue
              }

              if (Timestamps.compare(nextReportCreationTime, eventEndTimestamp) > 0) {
                internalReportSchedulesStub.stopReportSchedule(stopReportScheduleRequest)
              }

              internalReportScheduleIterationsStub.setReportScheduleIterationState(
                setReportScheduleIterationStateRequest
              )
            }
          } catch (e: Exception) {
            logger.warning(
              "Processing failed for Report Schedule ${publicReportSchedule.name}: ${e.cause}"
            )
            // Other schedules still have to be processed.
            continue
          }
        }
      } while (listReportSchedulesResponse.reportSchedulesList.size == BATCH_SIZE)
    }
  }

  companion object {
    private val logger: Logger = Logger.getLogger(this::class.java.name)

    private const val BATCH_SIZE = 50

    private suspend fun isDataAvailable(
      windowStart: Timestamp,
      eventTimestamp: Timestamp,
      eventGroupKeys: List<ReportingSet.Primitive.EventGroupKey>,
      dataProvidersStub: DataProvidersCoroutineStub,
      dataProvidersMap: MutableMap<String, DataProvider>,
      eventGroupsStub: EventGroupsCoroutineStub,
      eventGroupsMap: MutableMap<String, EventGroup>,
      apiAuthenticationKey: String,
    ): Boolean {
      for (eventGroupKey in eventGroupKeys) {
        val eventGroupName =
          EventGroupKey(
              dataProviderId = eventGroupKey.cmmsDataProviderId,
              eventGroupId = eventGroupKey.cmmsEventGroupId,
            )
            .toName()
        val eventGroup =
          if (eventGroupsMap.containsKey(eventGroupName)) {
            eventGroupsMap[eventGroupName]
          } else {
            val getResponse =
              try {
                eventGroupsStub
                  .withAuthenticationKey(apiAuthenticationKey)
                  .getEventGroup(getEventGroupRequest { name = eventGroupName })
              } catch (e: StatusException) {
                throw when (e.status.code) {
                    Status.Code.DEADLINE_EXCEEDED -> Status.DEADLINE_EXCEEDED
                    Status.Code.CANCELLED -> Status.CANCELLED
                    Status.Code.NOT_FOUND -> Status.NOT_FOUND
                    else -> Status.UNKNOWN
                  }
                  .withCause(e)
                  .withDescription("Unable to get EventGroup with name $eventGroupName.")
                  .asRuntimeException()
              }
            eventGroupsMap[eventGroupName] = getResponse
            getResponse
          }

        val dataProviderName = DataProviderKey(eventGroupKey.cmmsDataProviderId).toName()
        val dataProvider =
          if (dataProvidersMap.containsKey(dataProviderName)) {
            dataProvidersMap[dataProviderName]
          } else {
            val getResponse =
              try {
                dataProvidersStub
                  .withAuthenticationKey(apiAuthenticationKey)
                  .getDataProvider(getDataProviderRequest { name = dataProviderName })
              } catch (e: StatusException) {
                throw when (e.status.code) {
                    Status.Code.DEADLINE_EXCEEDED -> Status.DEADLINE_EXCEEDED
                    Status.Code.CANCELLED -> Status.CANCELLED
                    Status.Code.NOT_FOUND -> Status.NOT_FOUND
                    else -> Status.UNKNOWN
                  }
                  .withCause(e)
                  .withDescription("Unable to get DataProvider with name $dataProviderName.")
                  .asRuntimeException()
              }
            dataProvidersMap[dataProviderName] = getResponse
            getResponse
          }

        // The final data availability start time for the event group can only be the same or later
        // than the data provider's data availability start time.
        val dataAvailabilityIntervalStart =
          if (
            Timestamps.compare(
              dataProvider!!.dataAvailabilityInterval.startTime,
              eventGroup!!.dataAvailabilityInterval.startTime,
            ) >= 0
          ) {
            dataProvider.dataAvailabilityInterval.startTime
          } else {
            eventGroup.dataAvailabilityInterval.startTime
          }

        // The final data availability end time for the event group can only be the same or earlier
        // than the data provider's data availability end time. If the event group doesn't have a
        // data availability end time, then the data provider's data availability end time is
        // used by default.
        val dataAvailabilityIntervalEnd =
          if (eventGroup.dataAvailabilityInterval.hasEndTime()) {
            if (
              Timestamps.compare(
                dataProvider.dataAvailabilityInterval.endTime,
                eventGroup.dataAvailabilityInterval.endTime,
              ) < 0
            ) {
              dataProvider.dataAvailabilityInterval.endTime
            } else {
              eventGroup.dataAvailabilityInterval.endTime
            }
          } else {
            dataProvider.dataAvailabilityInterval.endTime
          }

        // Data can only be available if the start time is before the end time, exclusive.
        if (Timestamps.compare(dataAvailabilityIntervalStart, dataAvailabilityIntervalEnd) >= 0) {
          return false
        }

        // The report window end time has to be before the data availability end time, inclusive.
        if (Timestamps.compare(eventTimestamp, dataAvailabilityIntervalEnd) > 0) {
          return false
        }

        // The report window start time has to be after the data availability start time, inclusive.
        if (Timestamps.compare(windowStart, dataAvailabilityIntervalStart) < 0) {
          return false
        }
      }

      return true
    }

    private fun Timestamp.toOffsetDateTime(utcOffset: Duration): OffsetDateTime {
      val source = this
      val offset = ZoneOffset.ofTotalSeconds(utcOffset.seconds.toInt())
      val localDateTime = LocalDateTime.ofEpochSecond(source.seconds, source.nanos, offset)

      return OffsetDateTime.of(localDateTime, offset)
    }

    private fun Timestamp.toZonedDateTime(timeZone: TimeZone): ZonedDateTime {
      val source = this
      val id = ZoneId.of(timeZone.id)

      return ZonedDateTime.ofInstant(source.toInstant(), id)
    }

    private fun getNextReportCreationTime(
<<<<<<< HEAD
      temporal: Temporal,
      frequency: ReportSchedule.Frequency
=======
      offsetDateTime: OffsetDateTime,
      frequency: ReportSchedule.Frequency,
>>>>>>> 271eafc8
    ): Timestamp {
      @Suppress("WHEN_ENUM_CAN_BE_NULL_IN_JAVA")
      return when (frequency.frequencyCase) {
        ReportSchedule.Frequency.FrequencyCase.DAILY -> {
          temporal.plus(Period.ofDays(1))
        }
        ReportSchedule.Frequency.FrequencyCase.WEEKLY -> {
<<<<<<< HEAD
          temporal.with(
            TemporalAdjusters.next(java.time.DayOfWeek.valueOf(frequency.weekly.dayOfWeek.name))
          )
=======
          offsetDateTime
            .with(
              TemporalAdjusters.next(java.time.DayOfWeek.valueOf(frequency.weekly.dayOfWeek.name))
            )
            .toInstant()
            .toProtoTime()
        }
        ReportSchedule.Frequency.FrequencyCase.MONTHLY -> {
          val offsetDateTimeNextMonthEnd =
            offsetDateTime.plusMonths(1).with(TemporalAdjusters.lastDayOfMonth())
          offsetDateTimeNextMonthEnd
            .withDayOfMonth(
              minOf(offsetDateTimeNextMonthEnd.dayOfMonth, frequency.monthly.dayOfMonth)
            )
            .toInstant()
            .toProtoTime()
        }
        ReportSchedule.Frequency.FrequencyCase.FREQUENCY_NOT_SET -> {
          throw Status.FAILED_PRECONDITION.withDescription("frequency is not set")
            .asRuntimeException()
        }
      }
    }

    private fun getNextReportCreationTime(
      zonedDateTime: ZonedDateTime,
      frequency: ReportSchedule.Frequency,
    ): Timestamp {
      @Suppress("WHEN_ENUM_CAN_BE_NULL_IN_JAVA")
      return when (frequency.frequencyCase) {
        ReportSchedule.Frequency.FrequencyCase.DAILY -> {
          zonedDateTime.plusDays(1).toInstant().toProtoTime()
        }
        ReportSchedule.Frequency.FrequencyCase.WEEKLY -> {
          zonedDateTime
            .with(
              TemporalAdjusters.next(java.time.DayOfWeek.valueOf(frequency.weekly.dayOfWeek.name))
            )
            .toInstant()
            .toProtoTime()
>>>>>>> 271eafc8
        }
        ReportSchedule.Frequency.FrequencyCase.MONTHLY -> {
          val nextMonthEndTemporal =
            temporal.plus(Period.ofMonths(1)).with(TemporalAdjusters.lastDayOfMonth())
          nextMonthEndTemporal.with(
            TemporalAdjusters.ofDateAdjuster { date: LocalDate ->
              date.withDayOfMonth(
                minOf(
                  nextMonthEndTemporal.get(ChronoField.DAY_OF_MONTH),
                  frequency.monthly.dayOfMonth
                )
              )
            }
          )
        }
        ReportSchedule.Frequency.FrequencyCase.FREQUENCY_NOT_SET -> {
          throw Status.FAILED_PRECONDITION.withDescription("frequency is not set")
            .asRuntimeException()
        }
      }.toTimestamp()
    }

    private fun DateTime.toTimestamp(): Timestamp {
      val source = this
      return if (source.hasUtcOffset()) {
        val offset = ZoneOffset.ofTotalSeconds(source.utcOffset.seconds.toInt())
        val offsetDateTime =
          OffsetDateTime.of(
            source.year,
            source.month,
            source.day,
            source.hours,
            source.minutes,
            source.seconds,
            source.nanos,
            offset,
          )
        offsetDateTime.toInstant().toProtoTime()
      } else {
        val id = ZoneId.of(source.timeZone.id)
        val zonedDateTime =
          ZonedDateTime.of(
            source.year,
            source.month,
            source.day,
            source.hours,
            source.minutes,
            source.seconds,
            source.nanos,
            id,
          )
        zonedDateTime.toInstant().toProtoTime()
      }
    }
  }
}<|MERGE_RESOLUTION|>--- conflicted
+++ resolved
@@ -450,13 +450,8 @@
     }
 
     private fun getNextReportCreationTime(
-<<<<<<< HEAD
       temporal: Temporal,
       frequency: ReportSchedule.Frequency
-=======
-      offsetDateTime: OffsetDateTime,
-      frequency: ReportSchedule.Frequency,
->>>>>>> 271eafc8
     ): Timestamp {
       @Suppress("WHEN_ENUM_CAN_BE_NULL_IN_JAVA")
       return when (frequency.frequencyCase) {
@@ -464,52 +459,9 @@
           temporal.plus(Period.ofDays(1))
         }
         ReportSchedule.Frequency.FrequencyCase.WEEKLY -> {
-<<<<<<< HEAD
           temporal.with(
             TemporalAdjusters.next(java.time.DayOfWeek.valueOf(frequency.weekly.dayOfWeek.name))
           )
-=======
-          offsetDateTime
-            .with(
-              TemporalAdjusters.next(java.time.DayOfWeek.valueOf(frequency.weekly.dayOfWeek.name))
-            )
-            .toInstant()
-            .toProtoTime()
-        }
-        ReportSchedule.Frequency.FrequencyCase.MONTHLY -> {
-          val offsetDateTimeNextMonthEnd =
-            offsetDateTime.plusMonths(1).with(TemporalAdjusters.lastDayOfMonth())
-          offsetDateTimeNextMonthEnd
-            .withDayOfMonth(
-              minOf(offsetDateTimeNextMonthEnd.dayOfMonth, frequency.monthly.dayOfMonth)
-            )
-            .toInstant()
-            .toProtoTime()
-        }
-        ReportSchedule.Frequency.FrequencyCase.FREQUENCY_NOT_SET -> {
-          throw Status.FAILED_PRECONDITION.withDescription("frequency is not set")
-            .asRuntimeException()
-        }
-      }
-    }
-
-    private fun getNextReportCreationTime(
-      zonedDateTime: ZonedDateTime,
-      frequency: ReportSchedule.Frequency,
-    ): Timestamp {
-      @Suppress("WHEN_ENUM_CAN_BE_NULL_IN_JAVA")
-      return when (frequency.frequencyCase) {
-        ReportSchedule.Frequency.FrequencyCase.DAILY -> {
-          zonedDateTime.plusDays(1).toInstant().toProtoTime()
-        }
-        ReportSchedule.Frequency.FrequencyCase.WEEKLY -> {
-          zonedDateTime
-            .with(
-              TemporalAdjusters.next(java.time.DayOfWeek.valueOf(frequency.weekly.dayOfWeek.name))
-            )
-            .toInstant()
-            .toProtoTime()
->>>>>>> 271eafc8
         }
         ReportSchedule.Frequency.FrequencyCase.MONTHLY -> {
           val nextMonthEndTemporal =
