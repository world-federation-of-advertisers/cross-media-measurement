// Copyright 2020 The Cross-Media Measurement Authors
//
// Licensed under the Apache License, Version 2.0 (the "License");
// you may not use this file except in compliance with the License.
// You may obtain a copy of the License at
//
//      http://www.apache.org/licenses/LICENSE-2.0
//
// Unless required by applicable law or agreed to in writing, software
// distributed under the License is distributed on an "AS IS" BASIS,
// WITHOUT WARRANTIES OR CONDITIONS OF ANY KIND, either express or implied.
// See the License for the specific language governing permissions and
// limitations under the License.

package k8s

import (
	"strings"
)

listObject: {
	apiVersion: "v1"
	kind:       "List"
	items:      objects
}

objects: [ for objectSet in objectSets for object in objectSet {object}]

#AppName: "halo-cmms"

#GrpcServicePort: 8443

#ResourceConfig: {
<<<<<<< HEAD
	replicas?:  int32
	resources?: #ResourceRequirements
	jvmOptions: [...string]
=======
	replicas?:    int32
	resources?:   #ResourceRequirements
	jvmHeapSize?: string
>>>>>>> 0a328f44
}

#ResourceQuantity: {
	cpu?:    string
	memory?: string
}

#ResourceRequirements: {
	limits?:   #ResourceQuantity
	requests?: #ResourceQuantity
}

#Target: {
	name:   string
	_caps:  strings.Replace(strings.ToUpper(name), "-", "_", -1)
	target: "$(" + _caps + "_SERVICE_HOST):$(" + _caps + "_SERVICE_PORT)"
}

#SecretMount: {
	name:       string
	secretName: string
	mountPath:  string | *"/var/run/secrets/files"
}

#ConfigMapMount: {
	name:          string
	configMapName: string | *name
	mountPath:     string | *"/etc/\(#AppName)/\(name)"
}

#GrpcService: {
	_name:      string
	_system:    string
	_type:      *"ClusterIP" | "LoadBalancer"
	apiVersion: "v1"
	kind:       "Service"
	metadata: {
		name: _name
		annotations: {
			system:                             _system
			"cloud.google.com/app-protocols":   '{"grpc-port":"HTTP2"}'
			"kubernetes.io/ingress.allow-http": "false"
		}
		labels: {
			"app.kubernetes.io/name":      _name
			"app.kubernetes.io/part-of":   #AppName
			"app.kubernetes.io/component": _system
		}
	}
	spec: {
		selector: app: _name + "-app"
		type: _type
		ports: [{
			name:       "grpc-port"
			port:       #GrpcServicePort
			protocol:   "TCP"
			targetPort: #GrpcServicePort
		}]
	}
}

#PodSpec: PodSpec={
	_secretMounts: [...#SecretMount]
	_configMapMounts: [...#ConfigMapMount]
	_container: #Container & {
		_secretMounts:    PodSpec._secretMounts
		_configMapMounts: PodSpec._configMapMounts
	}
	_dependencies: [...string]
	_initContainers: [Name=_]: #Container & {
		name: Name
	}

	_initContainers: {
		for dep in _dependencies {
			"wait-for-\(dep)": {
				image: "gcr.io/google-containers/busybox:1.27"
				command: ["sh", "-c",
					"until nslookup \(dep); do echo waiting for \(dep); sleep 2; done",
				]
			}
		}
	}

	restartPolicy: "Always" | "Never" | "OnFailure"
	containers: [_container]
	volumes: [ for secretVolume in _secretMounts {
		name: secretVolume.name
		secret: secretName: secretVolume.secretName
	}] + [ for configVolume in _configMapMounts {
		name: configVolume.name
		configMap: name: configVolume.configMapName
	}]
	serviceAccountName?: string
	nodeSelector?: [_=string]: string
	initContainers: [ for _, initContainer in _initContainers {initContainer}]
	...
}

#Probe: {
	exec: command: [...string]
	initialDelaySeconds?: uint32
	periodSeconds?:       uint32
	timeoutSeconds?:      uint32
	failureThreshold?:    uint32
	...
}

#Container: {
	_secretMounts: [...#SecretMount]
	_configMapMounts: [...#ConfigMapMount]
	_envVars: [Name=string]: {
		name:   Name
		value?: string
		...
	}

	name:   string
	image?: string
	args: [...string]
	ports: [...{...}]
	imagePullPolicy?: "IfNotPresent" | "Never" | "Always"
	command?: [...string]
	volumeMounts: [ for mount in _configMapMounts + _secretMounts {
		name:      mount.name
		mountPath: mount.mountPath
		readOnly:  true
	}]
	resources?:      #ResourceRequirements
	readinessProbe?: #Probe
	env: [ for _, envVar in _envVars {envVar}]
	...
}

#Deployment: Deployment={
	_name:       string
	_secretName: string
	_image:      string
	_args: [...string]
	_ports:           [{containerPort: #GrpcServicePort}] | *[]
	_restartPolicy:   string | *"Always"
	_imagePullPolicy: string | *"Never"
	_system:          string
	_resourceConfig:  #ResourceConfig
	_dependencies: [...string]
	_configMapMounts: [...#ConfigMapMount]
	_podSpec: #PodSpec & {
		_secretMounts: [{
			name:       _name + "-files"
			secretName: _secretName
		}]
		_configMapMounts: Deployment._configMapMounts
		_dependencies:    Deployment._dependencies

<<<<<<< HEAD
		if len(_resourceConfig.jvmOptions) > 0 {
			_container: _envVars: "JAVA_TOOL_OPTIONS": {
				value: strings.Join(_resourceConfig.jvmOptions, " ")
=======
		if _resourceConfig.jvmHeapSize != _|_ {
			_container: _envVars: "JAVA_TOOL_OPTIONS": {
				value: "-Xms\(_resourceConfig.jvmHeapSize) -Xmx\(_resourceConfig.jvmHeapSize)"
>>>>>>> 0a328f44
			}
		}
	}

	apiVersion: "apps/v1"
	kind:       "Deployment"
	metadata: {
		name: _name + "-deployment"
		labels: {
			app:                           _name + "-app"
			"app.kubernetes.io/name":      _name
			"app.kubernetes.io/part-of":   #AppName
			"app.kubernetes.io/component": _system
		}
		annotations: system: _system
	}
	spec: {
		selector: matchLabels: app: _name + "-app"
		replicas?: _resourceConfig.replicas
		template: {
			metadata: labels: app: _name + "-app"
			spec: _podSpec & {
				containers: [{
					name:            _name + "-container"
					image:           _image
					imagePullPolicy: _imagePullPolicy
					args:            _args
					ports:           _ports
					resources:       _resourceConfig.resources
				}]
				restartPolicy: _restartPolicy
			}
		}
	}
}

#ServerDeployment: #Deployment & {
	_ports: [{containerPort: #GrpcServicePort}]
	spec: template: spec: containers: [{
		readinessProbe: {
			exec: command: [
				"/app/grpc_health_probe/file/grpc-health-probe",
				"--addr=:\(#GrpcServicePort)",
				"--tls=true",
				"--tls-ca-cert=/var/run/secrets/files/all_root_certs.pem",
				"--tls-client-cert=/var/run/secrets/files/health_probe_tls.pem",
				"--tls-client-key=/var/run/secrets/files/health_probe_tls.key",
			]
			initialDelaySeconds: 30
			failureThreshold:    10
		}}]
}

#Job: Job={
	_name:            string
	_secretName?:     string
	_image:           string
	_imagePullPolicy: string | *"Always"
	_args: [...string]
	_dependencies: [...string]
<<<<<<< HEAD
	_resources?: #ResourceRequirements
=======
	_resources?:   #ResourceRequirements
	_jvmHeapSize?: string
>>>>>>> 0a328f44
	_jobSpec: {
		backoffLimit?: uint
	}
	_podSpec: #PodSpec & {
		if _secretName != _|_ {
			_secretMounts: [{
				name:       _name + "-files"
				secretName: _secretName
			}]
		}
		_dependencies: Job._dependencies
		if _jvmHeapSize != _|_ {
			_container: _envVars: "JAVA_TOOL_OPTIONS": {
				value: "-Xms\(_jvmHeapSize) -Xmx\(_jvmHeapSize)"
			}
		}

		restartPolicy: string | *"OnFailure"
	}

	apiVersion: "batch/v1"
	kind:       "Job"
	metadata: {
		name: _name + "-job"
		labels: {
			"app.kubernetes.io/name":    _name
			"app.kubernetes.io/part-of": #AppName
		}
	}
	spec: _jobSpec & {
		template: {
			metadata: labels: app: _name + "-app"
			spec: _podSpec & {
				containers: [{
					name:            _name + "-container"
					image:           _image
					imagePullPolicy: _imagePullPolicy
					args:            _args
<<<<<<< HEAD
					resources:       _resources
=======
					resources?:      _resources
>>>>>>> 0a328f44
				}]
			}
		}
	}
}

#NetworkPolicyPort: {
	port?:     uint32 | string
	protocol?: "TCP" | "UDP" | "SCTP"
}

#EgressRule: {
	to: [...]
	ports: [...#NetworkPolicyPort]
}

#IngressRule: {
	from: [...]
	ports: [...#NetworkPolicyPort]
}

// NetworkPolicy allows for selectively enabling traffic between pods
// https://kubernetes.io/docs/concepts/services-networking/network-policies/#networkpolicy-resource
//
// This structure allows configuring a NetworkPolicy that selects on a pod name and it
// will allow all traffic from pods matching _sourceMatchLabels to pods matching _destinationMatchLabels
//
#NetworkPolicy: {
	_name:      string
	_app_label: string
	_sourceMatchLabels: [...string]
	_destinationMatchLabels: [...string]
	_ingresses: [Name=_]: #IngressRule
	_egresses: [Name=_]:  #EgressRule

	_ingresses: {
		if len(_sourceMatchLabels) > 0 {
			pods: {
				from: [ for appLabel in _sourceMatchLabels {
					podSelector: matchLabels: app: appLabel
				}]
			}
		}
	}
	_egresses: {
		if len(_destinationMatchLabels) > 0 {
			pods: {
				to: [ for appLabel in _destinationMatchLabels {
					podSelector: matchLabels: app: appLabel
				}]
				ports: [{
					protocol: "TCP"
					port:     #GrpcServicePort
				}]
			}
		}
		dns: {
			to: [{
				namespaceSelector: {} // Allow DNS only inside the cluster
				podSelector: matchLabels: "k8s-app": "kube-dns"
			}]
			ports: [{
				protocol: "UDP"
				port:     53
			}, {
				protocol: "TCP"
				port:     53
			}]
		}
	}

	apiVersion: "networking.k8s.io/v1"
	kind:       "NetworkPolicy"
	metadata: {
		name: _name + "-network-policy"
		labels: {
			"app.kubernetes.io/part-of": #AppName
		}
	}
	spec: {
		podSelector: matchLabels: app: _app_label
		policyTypes: ["Ingress", "Egress"]
		ingress: [ for _, ingress in _ingresses {ingress}]
		egress: [ for _, egress in _egresses {egress}]
	}
}

// This policy will deny ingress and egress traffic at all unconfigured pods.
default_deny_ingress_and_egress: [{
	apiVersion: "networking.k8s.io/v1"
	kind:       "NetworkPolicy"
	metadata: {
		name: "default-deny-ingress-and-egress"
		labels: {
			"app.kubernetes.io/part-of": #AppName
		}
	}
	spec: {
		podSelector: {}
		policyTypes: ["Ingress", "Egress"]
	}
}]

// A simple fanout Ingress base definition
#Ingress: {
	_name:         string
	_host:         string
	_ingressClass: string
	_services: [...{name: string, port: int, path: string}]
	_pathType:  string
	apiVersion: "networking.k8s.io/v1"
	kind:       "Ingress"
	metadata: {
		name: _name + "-ingress"
		annotations: {
			"kubernetes.io/ingress.class": _ingressClass
		}
		labels: {
			"app.kubernetes.io/part-of": #AppName
		}
	}
	spec: {
		rules: [{
			host: _host
			http: paths: [ for s in _services {
				path:     s.path
				pathType: _pathType
				backend: service: {
					name: s.name
					port: number: s.port
				}
			}]
		}]
	}
}<|MERGE_RESOLUTION|>--- conflicted
+++ resolved
@@ -31,15 +31,9 @@
 #GrpcServicePort: 8443
 
 #ResourceConfig: {
-<<<<<<< HEAD
-	replicas?:  int32
-	resources?: #ResourceRequirements
-	jvmOptions: [...string]
-=======
 	replicas?:    int32
 	resources?:   #ResourceRequirements
 	jvmHeapSize?: string
->>>>>>> 0a328f44
 }
 
 #ResourceQuantity: {
@@ -194,15 +188,9 @@
 		_configMapMounts: Deployment._configMapMounts
 		_dependencies:    Deployment._dependencies
 
-<<<<<<< HEAD
-		if len(_resourceConfig.jvmOptions) > 0 {
-			_container: _envVars: "JAVA_TOOL_OPTIONS": {
-				value: strings.Join(_resourceConfig.jvmOptions, " ")
-=======
 		if _resourceConfig.jvmHeapSize != _|_ {
 			_container: _envVars: "JAVA_TOOL_OPTIONS": {
 				value: "-Xms\(_resourceConfig.jvmHeapSize) -Xmx\(_resourceConfig.jvmHeapSize)"
->>>>>>> 0a328f44
 			}
 		}
 	}
@@ -263,12 +251,8 @@
 	_imagePullPolicy: string | *"Always"
 	_args: [...string]
 	_dependencies: [...string]
-<<<<<<< HEAD
-	_resources?: #ResourceRequirements
-=======
 	_resources?:   #ResourceRequirements
 	_jvmHeapSize?: string
->>>>>>> 0a328f44
 	_jobSpec: {
 		backoffLimit?: uint
 	}
@@ -307,11 +291,7 @@
 					image:           _image
 					imagePullPolicy: _imagePullPolicy
 					args:            _args
-<<<<<<< HEAD
-					resources:       _resources
-=======
 					resources?:      _resources
->>>>>>> 0a328f44
 				}]
 			}
 		}
