// Copyright 2020 The Cross-Media Measurement Authors
//
// Licensed under the Apache License, Version 2.0 (the "License");
// you may not use this file except in compliance with the License.
// You may obtain a copy of the License at
//
//      http://www.apache.org/licenses/LICENSE-2.0
//
// Unless required by applicable law or agreed to in writing, software
// distributed under the License is distributed on an "AS IS" BASIS,
// WITHOUT WARRANTIES OR CONDITIONS OF ANY KIND, either express or implied.
// See the License for the specific language governing permissions and
// limitations under the License.

// This file includes partial CUE definitions for some object types from the
// Kubernetes API, with some customization for our use cases.
//
// TODO(@SanjayVas): Extract the actual definitions from K8s Go packages. See
// https://cuelang.org/docs/integrations/k8s/#importing-definitions

package k8s

import (
	"strings"
)

listObject: {
	apiVersion: "v1"
	kind:       "List"
	items:      objects
}

objects: [ for objectSet in objectSets for object in objectSet {object}]

#AppName: "halo-cmms"

#PortNumber: int32 & >0 & <65536
#IpProtocol: "UDP" | "TCP" | "SCTP"

// K8s ContainerPort.
#ContainerPort: {
	containerPort: #PortNumber
	name?:         string
	protocol?:     #IpProtocol
}

// K8s ServicePort.
#ServicePort: {
	port:        #PortNumber
	targetPort?: #PortNumber | string
	protocol?:   #IpProtocol
	name?:       string
}

#GrpcPort:          8443
#GrpcContainerPort: #ContainerPort & {
	containerPort: #GrpcPort
}
#GrpcServicePort: #ServicePort & {
	name: "grpc-port"
	port: #GrpcPort
}

#HealthPort: 8080

#OpenTelemetryReceiverPort:           4317
#OpenTelemetryPrometheusExporterPort: 8889

#ResourceQuantity: {
	cpu?:    string
	memory?: string
}

// K8s ResourceRequirements.
#ResourceRequirements: {
	limits?:   #ResourceQuantity
	requests?: #ResourceQuantity
}

#OpenTelemetryJavaAgentOptions: {
	receiverHost: string
	serviceName:  string

	javaOptions: [
		"-javaagent:/app/open_telemetry_java_agent/file/open-telemetry-java-agent",
		"-Dotel.exporter.otlp.endpoint=http://\(receiverHost):\(#OpenTelemetryReceiverPort)",
		"-Dotel.metrics.exporter=otlp",
		"-Dotel.exporter.otlp.metrics.protocol=grpc",
		"-Dotel.traces.exporter=none",
		"-Dotel.service.name=\(serviceName)",
	]
}

#JavaOptions: {
	maxRamPercentage?:     float
	maxDirectMemorySize?:  string
	maxCachedBufferSize:   uint | *262144 // 256KiB
	nettyMaxDirectMemory?: int
	additionalOptions: [...string]

	_maxRamOptions: [...string]
	if maxRamPercentage != _|_ {
		_maxRamOptions: [
			"-XX:MaxRAMPercentage=\(maxRamPercentage)",
			"-XX:MinRAMPercentage=\(maxRamPercentage)",
			"-XX:InitialRAMPercentage=\(maxRamPercentage)",
		]
	}

	options: [...string]
	options: [
		for item in _maxRamOptions {item},
		if maxDirectMemorySize != _|_ {
			"-XX:MaxDirectMemorySize=\(maxDirectMemorySize)"
		},
		if nettyMaxDirectMemory != _|_ {
			"-Dio.netty.maxDirectMemory=\(nettyMaxDirectMemory)"
		},
		"-Djdk.nio.maxCachedBufferSize=\(maxCachedBufferSize)",
		for item in additionalOptions {item},
	]
}

#CommonTarget: {
	host:   string
	port:   uint32 | string
	target: "\(host):\(port)"
}

#ServiceTarget: {
	#CommonTarget

	serviceName: string

	let ServiceNameVar = strings.Replace(strings.ToUpper(serviceName), "-", "_", -1)
	host: "$(" + ServiceNameVar + "_SERVICE_HOST)"
	port: "$(" + ServiceNameVar + "_SERVICE_PORT)"
}

#Target: #CommonTarget | *#ServiceTarget | {
	#ServiceTarget

	name:        string
	serviceName: name
}

#GrpcTarget: GrpcTarget={
	*#CommonTarget | #ServiceTarget

	certificateHost?: string

	targetOption:          string
	certificateHostOption: string

	args: [
		"\(targetOption)=\(GrpcTarget.target)",
		if (certificateHost != _|_) {"\(certificateHostOption)=\(certificateHost)"},
	]
}

// K8s Volume.
#Volume: {
	name: string
}
#Volume: {
	configMap?: {
		name: string
	}
} | {
	secret?: {
		secretName: string
	}
} | {
	emptyDir?: {
		medium?:    "" | "Memory"
		sizeLimit?: string
	}
}

// K8s VolumeMount.
#VolumeMount: {
	name:      string
	mountPath: string
	readOnly?: bool
}

// Configuration for a Volume and a corresponding VolumeMount.
#Mount: {
	name: string

	let Name = name
	volume: #Volume & {
		name: Name
	}
	volumeMount: #VolumeMount & {
		name:      Name
		mountPath: string
	}
}
#Mount: {
	let Name = volumeMount.name
	volume: configMap: name: string
	volumeMount: mountPath: _ | *"/etc/\(#AppName)/\(Name)"
} | {
	volume: secret: secretName: string
	volumeMount: mountPath: _ | *"/var/run/secrets/files"
} | {
	let Name = volumeMount.name
	volume: emptyDir: {}
	volumeMount: mountPath: _ | *"/run/\(Name)"
}
#ConfigMapMount: Mount=#Mount & {
	volume: configMap: name: _ | *Mount.name
}

// K8s ObjectMeta.
#ObjectMeta: {
	_component: string

	name: string
	labels: [_=string]:      string
	annotations: [_=string]: string

	labels: {
		"app.kubernetes.io/name":      name
		"app.kubernetes.io/part-of":   #AppName
		"app.kubernetes.io/component": _component
	}
}

// K8s ConfigMap.
#ConfigMap: {
	_name:      string
	_system:    string
	apiVersion: "v1"
	kind:       "ConfigMap"
	metadata:   Metadata=#ObjectMeta & {
		_component: _system
		name:       _name
		annotations: "system": Metadata._component
	}
	data: {...}
}

// K8s ConfigMap for an Open Telemetry Collector
#OpenTelemetryCollectorConfigMap: #ConfigMap & {
	_system: "open-telemetry"
	data:    {...} | *{
		"config.yaml": """
      receivers:
        otlp:
          protocols:
            grpc:
              endpoint: 0.0.0.0:\(#OpenTelemetryReceiverPort)

      exporters:
        prometheus:
          endpoint: 0.0.0.0:\(#OpenTelemetryPrometheusExporterPort)

      extensions:
        health_check:

      service:
        extensions: [health_check]
        pipelines:
          metrics:
            receivers: [otlp]
            processors: []
            exporters: [prometheus]
      """
	}
}

// K8s Service.
#Service: {
	_name:      string
	_system:    string
	apiVersion: "v1"
	kind:       "Service"
	metadata:   Metadata=#ObjectMeta & {
		_component: _system
		name:       _name
		annotations: "system": Metadata._component
	}
	spec: {
		selector: app: string | *"\(metadata.name)-app"
		ports: [...#ServicePort]
		type?: "ClusterIP" | "LoadBalancer"
	}
}

#GrpcService: #Service & {
	_type: *"ClusterIP" | "LoadBalancer"

	metadata: {
		annotations: {
			"cloud.google.com/app-protocols":   "{\"\(#GrpcServicePort.name)\": \"HTTP2\"}"
			"kubernetes.io/ingress.allow-http": "false"
		}
	}
	spec: {
		type: _type
		ports: [#GrpcServicePort]
	}
}

// K8s PodSpec.
#PodSpec: {
	_mounts: [Name=string]:     #Mount & {name:  Name}
	_volumes: [Name=string]:    #Volume & {name: Name}
	_containers: [Name=string]: #Container & {
		_volumeMounts: {for name, mount in _mounts {"\(name)": mount.volumeMount}}
		name: Name
	}
	_initContainers: [Name=string]: #Container & {
		name: Name
	}
	_dependencies: [...string]

	_volumes: {for name, mount in _mounts {"\(name)": mount.volume}}
	_initContainers: {
		for dep in _dependencies {
			"wait-for-\(dep)": {
				image: "gcr.io/google-containers/busybox:1.27"
				command: ["sh", "-c",
					"until nslookup \(dep); do echo waiting for \(dep); sleep 2; done",
				]
			}
		}
	}

	restartPolicy?: "Always" | "Never" | "OnFailure"
	containers: [ for _, container in _containers {container}]
	volumes: [ for _, volume in _volumes {volume}]
	serviceAccountName?: string
	nodeSelector?: [_=string]: string
	initContainers: [ for _, initContainer in _initContainers {initContainer}]
}

// K8s Pod.
#Pod: {
	apiVersion: "v1"
	kind:       "Pod"
	metadata:   Metadata=#ObjectMeta & {
		labels: {
			"app": "\(Metadata.name)-app"
		}
	}
	spec: #PodSpec
}

// K8s Probe.
#Probe: {
	grpc: {
		port: uint32
	}
	initialDelaySeconds?: uint32
	periodSeconds?:       uint32
	timeoutSeconds?:      uint32
	failureThreshold?:    uint32
}

#EnvVar: {
	name: string
}

#EnvVar: {
	value: string
} | {
	valueFrom:
		secretKeyRef: {
			name: string
			key:  string
		}
}

#EnvVarMap: [Name=string]: #EnvVar & {
	name: Name
}

// K8s Container.
#Container: {
	_volumeMounts: [Name=string]: #VolumeMount & {name: Name}
	_envVars:     #EnvVarMap
	_javaOptions: #JavaOptions

	_envVars: "JAVA_TOOL_OPTIONS": value: strings.Join(_javaOptions.options, " ")

	name:   string
	image?: string
	args: [...string]
	ports: [...#ContainerPort]
	imagePullPolicy?: "IfNotPresent" | "Never" | "Always"
	command?: [...string]
	volumeMounts: [ for _, volumeMount in _volumeMounts {volumeMount}]
	resources?:      #ResourceRequirements
	readinessProbe?: #Probe
	env: [ for _, envVar in _envVars {envVar}]
}

// K8s Deployment.
#Deployment: {
	_name:              string
	_secretName?:       string
	_system:            string
	_instrumentMetrics: bool | *false
	_receiverHost:      string
	_container:         #Container & {
		imagePullPolicy: _ | *"Never"
		_javaOptions: {
			if _instrumentMetrics != false {
				_openTelemetryJavaAgentOptions: #OpenTelemetryJavaAgentOptions & {
					receiverHost: _receiverHost
					serviceName:  _name
				}
				additionalOptions: _openTelemetryJavaAgentOptions.javaOptions
			}
		}
	}
	_sidecarContainers: [...#Container]
	_sidecarProjectionMounts: [...#ProjectionMount]

	apiVersion: "apps/v1"
	kind:       "Deployment"
	metadata:   #ObjectMeta & {
		_component: _system
		name:       _name + "-deployment"
		labels: {
			app: _name + "-app"
		}
		annotations: system: _system
	}
	spec: {
		replicas?: int32
		selector: matchLabels: app: _name + "-app"
		template: {
			metadata: labels: app: _name + "-app"
			spec: #PodSpec & {
<<<<<<< HEAD
				if _secretName != _|_ {
					_projectionMounts: "\(_name)-files": {
						volume: secret: secretName: _secretName
					}
=======
				_mounts: "\(_name)-files": {
					volume: secret: secretName: _secretName
>>>>>>> 9c57dc8c
				}

				_projectionMounts: {
					for sidecarProjectionMount in _sidecarProjectionMounts {
						"\(sidecarProjectionMount.name)": sidecarProjectionMount
					}
				}

				_containers: "\(_name)-container": _container
				restartPolicy: restartPolicy | *"Always"

				_containers: {
					for sidecarContainer in _sidecarContainers {
						"\(sidecarContainer.name)": sidecarContainer
					}
				}
			}
		}
	}
}

#ServerDeployment: #Deployment & {
	_container: {
		_javaOptions: {
			nettyMaxDirectMemory: _ | *0 // Use cleaner.
		}
		ports: [#GrpcContainerPort]
		readinessProbe: {
			grpc: port: #HealthPort
			failureThreshold: 12
			timeoutSeconds:   2
		}
	}
}

// K8s Job.
#Job: {
	_name:        string
	_secretName?: string
	_container:   #Container & {
		imagePullPolicy: imagePullPolicy | *"Always"
	}

	apiVersion: "batch/v1"
	kind:       "Job"
	metadata: {
		name: _name + "-job"
		labels: {
			"app.kubernetes.io/name":    _name
			"app.kubernetes.io/part-of": #AppName
		}
	}
	spec: {
		backoffLimit?: uint
		template: {
			metadata: labels: app: _name + "-app"
			spec: #PodSpec & {
				if _secretName != _|_ {
					_mounts: "\(_name)-files": {
						volume: secret: secretName: _secretName
					}
				}
				_containers: "\(_name)-container": _container

				restartPolicy: restartPolicy | *"OnFailure"
			}
		}
	}
}

// K8s NetworkPolicyPort.
#NetworkPolicyPort: {
	port?:     #PortNumber
	protocol?: #IpProtocol
}

// K8s NetworkPolicyEgressRule.
#EgressRule: {
	to: [...]
	ports: [...#NetworkPolicyPort]
}

// K8s NetworkPolicyIngressRule.
#IngressRule: {
	from: [...]
	ports: [...#NetworkPolicyPort]
}

// K8s NetworkPolicy.
//
// This allows for selectively enabling traffic between pods. The structure
// allows configuring a NetworkPolicy that selects on a pod name and it will
// allow all traffic from pods matching _sourceMatchLabels to pods matching
// _destinationMatchLabels.
#NetworkPolicy: {
	_name:      string
	_app_label: string
	_sourceMatchLabels: [...string]
	_destinationMatchLabels: [...string]
	_ingresses: [Name=_]: #IngressRule
	_egresses: [Name=_]:  #EgressRule
	_exportMetrics: bool | *false

	_ingresses: {
		if len(_sourceMatchLabels) > 0 {
			pods: {
				from: [ for appLabel in _sourceMatchLabels {
					podSelector: matchLabels: app: appLabel
				}]
			}
		}
	}
	_egresses: {
		if len(_destinationMatchLabels) > 0 {
			pods: {
				to: [ for appLabel in _destinationMatchLabels {
					podSelector: matchLabels: app: appLabel
				}]
				ports: [{
					protocol: "TCP"
					port:     #GrpcPort
				}]
			}
		}
		dns: {
			to: [{
				namespaceSelector: {} // Allow DNS only inside the cluster
				podSelector: matchLabels: "k8s-app": "kube-dns"
			}]
			ports: [{
				protocol: "UDP"
				port:     53
			}, {
				protocol: "TCP"
				port:     53
			}]
		}
		if _exportMetrics == true {
			collector: {
				to: [{
					podSelector: matchLabels: app: "open-telemetry-collector-app"
				}]
				ports: [{
					protocol: "TCP"
					port:     #OpenTelemetryReceiverPort
				}]
			}
		}
	}

	apiVersion: "networking.k8s.io/v1"
	kind:       "NetworkPolicy"
	metadata: {
		name: _name + "-network-policy"
		labels: {
			"app.kubernetes.io/part-of": #AppName
		}
	}
	spec: {
		podSelector: matchLabels: app: _app_label
		policyTypes: ["Ingress", "Egress"]
		ingress: [ for _, ingress in _ingresses {ingress}]
		egress: [ for _, egress in _egresses {egress}]
	}
}

// This policy will deny ingress and egress traffic at all unconfigured pods.
default_deny_ingress_and_egress: [{
	apiVersion: "networking.k8s.io/v1"
	kind:       "NetworkPolicy"
	metadata: {
		name: "default-deny-ingress-and-egress"
		labels: {
			"app.kubernetes.io/part-of": #AppName
		}
	}
	spec: {
		podSelector: {}
		policyTypes: ["Ingress", "Egress"]
	}
}]

// A simple fanout Ingress base definition
#Ingress: {
	_name:         string
	_host:         string
	_ingressClass: string
	_services: [...{name: string, port: int, path: string}]
	_pathType:  string
	apiVersion: "networking.k8s.io/v1"
	kind:       "Ingress"
	metadata: {
		name: _name + "-ingress"
		annotations: {
			"kubernetes.io/ingress.class": _ingressClass
		}
		labels: {
			"app.kubernetes.io/part-of": #AppName
		}
	}
	spec: {
		rules: [{
			host: _host
			http: paths: [ for s in _services {
				path:     s.path
				pathType: _pathType
				backend: service: {
					name: s.name
					port: number: s.port
				}
			}]
		}]
	}
}<|MERGE_RESOLUTION|>--- conflicted
+++ resolved
@@ -418,7 +418,7 @@
 		}
 	}
 	_sidecarContainers: [...#Container]
-	_sidecarProjectionMounts: [...#ProjectionMount]
+	_sidecarMounts: [...#Mount]
 
 	apiVersion: "apps/v1"
 	kind:       "Deployment"
@@ -436,20 +436,15 @@
 		template: {
 			metadata: labels: app: _name + "-app"
 			spec: #PodSpec & {
-<<<<<<< HEAD
 				if _secretName != _|_ {
-					_projectionMounts: "\(_name)-files": {
+					_mounts: "\(_name)-files": {
 						volume: secret: secretName: _secretName
 					}
-=======
-				_mounts: "\(_name)-files": {
-					volume: secret: secretName: _secretName
->>>>>>> 9c57dc8c
 				}
 
-				_projectionMounts: {
-					for sidecarProjectionMount in _sidecarProjectionMounts {
-						"\(sidecarProjectionMount.name)": sidecarProjectionMount
+				_mounts: {
+					for sidecarMount in _sidecarMounts {
+						"\(sidecarMount.name)": sidecarMount
 					}
 				}
 
