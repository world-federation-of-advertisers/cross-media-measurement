--- conflicted
+++ resolved
@@ -37,22 +37,6 @@
     deps = [":base_aws"],
 )
 
-<<<<<<< HEAD
-=======
-#cue_export(
-#    name = "example_edp_daemon_gke",
-#    srcs = ["example_edp_daemon_gke.cue"],
-#    cue_tags = {
-#        "party_name": EXAMPLE_PANEL_EXCHANGE_CLIENT_DAEMON_CONFIG.edp_name,
-#        "secret_name": EXAMPLE_PANEL_EXCHANGE_CLIENT_DAEMON_CONFIG.edp_secret_name,
-#    },
-#    expression = "listObject",
-#    filetype = "yaml",
-#    tags = ["manual"],
-#    deps = [":example_daemon_gke"],
-#)
-
->>>>>>> bfad6b06
 cue_dump(
     name = "example_edp_daemon_gke",
     srcs = ["example_edp_daemon_gke.cue"],
@@ -62,7 +46,6 @@
     },
     tags = ["manual"],
     deps = [
-<<<<<<< HEAD
         ":example_daemon_gke",
         "//src/main/k8s:config",
     ],
@@ -77,35 +60,6 @@
     generate_kustomization = True,
     tags = ["manual"],
 )
-=======
-        "//src/main/k8s:config",
-        ":example_daemon_gke"
-    ],
-)
-
-kustomization_dir(
-    name = "edp_daemon_gke",
-    srcs = [
-        "resource_requirements.yaml",
-        ":example_edp_daemon_gke",
-    ],
-    generate_kustomization = True,
-    tags = ["manual"],
-)
-
-#cue_export(
-#    name = "example_mp_daemon_gke",
-#    srcs = ["example_mp_daemon_gke.cue"],
-#    cue_tags = {
-#        "party_name": EXAMPLE_PANEL_EXCHANGE_CLIENT_DAEMON_CONFIG.mp_name,
-#        "secret_name": EXAMPLE_PANEL_EXCHANGE_CLIENT_DAEMON_CONFIG.mp_secret_name,
-#    },
-#    expression = "listObject",
-#    filetype = "yaml",
-#    tags = ["manual"],
-#    deps = [":example_daemon_gke"],
-#)
->>>>>>> bfad6b06
 
 cue_dump(
     name = "example_mp_daemon_gke",
@@ -128,22 +82,6 @@
     tags = ["manual"],
 )
 
-<<<<<<< HEAD
-=======
-#cue_export(
-#    name = "example_edp_daemon_aws",
-#    srcs = ["example_edp_daemon_aws.cue"],
-#    cue_tags = {
-#        "party_name": EXAMPLE_PANEL_EXCHANGE_CLIENT_DAEMON_CONFIG.edp_name,
-#        "secret_name": EXAMPLE_PANEL_EXCHANGE_CLIENT_DAEMON_CONFIG.edp_secret_name,
-#    },
-#    expression = "listObject",
-#    filetype = "yaml",
-#    tags = ["manual"],
-#    deps = [":example_daemon_aws"],
-#)
-
->>>>>>> bfad6b06
 cue_dump(
     name = "example_edp_daemon_aws",
     srcs = ["example_edp_daemon_aws.cue"],
@@ -165,22 +103,6 @@
     tags = ["manual"],
 )
 
-<<<<<<< HEAD
-=======
-#cue_export(
-#    name = "example_mp_daemon_aws",
-#    srcs = ["example_mp_daemon_aws.cue"],
-#    cue_tags = {
-#        "party_name": EXAMPLE_PANEL_EXCHANGE_CLIENT_DAEMON_CONFIG.mp_name,
-#        "secret_name": EXAMPLE_PANEL_EXCHANGE_CLIENT_DAEMON_CONFIG.mp_secret_name,
-#    },
-#    expression = "listObject",
-#    filetype = "yaml",
-#    tags = ["manual"],
-#    deps = [":example_daemon_aws"],
-#)
-
->>>>>>> bfad6b06
 cue_dump(
     name = "example_mp_daemon_aws",
     srcs = ["example_mp_daemon_aws.cue"],
@@ -199,26 +121,5 @@
         ":example_mp_daemon_aws",
     ],
     generate_kustomization = True,
-<<<<<<< HEAD
-=======
-    tags = ["manual"],
-)
-
-ALL_IMAGE_ARCHIVES = [
-    image_spec.image + ".tar"
-    for image_spec in GCLOUD_IMAGES + AWS_IMAGES
-]
-
-filegroup(
-    name = "all_archives",
-    srcs = ALL_IMAGE_ARCHIVES,
-    tags = ["manual"],
-)
-
-filegroup(
-    name = "k8s_deployment_config",
-    srcs = [":example_daemon_from_cue_gke.yaml"],
-    data = [":all_archives"],
->>>>>>> bfad6b06
     tags = ["manual"],
 )