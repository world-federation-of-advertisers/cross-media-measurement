--- conflicted
+++ resolved
@@ -39,13 +39,10 @@
 _aggregatorId:              string @tag("aggregator_id")
 _aggregatorPublicApiTarget: string @tag("aggregator_public_api_target")
 
-<<<<<<< HEAD
 _google_cloud_project_id:     string @tag("gcp_project_id")
 _google_cloud_project_number: string @tag("gcp_project_number")
 _google_cloud_location:       string @tag("gcp_location")
 
-=======
->>>>>>> 144cf9d3
 _resourceRequirements: ResourceRequirements=#ResourceRequirements & {
 	requests: {
 		cpu:    "500m"
@@ -141,15 +138,9 @@
 }
 serviceAccounts: {
 	for edp in _edpConfigs {
-<<<<<<< HEAD
-		let saName = "\(edp.displayName)-simulator"
-		"\(saName)": #WorkloadIdentityServiceAccount & {
-			_iamServiceAccountName: saName
-=======
 		let ServiceAccountName = "\(edp.displayName)-simulator"
 		"\(ServiceAccountName)": #WorkloadIdentityServiceAccount & {
 			_iamServiceAccountName: ServiceAccountName
->>>>>>> 144cf9d3
 		}
 	}
 }
