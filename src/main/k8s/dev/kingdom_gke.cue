// Copyright 2021 The Cross-Media Measurement Authors
//
// Licensed under the Apache License, Version 2.0 (the "License");
// you may not use this file except in compliance with the License.
// You may obtain a copy of the License at
//
//      http://www.apache.org/licenses/LICENSE-2.0
//
// Unless required by applicable law or agreed to in writing, software
// distributed under the License is distributed on an "AS IS" BASIS,
// WITHOUT WARRANTIES OR CONDITIONS OF ANY KIND, either express or implied.
// See the License for the specific language governing permissions and
// limitations under the License.

package k8s
 
_secret_name: string @tag("secret_name")

<<<<<<< HEAD
#KingdomServerResourceConfig: {
	replicas: 1
	resources: {
		requests: {
			cpu: "100m"
		}
		limits: {
			cpu:    "400m"
			memory: "1024Mi"
		}
	}
	jvmHeapSize: "800m"
}

=======
>>>>>>> 06346ed7
// Name of K8s service account for the internal API server.
#InternalServerServiceAccount: "internal-server"

#DataServerResourceRequirements: #ResourceRequirements & {
	limits: memory: "512Mi"
}

objectSets: [
	default_deny_ingress_and_egress,
	kingdom.deployments,
	kingdom.services,
	kingdom.networkPolicies,
]

_imageSuffixes: [string]: string
_imageSuffixes: {
	"gcp-kingdom-data-server":   "kingdom/data-server"
	"system-api-server":         "kingdom/system-api"
	"v2alpha-public-api-server": "kingdom/v2alpha-public-api"
	"update-kingdom-schema":     "kingdom/spanner-update-schema"
}
_imageConfigs: [string]: #ImageConfig
_imageConfigs: {
	for name, suffix in _imageSuffixes {
		"\(name)": {repoSuffix: suffix}
	}
}

kingdom: #Kingdom & {
	_kingdom_secret_name: _secret_name
	_spannerConfig: database: "kingdom"

	_images: {
		for name, config in _imageConfigs {
			"\(name)": config.image
		}
	}

	_kingdom_image_pull_policy: "Always"
	_verboseGrpcServerLogging:  true

	deployments: {
		"gcp-kingdom-data-server": {
			_container: {
				_javaOptions: maxRamPercentage: 40.0
				resources: #DataServerResourceRequirements
			}
			spec: template: spec: #ServiceAccountPodSpec & {
				serviceAccountName: #InternalServerServiceAccount
			}
		}
	}
}<|MERGE_RESOLUTION|>--- conflicted
+++ resolved
@@ -16,23 +16,6 @@
  
 _secret_name: string @tag("secret_name")
 
-<<<<<<< HEAD
-#KingdomServerResourceConfig: {
-	replicas: 1
-	resources: {
-		requests: {
-			cpu: "100m"
-		}
-		limits: {
-			cpu:    "400m"
-			memory: "1024Mi"
-		}
-	}
-	jvmHeapSize: "800m"
-}
-
-=======
->>>>>>> 06346ed7
 // Name of K8s service account for the internal API server.
 #InternalServerServiceAccount: "internal-server"
 
