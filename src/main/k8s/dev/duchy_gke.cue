--- conflicted
+++ resolved
@@ -174,11 +174,6 @@
 	services: {
 		"requisition-fulfillment-server": _ipAddressName: _publicApiAddressName
 		"computation-control-server": _ipAddressName:     _systemApiAddressName
-<<<<<<< HEAD
-		// DO_NOT_SUBMIT: For TrusTEE integration only.
-		"internal-api-server": #ExternalService & {
-			_ipAddressName: _duchy_name + "-internal"
-=======
 		"internal-api-server": {
 			metadata: annotations: "cloud.google.com/load-balancer-type": "Internal"
 			spec: {
@@ -188,7 +183,6 @@
 					"10.0.0.0/24",
 				]
 			}
->>>>>>> ec80f6b9
 		}
 	}
 
