--- conflicted
+++ resolved
@@ -25,9 +25,11 @@
 _secret_name:        string @tag("secret_name")
 _cloudStorageBucket: string @tag("cloud_storage_bucket")
 
-<<<<<<< HEAD
+// #KingdomPublicApiTarget: "public.kingdom.dev.halo-cmm.org:8443"
 // #DuchyPublicApiTarget:   "public.worker1.dev.halo-cmm.org:8443"
-// #KingdomPublicApiTarget: "v2alpha-public-api-server:8443"
+#BigQueryDataSet:        "demo"
+#BigQueryTable:          "labelled_events"
+#ServiceAccount:         "simulator"
 
 // DNS name of the public API of the Kingdom.  This is used to poll for
 // new requisition requests.  The default is to look for a Kingdom running
@@ -46,15 +48,8 @@
 // domain name of the server that is running the worker1-requisition-fulfillment-server
 // service.
 #DuchyPublicApiTarget:      "worker1-requisition-fulfillment-server:8443"
-=======
-#KingdomPublicApiTarget: "public.kingdom.dev.halo-cmm.org:8443"
-#DuchyPublicApiTarget:   "public.worker1.dev.halo-cmm.org:8443"
-#BigQueryDataSet:        "demo"
-#BigQueryTable:          "labelled_events"
-#ServiceAccount:         "simulator"
->>>>>>> 06346ed7
 
-#BigQueryTableName:         "demo.labelled_events"
+// #BigQueryTableName:         "demo.labelled_events"
 
 // EDP simulators need to be able to access BigQuery since that is
 // where all of the event data is stored.
@@ -110,18 +105,9 @@
 			_mc_resource_name:            _mc_name
 			_edp_simulator_image:         _imageConfig.image
 			_simulator_image_pull_policy: "Always"
-<<<<<<< HEAD
-			_additional_args:             _bigQueryConfig.flags
-			_resourceConfig:              #EdpSimulatorResourceConfig
-			edp_simulator_deployment:     {
-  		        	_podSpec:       #PodSpec & {
-					serviceAccountName: #StorageServiceAccount
-				}
-=======
 			_additional_args:             ["--publisher-id=\(edp.publisherId)"] + _bigQueryConfig.flags
 			deployment: spec: template: spec: #ServiceAccountPodSpec & {
 				serviceAccountName: #ServiceAccount
->>>>>>> 06346ed7
 			}
 		}
 	}
