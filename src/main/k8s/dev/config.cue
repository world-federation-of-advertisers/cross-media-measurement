--- conflicted
+++ resolved
@@ -64,27 +64,17 @@
 }
 
 #AwsPostgresConfig: {
-<<<<<<< HEAD
+	database:   string @tag("postgres_database")
 	host:       string @tag("postgres_host")
 	port:       string @tag("postgres_port")
 	secretName: string @tag("postgres_credential_secret_name")
 	region:     string @tag("postgres_region")
 	flags: [
+		"--postgres-database=" + database,
 		"--postgres-host=" + host,
 		"--postgres-port=" + port,
 		"--postgres-credential-secret-name=" + secretName,
 		"--postgres-region=" + region,
-=======
-	host:     string @tag("postgres_host")
-	port:     string @tag("postgres_port")
-	username: string @tag("postgres_user")
-	password: string @tag("postgres_password")
-  flags: [
-		"--postgres-host=" + host,
-		"--postgres-port=" + port,
-		"--postgres-user=" + username,
-		"--postgres-password=" + password,
->>>>>>> 8dfb3f57
 	]
 }
 
