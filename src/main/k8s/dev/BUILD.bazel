load("@wfa_rules_cue//cue:defs.bzl", "cue_library")
load(
    "//build:variables.bzl",
    "AWS_SETTINGS",
    "DUCHY_K8S_SETTINGS",
    "GCLOUD_SETTINGS",
    "IMAGE_REPOSITORY_SETTINGS",
    "KINGDOM_K8S_SETTINGS",
    "SIMULATOR_K8S_SETTINGS",
)
load("@wfa_common_jvm//build:defs.bzl", "expand_template")
load("//src/main/k8s:macros.bzl", "cue_dump")
load("//build/k8s:defs.bzl", "kustomization_dir")

SECRET_NAME = "certs-and-configs"

MC_CONFIG_SECRET_NAME = "mc-config"

SIGNING_SECRET_NAME = "signing"

cue_library(
    name = "base_gke",
    srcs = ["base_gke.cue"],
    deps = ["//src/main/k8s:base"],
)

cue_library(
    name = "config",
    srcs = ["config.cue"],
    deps = [
        "//src/main/k8s:postgres",
        "//src/main/k8s:spanner",
    ],
)

cue_dump(
    name = "kingdom_gke",
    srcs = ["kingdom_gke.cue"],
    cue_tags = {
        "secret_name": SECRET_NAME,
        "container_registry": IMAGE_REPOSITORY_SETTINGS.container_registry,
        "image_repo_prefix": IMAGE_REPOSITORY_SETTINGS.repository_prefix,
        "image_tag": IMAGE_REPOSITORY_SETTINGS.image_tag,
        "google_cloud_project": GCLOUD_SETTINGS.project,
        "spanner_instance": GCLOUD_SETTINGS.spanner_instance,
    },
    tags = ["manual"],
    deps = [
        ":base_gke",
        ":config",
        "//src/main/k8s:kingdom",
    ],
)

kustomization_dir(
    name = "kingdom_secret",
    srcs = ["kingdom_secret_kustomization.yaml"],
    renames = {"kingdom_secret_kustomization.yaml": "kustomization.yaml"},
)

kustomization_dir(
    name = "config_files",
    srcs = ["config_files_kustomization.yaml"],
    renames = {"config_files_kustomization.yaml": "kustomization.yaml"},
)

kustomization_dir(
    name = "kingdom",
    srcs = [
        "resource_requirements.yaml",
        ":kingdom_gke",
    ],
    generate_kustomization = True,
    tags = ["manual"],
    deps = [
        "config_files",
        ":kingdom_secret",
    ],
)

cue_dump(
    name = "aggregator_duchy_gke",
    srcs = ["duchy_gke.cue"],
    cue_tags = {
        "duchy_name": "aggregator",
        "duchy_protocols_setup_config": "aggregator_protocols_setup_config.textproto",
        "secret_name": SECRET_NAME,
        "certificate_id": DUCHY_K8S_SETTINGS.certificate_id,
        "cloud_storage_bucket": DUCHY_K8S_SETTINGS.storage_bucket,
        "container_registry": IMAGE_REPOSITORY_SETTINGS.container_registry,
        "image_repo_prefix": IMAGE_REPOSITORY_SETTINGS.repository_prefix,
        "image_tag": IMAGE_REPOSITORY_SETTINGS.image_tag,
        "google_cloud_project": GCLOUD_SETTINGS.project,
        "spanner_instance": GCLOUD_SETTINGS.spanner_instance,
        "kingdom_system_api_target": KINGDOM_K8S_SETTINGS.system_api_target,
    },
    tags = ["manual"],
    deps = [
        ":base_gke",
        ":config",
        "//src/main/k8s:base",
        "//src/main/k8s:duchy",
        "//src/main/k8s:postgres_duchy",
        "//src/main/k8s:spanner_duchy",
    ],
)

cue_dump(
    name = "worker1_duchy_gke",
    srcs = ["duchy_gke.cue"],
    cue_tags = {
        "duchy_name": "worker1",
        "duchy_protocols_setup_config": "non_aggregator_protocols_setup_config.textproto",
        "secret_name": SECRET_NAME,
        "certificate_id": DUCHY_K8S_SETTINGS.certificate_id,
        "cloud_storage_bucket": DUCHY_K8S_SETTINGS.storage_bucket,
        "container_registry": IMAGE_REPOSITORY_SETTINGS.container_registry,
        "image_repo_prefix": IMAGE_REPOSITORY_SETTINGS.repository_prefix,
        "image_tag": IMAGE_REPOSITORY_SETTINGS.image_tag,
        "google_cloud_project": GCLOUD_SETTINGS.project,
        "spanner_instance": GCLOUD_SETTINGS.spanner_instance,
        "kingdom_system_api_target": KINGDOM_K8S_SETTINGS.system_api_target,
    },
    tags = ["manual"],
    deps = [
        ":base_gke",
        ":config",
        "//src/main/k8s:base",
        "//src/main/k8s:duchy",
        "//src/main/k8s:postgres_duchy",
        "//src/main/k8s:spanner_duchy",
    ],
)

cue_dump(
    name = "worker2_duchy_gke",
    srcs = ["duchy_gke.cue"],
    cue_tags = {
        "duchy_name": "worker2",
        "duchy_protocols_setup_config": "non_aggregator_protocols_setup_config.textproto",
        "secret_name": SECRET_NAME,
        "certificate_id": DUCHY_K8S_SETTINGS.certificate_id,
        "cloud_storage_bucket": DUCHY_K8S_SETTINGS.storage_bucket,
        "container_registry": IMAGE_REPOSITORY_SETTINGS.container_registry,
        "image_repo_prefix": IMAGE_REPOSITORY_SETTINGS.repository_prefix,
        "image_tag": IMAGE_REPOSITORY_SETTINGS.image_tag,
        "google_cloud_project": GCLOUD_SETTINGS.project,
        "postgres_instance": GCLOUD_SETTINGS.postgres_instance,
        "postgres_region": GCLOUD_SETTINGS.postgres_region,
        "kingdom_system_api_target": KINGDOM_K8S_SETTINGS.system_api_target,
    },
    tags = ["manual"],
    deps = [
        ":base_gke",
        ":config",
        "//src/main/k8s:base",
        "//src/main/k8s:duchy",
        "//src/main/k8s:postgres_duchy",
        "//src/main/k8s:spanner_duchy",
    ],
)

cue_dump(
    name = "worker2_duchy_aws_eks",
    srcs = ["duchy_aws_eks.cue"],
    cue_tags = {
        "duchy_name": "worker2",
        "duchy_protocols_setup_config": "non_aggregator_protocols_setup_config.textproto",
        "secret_name": SECRET_NAME,
        "certificate_id": DUCHY_K8S_SETTINGS.certificate_id,
        "container_registry": IMAGE_REPOSITORY_SETTINGS.container_registry,
        "image_repo_prefix": IMAGE_REPOSITORY_SETTINGS.repository_prefix,
        "image_tag": IMAGE_REPOSITORY_SETTINGS.image_tag,
        "postgres_host": AWS_SETTINGS.postgres_host,
        "postgres_port": AWS_SETTINGS.postgres_port,
        "postgres_user": AWS_SETTINGS.postgres_user,
        "postgres_password": AWS_SETTINGS.postgres_password,
        "s3_bucket": AWS_SETTINGS.s3_bucket,
        "s3_region": AWS_SETTINGS.s3_region,
        "kingdom_system_api_target": KINGDOM_K8S_SETTINGS.system_api_target,
    },
    tags = ["manual"],
    deps = [
        ":base_gke",
        ":config",
        "//src/main/k8s:base",
        "//src/main/k8s:duchy",
        "//src/main/k8s:postgres_duchy",
    ],
)

cue_dump(
    name = "worker3_duchy_aws_eks",
    srcs = ["duchy_aws_eks.cue"],
    cue_tags = {
        "duchy_name": "worker3",
        "duchy_protocols_setup_config": "non_aggregator_protocols_setup_config.textproto",
        "secret_name": SECRET_NAME,
        "certificate_id": DUCHY_K8S_SETTINGS.certificate_id,
        "container_registry": IMAGE_REPOSITORY_SETTINGS.container_registry,
        "image_repo_prefix": IMAGE_REPOSITORY_SETTINGS.repository_prefix,
        "image_tag": IMAGE_REPOSITORY_SETTINGS.image_tag,
        "postgres_host": AWS_SETTINGS.postgres_host,
        "postgres_port": AWS_SETTINGS.postgres_port,
        "postgres_user": AWS_SETTINGS.postgres_user,
        "postgres_password": AWS_SETTINGS.postgres_password,
        "s3_bucket": AWS_SETTINGS.s3_bucket,
        "s3_region": AWS_SETTINGS.s3_region,
        "kingdom_system_api_target": KINGDOM_K8S_SETTINGS.system_api_target,
    },
    tags = ["manual"],
    deps = [
        ":base_gke",
        ":config",
        "//src/main/k8s:base",
        "//src/main/k8s:duchy",
        "//src/main/k8s:postgres_duchy",
        "//src/main/k8s:spanner_duchy",
    ],
)

expand_template(
    name = "gen_aggregator_secret_kustomization",
    out = "aggregator_secret_kustomization.yaml",
    substitutions = {
        "{duchy_id}": "aggregator",
        "{duchy_role}": "aggregator",
    },
    template = "duchy_secret_kustomization.tmpl.yaml",
)

expand_template(
    name = "gen_worker1_secret_kustomization",
    out = "worker1_secret_kustomization.yaml",
    substitutions = {
        "{duchy_id}": "worker1",
        "{duchy_role}": "non_aggregator",
    },
    template = "duchy_secret_kustomization.tmpl.yaml",
)

expand_template(
    name = "gen_worker2_secret_kustomization",
    out = "worker2_secret_kustomization.yaml",
    substitutions = {
        "{duchy_id}": "worker2",
        "{duchy_role}": "non_aggregator",
    },
    template = "duchy_secret_kustomization.tmpl.yaml",
)

expand_template(
    name = "gen_worker3_secret_kustomization",
    out = "worker3_secret_kustomization.yaml",
    substitutions = {
        "{duchy_id}": "worker3",
        "{duchy_role}": "non_aggregator",
    },
    template = "duchy_secret_kustomization.tmpl.yaml",
)

kustomization_dir(
    name = "aggregator_duchy_secret",
    srcs = [":aggregator_secret_kustomization.yaml"],
    renames = {"aggregator_secret_kustomization.yaml": "kustomization.yaml"},
)

kustomization_dir(
    name = "worker1_duchy_secret",
    srcs = [":worker1_secret_kustomization.yaml"],
    renames = {"worker1_secret_kustomization.yaml": "kustomization.yaml"},
)

kustomization_dir(
    name = "worker2_duchy_secret",
    srcs = [":worker2_secret_kustomization.yaml"],
    renames = {"worker2_secret_kustomization.yaml": "kustomization.yaml"},
)

kustomization_dir(
    name = "worker3_duchy_secret",
    srcs = [":worker3_secret_kustomization.yaml"],
    renames = {"worker3_secret_kustomization.yaml": "kustomization.yaml"},
)

kustomization_dir(
    name = "aggregator_duchy",
    srcs = [
        "resource_requirements.yaml",
        ":aggregator_duchy_gke",
    ],
    generate_kustomization = True,
    tags = ["manual"],
    deps = [
        ":aggregator_duchy_secret",
        ":config_files",
    ],
)

kustomization_dir(
    name = "worker1_duchy",
    srcs = [
        "resource_requirements.yaml",
        ":worker1_duchy_gke",
    ],
    generate_kustomization = True,
    tags = ["manual"],
    deps = [
        ":config_files",
        ":worker1_duchy_secret",
    ],
)

kustomization_dir(
    name = "worker2_duchy",
    srcs = [
        "resource_requirements.yaml",
        ":worker2_duchy_gke",
    ],
    generate_kustomization = True,
    tags = ["manual"],
    deps = [
        ":config_files",
        ":worker2_duchy_secret",
    ],
)

<<<<<<< HEAD
kustomization_dir(
    name = "worker2_duchy_aws",
    srcs = [
        "resource_requirements.yaml",
        ":worker2_duchy_aws_eks",
    ],
    generate_kustomization = True,
    tags = ["manual"],
    deps = [
        ":config_files",
        ":worker2_duchy_secret",
    ],
)

kustomization_dir(
    name = "worker3_duchy",
    srcs = [
        "resource_requirements.yaml",
        ":worker3_duchy_aws_eks",
    ],
    generate_kustomization = True,
    tags = ["manual"],
    deps = [
        ":config_files",
        ":worker3_duchy_secret",
    ],
)

cue_dump(
=======
cue_library(
>>>>>>> cd2dee28
    name = "edp_simulator_gke",
    srcs = ["edp_simulator_gke.cue"],
    deps = [
        ":base_gke",
        ":config",
        "//src/main/k8s:edp_simulator",
    ],
)

EDP_SIMULATOR_TAGS = {
    "secret_name": SECRET_NAME,
    "mc_name": SIMULATOR_K8S_SETTINGS.mc_name,
    "edp1_name": SIMULATOR_K8S_SETTINGS.edp1_name,
    "edp2_name": SIMULATOR_K8S_SETTINGS.edp2_name,
    "edp3_name": SIMULATOR_K8S_SETTINGS.edp3_name,
    "edp4_name": SIMULATOR_K8S_SETTINGS.edp4_name,
    "edp5_name": SIMULATOR_K8S_SETTINGS.edp5_name,
    "edp6_name": SIMULATOR_K8S_SETTINGS.edp6_name,
    "container_registry": IMAGE_REPOSITORY_SETTINGS.container_registry,
    "image_repo_prefix": IMAGE_REPOSITORY_SETTINGS.repository_prefix,
    "image_tag": IMAGE_REPOSITORY_SETTINGS.image_tag,
    "kingdom_public_api_target": KINGDOM_K8S_SETTINGS.public_api_target,
    "duchy_public_api_target": DUCHY_K8S_SETTINGS.public_api_target,
}

cue_dump(
    name = "bigquery_edp_simulator_gke",
    srcs = ["bigquery_edp_simulator_gke.cue"],
    cue_tags = dict(EDP_SIMULATOR_TAGS.items() + {
        "google_cloud_project": GCLOUD_SETTINGS.project,
        "bigquery_dataset": SIMULATOR_K8S_SETTINGS.bigquery_dataset,
        "bigquery_table": SIMULATOR_K8S_SETTINGS.bigquery_table,
    }.items()),
    tags = ["manual"],
    deps = [":edp_simulator_gke"],
)

kustomization_dir(
    name = "bigquery_edp_simulators",
    testonly = True,
    srcs = [
        "resource_requirements.yaml",
        ":bigquery_edp_simulator_gke",
    ],
    generate_kustomization = True,
    tags = ["manual"],
    deps = [
        "//src/main/k8s/testing/secretfiles:kustomization",
    ],
)

cue_dump(
    name = "synthetic_generator_edp_simulator_gke",
    srcs = ["synthetic_generator_edp_simulator_gke.cue"],
    cue_tags = EDP_SIMULATOR_TAGS,
    tags = ["manual"],
    deps = [":edp_simulator_gke"],
)

kustomization_dir(
    name = "synthetic_generator_config_files",
    testonly = True,
    srcs = [
        "synthetic_generator_config_files_kustomization.yaml",
        "//src/main/k8s/testing/data:synthetic_generation_specs",
    ],
    renames = {
        "synthetic_generator_config_files_kustomization.yaml": "kustomization.yaml",
    },
)

kustomization_dir(
    name = "synthetic_generator_edp_simulators",
    testonly = True,
    srcs = [
        "resource_requirements.yaml",
        ":synthetic_generator_edp_simulator_gke",
    ],
    generate_kustomization = True,
    tags = ["manual"],
    deps = [
        ":synthetic_generator_config_files",
        "//src/main/k8s/testing/secretfiles:kustomization",
    ],
)

cue_dump(
    name = "reporting_gke",
    srcs = ["reporting_gke.cue"],
    cue_tags = {
        "secret_name": SIGNING_SECRET_NAME,
        "mc_config_secret_name": MC_CONFIG_SECRET_NAME,
        "container_registry": IMAGE_REPOSITORY_SETTINGS.container_registry,
        "image_repo_prefix": IMAGE_REPOSITORY_SETTINGS.repository_prefix,
        "image_tag": IMAGE_REPOSITORY_SETTINGS.image_tag,
        "google_cloud_project": GCLOUD_SETTINGS.project,
        "postgres_instance": GCLOUD_SETTINGS.postgres_instance,
        "postgres_region": GCLOUD_SETTINGS.postgres_region,
        "kingdom_public_api_target": KINGDOM_K8S_SETTINGS.public_api_target,
    },
    tags = ["manual"],
    deps = [
        ":base_gke",
        ":config",
        "//src/main/k8s:reporting",
    ],
)

kustomization_dir(
    name = "reporting_config_files",
    srcs = ["reporting_config_files_kustomization.yaml"],
    renames = {"reporting_config_files_kustomization.yaml": "kustomization.yaml"},
)

kustomization_dir(
    name = "reporting_secrets",
)

kustomization_dir(
    name = "reporting",
    srcs = [
        "resource_requirements.yaml",
        ":reporting_gke",
    ],
    generate_kustomization = True,
    tags = ["manual"],
    deps = [
        ":reporting_config_files",
        ":reporting_secrets",
    ],
)

cue_dump(
    name = "reporting_v2_gke",
    srcs = ["reporting_v2_gke.cue"],
    cue_tags = {
        "secret_name": SIGNING_SECRET_NAME,
        "mc_config_secret_name": MC_CONFIG_SECRET_NAME,
        "container_registry": IMAGE_REPOSITORY_SETTINGS.container_registry,
        "image_repo_prefix": IMAGE_REPOSITORY_SETTINGS.repository_prefix,
        "image_tag": IMAGE_REPOSITORY_SETTINGS.image_tag,
        "google_cloud_project": GCLOUD_SETTINGS.project,
        "postgres_instance": GCLOUD_SETTINGS.postgres_instance,
        "postgres_region": GCLOUD_SETTINGS.postgres_region,
        "kingdom_public_api_target": KINGDOM_K8S_SETTINGS.public_api_target,
    },
    tags = ["manual"],
    deps = [
        ":base_gke",
        ":config",
        "//src/main/k8s:reporting_v2",
    ],
)

kustomization_dir(
    name = "reporting_v2_config_files",
    srcs = ["reporting_v2_config_files_kustomization.yaml"],
    renames = {"reporting_v2_config_files_kustomization.yaml": "kustomization.yaml"},
)

kustomization_dir(
    name = "reporting_v2_secrets",
)

kustomization_dir(
    name = "reporting_v2",
    srcs = [
        "resource_requirements.yaml",
        ":reporting_v2_gke",
    ],
    generate_kustomization = True,
    tags = ["manual"],
    deps = [
        ":reporting_v2_config_files",
        ":reporting_v2_secrets",
    ],
)

cue_dump(
    name = "open_telemetry_gke",
    srcs = ["open_telemetry_gke.cue"],
    tags = ["manual"],
    deps = [
        "//src/main/k8s:open_telemetry",
    ],
)

cue_dump(
    name = "prometheus_gke",
    srcs = ["prometheus_gke.cue"],
    tags = ["manual"],
    deps = [
        ":base_gke",
    ],
)<|MERGE_RESOLUTION|>--- conflicted
+++ resolved
@@ -325,7 +325,6 @@
     ],
 )
 
-<<<<<<< HEAD
 kustomization_dir(
     name = "worker2_duchy_aws",
     srcs = [
@@ -354,10 +353,7 @@
     ],
 )
 
-cue_dump(
-=======
 cue_library(
->>>>>>> cd2dee28
     name = "edp_simulator_gke",
     srcs = ["edp_simulator_gke.cue"],
     deps = [
