--- conflicted
+++ resolved
@@ -99,11 +99,8 @@
         ":base_gke",
         ":config",
         "//src/main/k8s:base",
-<<<<<<< HEAD
         "//src/main/k8s:duchy",
         "//src/main/k8s:postgres_duchy",
-=======
->>>>>>> 0c6eccb7
         "//src/main/k8s:spanner_duchy",
     ],
 )
@@ -129,11 +126,8 @@
         ":base_gke",
         ":config",
         "//src/main/k8s:base",
-<<<<<<< HEAD
         "//src/main/k8s:duchy",
         "//src/main/k8s:postgres_duchy",
-=======
->>>>>>> 0c6eccb7
         "//src/main/k8s:spanner_duchy",
     ],
 )
@@ -179,8 +173,8 @@
         "image_tag": IMAGE_REPOSITORY_SETTINGS.image_tag,
         "postgres_host": AWS_SETTINGS.postgres_host,
         "postgres_port": AWS_SETTINGS.postgres_port,
-        "postgres_user": AWS_SETTINGS.postgres_user,
-        "postgres_password": AWS_SETTINGS.postgres_password,
+        "postgres_credential_secret_name": AWS_SETTINGS.postgres_credential_secret_name,
+        "postgres_region": AWS_SETTINGS.postgres_region,
         "s3_bucket": AWS_SETTINGS.s3_bucket,
         "s3_region": AWS_SETTINGS.s3_region,
         "kingdom_system_api_target": KINGDOM_K8S_SETTINGS.system_api_target,
@@ -190,41 +184,8 @@
         ":base_gke",
         ":config",
         "//src/main/k8s:base",
-<<<<<<< HEAD
         "//src/main/k8s:duchy",
         "//src/main/k8s:postgres_duchy",
-    ],
-)
-
-cue_dump(
-    name = "worker3_duchy_aws_eks",
-    srcs = ["duchy_aws_eks.cue"],
-    cue_tags = {
-        "duchy_name": "worker3",
-        "duchy_protocols_setup_config": "non_aggregator_protocols_setup_config.textproto",
-        "secret_name": SECRET_NAME,
-        "certificate_id": DUCHY_K8S_SETTINGS.certificate_id,
-        "container_registry": IMAGE_REPOSITORY_SETTINGS.container_registry,
-        "image_repo_prefix": IMAGE_REPOSITORY_SETTINGS.repository_prefix,
-        "image_tag": IMAGE_REPOSITORY_SETTINGS.image_tag,
-        "postgres_host": AWS_SETTINGS.postgres_host,
-        "postgres_port": AWS_SETTINGS.postgres_port,
-        "postgres_user": AWS_SETTINGS.postgres_user,
-        "postgres_password": AWS_SETTINGS.postgres_password,
-        "s3_bucket": AWS_SETTINGS.s3_bucket,
-        "s3_region": AWS_SETTINGS.s3_region,
-        "kingdom_system_api_target": KINGDOM_K8S_SETTINGS.system_api_target,
-    },
-    tags = ["manual"],
-    deps = [
-        ":base_gke",
-        ":config",
-        "//src/main/k8s:base",
-        "//src/main/k8s:duchy",
-        "//src/main/k8s:postgres_duchy",
-=======
->>>>>>> 0c6eccb7
-        "//src/main/k8s:spanner_duchy",
     ],
 )
 
@@ -258,16 +219,6 @@
     template = "duchy_secret_kustomization.tmpl.yaml",
 )
 
-expand_template(
-    name = "gen_worker3_secret_kustomization",
-    out = "worker3_secret_kustomization.yaml",
-    substitutions = {
-        "{duchy_id}": "worker3",
-        "{duchy_role}": "non_aggregator",
-    },
-    template = "duchy_secret_kustomization.tmpl.yaml",
-)
-
 kustomization_dir(
     name = "aggregator_duchy_secret",
     srcs = [":aggregator_secret_kustomization.yaml"],
@@ -287,12 +238,6 @@
 )
 
 kustomization_dir(
-    name = "worker3_duchy_secret",
-    srcs = [":worker3_secret_kustomization.yaml"],
-    renames = {"worker3_secret_kustomization.yaml": "kustomization.yaml"},
-)
-
-kustomization_dir(
     name = "aggregator_duchy",
     srcs = [
         "resource_requirements.yaml",
@@ -345,20 +290,6 @@
     deps = [
         ":config_files",
         ":worker2_duchy_secret",
-    ],
-)
-
-kustomization_dir(
-    name = "worker3_duchy",
-    srcs = [
-        "resource_requirements.yaml",
-        ":worker3_duchy_aws_eks",
-    ],
-    generate_kustomization = True,
-    tags = ["manual"],
-    deps = [
-        ":config_files",
-        ":worker3_duchy_secret",
     ],
 )
 
