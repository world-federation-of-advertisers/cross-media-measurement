--- conflicted
+++ resolved
@@ -41,16 +41,6 @@
 	_imageConfig: #ImageConfig
 	_additional_args: [...string]
 
-<<<<<<< HEAD
-	_requisitionFulfillmentServiceFlags: [ for config in _requisitionFulfillmentServiceConfigs for flag in {
-		[
-			"--requisition-fulfillment-service-duchy-id=\(config.duchyId)",
-			"--requisition-fulfillment-service-target=\(config.duchyPublicApiTarget)",
-			"--requisition-fulfillment-service-cert-host=localhost",
-		]
-	} {flag},
-	]
-=======
 	_requisitionFulfillmentServiceFlags: {
 		let flagLists = [ for config in _requisitionFulfillmentServiceConfigs {[
 			"--requisition-fulfillment-service-duchy-id=\(config.duchyId)",
@@ -59,7 +49,6 @@
 		]}]
 		list.FlattenN(flagLists, 2)
 	}
->>>>>>> 2da0ce08
 
 	deployment: #Deployment & {
 		_name:       DisplayName + "-simulator"
