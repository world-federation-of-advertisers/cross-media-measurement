// Copyright 2021 The Cross-Media Measurement Authors
//
// Licensed under the Apache License, Version 2.0 (the "License");
// you may not use this file except in compliance with the License.
// You may obtain a copy of the License at
//
//      http://www.apache.org/licenses/LICENSE-2.0
//
// Unless required by applicable law or agreed to in writing, software
// distributed under the License is distributed on an "AS IS" BASIS,
// WITHOUT WARRANTIES OR CONDITIONS OF ANY KIND, either express or implied.
// See the License for the specific language governing permissions and
// limitations under the License.

package k8s

#EdpSimulator: EdpSimulator={
	_edp: {display_name: string, resource_name: string}
	_mc_resource_name:          string
	_edp_secret_name:           string
	_duchy_public_api_target:   string
	_kingdom_public_api_target: string
	_resourceConfig:            #ResourceConfig

	_edp_display_name:  _edp.display_name
	_edp_resource_name: _edp.resource_name

	_edp_simulator_image:         string
	_simulator_image_pull_policy: string
	_blob_storage_flags: [...string]

	_additional_args: [...string]

	edp_simulator_deployment: #Deployment & {
		_name:            _edp_display_name + "-simulator"
		_secretName:      _edp_secret_name
		_system:          "simulator"
		_image:           _edp_simulator_image
		_imagePullPolicy: _simulator_image_pull_policy
<<<<<<< HEAD
=======
		_resourceConfig:  EdpSimulator._resourceConfig
>>>>>>> 0a328f44

		_args: [
			"--tls-cert-file=/var/run/secrets/files/\(_edp_display_name)_tls.pem",
			"--tls-key-file=/var/run/secrets/files/\(_edp_display_name)_tls.key",
			"--cert-collection-file=/var/run/secrets/files/all_root_certs.pem",
			"--data-provider-resource-name=\(_edp_resource_name)",
			"--data-provider-display-name=\(_edp_display_name)",
			"--data-provider-encryption-private-keyset=/var/run/secrets/files/\(_edp_display_name)_enc_private.tink",
			"--data-provider-consent-signaling-private-key-der-file=/var/run/secrets/files/\(_edp_display_name)_cs_private.der",
			"--data-provider-consent-signaling-certificate-der-file=/var/run/secrets/files/\(_edp_display_name)_cs_cert.der",
			"--mc-resource-name=\(_mc_resource_name)",
			"--kingdom-public-api-target=\(_kingdom_public_api_target)",
			"--kingdom-public-api-cert-host=localhost",
			"--requisition-fulfillment-service-target=\(_duchy_public_api_target)",
			"--requisition-fulfillment-service-cert-host=localhost",
		] + _blob_storage_flags + _additional_args
	}
}<|MERGE_RESOLUTION|>--- conflicted
+++ resolved
@@ -37,10 +37,7 @@
 		_system:          "simulator"
 		_image:           _edp_simulator_image
 		_imagePullPolicy: _simulator_image_pull_policy
-<<<<<<< HEAD
-=======
 		_resourceConfig:  EdpSimulator._resourceConfig
->>>>>>> 0a328f44
 
 		_args: [
 			"--tls-cert-file=/var/run/secrets/files/\(_edp_display_name)_tls.pem",
