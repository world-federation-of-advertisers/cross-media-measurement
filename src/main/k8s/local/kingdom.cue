// Copyright 2021 The Cross-Media Measurement Authors
//
// Licensed under the Apache License, Version 2.0 (the "License");
// you may not use this file except in compliance with the License.
// You may obtain a copy of the License at
//
//      http://www.apache.org/licenses/LICENSE-2.0
//
// Unless required by applicable law or agreed to in writing, software
// distributed under the License is distributed on an "AS IS" BASIS,
// WITHOUT WARRANTIES OR CONDITIONS OF ANY KIND, either express or implied.
// See the License for the specific language governing permissions and
// limitations under the License.

package k8s

_secret_name: string @tag("secret_name")

<<<<<<< HEAD
#DefaultResourceConfig: {
	replicas: 1
	resources: {
		requests: {
			cpu: "100m"
		}
		limits: {
			cpu:    "400m"
			memory: "512Mi"
		}
	}
	jvmOptions: ["-Xms=400m -Xmx=400m"]
}

=======
>>>>>>> 0a328f44
objectSets: [ for objectSet in kingdom {objectSet}]

kingdom: #Kingdom & {
	_kingdom_secret_name: _secret_name
	_spannerConfig: database: "kingdom"
	_images: {
		"update-kingdom-schema":     "bazel/src/main/kotlin/org/wfanet/measurement/kingdom/deploy/gcloud/spanner/tools:update_schema_image"
		"gcp-kingdom-data-server":   "bazel/src/main/kotlin/org/wfanet/measurement/kingdom/deploy/gcloud/server:gcp_kingdom_data_server_image"
		"system-api-server":         "bazel/src/main/kotlin/org/wfanet/measurement/kingdom/deploy/common/server:system_api_server_image"
		"v2alpha-public-api-server": "bazel/src/main/kotlin/org/wfanet/measurement/kingdom/deploy/common/server:v2alpha_public_api_server_image"
	}
	_resource_configs: {
		"gcp-kingdom-data-server":   #DefaultResourceConfig
		"system-api-server":         #DefaultResourceConfig
		"v2alpha-public-api-server": #DefaultResourceConfig
	}
	_kingdom_image_pull_policy: "Never"
	_verboseGrpcServerLogging:  true
	_verboseGrpcClientLogging:  true
}<|MERGE_RESOLUTION|>--- conflicted
+++ resolved
@@ -16,23 +16,6 @@
 
 _secret_name: string @tag("secret_name")
 
-<<<<<<< HEAD
-#DefaultResourceConfig: {
-	replicas: 1
-	resources: {
-		requests: {
-			cpu: "100m"
-		}
-		limits: {
-			cpu:    "400m"
-			memory: "512Mi"
-		}
-	}
-	jvmOptions: ["-Xms=400m -Xmx=400m"]
-}
-
-=======
->>>>>>> 0a328f44
 objectSets: [ for objectSet in kingdom {objectSet}]
 
 kingdom: #Kingdom & {
