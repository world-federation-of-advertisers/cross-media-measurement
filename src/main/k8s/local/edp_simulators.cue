--- conflicted
+++ resolved
@@ -37,7 +37,6 @@
 #KingdomPublicApiTarget: (#Target & {name: "v2alpha-public-api-server"}).target
 #Worker1PublicApiTarget: (#Target & {name: "worker1-requisition-fulfillment-server"}).target
 #Worker2PublicApiTarget: (#Target & {name: "worker2-requisition-fulfillment-server"}).target
-<<<<<<< HEAD
 
 _resourceRequirements: ResourceRequirements=#ResourceRequirements & {
 	requests: {
@@ -48,8 +47,6 @@
 		memory: ResourceRequirements.requests.memory
 	}
 }
-=======
->>>>>>> 2da0ce08
 
 objectSets: [ for simulator in edpSimulators {[simulator.deployment]}] +
 	[ for simulator in edpSimulators {simulator.networkPolicies}]
@@ -100,7 +97,6 @@
 				"--event-group-spec==\(edpConfig.eventGroupSpec)",
 			]
 
-<<<<<<< HEAD
 			deployment: {
 				_container: {
 					_javaOptions: {
@@ -114,20 +110,10 @@
 			 		"v2alpha-public-api-server",
 						"worker1-requisition-fulfillment-server",
 						"worker2-requisition-fulfillment-server",
-					]
+					"worker2-requisition-fulfillment-server",]
 					_mounts: "config-files": #ConfigMapMount
 			 }
 		  }
-=======
-			deployment: spec: template: spec: {
-				_dependencies: [
-					"v2alpha-public-api-server",
-					"worker1-requisition-fulfillment-server",
-					"worker2-requisition-fulfillment-server",
-				]
-				_mounts: "config-files": #ConfigMapMount
-			}
->>>>>>> 2da0ce08
 		}
 	}
 }