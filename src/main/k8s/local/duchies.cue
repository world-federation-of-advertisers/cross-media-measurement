// Copyright 2021 The Cross-Media Measurement Authors
//
// Licensed under the Apache License, Version 2.0 (the "License");
// you may not use this file except in compliance with the License.
// You may obtain a copy of the License at
//
//      http://www.apache.org/licenses/LICENSE-2.0
//
// Unless required by applicable law or agreed to in writing, software
// distributed under the License is distributed on an "AS IS" BASIS,
// WITHOUT WARRANTIES OR CONDITIONS OF ANY KIND, either express or implied.
// See the License for the specific language governing permissions and
// limitations under the License.

package k8s

_secret_name:          string @tag("secret_name")
_duchyDbSecretName:    string @tag("db_secret_name")
_aggregator_cert_name: string @tag("aggregator_cert_name")
_duchyDbSecretName:    string @tag("db_secret_name")
_worker1_cert_name:    string @tag("worker1_cert_name")
_worker2_cert_name:    string @tag("worker2_cert_name")

let EnvVars = #EnvVarMap & {
	"POSTGRES_USER": {
		valueFrom:
			secretKeyRef: {
				name: _duchyDbSecretName
				key:  "username"
			}
	}
	"POSTGRES_PASSWORD": {
		valueFrom:
			secretKeyRef: {
				name: _duchyDbSecretName
				key:  "password"
			}
	}
}

#KingdomSystemApiTarget: (#Target & {name: "system-api-server"}).target
#SpannerEmulatorHost:    (#Target & {name: "spanner-emulator"}).target
#DuchyConfig: {
	let duchyName = name
	name:                            string
	databaseType:                    string
	protocolsSetupConfig:            string
	certificateResourceName:         string
	computationControlServiceTarget: (#Target & {name: "\(duchyName)-computation-control-server"}).target
	duchyType:                       string
}
_duchyConfigs: [Name=_]: #DuchyConfig & {
	name: Name
}
_duchyConfigs: {
	"aggregator": {
		protocolsSetupConfig:    "aggregator_protocols_setup_config.textproto"
		certificateResourceName: _aggregator_cert_name
<<<<<<< HEAD
		duchyType:               "spanner"
=======
		databaseType:            "spanner"
>>>>>>> 0c6eccb7
	}
	"worker1": {
		protocolsSetupConfig:    "non_aggregator_protocols_setup_config.textproto"
		certificateResourceName: _worker1_cert_name
<<<<<<< HEAD
		duchyType:               "spanner"
=======
		databaseType:            "spanner"
>>>>>>> 0c6eccb7
	}
	"worker2": {
		protocolsSetupConfig:    "non_aggregator_protocols_setup_config.textproto"
		certificateResourceName: _worker2_cert_name
<<<<<<< HEAD
		duchyType:               "postgres"
=======
		databaseType:            "postgres"
	}
}

let EnvVars = #EnvVarMap & {
	"POSTGRES_USER": {
		valueFrom:
			secretKeyRef: {
				name: _duchyDbSecretName
				key:  "username"
			}
	}
	"POSTGRES_PASSWORD": {
		valueFrom:
			secretKeyRef: {
				name: _duchyDbSecretName
				key:  "password"
			}
>>>>>>> 0c6eccb7
	}
}

objectSets: [ for duchy in duchies for objectSet in duchy {objectSet}]

_computationControlTargets: {
	for name, duchyConfig in _duchyConfigs {
		"\(name)": duchyConfig.computationControlServiceTarget
	}
}

_baseDuchyConfig: {
	_imageSuffixes: {
		"computation-control-server":     "duchy/local-computation-control"
		"liquid-legions-v2-mill-daemon":  "duchy/local-liquid-legions-v2-mill"
		"requisition-fulfillment-server": "duchy/local-requisition-fulfillment"
	}
	_duchy_secret_name:           _secret_name
	_computation_control_targets: _computationControlTargets
	_kingdom_system_api_target:   #KingdomSystemApiTarget
	_blob_storage_flags: [
		"--forwarded-storage-service-target=" + (#Target & {name: "fake-storage-server"}).target,
		"--forwarded-storage-cert-host=localhost",
	]
	_verbose_grpc_logging: "true"
}

duchies: [
<<<<<<< HEAD
	for duchyConfig in _duchyConfigs
	if (duchyConfig.duchyType == "spanner") {
		#SpannerDuchy & _baseDuchyConfig & {
			_imageSuffixes: {
				"spanner-computations-server": "duchy/local-spanner-computations"
			}
			_duchy: {
				name:                   duchyConfig.name
				protocols_setup_config: duchyConfig.protocolsSetupConfig
				cs_cert_resource_name:  duchyConfig.certificateResourceName
			}
		}
	},
	for duchyConfig in _duchyConfigs
	if (duchyConfig.duchyType == "postgres") {
		#PostgresDuchy & _baseDuchyConfig & {
			_imageSuffixes: {
				"postgres-data-server": "duchy/local-postgres-data"
			}
			_duchy: {
				name:                   duchyConfig.name
				protocols_setup_config: duchyConfig.protocolsSetupConfig
				cs_cert_resource_name:  duchyConfig.certificateResourceName
			}
			_postgresConfig: {
				serviceName: "postgres"
				password:    "$(POSTGRES_PASSWORD)"
				user:        "$(POSTGRES_USER)"
			}
			deployments: {
				"\(#PostgresDuchy._duchy_data_server_deployment_name)": {
					_container: _envVars:             EnvVars
					_updateSchemaContainer: _envVars: EnvVars
=======
	for duchyConfig in _duchyConfigs {
		if (duchyConfig.databaseType == "spanner") {
			#SpannerDuchy & _baseDuchyConfig & {
				_imageSuffixes: {
					"internal-api-server": "duchy/local-spanner-computations"
				}
				_duchy: {
					name:                   duchyConfig.name
					protocols_setup_config: duchyConfig.protocolsSetupConfig
					cs_cert_resource_name:  duchyConfig.certificateResourceName
				}
			}
		}
		if (duchyConfig.databaseType == "postgres") {
			#PostgresDuchy & _baseDuchyConfig & {
				_imageSuffixes: {
					"internal-api-server": "duchy/local-postgres-internal-server"
				}
				_duchy: {
					name:                   duchyConfig.name
					protocols_setup_config: duchyConfig.protocolsSetupConfig
					cs_cert_resource_name:  duchyConfig.certificateResourceName
				}
				_postgresConfig: {
					serviceName: "postgres"
					password:    "$(POSTGRES_PASSWORD)"
					user:        "$(POSTGRES_USER)"
				}
				deployments: {
					"internal-api-server-deployment": {
						_container: _envVars:             EnvVars
						_updateSchemaContainer: _envVars: EnvVars
					}
>>>>>>> 0c6eccb7
				}
			}
		}
	},
]<|MERGE_RESOLUTION|>--- conflicted
+++ resolved
@@ -15,28 +15,10 @@
 package k8s
 
 _secret_name:          string @tag("secret_name")
-_duchyDbSecretName:    string @tag("db_secret_name")
 _aggregator_cert_name: string @tag("aggregator_cert_name")
 _duchyDbSecretName:    string @tag("db_secret_name")
 _worker1_cert_name:    string @tag("worker1_cert_name")
 _worker2_cert_name:    string @tag("worker2_cert_name")
-
-let EnvVars = #EnvVarMap & {
-	"POSTGRES_USER": {
-		valueFrom:
-			secretKeyRef: {
-				name: _duchyDbSecretName
-				key:  "username"
-			}
-	}
-	"POSTGRES_PASSWORD": {
-		valueFrom:
-			secretKeyRef: {
-				name: _duchyDbSecretName
-				key:  "password"
-			}
-	}
-}
 
 #KingdomSystemApiTarget: (#Target & {name: "system-api-server"}).target
 #SpannerEmulatorHost:    (#Target & {name: "spanner-emulator"}).target
@@ -47,7 +29,6 @@
 	protocolsSetupConfig:            string
 	certificateResourceName:         string
 	computationControlServiceTarget: (#Target & {name: "\(duchyName)-computation-control-server"}).target
-	duchyType:                       string
 }
 _duchyConfigs: [Name=_]: #DuchyConfig & {
 	name: Name
@@ -56,27 +37,16 @@
 	"aggregator": {
 		protocolsSetupConfig:    "aggregator_protocols_setup_config.textproto"
 		certificateResourceName: _aggregator_cert_name
-<<<<<<< HEAD
-		duchyType:               "spanner"
-=======
 		databaseType:            "spanner"
->>>>>>> 0c6eccb7
 	}
 	"worker1": {
 		protocolsSetupConfig:    "non_aggregator_protocols_setup_config.textproto"
 		certificateResourceName: _worker1_cert_name
-<<<<<<< HEAD
-		duchyType:               "spanner"
-=======
 		databaseType:            "spanner"
->>>>>>> 0c6eccb7
 	}
 	"worker2": {
 		protocolsSetupConfig:    "non_aggregator_protocols_setup_config.textproto"
 		certificateResourceName: _worker2_cert_name
-<<<<<<< HEAD
-		duchyType:               "postgres"
-=======
 		databaseType:            "postgres"
 	}
 }
@@ -95,7 +65,6 @@
 				name: _duchyDbSecretName
 				key:  "password"
 			}
->>>>>>> 0c6eccb7
 	}
 }
 
@@ -124,41 +93,6 @@
 }
 
 duchies: [
-<<<<<<< HEAD
-	for duchyConfig in _duchyConfigs
-	if (duchyConfig.duchyType == "spanner") {
-		#SpannerDuchy & _baseDuchyConfig & {
-			_imageSuffixes: {
-				"spanner-computations-server": "duchy/local-spanner-computations"
-			}
-			_duchy: {
-				name:                   duchyConfig.name
-				protocols_setup_config: duchyConfig.protocolsSetupConfig
-				cs_cert_resource_name:  duchyConfig.certificateResourceName
-			}
-		}
-	},
-	for duchyConfig in _duchyConfigs
-	if (duchyConfig.duchyType == "postgres") {
-		#PostgresDuchy & _baseDuchyConfig & {
-			_imageSuffixes: {
-				"postgres-data-server": "duchy/local-postgres-data"
-			}
-			_duchy: {
-				name:                   duchyConfig.name
-				protocols_setup_config: duchyConfig.protocolsSetupConfig
-				cs_cert_resource_name:  duchyConfig.certificateResourceName
-			}
-			_postgresConfig: {
-				serviceName: "postgres"
-				password:    "$(POSTGRES_PASSWORD)"
-				user:        "$(POSTGRES_USER)"
-			}
-			deployments: {
-				"\(#PostgresDuchy._duchy_data_server_deployment_name)": {
-					_container: _envVars:             EnvVars
-					_updateSchemaContainer: _envVars: EnvVars
-=======
 	for duchyConfig in _duchyConfigs {
 		if (duchyConfig.databaseType == "spanner") {
 			#SpannerDuchy & _baseDuchyConfig & {
@@ -192,7 +126,6 @@
 						_container: _envVars:             EnvVars
 						_updateSchemaContainer: _envVars: EnvVars
 					}
->>>>>>> 0c6eccb7
 				}
 			}
 		}
