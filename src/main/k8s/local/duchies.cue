// Copyright 2021 The Cross-Media Measurement Authors
//
// Licensed under the Apache License, Version 2.0 (the "License");
// you may not use this file except in compliance with the License.
// You may obtain a copy of the License at
//
//      http://www.apache.org/licenses/LICENSE-2.0
//
// Unless required by applicable law or agreed to in writing, software
// distributed under the License is distributed on an "AS IS" BASIS,
// WITHOUT WARRANTIES OR CONDITIONS OF ANY KIND, either express or implied.
// See the License for the specific language governing permissions and
// limitations under the License.

package k8s

_secret_name:          string @tag("secret_name")
_aggregator_cert_name: string @tag("aggregator_cert_name")
_worker1_cert_name:    string @tag("worker1_cert_name")
_worker2_cert_name:    string @tag("worker2_cert_name")

#KingdomSystemApiTarget: (#Target & {name: "system-api-server"}).target
#SpannerEmulatorHost:    (#Target & {name: "spanner-emulator"}).target
#DuchyConfig: {
	let duchyName = name
	name:                            string
	protocolsSetupConfig:            string
	certificateResourceName:         string
	computationControlServiceTarget: (#Target & {name: "\(duchyName)-computation-control-server"}).target
}
_duchyConfigs: [Name=_]: #DuchyConfig & {
	name: Name
}
_duchyConfigs: {
	"aggregator": {
		protocolsSetupConfig:    "aggregator_protocols_setup_config.textproto"
		certificateResourceName: _aggregator_cert_name
	}
	"worker1": {
		protocolsSetupConfig:    "non_aggregator_protocols_setup_config.textproto"
		certificateResourceName: _worker1_cert_name
	}
	"worker2": {
		protocolsSetupConfig:    "non_aggregator_protocols_setup_config.textproto"
		certificateResourceName: _worker2_cert_name
	}
}

objectSets: [ for duchy in duchies for objectSet in duchy {objectSet}]

_computationControlTargets: {
	for name, duchyConfig in _duchyConfigs {
		"\(name)": duchyConfig.computationControlServiceTarget
	}
}

duchies: [ for duchyConfig in _duchyConfigs {
	#Duchy & {
		_duchy: {
			name:                   duchyConfig.name
			protocols_setup_config: duchyConfig.protocolsSetupConfig
			cs_cert_resource_name:  duchyConfig.certificateResourceName
		}
		_duchy_secret_name:           _secret_name
		_computation_control_targets: _computationControlTargets
		_kingdom_system_api_target:   #KingdomSystemApiTarget
		_blob_storage_flags: [
			"--forwarded-storage-service-target=" + (#Target & {name: "fake-storage-server"}).target,
			"--forwarded-storage-cert-host=localhost",
		]
		_images: {
			"async-computation-control-server": "bazel/src/main/kotlin/org/wfanet/measurement/duchy/deploy/common/server:async_computation_control_server_image"
			"computation-control-server":       "bazel/src/main/kotlin/org/wfanet/measurement/duchy/deploy/common/server:forwarded_storage_computation_control_server_image"
			"herald-daemon":                    "bazel/src/main/kotlin/org/wfanet/measurement/duchy/deploy/common/daemon/herald:herald_daemon_image"
			"liquid-legions-v2-mill-daemon":    "bazel/src/main/kotlin/org/wfanet/measurement/duchy/deploy/common/daemon/mill/liquidlegionsv2:forwarded_storage_liquid_legions_v2_mill_daemon_image"
			"requisition-fulfillment-server":   "bazel/src/main/kotlin/org/wfanet/measurement/duchy/deploy/common/server:forwarded_storage_requisition_fulfillment_server_image"
			"spanner-computations-server":      "bazel/src/main/kotlin/org/wfanet/measurement/duchy/deploy/gcloud/server:spanner_computations_server_image"
			"update-duchy-schema":              "bazel/src/main/kotlin/org/wfanet/measurement/duchy/deploy/gcloud/spanner/tools:update_schema_image"
		}
		_duchy_image_pull_policy: "Never"
		_verbose_grpc_logging:    "true"
<<<<<<< HEAD
		_deletable_computation_states:   ["SUCCEEDED"]

		deployments: {
			"liquid-legions-v2-mill-daemon-deployment": {
				_container: {
					_javaOptions: maxRamPercentage: 50.0
					resources: #MillResourceRequirements
				}
			}
			"spanner-computations-server-deployment": {
				_container: resources: #SpannerComputationsResourceRequirements
			}
		}
=======
>>>>>>> 9a774a57
	}
}]<|MERGE_RESOLUTION|>--- conflicted
+++ resolved
@@ -79,21 +79,6 @@
 		}
 		_duchy_image_pull_policy: "Never"
 		_verbose_grpc_logging:    "true"
-<<<<<<< HEAD
 		_deletable_computation_states:   ["SUCCEEDED"]
-
-		deployments: {
-			"liquid-legions-v2-mill-daemon-deployment": {
-				_container: {
-					_javaOptions: maxRamPercentage: 50.0
-					resources: #MillResourceRequirements
-				}
-			}
-			"spanner-computations-server-deployment": {
-				_container: resources: #SpannerComputationsResourceRequirements
-			}
-		}
-=======
->>>>>>> 9a774a57
 	}
 }]