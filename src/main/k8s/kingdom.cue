--- conflicted
+++ resolved
@@ -26,13 +26,10 @@
 	_kingdom_image_pull_policy: string
 
 	_duchy_info_config_flag:                 "--duchy-info-config=" + #DuchyInfoConfig
-<<<<<<< HEAD
 	_duchy_id_config_flag:                   "--duchy-id-config=" + #DuchyIdConfig
-=======
 	_kingdom_tls_cert_file_flag:             "--tls-cert-file=/var/run/secrets/files/kingdom.pem"
 	_kingdom_tls_key_file_flag:              "--tls-key-file=/var/run/secrets/files/kingdom.key"
 	_kingdom_cert_collection_file_flag:      "--cert-collection-file=/var/run/secrets/files/all_root_certs.pem"
->>>>>>> e870212d
 	_debug_verbose_grpc_client_logging_flag: "--debug-verbose-grpc-client-logging=\(_verbose_grpc_logging)"
 	_debug_verbose_grpc_server_logging_flag: "--debug-verbose-grpc-server-logging=\(_verbose_grpc_logging)"
 
@@ -81,13 +78,10 @@
 		"gcp-kingdom-data-server-pod": #ServerPod & {
 			_args: [
 				_duchy_info_config_flag,
-<<<<<<< HEAD
 				_duchy_id_config_flag,
-=======
 				_kingdom_tls_cert_file_flag,
 				_kingdom_tls_key_file_flag,
 				_kingdom_cert_collection_file_flag,
->>>>>>> e870212d
 				_debug_verbose_grpc_server_logging_flag,
 				"--port=8080",
 			] + _spanner_flags
