// Copyright 2020 The Cross-Media Measurement Authors
//
// Licensed under the Apache License, Version 2.0 (the "License");
// you may not use this file except in compliance with the License.
// You may obtain a copy of the License at
//
//      http://www.apache.org/licenses/LICENSE-2.0
//
// Unless required by applicable law or agreed to in writing, software
// distributed under the License is distributed on an "AS IS" BASIS,
// WITHOUT WARRANTIES OR CONDITIONS OF ANY KIND, either express or implied.
// See the License for the specific language governing permissions and
// limitations under the License.

package k8s

import ("strings")

#Kingdom: {
	_verboseGrpcServerLogging: bool | *false
	_verboseGrpcClientLogging: bool | *false

	_spannerConfig: #SpannerConfig

	_kingdom_secret_name: string

	_completedMeasurementsTimeToLive:        string | *"180d"
	_completedMeasurementsMaxToDeletePerRpc: int | *25
	_completedMeasurementsDryRun:            bool | *false
	_pendingMeasurementsTimeToLive:          string | *"15d"
	_pendingMeasurementsDryRun:              bool | *false
	_exchangesDaysToLive:                    int | *"100"
	_exchangesDryRun:                        bool | *false

	_imageSuffixes: [string]: string
	_imageSuffixes: {
		"gcp-kingdom-data-server":           string | *"kingdom/data-server"
		"system-api-server":                 string | *"kingdom/system-api"
		"v2alpha-public-api-server":         string | *"kingdom/v2alpha-public-api"
		"update-kingdom-schema":             string | *"kingdom/spanner-update-schema"
		"completed-measurements-deletion":   string | *"kingdom/completed-measurements-deletion"
		"pending-measurements-cancellation": string | *"kingdom/pending-measurements-cancellation"
		"exchanges-deletion":                string | *"kingdom/exchanges-deletion"
	}
	_imageConfigs: [string]: #ImageConfig
	_imageConfigs: {
		for name, suffix in _imageSuffixes {
			"\(name)": {repoSuffix: suffix}
		}
	}
	_images: [string]: string
	_images: {
		for name, config in _imageConfigs {
			"\(name)": config.image
		}
	}

	_duchy_info_config_flag:                 "--duchy-info-config=/var/run/secrets/files/duchy_cert_config.textproto"
	_duchy_id_config_flag:                   "--duchy-id-config=/var/run/secrets/files/duchy_id_config.textproto"
	_llv2_protocol_config_config:            "--llv2-protocol-config-config=/var/run/secrets/files/llv2_protocol_config_config.textproto"
	_ro_llv2_protocol_config_config:         "--ro-llv2-protocol-config-config=/var/run/secrets/files/ro_llv2_protocol_config_config.textproto"
	_ro_llv2_enable_flag:                    "--enable-ro-llv2-protocol"
	_hmssEnableFlag:                         "--enable-hmss"
	_hmssProtocolConfigConfig:               "--hmss-protocol-config-config=/var/run/secrets/files/hmss_protocol_config_config.textproto"
	_trusteeEnableFlag:                      "--enable-trustee"
	_trusteeProtocolConfigConfig:            "--trustee-protocol-config-config=/var/run/secrets/files/trustee_protocol_config_config.textproto"
	_kingdom_tls_cert_file_flag:             "--tls-cert-file=/var/run/secrets/files/kingdom_tls.pem"
	_kingdom_tls_key_file_flag:              "--tls-key-file=/var/run/secrets/files/kingdom_tls.key"
	_kingdom_cert_collection_file_flag:      "--cert-collection-file=/var/run/secrets/files/all_root_certs.pem"
	_kingdom_root_cert_file_flag:            "--cert-collection-file=/var/run/secrets/files/kingdom_root.pem"
	_akid_to_principal_map_file_flag:        "--authority-key-identifier-to-principal-map-file=/etc/\(#AppName)/config-files/authority_key_identifier_to_principal_map.textproto"
	_knownEventGroupMetadataTypeFlag:        "--known-event-group-metadata-type=/etc/\(#AppName)/config-files/known_event_group_metadata_type_set.pb"
	_debug_verbose_grpc_client_logging_flag: "--debug-verbose-grpc-client-logging=\(_verboseGrpcClientLogging)"
	_debug_verbose_grpc_server_logging_flag: "--debug-verbose-grpc-server-logging=\(_verboseGrpcServerLogging)"

	_internal_api_target_flag:    "--internal-api-target=" + (#Target & {name: "gcp-kingdom-data-server"}).target
	_internal_api_cert_host_flag: "--internal-api-cert-host=localhost"

	_open_id_redirect_uri_flag: "--open-id-redirect-uri=https://localhost:2048"

	_directNoiseMechanismFlags: [
		"--direct-noise-mechanism=NONE",
		"--direct-noise-mechanism=CONTINUOUS_LAPLACE",
		"--direct-noise-mechanism=CONTINUOUS_GAUSSIAN",
	]

	_kingdomCompletedMeasurementsTimeToLiveFlag:            "--time-to-live=\(_completedMeasurementsTimeToLive)"
	_kingdomCompletedMeasurementsMaxToDeletePerRpcFlag:     "--max-to-delete-per-rpc=\(_completedMeasurementsMaxToDeletePerRpc)"
	_kingdomCompletedMeasurementsDryRunRetentionPolicyFlag: "--dry-run=\(_completedMeasurementsDryRun)"
	_kingdomPendingMeasurementsTimeToLiveFlag:              "--time-to-live=\(_pendingMeasurementsTimeToLive)"
	_kingdomPendingMeasurementsDryRunRetentionPolicyFlag:   "--dry-run=\(_pendingMeasurementsDryRun)"
	_kingdomExchangesDaysToLiveFlag:                        "--days-to-live=\(_exchangesDaysToLive)"
	_kingdomExchangesDryRunRetentionPolicyFlag:             "--dry-run=\(_exchangesDryRun)"

	services: [Name=_]: #GrpcService & {
		metadata: {
			_component: "kingdom"
			name:       Name
		}
	}
	services: {
		"gcp-kingdom-data-server": {}
		"system-api-server":         #ExternalService
		"v2alpha-public-api-server": #ExternalService
	}

	deployments: [Name=string]: #ServerDeployment & {
		_name:       Name
		_secretName: _kingdom_secret_name
		_system:     "kingdom"
		_container: {
			_grpcThreadPoolSize?: int32 & >0
			_commonServerFlags: [
				"--port=8443",
				"--health-port=8080",
				if _grpcThreadPoolSize != _|_ {
					"--grpc-thread-pool-size=\(_grpcThreadPoolSize)"
				},
			]

			image: _images[_name]
		}
	}
	deployments: {
		"gcp-kingdom-data-server": {
			_container: Container={
				args: [
					_duchy_info_config_flag,
					_duchy_id_config_flag,
					_llv2_protocol_config_config,
					_ro_llv2_protocol_config_config,
					_hmssProtocolConfigConfig,
					_trusteeProtocolConfigConfig,
					_kingdom_tls_cert_file_flag,
					_kingdom_tls_key_file_flag,
					// Internal Kingdom API server should only trust Kingdom certs.
					_kingdom_root_cert_file_flag,
					_knownEventGroupMetadataTypeFlag,
					_debug_verbose_grpc_server_logging_flag,
				] + Container._commonServerFlags + _spannerConfig.flags
			}
			_updateSchemaContainer: Container=#Container & {
				image:            _images[Container.name]
				imagePullPolicy?: _container.imagePullPolicy
				args:             _spannerConfig.flags
			}
			spec: template: spec: {
				_mounts: "config-files": #ConfigMapMount
				_initContainers: {
					"update-kingdom-schema": _updateSchemaContainer
				}
			}
		}

		"system-api-server": {
			_container: Container={
				args: [
					_debug_verbose_grpc_client_logging_flag,
					_debug_verbose_grpc_server_logging_flag,
					_duchy_info_config_flag,
					_kingdom_tls_cert_file_flag,
					_kingdom_tls_key_file_flag,
					_kingdom_cert_collection_file_flag,
					_internal_api_target_flag,
					_internal_api_cert_host_flag,
				] + Container._commonServerFlags
			}
			spec: template: spec: _dependencies: ["gcp-kingdom-data-server"]
		}

		"v2alpha-public-api-server": {
			_container: Container={
				args: [
					_debug_verbose_grpc_client_logging_flag,
					_debug_verbose_grpc_server_logging_flag,
					_llv2_protocol_config_config,
					_ro_llv2_protocol_config_config,
					_hmssProtocolConfigConfig,
					_trusteeProtocolConfigConfig,
<<<<<<< HEAD
					_trusteeEnableFlag,
=======
					_hmssEnableFlag,
>>>>>>> 144cf9d3
					_kingdom_tls_cert_file_flag,
					_kingdom_tls_key_file_flag,
					_kingdom_cert_collection_file_flag,
					_internal_api_target_flag,
					_internal_api_cert_host_flag,
					_akid_to_principal_map_file_flag,
					_open_id_redirect_uri_flag,
					_duchy_info_config_flag,
				] + _directNoiseMechanismFlags + Container._commonServerFlags
			}
			spec: template: spec: {
				_mounts: "config-files": #ConfigMapMount
				_dependencies: ["gcp-kingdom-data-server"]
			}
		}
	}

	cronJobs: [Name=_]: #CronJob & {
		_name:       strings.TrimSuffix(Name, "-cronjob")
		_secretName: _kingdom_secret_name
		_system:     "kingdom"
		_container: {
			image: _images[_name]
		}
	}

	cronJobs: {
		"completed-measurements-deletion": {
			_container: args: [
				_internal_api_target_flag,
				_internal_api_cert_host_flag,
				_kingdom_tls_cert_file_flag,
				_kingdom_tls_key_file_flag,
				_kingdom_cert_collection_file_flag,
				_kingdomCompletedMeasurementsTimeToLiveFlag,
				_kingdomCompletedMeasurementsMaxToDeletePerRpcFlag,
				_kingdomCompletedMeasurementsDryRunRetentionPolicyFlag,
				_debug_verbose_grpc_client_logging_flag,
			]
			spec: schedule: "15 * * * *" // Hourly, 15 minutes past the hour
		}
		"pending-measurements-cancellation": {
			_container: args: [
				_internal_api_target_flag,
				_internal_api_cert_host_flag,
				_kingdom_tls_cert_file_flag,
				_kingdom_tls_key_file_flag,
				_kingdom_cert_collection_file_flag,
				_kingdomPendingMeasurementsTimeToLiveFlag,
				_kingdomPendingMeasurementsDryRunRetentionPolicyFlag,
				_debug_verbose_grpc_client_logging_flag,
			]
			spec: schedule: "45 * * * *" // Hourly, 45 minutes past the hour
		}
		"exchanges-deletion": {
			_container: args: [
				_internal_api_target_flag,
				_internal_api_cert_host_flag,
				_kingdom_tls_cert_file_flag,
				_kingdom_tls_key_file_flag,
				_kingdom_cert_collection_file_flag,
				_kingdomExchangesDaysToLiveFlag,
				_kingdomExchangesDryRunRetentionPolicyFlag,
				_debug_verbose_grpc_client_logging_flag,
			]
			spec: schedule: "40 6 * * *" // Daily, 6:40 am
		}
	}

	networkPolicies: [Name=_]: #NetworkPolicy & {
		_name: Name
	}
	// TODO(@wangyaopw): Consider setting the spanner destination explicityly.
	networkPolicies: {
		"internal-data-server": {
			_app_label: "gcp-kingdom-data-server-app"
			_sourceMatchLabels: [
				"v2alpha-public-api-server-app",
				"system-api-server-app",
				"resource-setup-app",
				"completed-measurements-deletion-app",
				"pending-measurements-cancellation-app",
				"exchanges-deletion-app",
				"operational-metrics-app",
				"measurement-system-prober-app",
			]
			_egresses: {
				// Need to send external traffic to Spanner.
				any: {}
			}
		}
		"public-api-server": {
			_app_label: "v2alpha-public-api-server-app"
			_destinationMatchLabels: ["gcp-kingdom-data-server-app"]
			_ingresses: {
				// External API server; allow ingress from anywhere to service port.
				gRpc: {
					ports: [{
						port: #GrpcPort
					}]
				}
			}
		}
		"system-api-server": {
			_app_label: "system-api-server-app"
			_destinationMatchLabels: ["gcp-kingdom-data-server-app"]
			_ingresses: {
				// External API server; allow ingress from anywhere to service port.
				gRpc: {
					ports: [{
						port: #GrpcPort
					}]
				}
			}
		}
		"resource-setup-job": {
			_app_label: "resource-setup-app"
			_destinationMatchLabels: [
				"gcp-kingdom-data-server-app",
				"v2alpha-public-api-server-app",
				"opentelemetry-collector-app",
			]
		}
		"completed-measurements-deletion": {
			_app_label: "completed-measurements-deletion-app"
			_destinationMatchLabels: [
				"gcp-kingdom-data-server-app",
			]
		}
		"pending-measurements-cancellation": {
			_app_label: "pending-measurements-cancellation-app"
			_destinationMatchLabels: [
				"gcp-kingdom-data-server-app",
			]
		}
		"exchanges-deletion": {
			_app_label: "exchanges-deletion-app"
			_destinationMatchLabels: [
				"gcp-kingdom-data-server-app",
			]
		}
	}

	configMaps: [Name=string]: #ConfigMap & {
		metadata: name: Name
	}

	serviceAccounts: [Name=string]: #ServiceAccount & {
		metadata: name: Name
	}
}<|MERGE_RESOLUTION|>--- conflicted
+++ resolved
@@ -177,11 +177,7 @@
 					_ro_llv2_protocol_config_config,
 					_hmssProtocolConfigConfig,
 					_trusteeProtocolConfigConfig,
-<<<<<<< HEAD
-					_trusteeEnableFlag,
-=======
 					_hmssEnableFlag,
->>>>>>> 144cf9d3
 					_kingdom_tls_cert_file_flag,
 					_kingdom_tls_key_file_flag,
 					_kingdom_cert_collection_file_flag,
