--- conflicted
+++ resolved
@@ -354,10 +354,6 @@
 				_object_prefix + "requisition-fulfillment-server-app",
 				_object_prefix + "computations-cleaner-app",
 			]
-<<<<<<< HEAD
-			_ingresses: {
-				gRpc: {
-=======
 			if _trusteeMillSubnetworkRange != _|_ {
 				_ingresses: gRpc: {
 					from: [{
@@ -365,7 +361,6 @@
 							cidr: _trusteeMillSubnetworkRange
 						}
 					}]
->>>>>>> 144cf9d3
 					ports: [{
 						port: #GrpcPort
 					}]
