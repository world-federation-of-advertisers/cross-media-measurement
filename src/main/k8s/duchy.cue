--- conflicted
+++ resolved
@@ -353,10 +353,6 @@
 				_object_prefix + "requisition-fulfillment-server-app",
 				_object_prefix + "computations-cleaner-app",
 			]
-<<<<<<< HEAD
-			// DO_NOT_SUBMIT: Only for TrusTEE test.
-=======
->>>>>>> ec80f6b9
 			_ingresses: {
 				gRpc: {
 					ports: [{
