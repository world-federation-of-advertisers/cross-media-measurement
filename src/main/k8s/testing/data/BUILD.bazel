package(
    default_testonly = True,
    default_visibility = ["//visibility:public"],
)

filegroup(
    name = "synthetic_generation_specs",
<<<<<<< HEAD
    srcs = ["synthetic_population_spec.textproto"] + glob(["synthetic_event_group_spec*.textproto"]),
)

filegroup(
    name = "service_config",
    srcs = ["default_service_config.textproto"],
=======
    srcs = ["synthetic_population_spec.textproto"] + 
    glob(["synthetic_event_group_spec*.textproto"] + 
    glob(["cartesian_synthetic_event_group_spec_recipie*.textproto"])
  ),
>>>>>>> 8406288b
)<|MERGE_RESOLUTION|>--- conflicted
+++ resolved
@@ -5,17 +5,13 @@
 
 filegroup(
     name = "synthetic_generation_specs",
-<<<<<<< HEAD
-    srcs = ["synthetic_population_spec.textproto"] + glob(["synthetic_event_group_spec*.textproto"]),
+    srcs = ["synthetic_population_spec.textproto"] + 
+    glob(["synthetic_event_group_spec*.textproto"] + 
+    glob(["cartesian_synthetic_event_group_spec_recipie*.textproto"])
+  ),
 )
 
 filegroup(
     name = "service_config",
     srcs = ["default_service_config.textproto"],
-=======
-    srcs = ["synthetic_population_spec.textproto"] + 
-    glob(["synthetic_event_group_spec*.textproto"] + 
-    glob(["cartesian_synthetic_event_group_spec_recipie*.textproto"])
-  ),
->>>>>>> 8406288b
 )