--- conflicted
+++ resolved
@@ -228,13 +228,11 @@
     "pdp1_cs_private.der",
     "pdp1_enc_private.tink",
     "pdp1_enc_public.tink",
-<<<<<<< HEAD
     "data_watcher_config.textproto",
-=======
+    "queues_config.textproto",
     "secure_computation_root.pem",
     "secure_computation_tls.key",
     "secure_computation_tls.pem",
->>>>>>> 0254ea85
 ]
 
 filegroup(
