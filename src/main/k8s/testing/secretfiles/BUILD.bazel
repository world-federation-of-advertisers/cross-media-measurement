load("@bazel_skylib//rules:write_file.bzl", "write_file")
load("@rules_pkg//pkg:pkg.bzl", "pkg_tar")
load("@rules_proto//proto:defs.bzl", "proto_descriptor_set")
load("//build/k8s:defs.bzl", "k8s_apply", "kustomization_dir")

package(
    default_testonly = True,
    default_visibility = [
        "//src/main/k8s:__subpackages__",
        "//src/main/kotlin/org/wfanet/measurement/integration:__subpackages__",
        "//src/main/kotlin/org/wfanet/measurement/securecomputation/deploy/gcloud/datawatcher/testing:__subpackages__",
        "//src/main/kotlin/org/wfanet/measurement/testing:__subpackages__",
        "//src/test/kotlin/org/wfanet/measurement/access:__subpackages__",
        "//src/test/kotlin/org/wfanet/measurement/api:__subpackages__",
<<<<<<< HEAD
        "//src/test/kotlin/org/wfanet/measurement/edpaggregator/deploy/gcloud/eventgroups:__subpackages__",
        "//src/test/kotlin/org/wfanet/measurement/edpaggregator/requisitionfetcher:__subpackages__",
=======
        "//src/test/kotlin/org/wfanet/measurement/edpaggregator:__subpackages__",
>>>>>>> 02059410
        "//src/test/kotlin/org/wfanet/measurement/integration:__subpackages__",
        "//src/test/kotlin/org/wfanet/measurement/kingdom/batch:__subpackages__",
        "//src/test/kotlin/org/wfanet/measurement/loadtest:__subpackages__",
        "//src/test/kotlin/org/wfanet/measurement/reporting:__subpackages__",
        "//src/test/kotlin/org/wfanet/measurement/securecomputation:__subpackages__",
        "//src/test/kotlin/org/wfanet/panelmatch/integration:__subpackages__",
    ],
)

exports_files([
    "impression_qualification_filter_config.textproto",
    "metric_spec_config.textproto",
])

filegroup(
    name = "all_der_files",
    srcs = glob(["*.der"]),
)

filegroup(
    name = "all_tink_keysets",
    srcs = glob(["*.tink"]),
)

filegroup(
    name = "all_configs",
    srcs = glob(["*.textproto"]),
)

filegroup(
    name = "root_certs",
    srcs = glob(["*_root.pem"]),
)

filegroup(
    name = "mc_trusted_certs",
    srcs = [
        "aggregator_root.pem",
        "kingdom_root.pem",
        "pdp1_root.pem",
    ] + glob(["*edp*_root.pem"]),
)

filegroup(
    name = "edp_trusted_certs",
    srcs = [
        "aggregator_root.pem",
        "kingdom_root.pem",
        "mc_root.pem",
        "worker1_root.pem",
        "worker2_root.pem",
    ],
)

filegroup(
    name = "mp_trusted_certs",
    srcs = [
        "kingdom_root.pem",
        "mp1_root.pem",
    ],
)

filegroup(
    name = "encryption_public_keys",
    srcs = [
        ":mc_enc_public.pb",
        ":mc_enc_public.pb.sig",
    ],
)

genrule(
    name = "gen_trusted_certs",
    srcs = [":root_certs"],
    outs = ["all_root_certs.pem"],
    cmd = "cat $(SRCS) > $@",
)

genrule(
    name = "gen_mc_trusted_certs",
    srcs = [":mc_trusted_certs"],
    outs = ["mc_trusted_certs.pem"],
    cmd = "cat $(SRCS) > $@",
)

genrule(
    name = "gen_edp_trusted_certs",
    srcs = [":edp_trusted_certs"],
    outs = ["edp_trusted_certs.pem"],
    cmd = "cat $(SRCS) > $@",
)

genrule(
    name = "gen_mp_trusted_certs",
    srcs = [":mp_trusted_certs"],
    outs = ["mp_trusted_certs.pem"],
    cmd = "cat $(SRCS) > $@",
)

genrule(
    name = "gen_serialized_mc_public_key",
    srcs = ["mc_enc_public.tink"],
    outs = ["mc_enc_public.pb"],
    cmd = "$(location //src/main/kotlin/org/wfanet/measurement/api/v2alpha/tools:EncryptionPublicKeys) serialize --data $< --out $@",
    tools = ["//src/main/kotlin/org/wfanet/measurement/api/v2alpha/tools:EncryptionPublicKeys"],
)

genrule(
    name = "gen_mc_public_key_sig",
    srcs = [
        ":mc_enc_public.pb",
        "mc_cs_cert.der",
        "mc_cs_private.der",
    ],
    outs = ["mc_enc_public.pb.sig"],
    cmd = "$(location //src/main/kotlin/org/wfanet/measurement/api/v2alpha/tools:EncryptionPublicKeys) sign --certificate $(location mc_cs_cert.der) --signing-key $(location mc_cs_private.der) --in $(location :mc_enc_public.pb) --out $@",
    tools = ["//src/main/kotlin/org/wfanet/measurement/api/v2alpha/tools:EncryptionPublicKeys"],
)

proto_descriptor_set(
    name = "known_event_group_metadata_type_set",
    deps = [
        "//src/main/proto/wfa/measurement/api/v2alpha/event_group_metadata/testing:simulator_synthetic_data_spec_proto",
    ],
)

SECRET_FILES = [
    "all_root_certs.pem",
    "edp_trusted_certs.pem",
    "mp_trusted_certs.pem",
    "kingdom_root.pem",
    "kingdom_tls.key",
    "kingdom_tls.pem",
    "aggregator_tls.key",
    "aggregator_tls.pem",
    "aggregator_cs_cert.der",
    "aggregator_cs_private.der",
    "worker1_tls.key",
    "worker1_tls.pem",
    "worker1_cs_cert.der",
    "worker1_cs_private.der",
    "worker1_kek.tink",
    "worker1_protocols_setup_config.textproto",
    "worker2_tls.key",
    "worker2_tls.pem",
    "worker2_cs_cert.der",
    "worker2_cs_private.der",
    "worker2_kek.tink",
    "worker2_protocols_setup_config.textproto",
    "edp1_cs_cert.der",
    "edp1_cs_private.der",
    "edp1_enc_private.tink",
    "edp1_enc_public.tink",
    "edp1_tls.key",
    "edp1_tls.pem",
    "edp1_result_cs_cert.der",
    "edp1_result_cs_private.der",
    "edp2_cs_cert.der",
    "edp2_cs_private.der",
    "edp2_enc_private.tink",
    "edp2_enc_public.tink",
    "edp2_tls.key",
    "edp2_tls.pem",
    "edp3_cs_cert.der",
    "edp3_cs_private.der",
    "edp3_enc_private.tink",
    "edp3_enc_public.tink",
    "edp3_tls.key",
    "edp3_tls.pem",
    "edp4_cs_cert.der",
    "edp4_cs_private.der",
    "edp4_enc_private.tink",
    "edp4_enc_public.tink",
    "edp4_tls.key",
    "edp4_tls.pem",
    "edp5_cs_cert.der",
    "edp5_cs_private.der",
    "edp5_enc_private.tink",
    "edp5_enc_public.tink",
    "edp5_tls.key",
    "edp5_tls.pem",
    "edp6_cs_cert.der",
    "edp6_cs_private.der",
    "edp6_enc_private.tink",
    "edp6_enc_public.tink",
    "edp6_tls.key",
    "edp6_tls.pem",
    "mp1_tls.pem",
    "mp1_tls.key",
    "mp1_cs_cert.der",
    "mp1_cs_private.der",
    "mp1_enc_private.tink",
    "mp1_enc_public.tink",
    "mc_cs_cert.der",
    "mc_cs_private.der",
    "mc_enc_private.tink",
    "mc_enc_public.tink",
    "mc_tls.key",
    "mc_tls.pem",
    "duchy_id_config.textproto",
    "duchy_cert_config.textproto",
    "aggregator_protocols_setup_config.textproto",
    "non_aggregator_protocols_setup_config.textproto",
    "llv2_protocol_config_config.textproto",
    "ro_llv2_protocol_config_config.textproto",
    "hmss_protocol_config_config.textproto",
    "exchange_workflow.textproto",
    "reporting_root.pem",
    "reporting_tls.key",
    "reporting_tls.pem",
    "access_tls.pem",
    "access_tls.key",
    "pdp1_cs_cert.der",
    "pdp1_cs_private.der",
    "pdp1_enc_private.tink",
    "pdp1_enc_public.tink",
]

filegroup(
    name = "secret_files",
    srcs = SECRET_FILES,
)

pkg_tar(
    name = "archive",
    srcs = [":secret_files"],
)

write_file(
    name = "gen_kustomization",
    out = "kustomization.yaml",
    content = [
        "secretGenerator:",
        "- name: certs-and-configs",
        "  files:",
    ] + ["  - " + file for file in SECRET_FILES],
)

kustomization_dir(
    name = "kustomization",
    srcs = [
        ":kustomization.yaml",
        ":secret_files",
    ],
)

k8s_apply(
    name = "apply_kustomization",
    srcs = [":kustomization"],
)<|MERGE_RESOLUTION|>--- conflicted
+++ resolved
@@ -12,12 +12,7 @@
         "//src/main/kotlin/org/wfanet/measurement/testing:__subpackages__",
         "//src/test/kotlin/org/wfanet/measurement/access:__subpackages__",
         "//src/test/kotlin/org/wfanet/measurement/api:__subpackages__",
-<<<<<<< HEAD
-        "//src/test/kotlin/org/wfanet/measurement/edpaggregator/deploy/gcloud/eventgroups:__subpackages__",
-        "//src/test/kotlin/org/wfanet/measurement/edpaggregator/requisitionfetcher:__subpackages__",
-=======
         "//src/test/kotlin/org/wfanet/measurement/edpaggregator:__subpackages__",
->>>>>>> 02059410
         "//src/test/kotlin/org/wfanet/measurement/integration:__subpackages__",
         "//src/test/kotlin/org/wfanet/measurement/kingdom/batch:__subpackages__",
         "//src/test/kotlin/org/wfanet/measurement/loadtest:__subpackages__",
