--- conflicted
+++ resolved
@@ -245,11 +245,7 @@
 filegroup(
     name = "data_watcher_secret_files",
     srcs = DATA_WATCHER_SECRET_FILES,
-<<<<<<< HEAD
-    visibility = ["//visibility:public"],
-=======
     visibility = ["//src/main/kotlin/org/wfanet/measurement/securecomputation/deploy/gcloud/datawatcher:__subpackages__"],
->>>>>>> 4aa340ff
 )
 
 pkg_tar(
