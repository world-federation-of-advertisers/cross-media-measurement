--- conflicted
+++ resolved
@@ -13,12 +13,7 @@
         "//src/main/kotlin/org/wfanet/measurement/testing:__subpackages__",
         "//src/test/kotlin/org/wfanet/measurement/access:__subpackages__",
         "//src/test/kotlin/org/wfanet/measurement/api:__subpackages__",
-<<<<<<< HEAD
-        "//src/test/kotlin/org/wfanet/measurement/edpaggregator/requisitionfetcher:__subpackages__",
-        "//src/test/kotlin/org/wfanet/measurement/edpaggregator/resultsfulfiller:__subpackages__",
-=======
         "//src/test/kotlin/org/wfanet/measurement/edpaggregator:__subpackages__",
->>>>>>> 2a40d142
         "//src/test/kotlin/org/wfanet/measurement/integration:__subpackages__",
         "//src/test/kotlin/org/wfanet/measurement/kingdom/batch:__subpackages__",
         "//src/test/kotlin/org/wfanet/measurement/loadtest:__subpackages__",
