load("@bazel_skylib//rules:write_file.bzl", "write_file")
load("@rules_pkg//pkg:mappings.bzl", "pkg_files")
load("@rules_pkg//pkg:pkg.bzl", "pkg_tar")
load("@rules_proto//proto:defs.bzl", "proto_descriptor_set")
load("//build/k8s:defs.bzl", "k8s_apply", "kustomization_dir")

package(
    default_testonly = True,
    default_visibility = [
        "//src/main/k8s:__subpackages__",
        "//src/main/kotlin/org/wfanet/measurement/edpaggregator/deploy/gcloud/eventgroups/testing:__subpackages__",
        "//src/main/kotlin/org/wfanet/measurement/edpaggregator/deploy/gcloud/requisitionfetcher/testing:__subpackages__",
        "//src/main/kotlin/org/wfanet/measurement/edpaggregator/requisitionfetcher/testing:__subpackages__",
        "//src/main/kotlin/org/wfanet/measurement/integration:__subpackages__",
        "//src/main/kotlin/org/wfanet/measurement/securecomputation/deploy/gcloud/datawatcher/testing:__subpackages__",
        "//src/main/kotlin/org/wfanet/measurement/testing:__subpackages__",
        "//src/test/kotlin/org/wfanet/measurement/access:__subpackages__",
        "//src/test/kotlin/org/wfanet/measurement/api:__subpackages__",
        "//src/test/kotlin/org/wfanet/measurement/edpaggregator:__subpackages__",
        "//src/test/kotlin/org/wfanet/measurement/integration:__subpackages__",
        "//src/test/kotlin/org/wfanet/measurement/kingdom/batch:__subpackages__",
        "//src/test/kotlin/org/wfanet/measurement/kingdom/deploy/tools:__subpackages__",
        "//src/test/kotlin/org/wfanet/measurement/loadtest:__subpackages__",
        "//src/test/kotlin/org/wfanet/measurement/reporting:__subpackages__",
        "//src/test/kotlin/org/wfanet/measurement/securecomputation:__subpackages__",
        "//src/test/kotlin/org/wfanet/panelmatch/edpaggregator:__subpackages__",
        "//src/test/kotlin/org/wfanet/panelmatch/integration:__subpackages__",
    ],
)

exports_files([
    "banner_proto-descriptor-set.proto.bin",
    "basic_report_metric_spec_config.textproto",
    "impression_qualification_filter_config.textproto",
    "metric_spec_config.textproto",
<<<<<<< HEAD
    "person_proto-descriptor-set.proto.bin",
    "test_event_proto-descriptor-set.proto.bin",
    "video_proto-descriptor-set.proto.bin",
=======
    "pdp1_tls.key",
    "pdp1_tls.pem",
>>>>>>> 9450631d
])

filegroup(
    name = "all_der_files",
    srcs = glob(["*.der"]),
)

filegroup(
    name = "all_tink_keysets",
    srcs = glob(["*.tink"]),
)

filegroup(
    name = "all_configs",
    srcs = glob(["*.textproto"]),
)

filegroup(
    name = "root_certs",
    srcs = glob(["*_root.pem"]),
)

filegroup(
    name = "mc_trusted_certs",
    srcs = [
        "aggregator_root.pem",
        "kingdom_root.pem",
        "pdp1_root.pem",
    ] + glob(["*edp*_root.pem"]),
)

filegroup(
    name = "edp_trusted_certs",
    srcs = [
        "aggregator_root.pem",
        "kingdom_root.pem",
        "mc_root.pem",
        "worker1_root.pem",
        "worker2_root.pem",
    ],
)

filegroup(
    name = "pdp_trusted_certs",
    srcs = [
        "kingdom_root.pem",
        "mc_root.pem",
    ],
)

filegroup(
    name = "mp_trusted_certs",
    srcs = [
        "kingdom_root.pem",
        "mp1_root.pem",
    ],
)

filegroup(
    name = "encryption_public_keys",
    srcs = [
        ":mc_enc_public.pb",
        ":mc_enc_public.pb.sig",
    ],
)

genrule(
    name = "gen_trusted_certs",
    srcs = [":root_certs"],
    outs = ["all_root_certs.pem"],
    cmd = "cat $(SRCS) > $@",
)

genrule(
    name = "gen_mc_trusted_certs",
    srcs = [":mc_trusted_certs"],
    outs = ["mc_trusted_certs.pem"],
    cmd = "cat $(SRCS) > $@",
)

genrule(
    name = "gen_edp_trusted_certs",
    srcs = [":edp_trusted_certs"],
    outs = ["edp_trusted_certs.pem"],
    cmd = "cat $(SRCS) > $@",
)

genrule(
    name = "gen_pdp_trusted_certs",
    srcs = [":pdp_trusted_certs"],
    outs = ["pdp_trusted_certs.pem"],
    cmd = "cat $(SRCS) > $@",
)

genrule(
    name = "gen_mp_trusted_certs",
    srcs = [":mp_trusted_certs"],
    outs = ["mp_trusted_certs.pem"],
    cmd = "cat $(SRCS) > $@",
)

genrule(
    name = "gen_serialized_mc_public_key",
    srcs = ["mc_enc_public.tink"],
    outs = ["mc_enc_public.pb"],
    cmd = "$(location //src/main/kotlin/org/wfanet/measurement/api/v2alpha/tools:EncryptionPublicKeys) serialize --data $< --out $@",
    tools = ["//src/main/kotlin/org/wfanet/measurement/api/v2alpha/tools:EncryptionPublicKeys"],
)

genrule(
    name = "gen_mc_public_key_sig",
    srcs = [
        ":mc_enc_public.pb",
        "mc_cs_cert.der",
        "mc_cs_private.der",
    ],
    outs = ["mc_enc_public.pb.sig"],
    cmd = "$(location //src/main/kotlin/org/wfanet/measurement/api/v2alpha/tools:EncryptionPublicKeys) sign --certificate $(location mc_cs_cert.der) --signing-key $(location mc_cs_private.der) --in $(location :mc_enc_public.pb) --out $@",
    tools = ["//src/main/kotlin/org/wfanet/measurement/api/v2alpha/tools:EncryptionPublicKeys"],
)

proto_descriptor_set(
    name = "known_event_group_metadata_type_set",
    deps = [
        "//src/main/proto/wfa/measurement/api/v2alpha/event_group_metadata/testing:simulator_synthetic_data_spec_proto",
    ],
)

SECRET_FILES = [
    "all_root_certs.pem",
    "edp_trusted_certs.pem",
    "mp_trusted_certs.pem",
    "kingdom_root.pem",
    "kingdom_tls.key",
    "kingdom_tls.pem",
    "aggregator_tls.key",
    "aggregator_tls.pem",
    "aggregator_cs_cert.der",
    "aggregator_cs_private.der",
    "worker1_tls.key",
    "worker1_tls.pem",
    "worker1_cs_cert.der",
    "worker1_cs_private.der",
    "worker1_kek.tink",
    "worker1_protocols_setup_config.textproto",
    "worker2_tls.key",
    "worker2_tls.pem",
    "worker2_cs_cert.der",
    "worker2_cs_private.der",
    "worker2_kek.tink",
    "worker2_protocols_setup_config.textproto",
    "edp1_cs_cert.der",
    "edp1_cs_private.der",
    "edp1_enc_private.tink",
    "edp1_enc_public.tink",
    "edp1_tls.key",
    "edp1_tls.pem",
    "edp1_result_cs_cert.der",
    "edp1_result_cs_private.der",
    "edp2_cs_cert.der",
    "edp2_cs_private.der",
    "edp2_enc_private.tink",
    "edp2_enc_public.tink",
    "edp2_tls.key",
    "edp2_tls.pem",
    "edp3_cs_cert.der",
    "edp3_cs_private.der",
    "edp3_enc_private.tink",
    "edp3_enc_public.tink",
    "edp3_tls.key",
    "edp3_tls.pem",
    "edp4_cs_cert.der",
    "edp4_cs_private.der",
    "edp4_enc_private.tink",
    "edp4_enc_public.tink",
    "edp4_tls.key",
    "edp4_tls.pem",
    "edp5_cs_cert.der",
    "edp5_cs_private.der",
    "edp5_enc_private.tink",
    "edp5_enc_public.tink",
    "edp5_tls.key",
    "edp5_tls.pem",
    "edp6_cs_cert.der",
    "edp6_cs_private.der",
    "edp6_enc_private.tink",
    "edp6_enc_public.tink",
    "edp6_tls.key",
    "edp6_tls.pem",
    "edp7_cs_cert.der",
    "edp7_cs_private.der",
    "edp7_enc_private.tink",
    "edp7_enc_public.tink",
    "edp7_tls.key",
    "edp7_tls.pem",
    "mp1_tls.pem",
    "mp1_tls.key",
    "mp1_cs_cert.der",
    "mp1_cs_private.der",
    "mp1_enc_private.tink",
    "mp1_enc_public.tink",
    "mc_cs_cert.der",
    "mc_cs_private.der",
    "mc_enc_private.tink",
    "mc_enc_public.tink",
    "mc_tls.key",
    "mc_tls.pem",
    "duchy_id_config.textproto",
    "duchy_cert_config.textproto",
    "aggregator_protocols_setup_config.textproto",
    "non_aggregator_protocols_setup_config.textproto",
    "llv2_protocol_config_config.textproto",
    "ro_llv2_protocol_config_config.textproto",
    "hmss_protocol_config_config.textproto",
    "exchange_workflow.textproto",
    "reporting_root.pem",
    "reporting_tls.key",
    "reporting_tls.pem",
    "access_tls.pem",
    "access_tls.key",
    "secure_computation_root.pem",
    "secure_computation_tls.key",
    "secure_computation_tls.pem",
]

filegroup(
    name = "secret_files",
    srcs = SECRET_FILES,
)

DATA_WATCHER_SECRET_FILES = [
    "data_watcher_tls.key",
    "data_watcher_tls.pem",
    "secure_computation_root.pem",
]

filegroup(
    name = "data_watcher_secret_files",
    srcs = DATA_WATCHER_SECRET_FILES,
    visibility = ["//src/main/kotlin/org/wfanet/measurement/securecomputation/deploy/gcloud/datawatcher:__subpackages__"],
)

PDP1_TLS_SRCS = [
    "pdp1_tls.key",
    "pdp1_tls.pem",
]

PDP1_TLS_RENAMES = {
    "pdp1_tls.pem": "tls.crt",
    "pdp1_tls.key": "tls.key",
}

pkg_files(
    name = "pdp1_tls_files",
    srcs = PDP1_TLS_SRCS,
    renames = PDP1_TLS_RENAMES,
    visibility = ["//visibility:private"],
)

pkg_tar(
    name = "pdp1_tls_archive",
    srcs = [":pdp1_tls_files"],
    out = "pdp1_tls_files.tar",
)

kustomization_dir(
    name = "pdp1_tls",
    srcs = [
        "pdp_tls_kustomization.yaml",
    ] + PDP1_TLS_SRCS,
    renames = {
        "pdp_tls_kustomization.yaml": "kustomization.yaml",
    } | PDP1_TLS_RENAMES,
)

PDP1_CS_SRCS = [
    "pdp1_cs_cert.der",
    "pdp1_cs_private.der",
    "pdp1_enc_private.tink",
]

PDP1_CS_RENAMES = {
    "pdp1_cs_cert.der": "pdp_cs_cert.der",
    "pdp1_cs_private.der": "pdp_cs_private.der",
    "pdp1_enc_private.tink": "pdp_enc_private.tink",
}

kustomization_dir(
    name = "pdp1_consent_signaling",
    srcs = [
        "pdp_cs_kustomization.yaml",
    ] + PDP1_CS_SRCS,
    renames = {
        "pdp_cs_kustomization.yaml": "kustomization.yaml",
    } | PDP1_CS_RENAMES,
)

pkg_tar(
    name = "archive",
    srcs = [":secret_files"],
)

write_file(
    name = "gen_kustomization",
    out = "kustomization.yaml",
    content = [
        "secretGenerator:",
        "- name: certs-and-configs",
        "  files:",
    ] + ["  - " + file for file in SECRET_FILES],
)

kustomization_dir(
    name = "kustomization",
    srcs = [
        ":kustomization.yaml",
        ":secret_files",
    ],
)

k8s_apply(
    name = "apply_kustomization",
    srcs = [":kustomization"],
)<|MERGE_RESOLUTION|>--- conflicted
+++ resolved
@@ -33,14 +33,11 @@
     "basic_report_metric_spec_config.textproto",
     "impression_qualification_filter_config.textproto",
     "metric_spec_config.textproto",
-<<<<<<< HEAD
+    "pdp1_tls.key",
+    "pdp1_tls.pem",
     "person_proto-descriptor-set.proto.bin",
     "test_event_proto-descriptor-set.proto.bin",
     "video_proto-descriptor-set.proto.bin",
-=======
-    "pdp1_tls.key",
-    "pdp1_tls.pem",
->>>>>>> 9450631d
 ])
 
 filegroup(
