# Copyright 2020 The Cross-Media Measurement Authors
#
# Licensed under the Apache License, Version 2.0 (the "License");
# you may not use this file except in compliance with the License.
# You may obtain a copy of the License at
#
#      http://www.apache.org/licenses/LICENSE-2.0
#
# Unless required by applicable law or agreed to in writing, software
# distributed under the License is distributed on an "AS IS" BASIS,
# WITHOUT WARRANTIES OR CONDITIONS OF ANY KIND, either express or implied.
# See the License for the specific language governing permissions and
# limitations under the License.

"""Container image specs."""

load("//build:variables.bzl", "IMAGE_REPOSITORY_SETTINGS")

_PREFIX = IMAGE_REPOSITORY_SETTINGS.repository_prefix

# List of specs for all Docker containers to push to a container registry.
# These are common to both local execution (e.g. in Kind) as well as on GKE.
COMMON_IMAGES = [
    struct(
        name = "duchy_async_computation_control_server_image",
        image = "//src/main/kotlin/org/wfanet/measurement/duchy/deploy/common/server:async_computation_control_server_image",
        repository = _PREFIX + "/duchy/async-computation-control",
    ),
    struct(
        name = "duchy_spanner_update_schema_image",
        image = "//src/main/kotlin/org/wfanet/measurement/duchy/deploy/gcloud/spanner/tools:update_schema_image",
        repository = _PREFIX + "/duchy/spanner-update-schema",
    ),
    struct(
        name = "duchy_postgres_update_schema_image",
        image = "//src/main/kotlin/org/wfanet/measurement/duchy/deploy/common/postgres/tools:update_schema_image",
        repository = _PREFIX + "/duchy/postgres-update-schema",
    ),
    struct(
        name = "duchy_computations_cleaner_image",
        image = "//src/main/kotlin/org/wfanet/measurement/duchy/deploy/common/job:computations_cleaner_image",
        repository = _PREFIX + "/duchy/computations-cleaner",
    ),
    struct(
        name = "duchy_mill_job_scheduler_image",
        image = "//src/main/kotlin/org/wfanet/measurement/duchy/deploy/common/daemon/mill:job_scheduler_image",
        repository = _PREFIX + "/duchy/mill-job-scheduler",
    ),
    struct(
        name = "kingdom_data_server_image",
        image = "//src/main/kotlin/org/wfanet/measurement/kingdom/deploy/gcloud/server:gcp_kingdom_data_server_image",
        repository = _PREFIX + "/kingdom/data-server",
    ),
    struct(
        name = "kingdom_completed_measurements_deletion_image",
        image = "//src/main/kotlin/org/wfanet/measurement/kingdom/deploy/common/job:completed_measurements_deletion_image",
        repository = _PREFIX + "/kingdom/completed-measurements-deletion",
    ),
    struct(
        name = "kingdom_exchanges_deletion_image",
        image = "//src/main/kotlin/org/wfanet/measurement/kingdom/deploy/common/job:exchanges_deletion_image",
        repository = _PREFIX + "/kingdom/exchanges-deletion",
    ),
    struct(
        name = "kingdom_pending_measurements_cancellation_image",
        image = "//src/main/kotlin/org/wfanet/measurement/kingdom/deploy/common/job:pending_measurements_cancellation_image",
        repository = _PREFIX + "/kingdom/pending-measurements-cancellation",
    ),
    struct(
        name = "measurement_system_prober_image",
        image = "//src/main/kotlin/org/wfanet/measurement/kingdom/deploy/common/job:measurement_system_prober_image",
        repository = _PREFIX + "/prober/measurement-system-prober",
    ),
    struct(
        name = "kingdom_system_api_server_image",
        image = "//src/main/kotlin/org/wfanet/measurement/kingdom/deploy/common/server:system_api_server_image",
        repository = _PREFIX + "/kingdom/system-api",
    ),
    struct(
        name = "kingdom_v2alpha_public_api_server_image",
        image = "//src/main/kotlin/org/wfanet/measurement/kingdom/deploy/common/server:v2alpha_public_api_server_image",
        repository = _PREFIX + "/kingdom/v2alpha-public-api",
    ),
    struct(
        name = "kingdom_spanner_update_schema_image",
        image = "//src/main/kotlin/org/wfanet/measurement/kingdom/deploy/gcloud/spanner/tools:update_schema_image",
        repository = _PREFIX + "/kingdom/spanner-update-schema",
    ),
    struct(
        name = "resource_setup_runner_image",
        image = "//src/main/kotlin/org/wfanet/measurement/loadtest/resourcesetup:resource_setup_runner_image",
        repository = _PREFIX + "/loadtest/resource-setup",
    ),
    struct(
        name = "panel_match_resource_setup_runner_image",
        image = "//src/main/kotlin/org/wfanet/measurement/loadtest/panelmatchresourcesetup:panel_match_resource_setup_runner_image",
        repository = _PREFIX + "/loadtest/panel-match-resource-setup",
    ),
    struct(
        name = "synthetic_generator_edp_simulator_runner_image",
        image = "//src/main/kotlin/org/wfanet/measurement/loadtest/dataprovider:synthetic_generator_edp_simulator_runner_image",
        repository = _PREFIX + "/simulator/synthetic-generator-edp",
    ),
    struct(
<<<<<<< HEAD
        name = "population_requisition_fulfiller_image",
        image = "//src/main/kotlin/org/wfanet/measurement/populationdataprovider:population_requisition_fulfiller_daemon_image",
        repository = _PREFIX + "/measurement/population-requisition-fulfiller",
=======
        name = "access_public_api_server_image",
        image = "//src/main/kotlin/org/wfanet/measurement/access/deploy/common/server:public_api_server_image",
        repository = _PREFIX + "/access/public-api",
>>>>>>> f72f5377
    ),
]

# List of specs for all Docker containers to push to a container registry.
# These are only used on GKE.
GKE_IMAGES = [
    struct(
        name = "gcs_herald_daemon_image",
        image = "//src/main/kotlin/org/wfanet/measurement/duchy/deploy/gcloud/daemon/herald:gcs_herald_daemon_image",
        repository = _PREFIX + "/duchy/herald",
    ),
    struct(
        name = "duchy_computation_control_server_image",
        image = "//src/main/kotlin/org/wfanet/measurement/duchy/deploy/gcloud/server:gcs_computation_control_server_image",
        repository = _PREFIX + "/duchy/computation-control",
    ),
    struct(
        name = "duchy_gcs_spanner_computations_server_image",
        image = "//src/main/kotlin/org/wfanet/measurement/duchy/deploy/gcloud/server:gcs_spanner_computations_server_image",
        repository = _PREFIX + "/duchy/spanner-computations",
    ),
    struct(
        name = "duchy_gcs_postgres_internal_server_image",
        image = "//src/main/kotlin/org/wfanet/measurement/duchy/deploy/gcloud/server:gcs_postgres_internal_server_image",
        repository = _PREFIX + "/duchy/postgres-internal-server",
    ),
    struct(
        name = "duchy_requisition_fulfillment_server_image",
        image = "//src/main/kotlin/org/wfanet/measurement/duchy/deploy/gcloud/server:gcs_requisition_fulfillment_server_image",
        repository = _PREFIX + "/duchy/requisition-fulfillment",
    ),
    struct(
        name = "duchy_liquid_legions_v2_mill_job_image",
        image = "//src/main/kotlin/org/wfanet/measurement/duchy/deploy/gcloud/job/mill/liquidlegionsv2:gcs_liquid_legions_v2_mill_job_image",
        repository = _PREFIX + "/duchy/liquid-legions-v2-mill",
    ),
    struct(
        name = "duchy_honest_majority_share_shuffle_mill_job_image",
        image = "//src/main/kotlin/org/wfanet/measurement/duchy/deploy/gcloud/job/mill/shareshuffle:gcs_honest_majority_share_shuffle_mill_job_image",
        repository = _PREFIX + "/duchy/honest-majority-share-shuffle-mill",
    ),
    struct(
        name = "duchy_gcloud_postgres_update_schema_image",
        image = "//src/main/kotlin/org/wfanet/measurement/duchy/deploy/gcloud/postgres/tools:update_schema_image",
        repository = _PREFIX + "/duchy/gcloud-postgres-update-schema",
    ),
    struct(
        name = "kingdom_operational_metrics_export_image",
        image = "//src/main/kotlin/org/wfanet/measurement/kingdom/deploy/gcloud/job:operational_metrics_export_job_image",
        repository = _PREFIX + "/kingdom/bigquery-operational-metrics",
    ),
    struct(
        name = "access_internal_api_server_image",
        image = "//src/main/kotlin/org/wfanet/measurement/access/deploy/gcloud/spanner:internal_api_server_image",
        repository = _PREFIX + "/access/internal-api",
    ),
]

# List of specs for all Docker containers to push to a container registry.
# These are only used on EKS.
EKS_IMAGES = [
    struct(
        name = "s3_herald_daemon_image",
        image = "//src/main/kotlin/org/wfanet/measurement/duchy/deploy/aws/daemon/herald:s3_herald_daemon_image",
        repository = _PREFIX + "/duchy/aws-herald",
    ),
    struct(
        name = "duchy_s3_computation_control_server_image",
        image = "//src/main/kotlin/org/wfanet/measurement/duchy/deploy/aws/server:s3_computation_control_server_image",
        repository = _PREFIX + "/duchy/aws-computation-control",
    ),
    struct(
        name = "duchy_s3_postgres_duchy_data_server_image",
        image = "//src/main/kotlin/org/wfanet/measurement/duchy/deploy/aws/server:s3_postgres_duchy_data_server_image",
        repository = _PREFIX + "/duchy/aws-postgres-internal-server",
    ),
    struct(
        name = "duchy_s3_requisition_fulfillment_server_image",
        image = "//src/main/kotlin/org/wfanet/measurement/duchy/deploy/aws/server:s3_requisition_fulfillment_server_image",
        repository = _PREFIX + "/duchy/aws-requisition-fulfillment",
    ),
    struct(
        name = "duchy_s3_liquid_legions_v2_mill_job_image",
        image = "//src/main/kotlin/org/wfanet/measurement/duchy/deploy/aws/job/mill/liquidlegionsv2:s3_liquid_legions_v2_mill_job_image",
        repository = _PREFIX + "/duchy/aws-liquid-legions-v2-mill",
    ),
    struct(
        name = "duchy_s3_honest_majority_share_shuffle_mill_job_image",
        image = "//src/main/kotlin/org/wfanet/measurement/duchy/deploy/aws/job/mill/shareshuffle:s3_honest_majority_share_shuffle_mill_job_image",
        repository = _PREFIX + "/duchy/aws-honest-majority-share-shuffle-mill",
    ),
    struct(
        name = "duchy_aws_postgres_update_schema_image",
        image = "//src/main/kotlin/org/wfanet/measurement/duchy/deploy/aws/postgres/tools:update_schema_image",
        repository = _PREFIX + "/duchy/aws-postgres-update-schema",
    ),
]

# List of image build rules that are only used locally (e.g. in Kind).
LOCAL_IMAGES = [
    struct(
        name = "forwarded_storage_herald_daemon_image",
        image = "//src/main/kotlin/org/wfanet/measurement/duchy/deploy/common/daemon/herald:forwarded_storage_herald_daemon_image",
        repository = _PREFIX + "/duchy/local-herald",
    ),
    struct(
        name = "forwarded_storage_liquid_legions_v2_mill_job_image",
        image = "//src/main/kotlin/org/wfanet/measurement/duchy/deploy/common/job/mill/liquidlegionsv2:forwarded_storage_liquid_legions_v2_mill_job_image",
        repository = _PREFIX + "/duchy/local-liquid-legions-v2-mill",
    ),
    struct(
        name = "forwarded_storage_honest_majority_share_shuffle_mill_job_image",
        image = "//src/main/kotlin/org/wfanet/measurement/duchy/deploy/common/job/mill/shareshuffle:forwarded_storage_honest_majority_share_shuffle_mill_job_image",
        repository = _PREFIX + "/duchy/local-honest-majority-share-shuffle-mill",
    ),
    struct(
        name = "forwarded_storage_computation_control_server_image",
        image = "//src/main/kotlin/org/wfanet/measurement/duchy/deploy/common/server:forwarded_storage_computation_control_server_image",
        repository = _PREFIX + "/duchy/local-computation-control",
    ),
    struct(
        name = "forwarded_storage_spanner_computations_server_image",
        image = "//src/main/kotlin/org/wfanet/measurement/duchy/deploy/gcloud/server:forwarded_storage_spanner_computations_server_image",
        repository = _PREFIX + "/duchy/local-spanner-computations",
    ),
    struct(
        name = "forwarded_storage_postgres_data_server_image",
        image = "//src/main/kotlin/org/wfanet/measurement/duchy/deploy/common/server:forwarded_storage_postgres_duchy_data_server_image",
        repository = _PREFIX + "/duchy/local-postgres-internal-server",
    ),
    struct(
        name = "forwarded_storage_requisition_fulfillment_server_image",
        image = "//src/main/kotlin/org/wfanet/measurement/duchy/deploy/common/server:forwarded_storage_requisition_fulfillment_server_image",
        repository = _PREFIX + "/duchy/local-requisition-fulfillment",
    ),
    struct(
        name = "fake_storage_server_image",
        image = "@wfa_common_jvm//src/main/kotlin/org/wfanet/measurement/storage/filesystem:server_image",
        repository = _PREFIX + "/emulator/local-storage",
    ),
]

REPORTING_V2_COMMON_IMAGES = [
    struct(
        name = "reporting_v2alpha_public_api_server_image",
        image = "//src/main/kotlin/org/wfanet/measurement/reporting/deploy/v2/common/server:v2alpha_public_api_server_image",
        repository = _PREFIX + "/reporting/v2/v2alpha-public-api",
    ),
    struct(
        name = "report_scheduling_image",
        image = "//src/main/kotlin/org/wfanet/measurement/reporting/deploy/v2/common/job:report_scheduling_job_executor_image",
        repository = _PREFIX + "/reporting/v2/report-scheduling",
    ),
]

REPORTING_V2_LOCAL_IMAGES = [
    struct(
        name = "internal_reporting_v2_server_image",
        image = "//src/main/kotlin/org/wfanet/measurement/reporting/deploy/v2/postgres/server:postgres_internal_reporting_server_image",
        repository = _PREFIX + "/reporting/v2/local-postgres-internal",
    ),
    struct(
        name = "reporting_v2_postgres_update_schema_image",
        image = "//src/main/kotlin/org/wfanet/measurement/reporting/deploy/v2/postgres/tools:update_schema_image",
        repository = _PREFIX + "/reporting/v2/local-postgres-update-schema",
    ),
]

REPORTING_V2_GKE_IMAGES = [
    struct(
        name = "gcloud_reporting_v2_internal_server_image",
        image = "//src/main/kotlin/org/wfanet/measurement/reporting/deploy/v2/gcloud/postgres/server:gcloud_postgres_internal_reporting_server_image",
        repository = _PREFIX + "/reporting/v2/postgres-internal-server",
    ),
    struct(
        name = "gcloud_reporting_v2_postgres_update_schema_image",
        image = "//src/main/kotlin/org/wfanet/measurement/reporting/deploy/v2/gcloud/postgres/tools:update_schema_image",
        repository = _PREFIX + "/reporting/v2/postgres-update-schema",
    ),
]

ALL_GKE_IMAGES = COMMON_IMAGES + GKE_IMAGES + REPORTING_V2_COMMON_IMAGES + REPORTING_V2_GKE_IMAGES

ALL_LOCAL_IMAGES = COMMON_IMAGES + LOCAL_IMAGES + REPORTING_V2_COMMON_IMAGES + REPORTING_V2_LOCAL_IMAGES

ALL_IMAGES = COMMON_IMAGES + LOCAL_IMAGES + GKE_IMAGES + REPORTING_V2_COMMON_IMAGES + REPORTING_V2_LOCAL_IMAGES + REPORTING_V2_GKE_IMAGES + EKS_IMAGES

ALL_REPORTING_GKE_IMAGES = REPORTING_V2_COMMON_IMAGES + REPORTING_V2_GKE_IMAGES

ALL_EKS_IMAGES = COMMON_IMAGES + EKS_IMAGES<|MERGE_RESOLUTION|>--- conflicted
+++ resolved
@@ -102,15 +102,14 @@
         repository = _PREFIX + "/simulator/synthetic-generator-edp",
     ),
     struct(
-<<<<<<< HEAD
         name = "population_requisition_fulfiller_image",
         image = "//src/main/kotlin/org/wfanet/measurement/populationdataprovider:population_requisition_fulfiller_daemon_image",
         repository = _PREFIX + "/measurement/population-requisition-fulfiller",
-=======
+    ),
+    struct(
         name = "access_public_api_server_image",
         image = "//src/main/kotlin/org/wfanet/measurement/access/deploy/common/server:public_api_server_image",
         repository = _PREFIX + "/access/public-api",
->>>>>>> f72f5377
     ),
 ]
 
