# Copyright 2020 The Cross-Media Measurement Authors
#
# Licensed under the Apache License, Version 2.0 (the "License");
# you may not use this file except in compliance with the License.
# You may obtain a copy of the License at
#
#      http://www.apache.org/licenses/LICENSE-2.0
#
# Unless required by applicable law or agreed to in writing, software
# distributed under the License is distributed on an "AS IS" BASIS,
# WITHOUT WARRANTIES OR CONDITIONS OF ANY KIND, either express or implied.
# See the License for the specific language governing permissions and
# limitations under the License.

"""Container image specs."""

load("//build:variables.bzl", "IMAGE_REPOSITORY_SETTINGS")

_PREFIX = IMAGE_REPOSITORY_SETTINGS.repository_prefix

# List of specs for all Docker containers to push to a container registry.
# These are common to both local execution (e.g. in Kind) as well as on GKE.
COMMON_IMAGES = [
    struct(
        name = "duchy_async_computation_control_server_image",
        image = "//src/main/kotlin/org/wfanet/measurement/duchy/deploy/common/server:async_computation_control_server_image",
        repository = _PREFIX + "/duchy/async-computation-control",
    ),
    struct(
        name = "duchy_spanner_update_schema_image",
        image = "//src/main/kotlin/org/wfanet/measurement/duchy/deploy/gcloud/spanner/tools:update_schema_image",
        repository = _PREFIX + "/duchy/spanner-update-schema",
    ),
    struct(
        name = "duchy_postgres_update_schema_image",
        image = "//src/main/kotlin/org/wfanet/measurement/duchy/deploy/common/postgres/tools:update_schema_image",
        repository = _PREFIX + "/duchy/postgres-update-schema",
    ),
    struct(
        name = "duchy_computations_cleaner_image",
        image = "//src/main/kotlin/org/wfanet/measurement/duchy/deploy/common/job:computations_cleaner_image",
        repository = _PREFIX + "/duchy/computations-cleaner",
    ),
    struct(
        name = "duchy_mill_job_scheduler_image",
        image = "//src/main/kotlin/org/wfanet/measurement/duchy/deploy/common/daemon/mill:job_scheduler_image",
        repository = _PREFIX + "/duchy/mill-job-scheduler",
    ),
    struct(
        name = "kingdom_data_server_image",
        image = "//src/main/kotlin/org/wfanet/measurement/kingdom/deploy/gcloud/server:gcp_kingdom_data_server_image",
        repository = _PREFIX + "/kingdom/data-server",
    ),
    struct(
        name = "kingdom_completed_measurements_deletion_image",
        image = "//src/main/kotlin/org/wfanet/measurement/kingdom/deploy/common/job:completed_measurements_deletion_image",
        repository = _PREFIX + "/kingdom/completed-measurements-deletion",
    ),
    struct(
        name = "kingdom_exchanges_deletion_image",
        image = "//src/main/kotlin/org/wfanet/measurement/kingdom/deploy/common/job:exchanges_deletion_image",
        repository = _PREFIX + "/kingdom/exchanges-deletion",
    ),
    struct(
        name = "kingdom_pending_measurements_cancellation_image",
        image = "//src/main/kotlin/org/wfanet/measurement/kingdom/deploy/common/job:pending_measurements_cancellation_image",
        repository = _PREFIX + "/kingdom/pending-measurements-cancellation",
    ),
    struct(
        name = "measurement_system_prober_image",
        image = "//src/main/kotlin/org/wfanet/measurement/kingdom/deploy/common/job:measurement_system_prober_image",
        repository = _PREFIX + "/prober/measurement-system-prober",
    ),
    struct(
        name = "kingdom_system_api_server_image",
        image = "//src/main/kotlin/org/wfanet/measurement/kingdom/deploy/common/server:system_api_server_image",
        repository = _PREFIX + "/kingdom/system-api",
    ),
    struct(
        name = "kingdom_v2alpha_public_api_server_image",
        image = "//src/main/kotlin/org/wfanet/measurement/kingdom/deploy/common/server:v2alpha_public_api_server_image",
        repository = _PREFIX + "/kingdom/v2alpha-public-api",
    ),
    struct(
        name = "kingdom_spanner_update_schema_image",
        image = "//src/main/kotlin/org/wfanet/measurement/kingdom/deploy/gcloud/spanner/tools:update_schema_image",
        repository = _PREFIX + "/kingdom/spanner-update-schema",
    ),
    struct(
        name = "resource_setup_runner_image",
        image = "//src/main/kotlin/org/wfanet/measurement/loadtest/resourcesetup:resource_setup_runner_image",
        repository = _PREFIX + "/loadtest/resource-setup",
    ),
    struct(
        name = "panel_match_resource_setup_runner_image",
        image = "//src/main/kotlin/org/wfanet/measurement/loadtest/panelmatchresourcesetup:panel_match_resource_setup_runner_image",
        repository = _PREFIX + "/loadtest/panel-match-resource-setup",
    ),
    struct(
        name = "edp_simulator_runner_image",
        image = "//src/main/kotlin/org/wfanet/measurement/loadtest/dataprovider:edp_simulator_runner_image",
        repository = _PREFIX + "/simulator/edp",
    ),
    struct(
        name = "legacy_metadata_edp_simulator_runner_image",
        image = "//src/main/kotlin/org/wfanet/measurement/loadtest/dataprovider:legacy_metadata_edp_simulator_runner_image",
        repository = _PREFIX + "/simulator/legacy-metadata-edp",
    ),
    struct(
        name = "access_public_api_server_image",
        image = "//src/main/kotlin/org/wfanet/measurement/access/deploy/common/server:public_api_server_image",
        repository = _PREFIX + "/access/public-api",
    ),
    struct(
        name = "access_internal_api_server_image",
        image = "//src/main/kotlin/org/wfanet/measurement/access/deploy/gcloud/spanner:internal_api_server_image",
        repository = _PREFIX + "/access/internal-api",
    ),
    struct(
        name = "access_update_schema_image",
        image = "//src/main/kotlin/org/wfanet/measurement/access/deploy/gcloud/spanner/tools:update_schema_image",
        repository = _PREFIX + "/access/update-schema",
    ),
    struct(
        name = "population_requisition_fulfiller_image",
        image = "//src/main/kotlin/org/wfanet/measurement/populationdataprovider:population_requisition_fulfiller_daemon_image",
        repository = _PREFIX + "/data-provider/population-requisition-fulfiller",
    ),
    struct(
        name = "edp_aggregator_system_api_server_image",
        image = "//src/main/kotlin/org/wfanet/measurement/edpaggregator/deploy/common/server:system_api_server_image",
        repository = _PREFIX + "/edp-aggregator/system-api",
    ),
    struct(
        name = "edp_aggregator_internal_api_server_image",
        image = "//src/main/kotlin/org/wfanet/measurement/edpaggregator/deploy/gcloud/spanner:internal_api_server_image",
        repository = _PREFIX + "/edp-aggregator/internal-api",
    ),
    struct(
        name = "edp_aggregator_update_schema_image",
        image = "//src/main/kotlin/org/wfanet/measurement/edpaggregator/deploy/gcloud/spanner/tools:update_schema_image",
        repository = _PREFIX + "/edp-aggregator/update-schema",
    ),
]

# List of specs for all Docker containers to push to a container registry.
# These are only used on GKE.
GKE_IMAGES = [
    struct(
        name = "gcs_herald_daemon_image",
        image = "//src/main/kotlin/org/wfanet/measurement/duchy/deploy/gcloud/daemon/herald:gcs_herald_daemon_image",
        repository = _PREFIX + "/duchy/herald",
    ),
    struct(
        name = "duchy_computation_control_server_image",
        image = "//src/main/kotlin/org/wfanet/measurement/duchy/deploy/gcloud/server:gcs_computation_control_server_image",
        repository = _PREFIX + "/duchy/computation-control",
    ),
    struct(
        name = "duchy_gcs_spanner_computations_server_image",
        image = "//src/main/kotlin/org/wfanet/measurement/duchy/deploy/gcloud/server:gcs_spanner_computations_server_image",
        repository = _PREFIX + "/duchy/spanner-computations",
    ),
    struct(
        name = "duchy_gcs_postgres_internal_server_image",
        image = "//src/main/kotlin/org/wfanet/measurement/duchy/deploy/gcloud/server:gcs_postgres_internal_server_image",
        repository = _PREFIX + "/duchy/postgres-internal-server",
    ),
    struct(
        name = "duchy_requisition_fulfillment_server_image",
        image = "//src/main/kotlin/org/wfanet/measurement/duchy/deploy/gcloud/server:gcs_requisition_fulfillment_server_image",
        repository = _PREFIX + "/duchy/requisition-fulfillment",
    ),
    struct(
        name = "duchy_liquid_legions_v2_mill_job_image",
        image = "//src/main/kotlin/org/wfanet/measurement/duchy/deploy/gcloud/job/mill/liquidlegionsv2:gcs_liquid_legions_v2_mill_job_image",
        repository = _PREFIX + "/duchy/liquid-legions-v2-mill",
    ),
    struct(
        name = "duchy_honest_majority_share_shuffle_mill_job_image",
        image = "//src/main/kotlin/org/wfanet/measurement/duchy/deploy/gcloud/job/mill/shareshuffle:gcs_honest_majority_share_shuffle_mill_job_image",
        repository = _PREFIX + "/duchy/honest-majority-share-shuffle-mill",
    ),
    struct(
<<<<<<< HEAD
        name = "duchy_trus_tee_mill_job_image",
=======
        name = "duchy_trus_tee_mill_image",
>>>>>>> 91183cbe
        image = "//src/main/kotlin/org/wfanet/measurement/duchy/deploy/gcloud/daemon/mill/trustee:gcs_trus_tee_mill_daemon_image",
        repository = _PREFIX + "/duchy/trus-tee-mill",
    ),
    struct(
        name = "duchy_gcloud_postgres_update_schema_image",
        image = "//src/main/kotlin/org/wfanet/measurement/duchy/deploy/gcloud/postgres/tools:update_schema_image",
        repository = _PREFIX + "/duchy/gcloud-postgres-update-schema",
    ),
    struct(
        name = "kingdom_operational_metrics_export_image",
        image = "//src/main/kotlin/org/wfanet/measurement/kingdom/deploy/gcloud/job:operational_metrics_export_job_image",
        repository = _PREFIX + "/kingdom/bigquery-operational-metrics",
    ),
]

# List of specs for all Docker containers to push to a container registry.
# These are only used on EKS.
EKS_IMAGES = [
    struct(
        name = "s3_herald_daemon_image",
        image = "//src/main/kotlin/org/wfanet/measurement/duchy/deploy/aws/daemon/herald:s3_herald_daemon_image",
        repository = _PREFIX + "/duchy/aws-herald",
    ),
    struct(
        name = "duchy_s3_computation_control_server_image",
        image = "//src/main/kotlin/org/wfanet/measurement/duchy/deploy/aws/server:s3_computation_control_server_image",
        repository = _PREFIX + "/duchy/aws-computation-control",
    ),
    struct(
        name = "duchy_s3_postgres_duchy_data_server_image",
        image = "//src/main/kotlin/org/wfanet/measurement/duchy/deploy/aws/server:s3_postgres_duchy_data_server_image",
        repository = _PREFIX + "/duchy/aws-postgres-internal-server",
    ),
    struct(
        name = "duchy_s3_requisition_fulfillment_server_image",
        image = "//src/main/kotlin/org/wfanet/measurement/duchy/deploy/aws/server:s3_requisition_fulfillment_server_image",
        repository = _PREFIX + "/duchy/aws-requisition-fulfillment",
    ),
    struct(
        name = "duchy_s3_liquid_legions_v2_mill_job_image",
        image = "//src/main/kotlin/org/wfanet/measurement/duchy/deploy/aws/job/mill/liquidlegionsv2:s3_liquid_legions_v2_mill_job_image",
        repository = _PREFIX + "/duchy/aws-liquid-legions-v2-mill",
    ),
    struct(
        name = "duchy_s3_honest_majority_share_shuffle_mill_job_image",
        image = "//src/main/kotlin/org/wfanet/measurement/duchy/deploy/aws/job/mill/shareshuffle:s3_honest_majority_share_shuffle_mill_job_image",
        repository = _PREFIX + "/duchy/aws-honest-majority-share-shuffle-mill",
    ),
    struct(
        name = "duchy_aws_postgres_update_schema_image",
        image = "//src/main/kotlin/org/wfanet/measurement/duchy/deploy/aws/postgres/tools:update_schema_image",
        repository = _PREFIX + "/duchy/aws-postgres-update-schema",
    ),
]

# List of image build rules that are only used locally (e.g. in Kind).
LOCAL_IMAGES = [
    struct(
        name = "forwarded_storage_herald_daemon_image",
        image = "//src/main/kotlin/org/wfanet/measurement/duchy/deploy/common/daemon/herald:forwarded_storage_herald_daemon_image",
        repository = _PREFIX + "/duchy/local-herald",
    ),
    struct(
        name = "forwarded_storage_liquid_legions_v2_mill_job_image",
        image = "//src/main/kotlin/org/wfanet/measurement/duchy/deploy/common/job/mill/liquidlegionsv2:forwarded_storage_liquid_legions_v2_mill_job_image",
        repository = _PREFIX + "/duchy/local-liquid-legions-v2-mill",
    ),
    struct(
        name = "forwarded_storage_honest_majority_share_shuffle_mill_job_image",
        image = "//src/main/kotlin/org/wfanet/measurement/duchy/deploy/common/job/mill/shareshuffle:forwarded_storage_honest_majority_share_shuffle_mill_job_image",
        repository = _PREFIX + "/duchy/local-honest-majority-share-shuffle-mill",
    ),
    struct(
        name = "forwarded_storage_computation_control_server_image",
        image = "//src/main/kotlin/org/wfanet/measurement/duchy/deploy/common/server:forwarded_storage_computation_control_server_image",
        repository = _PREFIX + "/duchy/local-computation-control",
    ),
    struct(
        name = "forwarded_storage_spanner_computations_server_image",
        image = "//src/main/kotlin/org/wfanet/measurement/duchy/deploy/gcloud/server:forwarded_storage_spanner_computations_server_image",
        repository = _PREFIX + "/duchy/local-spanner-computations",
    ),
    struct(
        name = "forwarded_storage_postgres_data_server_image",
        image = "//src/main/kotlin/org/wfanet/measurement/duchy/deploy/common/server:forwarded_storage_postgres_duchy_data_server_image",
        repository = _PREFIX + "/duchy/local-postgres-internal-server",
    ),
    struct(
        name = "forwarded_storage_requisition_fulfillment_server_image",
        image = "//src/main/kotlin/org/wfanet/measurement/duchy/deploy/common/server:forwarded_storage_requisition_fulfillment_server_image",
        repository = _PREFIX + "/duchy/local-requisition-fulfillment",
    ),
    struct(
        name = "fake_storage_server_image",
        image = "@wfa_common_jvm//src/main/kotlin/org/wfanet/measurement/storage/filesystem:server_image",
        repository = _PREFIX + "/emulator/local-storage",
    ),
]

REPORTING_V2_COMMON_IMAGES = [
    struct(
        name = "reporting_v2alpha_public_api_server_image",
        image = "//src/main/kotlin/org/wfanet/measurement/reporting/deploy/v2/common/server:v2alpha_public_api_server_image",
        repository = _PREFIX + "/reporting/v2/v2alpha-public-api",
    ),
    struct(
        name = "report_scheduling_image",
        image = "//src/main/kotlin/org/wfanet/measurement/reporting/deploy/v2/common/job:report_scheduling_job_executor_image",
        repository = _PREFIX + "/reporting/v2/report-scheduling",
    ),
    struct(
        name = "basic_reports_reports_image",
        image = "//src/main/kotlin/org/wfanet/measurement/reporting/deploy/v2/common/job:basic_reports_reports_job_executor_image",
        repository = _PREFIX + "/reporting/v2/basic-reports-reports",
    ),
    struct(
        name = "report_result_post_processor_image",
        image = "//src/main/python/wfa/measurement/reporting/deploy/v2/common/job:post_process_report_result_job_executor_image",
        repository = _PREFIX + "/reporting/v2/report-result-post-processor",
    ),
    struct(
        name = "reporting_spanner_update_schema_image",
        image = "//src/main/kotlin/org/wfanet/measurement/reporting/deploy/v2/gcloud/spanner/tools:update_schema_image",
        repository = _PREFIX + "/reporting/v2/spanner-update-schema",
    ),
    struct(
        name = "reporting_grpc_gateway_image",
        repository = _PREFIX + "/reporting/grpc-gateway",
        image = "//src/main/go/reporting:grpc_gateway_image",
    ),
]

REPORTING_V2_LOCAL_IMAGES = [
    struct(
        name = "internal_reporting_v2_server_image",
        image = "//src/main/kotlin/org/wfanet/measurement/reporting/deploy/v2/common/server:internal_reporting_server_image",
        repository = _PREFIX + "/reporting/v2/internal-server",
    ),
    struct(
        name = "reporting_v2_postgres_update_schema_image",
        image = "//src/main/kotlin/org/wfanet/measurement/reporting/deploy/v2/postgres/tools:update_schema_image",
        repository = _PREFIX + "/reporting/v2/postgres-update-schema",
    ),
]

REPORTING_V2_GKE_IMAGES = [
    struct(
        name = "gcloud_reporting_v2_internal_server_image",
        image = "//src/main/kotlin/org/wfanet/measurement/reporting/deploy/v2/gcloud/server:gcloud_internal_reporting_server_image",
        repository = _PREFIX + "/reporting/v2/gcloud-internal-server",
    ),
    struct(
        name = "gcloud_reporting_v2_postgres_update_schema_image",
        image = "//src/main/kotlin/org/wfanet/measurement/reporting/deploy/v2/gcloud/postgres/tools:update_schema_image",
        repository = _PREFIX + "/reporting/v2/gcloud-postgres-update-schema",
    ),
]

SECURE_COMPUTATION_COMMON_IMAGES = [
    struct(
        name = "secure_computation_public_api_server_image",
        image = "//src/main/kotlin/org/wfanet/measurement/securecomputation/deploy/common/server:public_api_server_image",
        repository = _PREFIX + "/secure-computation/public-api",
    ),
]

SECURE_COMPUTATION_GKE_IMAGES = [
    struct(
        name = "gcloud_secure_computation_internal_api_server_image",
        image = "//src/main/kotlin/org/wfanet/measurement/securecomputation/deploy/gcloud/spanner:internal_api_server_image",
        repository = _PREFIX + "/secure-computation/internal-server",
    ),
    struct(
        name = "gcloud_secure_computation_update_schema_image",
        image = "//src/main/kotlin/org/wfanet/measurement/securecomputation/deploy/gcloud/spanner/tools:update_schema_image",
        repository = _PREFIX + "/secure-computation/update-schema",
    ),
]

SECURE_COMPUTATION_TEE_APP_IMAGES = [
    struct(
        name = "gcloud_results_fulfiller_app",
        image = "//src/main/kotlin/org/wfanet/measurement/edpaggregator/resultsfulfiller:results_fulfiller_image",
        repository = _PREFIX + "/edp-aggregator/results_fulfiller",
    ),
]

ALL_SECURE_COMPUTATION_GKE_IMAGES = SECURE_COMPUTATION_COMMON_IMAGES + SECURE_COMPUTATION_GKE_IMAGES

ALL_GKE_IMAGES = COMMON_IMAGES + GKE_IMAGES + REPORTING_V2_COMMON_IMAGES + REPORTING_V2_GKE_IMAGES + ALL_SECURE_COMPUTATION_GKE_IMAGES

ALL_LOCAL_IMAGES = COMMON_IMAGES + LOCAL_IMAGES + REPORTING_V2_COMMON_IMAGES + REPORTING_V2_LOCAL_IMAGES

ALL_IMAGES = COMMON_IMAGES + LOCAL_IMAGES + GKE_IMAGES + REPORTING_V2_COMMON_IMAGES + REPORTING_V2_LOCAL_IMAGES + REPORTING_V2_GKE_IMAGES + EKS_IMAGES + SECURE_COMPUTATION_COMMON_IMAGES + SECURE_COMPUTATION_GKE_IMAGES

ALL_REPORTING_GKE_IMAGES = REPORTING_V2_COMMON_IMAGES + REPORTING_V2_GKE_IMAGES

ALL_EKS_IMAGES = COMMON_IMAGES + EKS_IMAGES

ALL_TEE_APP_GKE_IMAGES = SECURE_COMPUTATION_TEE_APP_IMAGES<|MERGE_RESOLUTION|>--- conflicted
+++ resolved
@@ -182,11 +182,7 @@
         repository = _PREFIX + "/duchy/honest-majority-share-shuffle-mill",
     ),
     struct(
-<<<<<<< HEAD
-        name = "duchy_trus_tee_mill_job_image",
-=======
         name = "duchy_trus_tee_mill_image",
->>>>>>> 91183cbe
         image = "//src/main/kotlin/org/wfanet/measurement/duchy/deploy/gcloud/daemon/mill/trustee:gcs_trus_tee_mill_daemon_image",
         repository = _PREFIX + "/duchy/trus-tee-mill",
     ),
