# Copyright 2020 The Cross-Media Measurement Authors
#
# Licensed under the Apache License, Version 2.0 (the "License");
# you may not use this file except in compliance with the License.
# You may obtain a copy of the License at
#
#      http://www.apache.org/licenses/LICENSE-2.0
#
# Unless required by applicable law or agreed to in writing, software
# distributed under the License is distributed on an "AS IS" BASIS,
# WITHOUT WARRANTIES OR CONDITIONS OF ANY KIND, either express or implied.
# See the License for the specific language governing permissions and
# limitations under the License.

"""Container image specs."""

load("//build:variables.bzl", "IMAGE_REPOSITORY_SETTINGS")

_PREFIX = IMAGE_REPOSITORY_SETTINGS.repository_prefix

# List of specs for all Docker containers to push to a container registry.
# These are common to both local execution (e.g. in Kind) as well as on GKE.
COMMON_IMAGES = [
    struct(
        name = "duchy_async_computation_control_server_image",
        image = "//src/main/kotlin/org/wfanet/measurement/duchy/deploy/common/server:async_computation_control_server_image",
        repository = _PREFIX + "/duchy/async-computation-control",
    ),
    struct(
        name = "duchy_spanner_update_schema_image",
        image = "//src/main/kotlin/org/wfanet/measurement/duchy/deploy/gcloud/spanner/tools:update_schema_image",
        repository = _PREFIX + "/duchy/spanner-update-schema",
    ),
    struct(
        name = "duchy_postgres_update_schema_image",
        image = "//src/main/kotlin/org/wfanet/measurement/duchy/deploy/common/postgres/tools:update_schema_image",
        repository = _PREFIX + "/duchy/postgres-update-schema",
    ),
    struct(
        name = "duchy_computations_cleaner_image",
        image = "//src/main/kotlin/org/wfanet/measurement/duchy/deploy/common/job:computations_cleaner_image",
        repository = _PREFIX + "/duchy/computations-cleaner",
    ),
    struct(
        name = "duchy_mill_job_scheduler_image",
        image = "//src/main/kotlin/org/wfanet/measurement/duchy/deploy/common/daemon/mill:job_scheduler_image",
        repository = _PREFIX + "/duchy/mill-job-scheduler",
    ),
    struct(
        name = "kingdom_data_server_image",
        image = "//src/main/kotlin/org/wfanet/measurement/kingdom/deploy/gcloud/server:gcp_kingdom_data_server_image",
        repository = _PREFIX + "/kingdom/data-server",
    ),
    struct(
        name = "kingdom_completed_measurements_deletion_image",
        image = "//src/main/kotlin/org/wfanet/measurement/kingdom/deploy/common/job:completed_measurements_deletion_image",
        repository = _PREFIX + "/kingdom/completed-measurements-deletion",
    ),
    struct(
        name = "kingdom_exchanges_deletion_image",
        image = "//src/main/kotlin/org/wfanet/measurement/kingdom/deploy/common/job:exchanges_deletion_image",
        repository = _PREFIX + "/kingdom/exchanges-deletion",
    ),
    struct(
        name = "kingdom_pending_measurements_cancellation_image",
        image = "//src/main/kotlin/org/wfanet/measurement/kingdom/deploy/common/job:pending_measurements_cancellation_image",
        repository = _PREFIX + "/kingdom/pending-measurements-cancellation",
    ),
    struct(
        name = "measurement_system_prober_image",
        image = "//src/main/kotlin/org/wfanet/measurement/kingdom/deploy/common/job:measurement_system_prober_image",
        repository = _PREFIX + "/prober/measurement-system-prober",
    ),
    struct(
        name = "kingdom_system_api_server_image",
        image = "//src/main/kotlin/org/wfanet/measurement/kingdom/deploy/common/server:system_api_server_image",
        repository = _PREFIX + "/kingdom/system-api",
    ),
    struct(
        name = "kingdom_v2alpha_public_api_server_image",
        image = "//src/main/kotlin/org/wfanet/measurement/kingdom/deploy/common/server:v2alpha_public_api_server_image",
        repository = _PREFIX + "/kingdom/v2alpha-public-api",
    ),
    struct(
        name = "kingdom_spanner_update_schema_image",
        image = "//src/main/kotlin/org/wfanet/measurement/kingdom/deploy/gcloud/spanner/tools:update_schema_image",
        repository = _PREFIX + "/kingdom/spanner-update-schema",
    ),
    struct(
        name = "resource_setup_runner_image",
        image = "//src/main/kotlin/org/wfanet/measurement/loadtest/resourcesetup:resource_setup_runner_image",
        repository = _PREFIX + "/loadtest/resource-setup",
    ),
    struct(
        name = "panel_match_resource_setup_runner_image",
        image = "//src/main/kotlin/org/wfanet/measurement/loadtest/panelmatchresourcesetup:panel_match_resource_setup_runner_image",
        repository = _PREFIX + "/loadtest/panel-match-resource-setup",
    ),
    struct(
        name = "synthetic_generator_edp_simulator_runner_image",
        image = "//src/main/kotlin/org/wfanet/measurement/loadtest/dataprovider:synthetic_generator_edp_simulator_runner_image",
        repository = _PREFIX + "/simulator/synthetic-generator-edp",
    ),
    struct(
        name = "access_public_api_server_image",
        image = "//src/main/kotlin/org/wfanet/measurement/access/deploy/common/server:public_api_server_image",
        repository = _PREFIX + "/access/public-api",
    ),
    struct(
        name = "access_internal_api_server_image",
        image = "//src/main/kotlin/org/wfanet/measurement/access/deploy/gcloud/spanner:internal_api_server_image",
        repository = _PREFIX + "/access/internal-api",
    ),
    struct(
        name = "access_update_schema_image",
        image = "//src/main/kotlin/org/wfanet/measurement/access/deploy/gcloud/spanner/tools:update_schema_image",
        repository = _PREFIX + "/access/update-schema",
    ),
    struct(
        name = "population_requisition_fulfiller_image",
        image = "//src/main/kotlin/org/wfanet/measurement/populationdataprovider:population_requisition_fulfiller_daemon_image",
        repository = _PREFIX + "/data-provider/population-requisition-fulfiller",
    ),
]

# List of specs for all Docker containers to push to a container registry.
# These are only used on GKE.
GKE_IMAGES = [
    struct(
        name = "gcs_herald_daemon_image",
        image = "//src/main/kotlin/org/wfanet/measurement/duchy/deploy/gcloud/daemon/herald:gcs_herald_daemon_image",
        repository = _PREFIX + "/duchy/herald",
    ),
    struct(
        name = "duchy_computation_control_server_image",
        image = "//src/main/kotlin/org/wfanet/measurement/duchy/deploy/gcloud/server:gcs_computation_control_server_image",
        repository = _PREFIX + "/duchy/computation-control",
    ),
    struct(
        name = "duchy_gcs_spanner_computations_server_image",
        image = "//src/main/kotlin/org/wfanet/measurement/duchy/deploy/gcloud/server:gcs_spanner_computations_server_image",
        repository = _PREFIX + "/duchy/spanner-computations",
    ),
    struct(
        name = "duchy_gcs_postgres_internal_server_image",
        image = "//src/main/kotlin/org/wfanet/measurement/duchy/deploy/gcloud/server:gcs_postgres_internal_server_image",
        repository = _PREFIX + "/duchy/postgres-internal-server",
    ),
    struct(
        name = "duchy_requisition_fulfillment_server_image",
        image = "//src/main/kotlin/org/wfanet/measurement/duchy/deploy/gcloud/server:gcs_requisition_fulfillment_server_image",
        repository = _PREFIX + "/duchy/requisition-fulfillment",
    ),
    struct(
        name = "duchy_liquid_legions_v2_mill_job_image",
        image = "//src/main/kotlin/org/wfanet/measurement/duchy/deploy/gcloud/job/mill/liquidlegionsv2:gcs_liquid_legions_v2_mill_job_image",
        repository = _PREFIX + "/duchy/liquid-legions-v2-mill",
    ),
    struct(
        name = "duchy_honest_majority_share_shuffle_mill_job_image",
        image = "//src/main/kotlin/org/wfanet/measurement/duchy/deploy/gcloud/job/mill/shareshuffle:gcs_honest_majority_share_shuffle_mill_job_image",
        repository = _PREFIX + "/duchy/honest-majority-share-shuffle-mill",
    ),
    struct(
        name = "duchy_gcloud_postgres_update_schema_image",
        image = "//src/main/kotlin/org/wfanet/measurement/duchy/deploy/gcloud/postgres/tools:update_schema_image",
        repository = _PREFIX + "/duchy/gcloud-postgres-update-schema",
    ),
    struct(
        name = "kingdom_operational_metrics_export_image",
        image = "//src/main/kotlin/org/wfanet/measurement/kingdom/deploy/gcloud/job:operational_metrics_export_job_image",
        repository = _PREFIX + "/kingdom/bigquery-operational-metrics",
    ),
]

# List of specs for all Docker containers to push to a container registry.
# These are only used on EKS.
EKS_IMAGES = [
    struct(
        name = "s3_herald_daemon_image",
        image = "//src/main/kotlin/org/wfanet/measurement/duchy/deploy/aws/daemon/herald:s3_herald_daemon_image",
        repository = _PREFIX + "/duchy/aws-herald",
    ),
    struct(
        name = "duchy_s3_computation_control_server_image",
        image = "//src/main/kotlin/org/wfanet/measurement/duchy/deploy/aws/server:s3_computation_control_server_image",
        repository = _PREFIX + "/duchy/aws-computation-control",
    ),
    struct(
        name = "duchy_s3_postgres_duchy_data_server_image",
        image = "//src/main/kotlin/org/wfanet/measurement/duchy/deploy/aws/server:s3_postgres_duchy_data_server_image",
        repository = _PREFIX + "/duchy/aws-postgres-internal-server",
    ),
    struct(
        name = "duchy_s3_requisition_fulfillment_server_image",
        image = "//src/main/kotlin/org/wfanet/measurement/duchy/deploy/aws/server:s3_requisition_fulfillment_server_image",
        repository = _PREFIX + "/duchy/aws-requisition-fulfillment",
    ),
    struct(
        name = "duchy_s3_liquid_legions_v2_mill_job_image",
        image = "//src/main/kotlin/org/wfanet/measurement/duchy/deploy/aws/job/mill/liquidlegionsv2:s3_liquid_legions_v2_mill_job_image",
        repository = _PREFIX + "/duchy/aws-liquid-legions-v2-mill",
    ),
    struct(
        name = "duchy_s3_honest_majority_share_shuffle_mill_job_image",
        image = "//src/main/kotlin/org/wfanet/measurement/duchy/deploy/aws/job/mill/shareshuffle:s3_honest_majority_share_shuffle_mill_job_image",
        repository = _PREFIX + "/duchy/aws-honest-majority-share-shuffle-mill",
    ),
    struct(
        name = "duchy_aws_postgres_update_schema_image",
        image = "//src/main/kotlin/org/wfanet/measurement/duchy/deploy/aws/postgres/tools:update_schema_image",
        repository = _PREFIX + "/duchy/aws-postgres-update-schema",
    ),
]

# List of image build rules that are only used locally (e.g. in Kind).
LOCAL_IMAGES = [
    struct(
        name = "forwarded_storage_herald_daemon_image",
        image = "//src/main/kotlin/org/wfanet/measurement/duchy/deploy/common/daemon/herald:forwarded_storage_herald_daemon_image",
        repository = _PREFIX + "/duchy/local-herald",
    ),
    struct(
        name = "forwarded_storage_liquid_legions_v2_mill_job_image",
        image = "//src/main/kotlin/org/wfanet/measurement/duchy/deploy/common/job/mill/liquidlegionsv2:forwarded_storage_liquid_legions_v2_mill_job_image",
        repository = _PREFIX + "/duchy/local-liquid-legions-v2-mill",
    ),
    struct(
        name = "forwarded_storage_honest_majority_share_shuffle_mill_job_image",
        image = "//src/main/kotlin/org/wfanet/measurement/duchy/deploy/common/job/mill/shareshuffle:forwarded_storage_honest_majority_share_shuffle_mill_job_image",
        repository = _PREFIX + "/duchy/local-honest-majority-share-shuffle-mill",
    ),
    struct(
        name = "forwarded_storage_computation_control_server_image",
        image = "//src/main/kotlin/org/wfanet/measurement/duchy/deploy/common/server:forwarded_storage_computation_control_server_image",
        repository = _PREFIX + "/duchy/local-computation-control",
    ),
    struct(
        name = "forwarded_storage_spanner_computations_server_image",
        image = "//src/main/kotlin/org/wfanet/measurement/duchy/deploy/gcloud/server:forwarded_storage_spanner_computations_server_image",
        repository = _PREFIX + "/duchy/local-spanner-computations",
    ),
    struct(
        name = "forwarded_storage_postgres_data_server_image",
        image = "//src/main/kotlin/org/wfanet/measurement/duchy/deploy/common/server:forwarded_storage_postgres_duchy_data_server_image",
        repository = _PREFIX + "/duchy/local-postgres-internal-server",
    ),
    struct(
        name = "forwarded_storage_requisition_fulfillment_server_image",
        image = "//src/main/kotlin/org/wfanet/measurement/duchy/deploy/common/server:forwarded_storage_requisition_fulfillment_server_image",
        repository = _PREFIX + "/duchy/local-requisition-fulfillment",
    ),
    struct(
        name = "fake_storage_server_image",
        image = "@wfa_common_jvm//src/main/kotlin/org/wfanet/measurement/storage/filesystem:server_image",
        repository = _PREFIX + "/emulator/local-storage",
    ),
]

REPORTING_V2_COMMON_IMAGES = [
    struct(
        name = "reporting_v2alpha_public_api_server_image",
        image = "//src/main/kotlin/org/wfanet/measurement/reporting/deploy/v2/common/server:v2alpha_public_api_server_image",
        repository = _PREFIX + "/reporting/v2/v2alpha-public-api",
    ),
    struct(
        name = "report_scheduling_image",
        image = "//src/main/kotlin/org/wfanet/measurement/reporting/deploy/v2/common/job:report_scheduling_job_executor_image",
        repository = _PREFIX + "/reporting/v2/report-scheduling",
    ),
    struct(
<<<<<<< HEAD
        name = "reporting_spanner_update_schema_image",
        image = "//src/main/kotlin/org/wfanet/measurement/reporting/deploy/v2/gcloud/spanner/tools:update_schema_image",
        repository = _PREFIX + "/reporting/v2/spanner-update-schema",
=======
        name = "reporting_grpc_gateway_image",
        repository = _PREFIX + "/reporting/grpc-gateway",
        image = "//src/main/go/reporting:grpc_gateway_image",
>>>>>>> c02590f3
    ),
]

REPORTING_V2_LOCAL_IMAGES = [
    struct(
        name = "internal_reporting_v2_server_image",
        image = "//src/main/kotlin/org/wfanet/measurement/reporting/deploy/v2/common/server:internal_reporting_server_image",
        repository = _PREFIX + "/reporting/v2/internal-server",
    ),
    struct(
        name = "reporting_v2_postgres_update_schema_image",
        image = "//src/main/kotlin/org/wfanet/measurement/reporting/deploy/v2/postgres/tools:update_schema_image",
        repository = _PREFIX + "/reporting/v2/postgres-update-schema",
    ),
]

REPORTING_V2_GKE_IMAGES = [
    struct(
        name = "gcloud_reporting_v2_internal_server_image",
        image = "//src/main/kotlin/org/wfanet/measurement/reporting/deploy/v2/gcloud/server:gcloud_internal_reporting_server_image",
        repository = _PREFIX + "/reporting/v2/gcloud-internal-server",
    ),
    struct(
        name = "gcloud_reporting_v2_postgres_update_schema_image",
        image = "//src/main/kotlin/org/wfanet/measurement/reporting/deploy/v2/gcloud/postgres/tools:update_schema_image",
        repository = _PREFIX + "/reporting/v2/gcloud-postgres-update-schema",
    ),
]

ALL_GKE_IMAGES = COMMON_IMAGES + GKE_IMAGES + REPORTING_V2_COMMON_IMAGES + REPORTING_V2_GKE_IMAGES

ALL_LOCAL_IMAGES = COMMON_IMAGES + LOCAL_IMAGES + REPORTING_V2_COMMON_IMAGES + REPORTING_V2_LOCAL_IMAGES

ALL_IMAGES = COMMON_IMAGES + LOCAL_IMAGES + GKE_IMAGES + REPORTING_V2_COMMON_IMAGES + REPORTING_V2_LOCAL_IMAGES + REPORTING_V2_GKE_IMAGES + EKS_IMAGES

ALL_REPORTING_GKE_IMAGES = REPORTING_V2_COMMON_IMAGES + REPORTING_V2_GKE_IMAGES

ALL_EKS_IMAGES = COMMON_IMAGES + EKS_IMAGES<|MERGE_RESOLUTION|>--- conflicted
+++ resolved
@@ -269,15 +269,14 @@
         repository = _PREFIX + "/reporting/v2/report-scheduling",
     ),
     struct(
-<<<<<<< HEAD
         name = "reporting_spanner_update_schema_image",
         image = "//src/main/kotlin/org/wfanet/measurement/reporting/deploy/v2/gcloud/spanner/tools:update_schema_image",
         repository = _PREFIX + "/reporting/v2/spanner-update-schema",
-=======
+    ),
+    struct(
         name = "reporting_grpc_gateway_image",
         repository = _PREFIX + "/reporting/grpc-gateway",
         image = "//src/main/go/reporting:grpc_gateway_image",
->>>>>>> c02590f3
     ),
 ]
 
