--- conflicted
+++ resolved
@@ -117,15 +117,9 @@
         repository = _PREFIX + "/duchy/spanner-computations",
     ),
     struct(
-<<<<<<< HEAD
-        name = "duchy_gcs_postgres_duchy_data_server_image",
-        image = "//src/main/kotlin/org/wfanet/measurement/duchy/deploy/gcloud/server:gcs_postgres_duchy_data_server_image",
-        repository = _PREFIX + "/duchy/postgres-duchy-data",
-=======
         name = "duchy_gcs_postgres_internal_server_image",
         image = "//src/main/kotlin/org/wfanet/measurement/duchy/deploy/gcloud/server:gcs_postgres_internal_server_image",
         repository = _PREFIX + "/duchy/postgres-internal-server",
->>>>>>> 0c6eccb7
     ),
     struct(
         name = "duchy_requisition_fulfillment_server_image",
@@ -149,31 +143,6 @@
     ),
 ]
 
-# List of specs for all Docker containers to push to a container registry.
-# These are only used on AWS ECR.
-AWS_ECR_IMAGES = [
-    struct(
-        name = "duchy_s3_computation_control_server_image",
-        image = "//src/main/kotlin/org/wfanet/measurement/duchy/deploy/aws/server:s3_computation_control_server_image",
-        repository = _PREFIX + "/duchy/computation-control",
-    ),
-    struct(
-        name = "duchy_s3_postgres_duchy_data_server_image",
-        image = "//src/main/kotlin/org/wfanet/measurement/duchy/deploy/aws/server:s3_postgres_duchy_data_server_image",
-        repository = _PREFIX + "/duchy/postgres-duchy-data",
-    ),
-    struct(
-        name = "duchy_s3_requisition_fulfillment_server_image",
-        image = "//src/main/kotlin/org/wfanet/measurement/duchy/deploy/aws/server:s3_requisition_fulfillment_server_image",
-        repository = _PREFIX + "/duchy/requisition-fulfillment",
-    ),
-    struct(
-        name = "duchy_s3_liquid_legions_v2_mill_daemon_image",
-        image = "//src/main/kotlin/org/wfanet/measurement/duchy/deploy/aws/daemon/mill/liquidlegionsv2:s3_liquid_legions_v2_mill_daemon_image",
-        repository = _PREFIX + "/duchy/liquid-legions-v2-mill",
-    ),
-]
-
 # List of image build rules that are only used locally (e.g. in Kind).
 LOCAL_IMAGES = [
     struct(
@@ -193,13 +162,8 @@
     ),
     struct(
         name = "forwarded_storage_postgres_data_server_image",
-<<<<<<< HEAD
-        image = "//src/main/kotlin/org/wfanet/measurement/duchy/deploy/gcloud/server:forwarded_storage_postgres_duchy_data_server_image",
-        repository = _PREFIX + "/duchy/local-postgres-data",
-=======
         image = "//src/main/kotlin/org/wfanet/measurement/duchy/deploy/common/server:forwarded_storage_postgres_duchy_data_server_image",
         repository = _PREFIX + "/duchy/local-postgres-internal-server",
->>>>>>> 0c6eccb7
     ),
     struct(
         name = "forwarded_storage_requisition_fulfillment_server_image",
@@ -287,6 +251,4 @@
 
 ALL_IMAGES = COMMON_IMAGES + LOCAL_IMAGES + GKE_IMAGES + REPORTING_COMMON_IMAGES + REPORTING_LOCAL_IMAGES + REPORTING_GKE_IMAGES + REPORTING_V2_COMMON_IMAGES + REPORTING_V2_LOCAL_IMAGES + REPORTING_V2_GKE_IMAGES
 
-ALL_REPORTING_GKE_IMAGES = REPORTING_COMMON_IMAGES + REPORTING_GKE_IMAGES + REPORTING_V2_COMMON_IMAGES + REPORTING_V2_GKE_IMAGES
-
-ALL_AWS_ECR_IMAGES = COMMON_IMAGES + AWS_ECR_IMAGES+ALL_REPORTING_GKE_IMAGES = REPORTING_COMMON_IMAGES + REPORTING_GKE_IMAGES + REPORTING_V2_COMMON_IMAGES + REPORTING_V2_GKE_IMAGES