// Copyright 2020 The Cross-Media Measurement Authors
//
// Licensed under the Apache License, Version 2.0 (the "License");
// you may not use this file except in compliance with the License.
// You may obtain a copy of the License at
//
//      http://www.apache.org/licenses/LICENSE-2.0
//
// Unless required by applicable law or agreed to in writing, software
// distributed under the License is distributed on an "AS IS" BASIS,
// WITHOUT WARRANTIES OR CONDITIONS OF ANY KIND, either express or implied.
// See the License for the specific language governing permissions and
// limitations under the License.

syntax = "proto3";

package wfa.measurement.system.v1alpha;

import "google/api/client.proto";
import "google/api/field_behavior.proto";
import "google/api/resource.proto";
<<<<<<< HEAD
import "wfa/measurement/system/v1alpha/stage.proto";
=======
import "wfa/measurement/system/v1alpha/computation_stage.proto";
>>>>>>> 4d261531

option java_package = "org.wfanet.measurement.system.v1alpha";
option java_multiple_files = true;
option java_outer_classname = "ComputationControlServiceProto";

// Service for controlling inter-Duchy operations on GlobalComputation
// resources.
service ComputationControl {
  // Advance the computation locally according to the request.
  rpc AdvanceComputation(stream AdvanceComputationRequest)
      returns (AdvanceComputationResponse) {}

  // Returns the stage of a MPC protocol for the specific Computation.
<<<<<<< HEAD
  rpc GetStage(GetStageRequest) returns (Stage) {
=======
  rpc GetComputationStage(GetComputationStageRequest)
      returns (ComputationStage) {
>>>>>>> 4d261531
    option (google.api.method_signature) = "name";
  }
}

// Request to advance the computation at the receiver.
message AdvanceComputationRequest {
  // Header of the streaming request.
  //
  // (-- api-linter: core::0123::resource-annotation=disabled
  //     aip.dev/not-precedent: This is not a resource message. --)
  message Header {
    // Resource name of the `Computation`.
    string name = 1 [
      (google.api.resource_reference).type =
          "halo-system.wfanet.org/Computation",
      (google.api.field_behavior) = REQUIRED
    ];
    // The protocol of the computation.
    oneof protocol {
      // The LiquidLegionsV2 (three-round) protocol.
      LiquidLegionsV2 liquid_legions_v2 = 2;

      // The ReachOnlyLiquidLegionsV2 (one-round) protocol.
      ReachOnlyLiquidLegionsV2 reach_only_liquid_legions_v2 = 3;

      // The HonestMajorityShareShuffle protocol.
      HonestMajorityShareShuffle honest_majority_share_shuffle = 4;
    }
  }

  // Body chunk of the streaming request.
  message BodyChunk {
    // A chunk of the data bytes.
    bytes partial_data = 1;
  }

  oneof payload {
    // Payload of first request message.
    Header header = 1;
    // Payload of subsequent request messages.
    BodyChunk body_chunk = 2;
  }
}

// Parameters for the Liquid Legions v2 protocol.
//
// (-- api-linter: core::0123::resource-annotation=disabled
//     aip.dev/not-precedent: This is not a resource message. --)
message LiquidLegionsV2 {
  // The description of the data in the payload.
  enum Description {
    // The data type is unknown. This is never set intentionally.
    DESCRIPTION_UNSPECIFIED = 0;
    // The input for the setup phase.
    SETUP_PHASE_INPUT = 1;
    // The input for the execution phase one.
    EXECUTION_PHASE_ONE_INPUT = 2;
    // The input for the execution phase two.
    EXECUTION_PHASE_TWO_INPUT = 3;
    // The input for the execution phase three.
    EXECUTION_PHASE_THREE_INPUT = 4;
  }
  // Payload data description
  Description description = 1;
}

// Parameters for the Reach-Only Liquid Legions v2 protocol.
//
// (-- api-linter: core::0123::resource-annotation=disabled
//     aip.dev/not-precedent: This is not a resource message. --)
message ReachOnlyLiquidLegionsV2 {
  // The description of the data in the payload.
  enum Description {
    // The data type is unknown. This is never set intentionally.
    DESCRIPTION_UNSPECIFIED = 0;
    // The input for the setup phase.
    SETUP_PHASE_INPUT = 1;
    // The input for the execution phase.
    EXECUTION_PHASE_INPUT = 2;
  }
  // Payload data description
  Description description = 1;
}

// Parameters for the Honest Majority Shuffle Based Secret Sharing protocol.
//
// (-- api-linter: core::0123::resource-annotation=disabled
//     aip.dev/not-precedent: This is not a resource message. --)
message HonestMajorityShareShuffle {
  // The description of the data in the payload.
  enum Description {
    // The data type is unknown. This is never set intentionally.
    DESCRIPTION_UNSPECIFIED = 0;
    // The input for the WAIT_ON_SHUFFLE_INPUT_PHASE_ONE.
    SHUFFLE_PHASE_INPUT_ONE = 1;
    // The input for the WAIT_ON_SHUFFLE_INPUT_PHASE_TWO.
    SHUFFLE_PHASE_INPUT_TWO = 2;
    // The input for the aggregation phase.
    AGGREGATION_PHASE_INPUT = 3;
  }
  // Payload data description
  Description description = 1;
}

// Response message for the `AdvanceComputation` method.
message AdvanceComputationResponse {
  // (-- Deliberately empty. --)
}

// Request message for `GetComputationStage` method.
<<<<<<< HEAD
message GetStageRequest {
  // Resource name of the `Stage`.
  string name = 1 [
    (google.api.resource_reference).type = "halo-system.wfanet.org/Stage",
=======
message GetComputationStageRequest {
  // Resource name of the `Stage`.
  // Format: "computations/{computation}/participants/{duchy}/computationStage"
  string name = 1 [
    (google.api.resource_reference).type =
        "halo-system.wfanet.org/ComputationStage",
>>>>>>> 4d261531
    (google.api.field_behavior) = REQUIRED
  ];
}<|MERGE_RESOLUTION|>--- conflicted
+++ resolved
@@ -19,11 +19,7 @@
 import "google/api/client.proto";
 import "google/api/field_behavior.proto";
 import "google/api/resource.proto";
-<<<<<<< HEAD
-import "wfa/measurement/system/v1alpha/stage.proto";
-=======
 import "wfa/measurement/system/v1alpha/computation_stage.proto";
->>>>>>> 4d261531
 
 option java_package = "org.wfanet.measurement.system.v1alpha";
 option java_multiple_files = true;
@@ -37,12 +33,8 @@
       returns (AdvanceComputationResponse) {}
 
   // Returns the stage of a MPC protocol for the specific Computation.
-<<<<<<< HEAD
-  rpc GetStage(GetStageRequest) returns (Stage) {
-=======
   rpc GetComputationStage(GetComputationStageRequest)
       returns (ComputationStage) {
->>>>>>> 4d261531
     option (google.api.method_signature) = "name";
   }
 }
@@ -153,19 +145,12 @@
 }
 
 // Request message for `GetComputationStage` method.
-<<<<<<< HEAD
-message GetStageRequest {
-  // Resource name of the `Stage`.
-  string name = 1 [
-    (google.api.resource_reference).type = "halo-system.wfanet.org/Stage",
-=======
 message GetComputationStageRequest {
   // Resource name of the `Stage`.
   // Format: "computations/{computation}/participants/{duchy}/computationStage"
   string name = 1 [
     (google.api.resource_reference).type =
         "halo-system.wfanet.org/ComputationStage",
->>>>>>> 4d261531
     (google.api.field_behavior) = REQUIRED
   ];
 }