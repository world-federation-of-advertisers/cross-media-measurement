// Copyright 2021 The Cross-Media Measurement Authors
//
// Licensed under the Apache License, Version 2.0 (the "License");
// you may not use this file except in compliance with the License.
// You may obtain a copy of the License at
//
//      http://www.apache.org/licenses/LICENSE-2.0
//
// Unless required by applicable law or agreed to in writing, software
// distributed under the License is distributed on an "AS IS" BASIS,
// WITHOUT WARRANTIES OR CONDITIONS OF ANY KIND, either express or implied.
// See the License for the specific language governing permissions and
// limitations under the License.

syntax = "proto3";

package wfa.measurement.system.v1alpha;

import "google/api/field_behavior.proto";
import "google/api/resource.proto";
import "wfa/measurement/system/v1alpha/computation_participant.proto";
import "wfa/measurement/system/v1alpha/differential_privacy.proto";
import "wfa/measurement/system/v1alpha/requisition.proto";

option java_package = "org.wfanet.measurement.system.v1alpha";
option java_multiple_files = true;
option java_outer_classname = "ComputationProto";

// Resource representing a single computation.
message Computation {
  option (google.api.resource) = {
    type: "halo-system.wfanet.org/Computation"
    pattern: "computations/{computation}"
    singular: "computation"
    plural: "computations"
  };

  // Resource name.
  string name = 1;

  // Public API version for serialized messages.
  string public_api_version = 2 [
    (google.api.field_behavior) = REQUIRED,
    (google.api.field_behavior) = IMMUTABLE
  ];

  // Serialized `MeasurementSpec` from public API. Required.
  bytes measurement_spec = 3 [
    (google.api.field_behavior) = REQUIRED,
    (google.api.field_behavior) = IMMUTABLE
  ];

  // State of a `Computation`.
  enum State {
    // Default value if state is omitted.
    STATE_UNSPECIFIED = 0;

    // Awaiting the necessary parameters from computation participants (Duchies)
    // before Requisitions may be made available in the public API.
    PENDING_REQUISITION_PARAMS = 1;

    // Awaiting fulfillment of all Requisitions by Data Providers.
    //
    // Requisitions are available in the public API at this state.
    PENDING_REQUISITION_FULFILLMENT = 2;

    // Awaiting confirmation from computation participants (Duchies).
    //
    // Requisitions are all fulfilled at this state.
    PENDING_PARTICIPANT_CONFIRMATION = 3;

    // Awaiting completion of computation by participants (Duchies).
    //
    // Requisitions are all fulfilled at this state.
    PENDING_COMPUTATION = 4;

    // Completed successfully (has a result). Terminal state.
    SUCCEEDED = 5;

    // Completed unsuccessfully. Terminal state.
    FAILED = 6;

    // Cancelled by Measurement Consumer. Terminal state.
    CANCELLED = 7;
  }
  // State of this `Computation`.
  State state = 6 [(google.api.field_behavior) = OUTPUT_ONLY];

  // Resource name of a `Certificate` belonging to the aggregator `Duchy`. Must
  // be set if `state` is `SUCCEEDED`.
  string aggregator_certificate = 7
      [(google.api.resource_reference).type = "halo.wfanet.org/Certificate"];

  // Encrypted `SignedData` message from the public API containing a serialized
  // `Result` message from the public API, which can be verified using
  // `aggregator_certificate`. Must be set if `state` is `SUCCEEDED`.
  bytes encrypted_result = 8;

  // Denormalized child `ComputationParticipant` resources.
  repeated ComputationParticipant computation_participants = 9
      [(google.api.field_behavior) = OUTPUT_ONLY];

  // Denormalized child `Requisition` resources.
  repeated Requisition requisitions = 10
      [(google.api.field_behavior) = OUTPUT_ONLY];

  // MPC Protocol configuration that need to be known by Duchies.
  message MpcProtocolConfig {
    // The mechanism used to generate noise in computations.
    enum NoiseMechanism {
      // Default value if state is omitted.
      NOISE_MECHANISM_UNSPECIFIED = 0;
      // Geometric.
      GEOMETRIC = 1;
      // Discrete Gaussian.
      DISCRETE_GAUSSIAN = 2;
    }

    // Configuration for the Liquid Legions v2 R/F protocol.
    message LiquidLegionsV2 {
      // Parameters for a Liquid Legions sketch.
      message LiquidLegionsSketchParams {
        // The decay rate of the Liquid Legions sketch.
        double decay_rate = 1 [(google.api.field_behavior) = REQUIRED];

        // The maximum size of the Liquid Legions sketch.
        int64 max_size = 2 [(google.api.field_behavior) = REQUIRED];
      }
      // Parameters for the sketch.
      LiquidLegionsSketchParams sketch_params = 1
          [(google.api.field_behavior) = REQUIRED];

      // Configuration for noises added by the MPC workers to protect
      // intermediate results. These noises don't affect the final output.
      message MpcNoise {
        // DP params for the blind histogram noise register.
        // Each of these registers contains a random register id, the same
        // constant key indicating that the register is destroyed, and an
        // arbitrary count value.
        DifferentialPrivacyParams blinded_histogram_noise = 1
            [(google.api.field_behavior) = REQUIRED];
        // DP params for the noise for the publisher noise registers.
        // Each of these registers contains a well-known constant register id,
        // and arbitrary key and count values.
        DifferentialPrivacyParams publisher_noise = 2
            [(google.api.field_behavior) = REQUIRED];
      }
      // MPC noise configuration.
      MpcNoise mpc_noise = 2 [(google.api.field_behavior) = REQUIRED];

      // ID of the OpenSSL built-in elliptic curve. For example, 415 for the
      // prime256v1 curve.
      int32 elliptic_curve_id = 3 [(google.api.field_behavior) = REQUIRED];

      // The maximum frequency to reveal in the histogram. For reach-only liquid
      // legions protocol, this field should be ignored.
      //
      // Deprecated: Specified in MeasurementSpec instead except for legacy
      // Computations.
      int32 maximum_frequency = 4 [deprecated = true];

      // The mechanism to generate noise during computation.
      NoiseMechanism noise_mechanism = 5
          [(google.api.field_behavior) = REQUIRED];
    }

    // Configuration for the Honest Majority Share Shuffle protocol.
    message HonestMajorityShareShuffle {
      // Parameters for HonestMajorityShareShuffle sketch.
      message ShareShuffleSketchParams {
        // The number of registers in the sketch.
        int64 register_count = 1 [(google.api.field_behavior) = REQUIRED];

        // Length of each register in bytes.
        int32 bytes_per_register = 2 [(google.api.field_behavior) = REQUIRED];

        // The modulus used in the MPC protocol.
        int32 ring_modulus = 3 [(google.api.field_behavior) = REQUIRED];
      }
      // Parameters for HonestMajorityShareShuffle sketch.
      ShareShuffleSketchParams sketch_params = 1
          [(google.api.field_behavior) = REQUIRED];

      // The mechanism to generate noise during computation.
      NoiseMechanism noise_mechanism = 5
          [(google.api.field_behavior) = REQUIRED];
    }

    // Configuration for the specific protocol. Required.
    oneof protocol {
      // Liquid Legions v2 config.
      LiquidLegionsV2 liquid_legions_v2 = 1;

      // Reach-only Liquid Legions v2 config.
      LiquidLegionsV2 reach_only_liquid_legions_v2 = 2;

      // Honest Majority Share Shuffle config.
<<<<<<< HEAD
=======
      //
      // Set for both REACH_AND_FREQUENCY and REACH.
>>>>>>> e67956d5
      HonestMajorityShareShuffle honest_majority_share_shuffle = 3;
    }
  }
  // MPC protocol configuration that need to be known by Duchies.
  MpcProtocolConfig mpc_protocol_config = 11 [
    (google.api.field_behavior) = REQUIRED,
    (google.api.field_behavior) = IMMUTABLE
  ];
}<|MERGE_RESOLUTION|>--- conflicted
+++ resolved
@@ -195,11 +195,8 @@
       LiquidLegionsV2 reach_only_liquid_legions_v2 = 2;
 
       // Honest Majority Share Shuffle config.
-<<<<<<< HEAD
-=======
       //
       // Set for both REACH_AND_FREQUENCY and REACH.
->>>>>>> e67956d5
       HonestMajorityShareShuffle honest_majority_share_shuffle = 3;
     }
   }
