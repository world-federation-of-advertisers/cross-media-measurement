--- conflicted
+++ resolved
@@ -65,8 +65,6 @@
     deps = [
         ":results_fulfiller_params_proto",
     ],
-<<<<<<< HEAD
-=======
 )
 
 proto_library(
@@ -86,5 +84,4 @@
     deps = [
         ":grouped_requisitions_proto",
     ],
->>>>>>> 925615ac
 )