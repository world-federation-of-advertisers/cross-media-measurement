// Copyright 2025 The Cross-Media Measurement Authors
//
// Licensed under the Apache License, Version 2.0 (the "License");
// you may not use this file except in compliance with the License.
// You may obtain a copy of the License at
//
//      http://www.apache.org/licenses/LICENSE-2.0
//
// Unless required by applicable law or agreed to in writing, software
// distributed under the License is distributed on an "AS IS" BASIS,
// WITHOUT WARRANTIES OR CONDITIONS OF ANY KIND, either express or implied.
// See the License for the specific language governing permissions and
// limitations under the License.

// (-- api-linter: all=disabled
//     aip.dev/not-precedent: This file needs to be updated to comply with AIPs.
//     --)
<<<<<<< HEAD
//  TODO(world-federation-of-advertisers/cross-media-measurement#2777): Fix API
//  lint errors.
=======
//  TODO(world-federation-of-advertisers/cross-media-measurement#2777): Update
//  to comply AIPs.
>>>>>>> fa7874cb

syntax = "proto3";

package wfa.measurement.edpaggregator.v1alpha;

import "google/protobuf/any.proto";
import "google/api/field_behavior.proto";
import "google/type/interval.proto";
import "google/api/resource.proto";

option java_package = "org.wfanet.measurement.edpaggregator.v1alpha";
option java_multiple_files = true;
option java_outer_classname = "GroupedRequisitionsProto";

// Message representing a group of requisitions to be processed together based
// upon with [RequisitionGrouper] was used.
message GroupedRequisitions {
  // The model line for the requisitions
  string model_line = 1 [
    (google.api.resource_reference).type = "halo.wfanet.org/ModelLine",
    (google.api.field_behavior) = REQUIRED
  ];
  // Necessary details to fetch events for an [EventGroup]
  message EventGroupDetails {
    // The event group reference id.
    string event_group_reference_id = 1
        [(google.api.field_behavior) = REQUIRED];

    // The event group collection intervals. Both
    // `start_time` and `end_time` must be specified. Must include all
    // collection intervals necessary to fulfill requisitions. Sorted by
    // start_time.
    repeated google.type.Interval collection_intervals = 2
        [(google.api.field_behavior) = REQUIRED];
  }
  // A single entry mapping an Event Group to an the information necessary to
  // fetch events for it.
  message EventGroupMapEntry {
    // The event group in the cmms
    string event_group = 1 [
      (google.api.resource_reference).type = "halo.wfanet.org/EventGroup",
      (google.api.field_behavior) = REQUIRED
    ];
    // The event group details
    EventGroupDetails details = 2;
  }
  // A list of event group map entries for all event groups in requistions.
  repeated EventGroupMapEntry event_group_map = 2
      [(google.api.field_behavior) = REQUIRED];
  // The requisition entry to be processed
  message RequisitionEntry {
    // The requisitions to process together. Expected to be of type
    // halo.wfanet.org/Requisition.
    google.protobuf.Any requisition = 1
        [(google.api.field_behavior) = REQUIRED];
  }
  // The list of requisition entries to process together.
  repeated RequisitionEntry requisitions = 3 [
    (google.api.field_behavior) = REQUIRED,
    (google.api.field_behavior) = UNORDERED_LIST
  ];
}<|MERGE_RESOLUTION|>--- conflicted
+++ resolved
@@ -15,13 +15,8 @@
 // (-- api-linter: all=disabled
 //     aip.dev/not-precedent: This file needs to be updated to comply with AIPs.
 //     --)
-<<<<<<< HEAD
-//  TODO(world-federation-of-advertisers/cross-media-measurement#2777): Fix API
-//  lint errors.
-=======
 //  TODO(world-federation-of-advertisers/cross-media-measurement#2777): Update
 //  to comply AIPs.
->>>>>>> fa7874cb
 
 syntax = "proto3";
 
