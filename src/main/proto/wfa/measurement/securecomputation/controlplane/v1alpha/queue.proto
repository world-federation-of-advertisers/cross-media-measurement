// Copyright 2024 The Cross-Media Measurement Authors
//
// Licensed under the Apache License, Version 2.0 (the "License");
// you may not use this file except in compliance with the License.
// You may obtain a copy of the License at
//
//      http://www.apache.org/licenses/LICENSE-2.0
//
// Unless required by applicable law or agreed to in writing, software
// distributed under the License is distributed on an "AS IS" BASIS,
// WITHOUT WARRANTIES OR CONDITIONS OF ANY KIND, either express or implied.
// See the License for the specific language governing permissions and
// limitations under the License.

syntax = "proto3";

package wfa.measurement.securecomputation.controlplane.v1alpha;

import "google/api/field_behavior.proto";
import "google/api/resource.proto";

option java_package = "org.wfanet.measurement.securecomputation.controlplane.v1alpha";
option java_multiple_files = true;
option java_outer_classname = "QueueProto";

// Resource representing a queue.
message Queue {
  option (google.api.resource) = {
    type: "control-plane.secure-computation.halo-cmm.org/Queue"
    pattern: "queues/{queue}"
    singular: "queue"
    plural: "queues"
  };

  // Resource name.
  string name = 1 [(google.api.field_behavior) = IDENTIFIER];

  // The type url for params that apps in this queue support
  // (-- api-linter: core::0140::uri=disabled
<<<<<<< HEAD
  //     aip.dev/not-precedent: Referring to the protobuf type url. --)
  string app_params_type_url = 5 [(google.api.field_behavior) = REQUIRED];
=======
  //     aip.dev/not-precedent: Referring to a type url. --)
  string app_params_type_url = 2 [(google.api.field_behavior) = REQUIRED];
>>>>>>> f8a57bed
}<|MERGE_RESOLUTION|>--- conflicted
+++ resolved
@@ -37,11 +37,6 @@
 
   // The type url for params that apps in this queue support
   // (-- api-linter: core::0140::uri=disabled
-<<<<<<< HEAD
-  //     aip.dev/not-precedent: Referring to the protobuf type url. --)
-  string app_params_type_url = 5 [(google.api.field_behavior) = REQUIRED];
-=======
   //     aip.dev/not-precedent: Referring to a type url. --)
   string app_params_type_url = 2 [(google.api.field_behavior) = REQUIRED];
->>>>>>> f8a57bed
 }