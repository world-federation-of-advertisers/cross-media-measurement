--- conflicted
+++ resolved
@@ -35,11 +35,7 @@
   // Resource name.
   string name = 1 [(google.api.field_behavior) = IDENTIFIER];
 
-<<<<<<< HEAD
-  // The type url for params that apps in this queue support
-=======
   // The type url for params that the queue supports
->>>>>>> 6bf0c448
   // (-- api-linter: core::0140::uri=disabled
   //     aip.dev/not-precedent: Referring to a type url. --)
   string app_params_type_url = 2 [(google.api.field_behavior) = REQUIRED];
