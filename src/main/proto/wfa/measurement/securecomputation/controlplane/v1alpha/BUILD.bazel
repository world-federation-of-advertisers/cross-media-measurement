--- conflicted
+++ resolved
@@ -32,10 +32,7 @@
     strip_import_prefix = IMPORT_PREFIX,
     deps = [
         ":queue_proto",
-<<<<<<< HEAD
-=======
         ":work_item_attempt_proto",
->>>>>>> 24b4fedc
         "@com_google_googleapis//google/api:field_behavior_proto",
         "@com_google_googleapis//google/api:resource_proto",
         "@com_google_protobuf//:any_proto",
@@ -98,4 +95,19 @@
 kt_jvm_grpc_proto_library(
     name = "work_item_attempts_service_kt_jvm_grpc_proto",
     deps = [":work_item_attempts_service_proto"],
+)
+
+proto_library(
+    name = "work_item_config_proto",
+    srcs = ["work_item_config.proto"],
+    strip_import_prefix = IMPORT_PREFIX,
+    deps = [
+        "@com_google_protobuf//:any_proto",
+        "@com_google_protobuf//:struct_proto",
+    ],
+)
+
+kt_jvm_proto_library(
+    name = "work_item_config_kt_jvm_proto",
+    deps = [":work_item_config_proto"],
 )