--- conflicted
+++ resolved
@@ -616,20 +616,63 @@
 )
 
 java_proto_library(
-<<<<<<< HEAD
+    name = "model_rollout_java_proto",
+    deps = [
+        "@wfa_measurement_proto//src/main/proto/wfa/measurement/api/v2alpha:model_rollout_proto",
+    ],
+)
+
+kt_jvm_proto_library(
+    name = "model_rollout_kt_jvm_proto",
+    srcs = [
+        "@wfa_measurement_proto//src/main/proto/wfa/measurement/api/v2alpha:model_rollout_proto",
+    ],
+    deps = [":model_rollout_java_proto"],
+)
+
+alias(
+    name = "model_rollouts_service_proto",
+    actual = "@wfa_measurement_proto//src/main/proto/wfa/measurement/api/v2alpha:model_rollouts_service_proto",
+)
+
+kt_jvm_grpc_proto_library(
+    name = "model_rollouts_service_kt_jvm_grpc_proto",
+    srcs = [":model_rollouts_service_proto"],
+)
+
+java_proto_library(
+    name = "model_outage_java_proto",
+    deps = [
+        "@wfa_measurement_proto//src/main/proto/wfa/measurement/api/v2alpha:model_outage_proto",
+    ],
+)
+
+kt_jvm_proto_library(
+    name = "model_outage_kt_jvm_proto",
+    srcs = [
+        "@wfa_measurement_proto//src/main/proto/wfa/measurement/api/v2alpha:model_outage_proto",
+    ],
+    deps = [":model_outage_java_proto"],
+)
+
+alias(
+    name = "model_outages_service_proto",
+    actual = "@wfa_measurement_proto//src/main/proto/wfa/measurement/api/v2alpha:model_outages_service_proto",
+)
+
+kt_jvm_grpc_proto_library(
+    name = "model_outages_service_kt_jvm_grpc_proto",
+    srcs = [":model_outages_service_proto"],
+)
+      
+java_proto_library(
     name = "model_shard_java_proto",
     deps = [
         "@wfa_measurement_proto//src/main/proto/wfa/measurement/api/v2alpha:model_shard_proto",
-=======
-    name = "model_rollout_java_proto",
-    deps = [
-        "@wfa_measurement_proto//src/main/proto/wfa/measurement/api/v2alpha:model_rollout_proto",
->>>>>>> 12be55be
-    ],
-)
-
-kt_jvm_proto_library(
-<<<<<<< HEAD
+    ],
+)
+
+kt_jvm_proto_library(
     name = "model_shard_kt_jvm_proto",
     srcs = [
         "@wfa_measurement_proto//src/main/proto/wfa/measurement/api/v2alpha:model_shard_proto",
@@ -645,46 +688,4 @@
 kt_jvm_grpc_proto_library(
     name = "model_shards_service_kt_jvm_grpc_proto",
     srcs = [":model_shards_service_proto"],
-=======
-    name = "model_rollout_kt_jvm_proto",
-    srcs = [
-        "@wfa_measurement_proto//src/main/proto/wfa/measurement/api/v2alpha:model_rollout_proto",
-    ],
-    deps = [":model_rollout_java_proto"],
-)
-
-alias(
-    name = "model_rollouts_service_proto",
-    actual = "@wfa_measurement_proto//src/main/proto/wfa/measurement/api/v2alpha:model_rollouts_service_proto",
-)
-
-kt_jvm_grpc_proto_library(
-    name = "model_rollouts_service_kt_jvm_grpc_proto",
-    srcs = [":model_rollouts_service_proto"],
-)
-
-java_proto_library(
-    name = "model_outage_java_proto",
-    deps = [
-        "@wfa_measurement_proto//src/main/proto/wfa/measurement/api/v2alpha:model_outage_proto",
-    ],
-)
-
-kt_jvm_proto_library(
-    name = "model_outage_kt_jvm_proto",
-    srcs = [
-        "@wfa_measurement_proto//src/main/proto/wfa/measurement/api/v2alpha:model_outage_proto",
-    ],
-    deps = [":model_outage_java_proto"],
-)
-
-alias(
-    name = "model_outages_service_proto",
-    actual = "@wfa_measurement_proto//src/main/proto/wfa/measurement/api/v2alpha:model_outages_service_proto",
-)
-
-kt_jvm_grpc_proto_library(
-    name = "model_outages_service_kt_jvm_grpc_proto",
-    srcs = [":model_outages_service_proto"],
->>>>>>> 12be55be
-)+) 