--- conflicted
+++ resolved
@@ -67,7 +67,6 @@
     fixed64 external_reporting_set_id = 2;
   }
   PreviousPageEnd last_reporting_set = 3;
-<<<<<<< HEAD
 }
 
 message ListReportsPageToken {
@@ -78,6 +77,4 @@
     fixed64 external_report_id = 2;
   }
   PreviousPageEnd last_report = 3;
-=======
->>>>>>> 5d2cd832
 }