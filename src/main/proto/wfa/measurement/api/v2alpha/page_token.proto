--- conflicted
+++ resolved
@@ -110,34 +110,35 @@
   PreviousPageEnd last_model_line = 5;
 }
 
-<<<<<<< HEAD
 message ListModelOutagesPageToken {
-=======
-message ListModelRolloutsPageToken {
->>>>>>> 453dedc3
   int32 page_size = 1;
   fixed64 external_model_provider_id = 2;
   fixed64 external_model_suite_id = 3;
   fixed64 external_model_line_id = 4;
-<<<<<<< HEAD
   TimeInterval outage_interval = 5;
-=======
-  TimeInterval rollout_period_overlapping = 5;
->>>>>>> 453dedc3
   message PreviousPageEnd {
     fixed64 external_model_provider_id = 1;
     fixed64 external_model_suite_id = 2;
     fixed64 external_model_line_id = 3;
-<<<<<<< HEAD
     fixed64 external_model_outage_id = 4;
     google.protobuf.Timestamp create_time = 5;
   }
   PreviousPageEnd last_model_outage = 6;
   bool show_deleted = 7;
-=======
+}
+
+message ListModelRolloutsPageToken {
+  int32 page_size = 1;
+  fixed64 external_model_provider_id = 2;
+  fixed64 external_model_suite_id = 3;
+  fixed64 external_model_line_id = 4;
+  TimeInterval rollout_period_overlapping = 5;
+  message PreviousPageEnd {
+    fixed64 external_model_provider_id = 1;
+    fixed64 external_model_suite_id = 2;
+    fixed64 external_model_line_id = 3;
     fixed64 external_model_rollout_id = 4;
     google.protobuf.Timestamp rollout_period_start_time = 5;
   }
   PreviousPageEnd last_model_rollout = 6;
->>>>>>> 453dedc3
 }