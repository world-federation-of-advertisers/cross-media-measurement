--- conflicted
+++ resolved
@@ -110,7 +110,6 @@
   PreviousPageEnd last_model_line = 5;
 }
 
-<<<<<<< HEAD
 message ListModelShardsPageToken {
   int32 page_size = 1;
   fixed64 external_data_provider_id = 2;
@@ -121,7 +120,8 @@
     google.protobuf.Timestamp create_time = 3;
   }
   PreviousPageEnd last_model_shard = 4;
-=======
+}
+
 message ListModelOutagesPageToken {
   int32 page_size = 1;
   fixed64 external_model_provider_id = 2;
@@ -153,5 +153,4 @@
     google.protobuf.Timestamp rollout_period_start_time = 5;
   }
   PreviousPageEnd last_model_rollout = 6;
->>>>>>> 12be55be
 }