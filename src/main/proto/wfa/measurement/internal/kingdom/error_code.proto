--- conflicted
+++ resolved
@@ -102,11 +102,8 @@
   MODEL_ROLLOUT_INVALID_ARGS = 38;
   /** ModelRollout resource queried could not be found. */
   MODEL_ROLLOUT_NOT_FOUND = 39;
-<<<<<<< HEAD
-  /** ModelShard args are invalid. */
-  MODEL_SHARD_INVALID_ARGS = 40;
-=======
   /** Exchange could not be found. */
   EXCHANGE_NOT_FOUND = 40;
->>>>>>> 12be55be
+  /** ModelShard args are invalid. */
+  MODEL_SHARD_INVALID_ARGS = 41;
 }