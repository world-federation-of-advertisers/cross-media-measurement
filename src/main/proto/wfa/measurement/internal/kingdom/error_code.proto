--- conflicted
+++ resolved
@@ -88,17 +88,12 @@
   MODEL_LINE_TYPE_ILLEGAL = 31;
   /** ModelLine active time args are invalid. */
   MODEL_LINE_INVALID_ARGS = 32;
-<<<<<<< HEAD
   /** ModelShard resource queried could not be found. */
   MODEL_SHARD_NOT_FOUND = 33;
   /** ModelRelease resource queried could not be found. */
   MODEL_RELEASE_NOT_FOUND = 34;
-=======
   /** ModelRollout rollout time args are invalid. */
-  MODEL_ROLLOUT_INVALID_ARGS = 33;
+  MODEL_ROLLOUT_INVALID_ARGS = 35;
   /** ModelRollout resource queried could not be found. */
-  MODEL_ROLLOUT_NOT_FOUND = 34;
-  /** ModelRelease resource queried could not be found. */
-  MODEL_RELEASE_NOT_FOUND = 35;
->>>>>>> aa165a67
+  MODEL_ROLLOUT_NOT_FOUND = 36;
 }