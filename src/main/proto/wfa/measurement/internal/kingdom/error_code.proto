--- conflicted
+++ resolved
@@ -88,21 +88,18 @@
   MODEL_LINE_TYPE_ILLEGAL = 31;
   /** ModelLine active time args are invalid. */
   MODEL_LINE_INVALID_ARGS = 32;
-<<<<<<< HEAD
   /** ModelOutage could not be found. */
   MODEL_OUTAGE_NOT_FOUND = 33;
   /** ModelOutage state is in an illegal state for the operation. */
   MODEL_OUTAGE_STATE_ILLEGAL = 34;
   /** ModelOutage outage interval args are invalid. */
   MODEL_OUTAGE_INVALID_ARGS = 35;
-=======
   /** ModelShard resource queried could not be found. */
-  MODEL_SHARD_NOT_FOUND = 33;
+  MODEL_SHARD_NOT_FOUND = 36;
   /** ModelRelease resource queried could not be found. */
-  MODEL_RELEASE_NOT_FOUND = 34;
+  MODEL_RELEASE_NOT_FOUND = 37;
   /** ModelRollout rollout time args are invalid. */
-  MODEL_ROLLOUT_INVALID_ARGS = 35;
+  MODEL_ROLLOUT_INVALID_ARGS = 38;
   /** ModelRollout resource queried could not be found. */
-  MODEL_ROLLOUT_NOT_FOUND = 36;
->>>>>>> 12c025b0
+  MODEL_ROLLOUT_NOT_FOUND = 39;
 }