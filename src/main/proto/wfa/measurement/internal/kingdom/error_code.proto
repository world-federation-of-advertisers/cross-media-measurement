--- conflicted
+++ resolved
@@ -74,11 +74,8 @@
   EXCHANGE_STEP_ATTEMPT_NOT_FOUND = 24;
   /** ExchangeStep could not be found. */
   EXCHANGE_STEP_NOT_FOUND = 25;
-<<<<<<< HEAD
   /** Required duchies are inactive */
   DUCHY_NOT_ACTIVE = 26;
-=======
   /** EventGroup state is in an illegal state for the operation. */
-  EVENT_GROUP_STATE_ILLEGAL = 26;
->>>>>>> 496f4a4f
+  EVENT_GROUP_STATE_ILLEGAL = 27;
 }