--- conflicted
+++ resolved
@@ -74,23 +74,6 @@
   fixed64 external_requisition_id = 1;
   // Cryptographic nonce from the `RequisitionSpec`.
   fixed64 nonce = 2;
-<<<<<<< HEAD
-
-  message ComputedRequisitionParams {
-    fixed64 external_computation_id = 1;
-    // The human-friendly external ID of the Duchy that marked this
-    // `Requisition` as `FULFILLED`.
-    string external_fulfilling_duchy_id = 2;
-  }
-
-  message DirectRequisitionParams {
-    fixed64 external_data_provider_id = 1;
-    // Encrypted `SignedData`containing the data for a direct and volumetric
-    // measurement.
-    bytes encrypted_data = 2;
-  }
-
-=======
 
   // Requisition parameters for a Computed Measurement
   message ComputedRequisitionParams {
@@ -108,7 +91,6 @@
     bytes encrypted_data = 2;
   }
 
->>>>>>> 12311c63
   oneof params {
     ComputedRequisitionParams computed_params = 3;
     DirectRequisitionParams direct_params = 4;
