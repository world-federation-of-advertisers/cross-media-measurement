load("@rules_java//java:defs.bzl", "java_proto_library")
load("@rules_proto//proto:defs.bzl", "proto_library")
load("@wfa_common_jvm//build:macros.bzl", "kt_jvm_grpc_proto_library")
load("@wfa_common_jvm//build/kt_jvm_proto:defs.bzl", "kt_jvm_proto_library")
load("//src/main/proto/wfa/measurement/internal/common:macros.bzl", "IMPORT_PREFIX", "proto_and_java_proto_library")

package(default_visibility = ["//:__subpackages__"])

proto_and_java_proto_library(
    name = "account",
)

proto_library(
    name = "accounts_service_proto",
    srcs = ["accounts_service.proto"],
    strip_import_prefix = IMPORT_PREFIX,
    deps = [
        ":account_proto",
    ],
)

kt_jvm_grpc_proto_library(
    name = "accounts_service_kt_jvm_grpc_proto",
    srcs = [":accounts_service_proto"],
)

proto_and_java_proto_library(
    name = "api_key",
)

proto_library(
    name = "api_keys_service_proto",
    srcs = ["api_keys_service.proto"],
    strip_import_prefix = IMPORT_PREFIX,
    deps = [
        ":api_key_proto",
        ":measurement_consumer_proto",
    ],
)

kt_jvm_grpc_proto_library(
    name = "api_keys_service_kt_jvm_grpc_proto",
    srcs = [":api_keys_service_proto"],
)

proto_and_java_proto_library(
    name = "computation_participant",
    deps = [
        ":certificate_proto",
        ":duchy_measurement_log_entry_proto",
        "@com_google_protobuf//:timestamp_proto",
    ],
)

proto_and_java_proto_library(
    name = "data_provider",
    deps = [":certificate_proto"],
)

proto_and_java_proto_library(
    name = "model_provider",
    deps = [":certificate_proto"],
)

proto_library(
    name = "computation_participants_service_proto",
    srcs = ["computation_participants_service.proto"],
    strip_import_prefix = IMPORT_PREFIX,
    deps = [
        ":computation_participant_proto",
        ":duchy_measurement_log_entry_proto",
        ":measurement_log_entry_proto",
    ],
)

kt_jvm_grpc_proto_library(
    name = "computation_participants_service_kt_jvm_grpc_proto",
    srcs = [":computation_participants_service_proto"],
)

proto_library(
    name = "data_providers_service_proto",
    srcs = ["data_providers_service.proto"],
    strip_import_prefix = IMPORT_PREFIX,
    deps = [
        ":data_provider_proto",
    ],
)

kt_jvm_grpc_proto_library(
    name = "data_providers_service_kt_jvm_grpc_proto",
    srcs = [":data_providers_service_proto"],
)

proto_library(
    name = "model_providers_service_proto",
    srcs = ["model_providers_service.proto"],
    strip_import_prefix = IMPORT_PREFIX,
    deps = [
        ":model_provider_proto",
    ],
)

kt_jvm_grpc_proto_library(
    name = "model_providers_service_kt_jvm_grpc_proto",
    srcs = [":model_providers_service_proto"],
)

proto_and_java_proto_library(
    name = "certificate",
    deps = [
        "@com_google_protobuf//:timestamp_proto",
    ],
)

proto_library(
    name = "certificates_service_proto",
    srcs = ["certificates_service.proto"],
    strip_import_prefix = IMPORT_PREFIX,
    deps = [
        ":certificate_proto",
    ],
)

kt_jvm_grpc_proto_library(
    name = "certificates_service_kt_jvm_grpc_proto",
    srcs = [":certificates_service_proto"],
)

proto_and_java_proto_library(
    name = "crypto",
)

proto_and_java_proto_library(
    name = "differential_privacy",
)

proto_and_java_proto_library(
    name = "duchy_protocol_config",
    deps = [
        ":differential_privacy_proto",
    ],
)

proto_and_java_proto_library(
    name = "protocol_config",
    deps = [
        ":differential_privacy_proto",
    ],
)

proto_library(
    name = "duchy_id_config_proto",
    srcs = ["duchy_id_config.proto"],
    deps = [
        "@com_google_protobuf//:timestamp_proto",
    ],
)

java_proto_library(
    name = "duchy_id_config_java_proto",
    deps = [":duchy_id_config_proto"],
)

kt_jvm_proto_library(
    name = "duchy_id_config_kt_jvm_proto",
    srcs = [":duchy_id_config_proto"],
    deps = [":duchy_id_config_java_proto"],
)

proto_library(
    name = "llv2_protocol_config_config_proto",
    srcs = ["llv2_protocol_config_config.proto"],
    deps = [
        ":duchy_protocol_config_proto",
        ":protocol_config_proto",
    ],
)

java_proto_library(
    name = "llv2_protocol_config_config_java_proto",
    deps = [":llv2_protocol_config_config_proto"],
)

kt_jvm_proto_library(
    name = "llv2_protocol_config_config_kt_jvm_proto",
    srcs = [":llv2_protocol_config_config_proto"],
    deps = [":llv2_protocol_config_config_java_proto"],
)

proto_and_java_proto_library(
    name = "event_group",
    deps = [
        "@com_google_protobuf//:timestamp_proto",
    ],
)

proto_library(
    name = "event_groups_service_proto",
    srcs = ["event_groups_service.proto"],
    strip_import_prefix = IMPORT_PREFIX,
    deps = [
        ":event_group_proto",
        "@com_google_protobuf//:timestamp_proto",
    ],
)

kt_jvm_grpc_proto_library(
    name = "event_groups_service_kt_jvm_grpc_proto",
    srcs = [":event_groups_service_proto"],
)

proto_and_java_proto_library(
    name = "event_group_metadata_descriptor",
    deps = ["@com_google_protobuf//:descriptor_proto"],
)

proto_library(
    name = "event_group_metadata_descriptors_service_proto",
    srcs = ["event_group_metadata_descriptors_service.proto"],
    strip_import_prefix = IMPORT_PREFIX,
    deps = [
        ":event_group_metadata_descriptor_proto",
    ],
)

kt_jvm_grpc_proto_library(
    name = "event_group_metadata_descriptors_service_kt_jvm_grpc_proto",
    srcs = [":event_group_metadata_descriptors_service_proto"],
)

proto_and_java_proto_library(
    name = "exchange",
    deps = [
        ":exchange_details_proto",
        "@com_google_googleapis//google/type:date_proto",
    ],
)

proto_and_java_proto_library(
    name = "exchange_details",
)

proto_library(
    name = "exchanges_service_proto",
    srcs = ["exchanges_service.proto"],
    strip_import_prefix = IMPORT_PREFIX,
    deps = [
        ":exchange_proto",
        "//src/main/proto/wfa/measurement/internal/common:provider_proto",
        "@com_google_googleapis//google/type:date_proto",
        "@com_google_protobuf//:empty_proto",
    ],
)

kt_jvm_grpc_proto_library(
    name = "exchanges_service_kt_jvm_grpc_proto",
    srcs = [":exchanges_service_proto"],
)

proto_and_java_proto_library(
    name = "exchange_step",
    deps = [
        "//src/main/proto/wfa/measurement/internal/common:provider_proto",
        "@com_google_googleapis//google/type:date_proto",
        "@com_google_protobuf//:timestamp_proto",
    ],
)

proto_library(
    name = "exchange_steps_service_proto",
    srcs = ["exchange_steps_service.proto"],
    strip_import_prefix = IMPORT_PREFIX,
    deps = [
        ":exchange_step_proto",
        "//src/main/proto/wfa/measurement/internal/common:provider_proto",
        "@com_google_googleapis//google/type:date_proto",
        "@com_google_protobuf//:timestamp_proto",
    ],
)

kt_jvm_grpc_proto_library(
    name = "exchange_steps_service_kt_jvm_grpc_proto",
    srcs = [":exchange_steps_service_proto"],
)

proto_and_java_proto_library(
    name = "exchange_step_attempt",
    deps = [
        ":exchange_step_attempt_details_proto",
        "@com_google_googleapis//google/type:date_proto",
    ],
)

proto_and_java_proto_library(
    name = "exchange_step_attempt_details",
    deps = [
        "@com_google_protobuf//:timestamp_proto",
    ],
)

proto_library(
    name = "exchange_step_attempts_service_proto",
    srcs = ["exchange_step_attempts_service.proto"],
    strip_import_prefix = IMPORT_PREFIX,
    deps = [
        ":exchange_step_attempt_details_proto",
        ":exchange_step_attempt_proto",
        "//src/main/proto/wfa/measurement/internal/common:provider_proto",
        "@com_google_googleapis//google/type:date_proto",
    ],
)

kt_jvm_grpc_proto_library(
    name = "exchange_step_attempts_service_kt_jvm_grpc_proto",
    srcs = [":exchange_step_attempts_service_proto"],
)

proto_and_java_proto_library(
    name = "measurement",
    deps = [
        ":certificate_proto",
        ":computation_participant_proto",
        ":duchy_protocol_config_proto",
        ":protocol_config_proto",
        "@com_google_protobuf//:timestamp_proto",
    ],
)

proto_library(
    name = "measurements_service_proto",
    srcs = ["measurements_service.proto"],
    strip_import_prefix = IMPORT_PREFIX,
    deps = [
        ":measurement_proto",
        "@com_google_protobuf//:empty_proto",
        "@com_google_protobuf//:timestamp_proto",
    ],
)

kt_jvm_grpc_proto_library(
    name = "measurements_service_kt_jvm_grpc_proto",
    srcs = [":measurements_service_proto"],
)

proto_and_java_proto_library(
    name = "measurement_consumer",
    deps = [":certificate_proto"],
)

proto_library(
    name = "measurement_consumers_service_proto",
    srcs = ["measurement_consumers_service.proto"],
    strip_import_prefix = IMPORT_PREFIX,
    deps = [
        ":measurement_consumer_proto",
    ],
)

kt_jvm_grpc_proto_library(
    name = "measurement_consumers_service_kt_jvm_grpc_proto",
    srcs = [":measurement_consumers_service_proto"],
)

proto_and_java_proto_library(
    name = "measurement_log_entry",
    deps = [
        "@com_google_protobuf//:timestamp_proto",
    ],
)

proto_and_java_proto_library(
    name = "duchy_measurement_log_entry",
    deps = [
        ":measurement_log_entry_proto",
        "@com_google_protobuf//:timestamp_proto",
    ],
)

proto_and_java_proto_library(
    name = "state_transition_measurement_log_entry",
    deps = [
        ":measurement_log_entry_proto",
        ":measurement_proto",
        "@com_google_protobuf//:timestamp_proto",
    ],
)

proto_library(
    name = "measurement_log_entries_service_proto",
    srcs = ["measurement_log_entries_service.proto"],
    strip_import_prefix = IMPORT_PREFIX,
    deps = [
        ":duchy_measurement_log_entry_proto",
        ":measurement_log_entry_proto",
        ":state_transition_measurement_log_entry_proto",
    ],
)

kt_jvm_grpc_proto_library(
    name = "measurement_log_entries_service_kt_jvm_grpc_proto",
    srcs = [":measurement_log_entries_service_proto"],
)

proto_library(
    name = "public_keys_service_proto",
    srcs = ["public_keys_service.proto"],
    strip_import_prefix = IMPORT_PREFIX,
)

kt_jvm_grpc_proto_library(
    name = "public_keys_service_kt_jvm_grpc_proto",
    srcs = [":public_keys_service_proto"],
)

proto_and_java_proto_library(
    name = "recurring_exchange",
    deps = [
        ":recurring_exchange_details_proto",
        "@com_google_googleapis//google/type:date_proto",
    ],
)

proto_and_java_proto_library(
    name = "recurring_exchange_details",
    deps = [
        ":exchange_workflow_proto",
    ],
)

proto_library(
    name = "recurring_exchanges_service_proto",
    srcs = ["recurring_exchanges_service.proto"],
    strip_import_prefix = IMPORT_PREFIX,
    deps = [":recurring_exchange_proto"],
)

kt_jvm_grpc_proto_library(
    name = "recurring_exchanges_service_kt_jvm_grpc_proto",
    srcs = [":recurring_exchanges_service_proto"],
)

proto_library(
    name = "requisitions_service_proto",
    srcs = ["requisitions_service.proto"],
    strip_import_prefix = IMPORT_PREFIX,
    deps = [
        ":measurement_proto",
        "@com_google_protobuf//:timestamp_proto",
    ],
)

kt_jvm_grpc_proto_library(
    name = "requisitions_service_kt_jvm_grpc_proto",
    srcs = [":requisitions_service_proto"],
)

proto_and_java_proto_library(name = "exchange_workflow")

proto_library(
    name = "error_code_proto",
    srcs = ["error_code.proto"],
    deps = [
        "@com_google_googleapis//google/rpc:error_details_proto",
    ],
)

java_proto_library(
    name = "error_code_java_proto",
    deps = [":error_code_proto"],
)

kt_jvm_proto_library(
    name = "error_code_kt_jvm_proto",
    srcs = [":error_code_proto"],
    deps = [":error_code_java_proto"],
)

proto_and_java_proto_library(
    name = "model_suite",
    deps = [
        "@com_google_protobuf//:timestamp_proto",
    ],
)

proto_library(
    name = "model_suites_service_proto",
    srcs = ["model_suites_service.proto"],
    strip_import_prefix = IMPORT_PREFIX,
    deps = [
        ":model_suite_proto",
        "@com_google_protobuf//:timestamp_proto",
    ],
)

kt_jvm_grpc_proto_library(
    name = "model_suites_service_kt_jvm_grpc_proto",
    srcs = [":model_suites_service_proto"],
)

proto_and_java_proto_library(
    name = "model_line",
    deps = [
        "@com_google_protobuf//:timestamp_proto",
    ],
)

proto_library(
    name = "model_lines_service_proto",
    srcs = ["model_lines_service.proto"],
    strip_import_prefix = IMPORT_PREFIX,
    deps = [
        ":model_line_proto",
        "@com_google_protobuf//:timestamp_proto",
    ],
)

kt_jvm_grpc_proto_library(
    name = "model_lines_service_kt_jvm_grpc_proto",
    srcs = [":model_lines_service_proto"],
)

proto_and_java_proto_library(
<<<<<<< HEAD
    name = "model_outage",
=======
    name = "model_release",
>>>>>>> 12c025b0
    deps = [
        "@com_google_protobuf//:timestamp_proto",
    ],
)

proto_library(
<<<<<<< HEAD
    name = "model_outages_service_proto",
    srcs = ["model_outages_service.proto"],
    strip_import_prefix = IMPORT_PREFIX,
    deps = [
        ":model_outage_proto",
=======
    name = "model_releases_service_proto",
    srcs = ["model_releases_service.proto"],
    strip_import_prefix = IMPORT_PREFIX,
    deps = [
        ":model_release_proto",
>>>>>>> 12c025b0
        "@com_google_protobuf//:timestamp_proto",
    ],
)

kt_jvm_grpc_proto_library(
<<<<<<< HEAD
    name = "model_outages_service_kt_jvm_grpc_proto",
    srcs = [":model_outages_service_proto"],
=======
    name = "model_releases_service_kt_jvm_grpc_proto",
    srcs = [":model_releases_service_proto"],
)

proto_and_java_proto_library(
    name = "model_shard",
    deps = ["@com_google_protobuf//:timestamp_proto"],
)

proto_library(
    name = "model_shards_service_proto",
    srcs = ["model_shards_service.proto"],
    strip_import_prefix = IMPORT_PREFIX,
    deps = [
        ":model_shard_proto",
        "@com_google_protobuf//:timestamp_proto",
    ],
)

kt_jvm_grpc_proto_library(
    name = "model_shards_service_kt_jvm_grpc_proto",
    srcs = [":model_shards_service_proto"],
)

proto_and_java_proto_library(
    name = "model_rollout",
    deps = ["@com_google_protobuf//:timestamp_proto"],
)

proto_library(
    name = "model_rollouts_service_proto",
    srcs = ["model_rollouts_service.proto"],
    strip_import_prefix = IMPORT_PREFIX,
    deps = [
        ":model_rollout_proto",
        "@com_google_protobuf//:timestamp_proto",
    ],
)

kt_jvm_grpc_proto_library(
    name = "model_rollouts_service_kt_jvm_grpc_proto",
    srcs = [":model_rollouts_service_proto"],
>>>>>>> 12c025b0
)<|MERGE_RESOLUTION|>--- conflicted
+++ resolved
@@ -521,41 +521,47 @@
 )
 
 proto_and_java_proto_library(
-<<<<<<< HEAD
+    name = "model_release",
+    deps = [
+        "@com_google_protobuf//:timestamp_proto",
+    ],
+)
+
+proto_library(
+    name = "model_releases_service_proto",
+    srcs = ["model_releases_service.proto"],
+    strip_import_prefix = IMPORT_PREFIX,
+    deps = [
+        ":model_release_proto",
+        "@com_google_protobuf//:timestamp_proto",
+    ],
+)
+
+kt_jvm_grpc_proto_library(
+    name = "model_releases_service_kt_jvm_grpc_proto",
+    srcs = [":model_releases_service_proto"],
+)
+
+proto_and_java_proto_library(
     name = "model_outage",
-=======
-    name = "model_release",
->>>>>>> 12c025b0
-    deps = [
-        "@com_google_protobuf//:timestamp_proto",
-    ],
-)
-
-proto_library(
-<<<<<<< HEAD
+    deps = [
+        "@com_google_protobuf//:timestamp_proto",
+    ],
+)
+
+proto_library(
     name = "model_outages_service_proto",
     srcs = ["model_outages_service.proto"],
     strip_import_prefix = IMPORT_PREFIX,
     deps = [
         ":model_outage_proto",
-=======
-    name = "model_releases_service_proto",
-    srcs = ["model_releases_service.proto"],
-    strip_import_prefix = IMPORT_PREFIX,
-    deps = [
-        ":model_release_proto",
->>>>>>> 12c025b0
-        "@com_google_protobuf//:timestamp_proto",
-    ],
-)
-
-kt_jvm_grpc_proto_library(
-<<<<<<< HEAD
+        "@com_google_protobuf//:timestamp_proto",
+    ],
+)
+
+kt_jvm_grpc_proto_library(
     name = "model_outages_service_kt_jvm_grpc_proto",
     srcs = [":model_outages_service_proto"],
-=======
-    name = "model_releases_service_kt_jvm_grpc_proto",
-    srcs = [":model_releases_service_proto"],
 )
 
 proto_and_java_proto_library(
@@ -596,5 +602,4 @@
 kt_jvm_grpc_proto_library(
     name = "model_rollouts_service_kt_jvm_grpc_proto",
     srcs = [":model_rollouts_service_proto"],
->>>>>>> 12c025b0
 )