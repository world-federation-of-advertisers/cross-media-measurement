--- conflicted
+++ resolved
@@ -179,15 +179,8 @@
   int64 register_count = 1;
 
   // Length of each register in bytes.
-<<<<<<< HEAD
-  //
-  // The product of `maximum_frequency` and the `number_of_edps` should be no
-  // more than 2 ^ (`bytes_per_register` * 8).
-  int32 bytes_per_register = 2;
-=======
   int32 bytes_per_register = 2;
 
   // Secret share modulus.
   uint32 ring_modulus = 3;
->>>>>>> 2306a167
 }