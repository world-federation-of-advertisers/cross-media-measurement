--- conflicted
+++ resolved
@@ -84,13 +84,8 @@
 
     // Deterministic count methodology.
     //
-<<<<<<< HEAD
     // Can be used in impression and population computations.
-    DeterministicCount deterministic_count = 4;
-=======
-    // Can be used in impression computations.
     DeterministicCount deterministic_count = 5;
->>>>>>> 1c67860c
 
     // Deterministic sum methodology.
     //
