--- conflicted
+++ resolved
@@ -91,11 +91,8 @@
   }
   Details details = 8;
 
-<<<<<<< HEAD
-=======
   // When the report was created. Output-only.
   google.protobuf.Timestamp create_time = 9;
 
->>>>>>> 3695728d
   string report_idempotency_key = 10;
 }