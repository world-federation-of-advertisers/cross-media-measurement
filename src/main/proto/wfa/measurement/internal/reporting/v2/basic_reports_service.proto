// Copyright 2025 The Cross-Media Measurement Authors
//
// Licensed under the Apache License, Version 2.0 (the "License");
// you may not use this file except in compliance with the License.
// You may obtain a copy of the License at
//
//      http://www.apache.org/licenses/LICENSE-2.0
//
// Unless required by applicable law or agreed to in writing, software
// distributed under the License is distributed on an "AS IS" BASIS,
// WITHOUT WARRANTIES OR CONDITIONS OF ANY KIND, either express or implied.
// See the License for the specific language governing permissions and
// limitations under the License.

syntax = "proto3";

package wfa.measurement.internal.reporting.v2;

import "google/protobuf/timestamp.proto";
import "wfa/measurement/internal/reporting/v2/basic_report.proto";

option java_package = "org.wfanet.measurement.internal.reporting.v2";
option java_multiple_files = true;

// Internal service for persistence of Basic Report entities.
service BasicReports {
  // Inserts a `BasicReport` into the database in the
  // `BasicReport.State.SUCCEEDED` state.
  //
  // The `BasicReport` must already be considered in the
  // `BasicReport.State.SUCCEEDED` state.
  //
  // Error reasons:
  // * `REPORTING_SET_NOT_FOUND`
  // * `IMPRESSION_QUALIFICATION_FILTER_NOT_FOUND`
  // * `BASIC_REPORT_ALREADY_EXISTS`
  rpc InsertBasicReport(InsertBasicReportRequest) returns (BasicReport);

  // Creates a `BasicReport` in the `BasicReport.State.CREATED` state.
  //
  // Error reasons:
  // * `REPORTING_SET_NOT_FOUND`
  // * `BASIC_REPORT_ALREADY_EXISTS`
  rpc CreateBasicReport(CreateBasicReportRequest) returns (BasicReport);

  // Sets the `BasicReport.external_report_id` field and transitions the
  // `BasicReport` to the `BasicReport.State.REPORT_CREATED` state.
  //
  // Error reasons:
  // * `REQUIRED_FIELD_NOT_SET`
  // * `BASIC_REPORT_NOT_FOUND`
  rpc SetExternalReportId(SetExternalReportIdRequest) returns (BasicReport);

  // Error reasons:
  // * `REQUIRED_FIELD_NOT_SET`
  // * `BASIC_REPORT_NOT_FOUND`
  rpc GetBasicReport(GetBasicReportRequest) returns (BasicReport);

  // Ordered by `create_time` ascending, `external_basic_report_id` ascending.
  rpc ListBasicReports(ListBasicReportsRequest)
      returns (ListBasicReportsResponse);

<<<<<<< HEAD
  // Sets the `BasicReport.state` field to the specified state.
=======
  // Transitions the `BasicReport` to the `BasicReport.State.FAILED` state.
>>>>>>> b737f7c6
  //
  // Error reasons:
  // * `REQUIRED_FIELD_NOT_SET`
  // * `BASIC_REPORT_NOT_FOUND`
<<<<<<< HEAD
  rpc SetState(SetStateRequest) returns (BasicReport);
=======
  rpc FailBasicReport(FailBasicReportRequest) returns (BasicReport);
>>>>>>> b737f7c6
}

message InsertBasicReportRequest {
  BasicReport basic_report = 1;
}

message CreateBasicReportRequest {
  BasicReport basic_report = 1;
  string request_id = 2;
}

message SetExternalReportIdRequest {
  string cmms_measurement_consumer_id = 1;
  string external_basic_report_id = 2;
  string external_report_id = 3;
}

message GetBasicReportRequest {
  // Ex: If a `BasicReport` has the name
  // "measurementconsumers/abc/basicreports/abcd", then the
  // `MeasurementConsumer` ID is "abc" and the `BasicReport` ID is "abcd".
  string cmms_measurement_consumer_id = 1;
  string external_basic_report_id = 2;
}

message ListBasicReportsPageToken {
  string cmms_measurement_consumer_id = 1;

  message Filter {
    google.protobuf.Timestamp create_time_after = 1;
  }
  Filter filter = 2;

  message PreviousPageEnd {
    google.protobuf.Timestamp create_time = 1;
    string external_basic_report_id = 2;
  }
  PreviousPageEnd last_basic_report = 3;
}

message ListBasicReportsRequest {
  message Filter {
    // `MeasurementConsumer` ID from the CMMS public API. Required.
    string cmms_measurement_consumer_id = 1;

    // Any `BasicReport` created after this time, exclusive, will be included.
    //
    // Ignored if `page_token` is set.
    google.protobuf.Timestamp create_time_after = 2;

    BasicReport.State state = 3;
  }
  Filter filter = 1;
  // The maximum number of basic reports to return. The service may return fewer
  // than this value. If unspecified, at most 10 basic reports will be returned.
  // The maximum value is 25; values above 25 will be coerced to 25.
  int32 page_size = 2;
  ListBasicReportsPageToken page_token = 3;
}

message ListBasicReportsResponse {
  repeated BasicReport basic_reports = 1;
  ListBasicReportsPageToken next_page_token = 2;
}

<<<<<<< HEAD
message SetStateRequest {
  string cmms_measurement_consumer_id = 1;
  string external_basic_report_id = 2;
  BasicReport.State state = 3;
=======
message FailBasicReportRequest {
  string cmms_measurement_consumer_id = 1;
  string external_basic_report_id = 2;
>>>>>>> b737f7c6
}<|MERGE_RESOLUTION|>--- conflicted
+++ resolved
@@ -60,20 +60,12 @@
   rpc ListBasicReports(ListBasicReportsRequest)
       returns (ListBasicReportsResponse);
 
-<<<<<<< HEAD
-  // Sets the `BasicReport.state` field to the specified state.
-=======
   // Transitions the `BasicReport` to the `BasicReport.State.FAILED` state.
->>>>>>> b737f7c6
   //
   // Error reasons:
   // * `REQUIRED_FIELD_NOT_SET`
   // * `BASIC_REPORT_NOT_FOUND`
-<<<<<<< HEAD
-  rpc SetState(SetStateRequest) returns (BasicReport);
-=======
   rpc FailBasicReport(FailBasicReportRequest) returns (BasicReport);
->>>>>>> b737f7c6
 }
 
 message InsertBasicReportRequest {
@@ -139,14 +131,7 @@
   ListBasicReportsPageToken next_page_token = 2;
 }
 
-<<<<<<< HEAD
-message SetStateRequest {
-  string cmms_measurement_consumer_id = 1;
-  string external_basic_report_id = 2;
-  BasicReport.State state = 3;
-=======
 message FailBasicReportRequest {
   string cmms_measurement_consumer_id = 1;
   string external_basic_report_id = 2;
->>>>>>> b737f7c6
 }