--- conflicted
+++ resolved
@@ -18,10 +18,7 @@
 proto_library(
     name = "report_summary_v2_proto",
     srcs = ["report_summary_v2.proto"],
-<<<<<<< HEAD
-=======
     strip_import_prefix = IMPORT_PREFIX,
->>>>>>> ad8e05c5
     deps = [
         "//src/main/proto/wfa/measurement/internal/reporting/v2:event_filter_proto",
         "//src/main/proto/wfa/measurement/internal/reporting/v2:event_template_field_proto",
