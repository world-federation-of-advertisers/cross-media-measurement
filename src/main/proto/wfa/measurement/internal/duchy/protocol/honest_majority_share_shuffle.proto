// Copyright 2023 The Cross-Media Measurement Authors
//
// Licensed under the Apache License, Version 2.0 (the "License");
// you may not use this file except in compliance with the License.
// You may obtain a copy of the License at
//
//      http://www.apache.org/licenses/LICENSE-2.0
//
// Unless required by applicable law or agreed to in writing, software
// distributed under the License is distributed on an "AS IS" BASIS,
// WITHOUT WARRANTIES OR CONDITIONS OF ANY KIND, either express or implied.
// See the License for the specific language governing permissions and
// limitations under the License.

syntax = "proto3";

package wfa.measurement.internal.duchy.protocol;

import "wfa/measurement/internal/duchy/config/protocols_setup_config.proto";
import "wfa/measurement/internal/duchy/crypto.proto";
import "wfa/measurement/internal/duchy/noise_mechanism.proto";
import "wfa/measurement/internal/duchy/protocol/share_shuffle_sketch_params.proto";

option java_package = "org.wfanet.measurement.internal.duchy.protocol";
option java_multiple_files = true;

message HonestMajorityShareShuffle {
  // Stages of the HonestMajorityShareShuffle computation.
  //
  // For the first non-aggregator, the normal stage transition is:
<<<<<<< HEAD
  // INITIALIZED -> SET_PARTICIPANT_PARAMS_PHASE ->
  // WAIT_ON_REQUISITION_FULFILLMENT -> SETUP_PHASE ->
  // WAIT_ON_SHUFFLE_INPUT_PHASE_TWO -> SHUFFLE_PHASE
  // -> COMPLETE
  //
  // For the second non-aggregator, the normal stage transition is:
  // INITIALIZED -> SET_PARTICIPANT_PARAMS_PHASE ->
  // WAIT_ON_REQUISITION_FULFILLMENT -> WAIT_ON_SHUFFLE_INPUT_PHASE_ONE ->
  // SETUP_PHASE -> SHUFFLE_PHASE
  // -> COMPLETE
=======
  // INITIALIZED -> WAIT_TO_START -> SETUP_PHASE ->
  // WAIT_ON_SHUFFLE_INPUT_PHASE_TWO -> SHUFFLE_PHASE
  // -> COMPLETE
  //
  // For the second non-aggregator, the normal stage transition is:
  // INITIALIZED -> WAIT_ON_SHUFFLE_INPUT_PHASE_ONE -> SETUP_PHASE
  // -> SHUFFLE_PHASE -> COMPLETE
>>>>>>> dcc3c5c2
  //
  // For the aggregator, the normal stage transition is:
  // WAIT_ON_AGGREGATION_INPUT -> AGGREGATION_PHASE -> COMPLETE
  enum Stage {
    // The computation stage is unknown. This is never set intentionally.
    STAGE_UNSPECIFIED = 0;

<<<<<<< HEAD
    // The computation is created by the non-aggregator.
    // Non-aggregators are ready to accept requisition fulfillments. The
    // randomness seed is sampled and stored. Peer's random seed can be accepted
    // at this stage.
    INITIALIZED = 1;

    // The non-aggregator sends the participant params to the kingdom.
    SET_PARTICIPANT_PARAMS_PHASE = 2;

    // The non-aggregator waits on requisition fulfillment.
    WAIT_ON_REQUISITION_FULFILLMENT = 3;

    // The second non-aggregator waits for the input from the peer
    // non-aggregator.
    WAIT_ON_SHUFFLE_INPUT_PHASE_ONE = 4;

    // Non-aggregator sends random seed and secret seed from DataProviders to
    // the peer. Seeds are used for generating noise and permutation.
    SETUP_PHASE = 5;

    // The first non-aggregator waits for input from the peer non-aggregator.
    WAIT_ON_SHUFFLE_INPUT_PHASE_TWO = 6;

    // A aggregator only stage waiting for input of combined shares from
    // non-aggregators. It is the initial stage for the aggregator.
    WAIT_ON_AGGREGATION_INPUT = 7;
=======
    // The computation is created by the non-aggregator populated with sampled
    // randomness seed and encryption key pair.
    //
    // In this stage, non-aggregators send the participant params to the kingdom
    // by the mill.
    INITIALIZED = 1;

    // The first non-aggregator waits on requisition fulfillment and the signal
    // from the kingdom to proceed.
    //
    // In this stage, requisition fulfillment are received from EDPs and
    // reported to the kingdom.
    WAIT_TO_START = 2;

    // The second non-aggregator waits on requisition fulfillment and the data
    // from the peer non-aggregator to proceed.
    //
    // In this stage, requisition fulfillment are received from EDPs and
    // reported to the kingdom.
    WAIT_ON_SHUFFLE_INPUT_PHASE_ONE = 3;

    // Non-aggregator sends random seed and secret seed from DataProviders to
    // the peer. Seeds are used for generating noise and permutation.
    SETUP_PHASE = 4;

    // The first non-aggregator waits for input from the peer non-aggregator.
    WAIT_ON_SHUFFLE_INPUT_PHASE_TWO = 5;

    // A aggregator only stage waiting for input of combined shares from
    // non-aggregators. It is the initial stage for the aggregator.
    WAIT_ON_AGGREGATION_INPUT = 6;
>>>>>>> dcc3c5c2

    // Non-aggregators execute following steps:
    //
    // 1. Combine sketch shares from EDPs: Expand all requisition seeds
    // into shares. Combine all requisition shares.
    //
    // 2. Add noise: Generate own noise share N_0 from common random seed.
    // Generate noise N and calculate N_1 = N - N_0. Expanding peer's common
    // random seed into noise share M_0. Append N_1 and M_0 into combined shares
    // from step 1.
    //
    // 3. Shuffle: Combine common random seeds from own and peer. Generate a
    // permutation based on the combined seed. Shuffle the shares.
    //
    // 4. Send the result of the share to the aggregator.
<<<<<<< HEAD
    SHUFFLE_PHASE = 8;
=======
    SHUFFLE_PHASE = 7;
>>>>>>> dcc3c5c2

    // The aggregator adds up shares from non-aggregators, subtracts noise
    // offset, and calculates the reach and the frequency histogram, then
    // reports the encrypted result to the kingdom.
<<<<<<< HEAD
    AGGREGATION_PHASE = 9;

    // The computation is completed or failed. The worker can remove BLOBs that
    // are no longer needed.
    COMPLETE = 10;
=======
    AGGREGATION_PHASE = 8;

    // The computation is completed or failed. The worker can remove BLOBs that
    // are no longer needed.
    COMPLETE = 9;
>>>>>>> dcc3c5c2
  }

  message ComputationDetails {
    // The role of either aggregator or non-aggregator in Computations.
    wfa.measurement.internal.duchy.config.RoleInComputation role = 1;

    // Parameters used in this computation.
    message Parameters {
      // The maximum frequency to reveal in the histogram.
      int32 maximum_frequency = 1;
      // Parameters for secret sharing sketches.
      ShareShuffleSketchParams sketch_params = 2;
      // Noise mechanism used for generating noise.
      NoiseMechanism noise_mechanism = 3;
    }
    Parameters parameters = 2;

    // The list of ids of duchies participating in this computation.
    // The list is sorted by the duchy order by names, with the first element
    // being the first non-aggregator following by other non-aggregators,
    // and the last element being the aggregator.
    repeated string participants = 3;

    // Seeds used by non-aggregators to generate noise and permutation.
    bytes common_random_seed = 4;

    // Encryption key pair for participant params.
    EncryptionKeyPair encryption_key_pair = 5;
  }

  // The input message containing the random seed from the peer worker.
  message ShufflePhaseInput {
    // Random seed in bytes.
    bytes peer_random_seed = 1;

    // The requisition data in format of a secret seed. It is ciphertext
    // containing a serialized `SignedMessage` message from the CMMS public API.
    message SecretSeed {
      string external_data_provider_id = 1;

      // Ciphertext containing a serialized `SignedMessage` message from the
      // CMMS public API.
      bytes secret_seed_ciphertext = 2;
    }
    repeated SecretSeed secret_seeds = 2;
  }

  // Details about a particular attempt of running a stage of the
  // HonestMajorityShareShuffle Protocol.
  message StageDetails {
    oneof detail {
      // Details specific to the WAIT_ON_AGGREGATION_INPUT stage.
      WaitOnAggregationInputDetails wait_on_aggregation_input_details = 1;
    }
  }

  // The stage WAIT_ON_AGGREGATION_INPUT of the aggregator duchy has a
  // bootstrapping step where it requires input from all other non-aggregators
  // before it can move forward. The bookkeeping of which duchy has provided is
  // stored in this message.
  message WaitOnAggregationInputDetails {
    // A mapping of the name of a duchy to the BlobId corresponding to the
    // ComputationBlobDependency.OUTPUT BLOB where it will be written.
    //
    // Upon receiving a sketch from a duchy the OUTPUT reference with the id
    // found in this map is updated with the local copy of the blob. When all
    // the output references have a path the worker can move onto the next
    // stage.
    map<string, int64> external_duchy_local_blob_id = 1;
  }
}<|MERGE_RESOLUTION|>--- conflicted
+++ resolved
@@ -28,18 +28,6 @@
   // Stages of the HonestMajorityShareShuffle computation.
   //
   // For the first non-aggregator, the normal stage transition is:
-<<<<<<< HEAD
-  // INITIALIZED -> SET_PARTICIPANT_PARAMS_PHASE ->
-  // WAIT_ON_REQUISITION_FULFILLMENT -> SETUP_PHASE ->
-  // WAIT_ON_SHUFFLE_INPUT_PHASE_TWO -> SHUFFLE_PHASE
-  // -> COMPLETE
-  //
-  // For the second non-aggregator, the normal stage transition is:
-  // INITIALIZED -> SET_PARTICIPANT_PARAMS_PHASE ->
-  // WAIT_ON_REQUISITION_FULFILLMENT -> WAIT_ON_SHUFFLE_INPUT_PHASE_ONE ->
-  // SETUP_PHASE -> SHUFFLE_PHASE
-  // -> COMPLETE
-=======
   // INITIALIZED -> WAIT_TO_START -> SETUP_PHASE ->
   // WAIT_ON_SHUFFLE_INPUT_PHASE_TWO -> SHUFFLE_PHASE
   // -> COMPLETE
@@ -47,7 +35,6 @@
   // For the second non-aggregator, the normal stage transition is:
   // INITIALIZED -> WAIT_ON_SHUFFLE_INPUT_PHASE_ONE -> SETUP_PHASE
   // -> SHUFFLE_PHASE -> COMPLETE
->>>>>>> dcc3c5c2
   //
   // For the aggregator, the normal stage transition is:
   // WAIT_ON_AGGREGATION_INPUT -> AGGREGATION_PHASE -> COMPLETE
@@ -55,34 +42,6 @@
     // The computation stage is unknown. This is never set intentionally.
     STAGE_UNSPECIFIED = 0;
 
-<<<<<<< HEAD
-    // The computation is created by the non-aggregator.
-    // Non-aggregators are ready to accept requisition fulfillments. The
-    // randomness seed is sampled and stored. Peer's random seed can be accepted
-    // at this stage.
-    INITIALIZED = 1;
-
-    // The non-aggregator sends the participant params to the kingdom.
-    SET_PARTICIPANT_PARAMS_PHASE = 2;
-
-    // The non-aggregator waits on requisition fulfillment.
-    WAIT_ON_REQUISITION_FULFILLMENT = 3;
-
-    // The second non-aggregator waits for the input from the peer
-    // non-aggregator.
-    WAIT_ON_SHUFFLE_INPUT_PHASE_ONE = 4;
-
-    // Non-aggregator sends random seed and secret seed from DataProviders to
-    // the peer. Seeds are used for generating noise and permutation.
-    SETUP_PHASE = 5;
-
-    // The first non-aggregator waits for input from the peer non-aggregator.
-    WAIT_ON_SHUFFLE_INPUT_PHASE_TWO = 6;
-
-    // A aggregator only stage waiting for input of combined shares from
-    // non-aggregators. It is the initial stage for the aggregator.
-    WAIT_ON_AGGREGATION_INPUT = 7;
-=======
     // The computation is created by the non-aggregator populated with sampled
     // randomness seed and encryption key pair.
     //
@@ -114,7 +73,6 @@
     // A aggregator only stage waiting for input of combined shares from
     // non-aggregators. It is the initial stage for the aggregator.
     WAIT_ON_AGGREGATION_INPUT = 6;
->>>>>>> dcc3c5c2
 
     // Non-aggregators execute following steps:
     //
@@ -130,28 +88,16 @@
     // permutation based on the combined seed. Shuffle the shares.
     //
     // 4. Send the result of the share to the aggregator.
-<<<<<<< HEAD
-    SHUFFLE_PHASE = 8;
-=======
     SHUFFLE_PHASE = 7;
->>>>>>> dcc3c5c2
 
     // The aggregator adds up shares from non-aggregators, subtracts noise
     // offset, and calculates the reach and the frequency histogram, then
     // reports the encrypted result to the kingdom.
-<<<<<<< HEAD
-    AGGREGATION_PHASE = 9;
-
-    // The computation is completed or failed. The worker can remove BLOBs that
-    // are no longer needed.
-    COMPLETE = 10;
-=======
     AGGREGATION_PHASE = 8;
 
     // The computation is completed or failed. The worker can remove BLOBs that
     // are no longer needed.
     COMPLETE = 9;
->>>>>>> dcc3c5c2
   }
 
   message ComputationDetails {
