// Copyright 2023 The Cross-Media Measurement Authors
//
// Licensed under the Apache License, Version 2.0 (the "License");
// you may not use this file except in compliance with the License.
// You may obtain a copy of the License at
//
//      http://www.apache.org/licenses/LICENSE-2.0
//
// Unless required by applicable law or agreed to in writing, software
// distributed under the License is distributed on an "AS IS" BASIS,
// WITHOUT WARRANTIES OR CONDITIONS OF ANY KIND, either express or implied.
// See the License for the specific language governing permissions and
// limitations under the License.

syntax = "proto3";

package wfa.measurement.internal.duchy.protocol;

import "wfa/measurement/internal/duchy/config/protocols_setup_config.proto";
import "wfa/measurement/internal/duchy/crypto.proto";
import "wfa/measurement/internal/duchy/differential_privacy.proto";
import "wfa/measurement/internal/duchy/noise_mechanism.proto";
import "wfa/measurement/internal/duchy/protocol/share_shuffle_sketch_params.proto";

option java_package = "org.wfanet.measurement.internal.duchy.protocol";
option java_multiple_files = true;

message HonestMajorityShareShuffle {
  // Stages of the HonestMajorityShareShuffle computation.
  //
  // For FIRST_NON_AGGREGATOR, the normal stage transition is:
  // INITIALIZED -> WAIT_TO_START -> SETUP_PHASE ->
  // WAIT_ON_SHUFFLE_INPUT_PHASE_TWO -> SHUFFLE_PHASE
  // -> COMPLETE
  //
  // For SECOND_NON_AGGREGATOR, the normal stage transition is:
  // INITIALIZED -> WAIT_ON_SHUFFLE_INPUT_PHASE_ONE -> SETUP_PHASE
  // -> SHUFFLE_PHASE -> COMPLETE
  //
  // For AGGREGATOR, the normal stage transition is:
<<<<<<< HEAD
  // INITIALIZED -> WAIT_ON_AGGREGATION_INPUT -> AGGREGATION_PHASE
  // -> COMPLETE
=======
  // INITIALIZED -> WAIT_ON_AGGREGATION_INPUT -> AGGREGATION_PHASE -> COMPLETE
>>>>>>> 15988a8c
  enum Stage {
    // The computation stage is unknown. This is never set intentionally.
    STAGE_UNSPECIFIED = 0;

<<<<<<< HEAD
    // The computation is created by the duchy. Non-aggregators populate it
    // with sampled randomness seed and encryption key pair.
=======
    // The computation is created. Non-aggregators populated it with sampled
    // randomness seed and encryption key pair.
>>>>>>> 15988a8c
    //
    // Role: AGGREGATOR, FIRST_NON_AGGREGATOR, SECOND_NON_AGGREGATOR.
    //
    // Actions: 1. Creating local Computation. 2. Sending requisition params to
    // the Kingdom.
    //
    // Advance Condition: Requisition params sent.
    INITIALIZED = 1;

    // The FIRST_NON_AGGREGATOR waits on requisition fulfillment and the signal
    // from the kingdom to proceed.
    //
    // Role: FIRST_NON_AGGREGATOR
    //
    // Actions: Receiving requisition fulfillment from EDPs.
    //
    // Advance Condition: Measurement stage from the Kingdom changes to
    // COMPUTING, which means all requisitions are fulfilled.
    WAIT_TO_START = 2;

    // The SECOND_NON_AGGREGATOR waits on requisition fulfillment and the
    // shuffle phase input from FIRST_NON_AGGREGATOR to proceed.
    //
    // Role: SECOND_NON_AGGREGATOR
    //
    // Actions: 1. Receiving requisition fulfillment fom EDPs. 2. Receiving
    // shuffle phase input from FIRST_NON_AGGREGATOR.
    //
    // Advance Condition: shuffle phase input received.
    WAIT_ON_SHUFFLE_INPUT_PHASE_ONE = 3;

    // Non-aggregator sends random seed and secret seed from DataProviders to
    // the peer non-aggregator. Seeds are used for generating noise and
    // permutation.
    //
    // Role: FIRST_NON_AGGREGATOR, SECOND_NON_AGGREGATOR
    //
    // Actions: Sending shuffle phase input (seeds) to the peer non-aggregator.
    //
    // Advance Condition: shuffle phase input sent.
    SETUP_PHASE = 4;

    // The FIRST_NON_AGGREGATOR waits for shuffle phase input from
    // SECOND_NON_AGGREGATOR.
    //
    // Role: FIRST_NON_AGGREGATOR
    //
    // Actions: Receiving shuffle phase input from SECOND_NON_AGGREGATOR.
    //
    // Advance condition: Shuffle phase input received.
    WAIT_ON_SHUFFLE_INPUT_PHASE_TWO = 5;

    // The aggregator waits for input of combined shares from
    // non-aggregators. It is the initial stage for the aggregator.
    //
    // Role: AGGREGATOR
    //
    // Actions: Receiving aggregation input from both non-aggregators.
    //
    // Advance condition: Both input received.
    WAIT_ON_AGGREGATION_INPUT = 6;

    // Non-aggregators execute following actions:
    //
    // 1. Combine sketch shares from EDPs: Expand all requisition seeds
    // into shares. Combine all requisition shares.
    //
    // 2. Add noise: Generate own noise share N_0 from common random seed.
    // Generate noise N and calculate N_1 = N - N_0. Expanding peer's common
    // random seed into noise share M_0. Append N_1 and M_0 into combined shares
    // from step 1.
    //
    // 3. Shuffle: Combine common random seeds from own and peer. Generate a
    // permutation based on the combined seed. Shuffle the shares.
    //
    // 4. Send the result of the share to the aggregator.
    SHUFFLE_PHASE = 7;

    // The aggregator adds up shares from non-aggregators, subtracts noise
    // offset, and calculates the reach and the frequency histogram, then
    // reports the encrypted result to the kingdom.
    AGGREGATION_PHASE = 8;

    // The computation is completed or failed. The worker can remove BLOBs that
    // are no longer needed.
    COMPLETE = 9;
  }

  message ComputationDetails {
    // The role of either aggregator or non-aggregator in Computations.
    wfa.measurement.internal.duchy.config.RoleInComputation role = 1;

    // Parameters used in this computation.
    message Parameters {
      // The maximum frequency to reveal in the histogram.
      int32 maximum_frequency = 1;
      // Parameters for secret sharing sketches.
      ShareShuffleSketchParams sketch_params = 2;
      // Differential privacy parameters for noise generation.
      DifferentialPrivacyParams dp_params = 3;
      // Noise mechanism used for generating noise.
      NoiseMechanism noise_mechanism = 4;
    }
    Parameters parameters = 2;

    // The list of ids of duchies participating in this computation.
    // The list is sorted by the duchy order by names, with the first element
    // being the first non-aggregator following by other non-aggregators,
    // and the last element being the aggregator.
    repeated string participants = 3;

    // Seed generated by this worker and will be used to generate noise and
    // permutation.
    bytes random_seed = 4;

    // Encryption key pair for participant params.
    EncryptionKeyPair encryption_key_pair = 5;
  }

  // The input message containing the random seed from the peer worker.
  message ShufflePhaseInput {
    // Random seed in bytes.
    bytes peer_random_seed = 1;

    // The requisition data in format of a secret seed.
    message SecretSeed {
      // Requisition id from the public api.
      string requisition_id = 1;

      // Ciphertext containing a serialized `SignedMessage` message from the
      // CMMS public API.
      bytes secret_seed_ciphertext = 2;

      // The number of registers in the sketch.
      int64 register_count = 3;

      // Resource name of the `Certificate` from the public api belonging to the
      // parent `DataProvider` used to verify the secret_seed signature. The
      // public api version is in requisition details.
      string data_provider_certificate = 4;
    }
    repeated SecretSeed secret_seeds = 2;
  }

  // The input message of aggregation phase.
  message AggregationPhaseInput {
    // Combined sketches from non-aggregators.
    repeated uint32 combined_sketch = 1;
  }

  // Details about a particular attempt of running a stage of the
  // HonestMajorityShareShuffle Protocol.
  message StageDetails {
    oneof detail {
      // Details specific to the WAIT_ON_AGGREGATION_INPUT stage.
      WaitOnAggregationInputDetails wait_on_aggregation_input_details = 1;
    }
  }

  // The stage WAIT_ON_AGGREGATION_INPUT of the aggregator duchy has a
  // bootstrapping step where it requires input from all other non-aggregators
  // before it can move forward. The bookkeeping of which duchy has provided is
  // stored in this message.
  message WaitOnAggregationInputDetails {
    // A mapping of the name of a duchy to the BlobId corresponding to the
    // ComputationBlobDependency.OUTPUT BLOB where it will be written.
    //
    // Upon receiving a sketch from a duchy the OUTPUT reference with the id
    // found in this map is updated with the local copy of the blob. When all
    // the output references have a path the worker can move onto the next
    // stage.
    map<string, int64> external_duchy_local_blob_id = 1;
  }
}<|MERGE_RESOLUTION|>--- conflicted
+++ resolved
@@ -38,23 +38,16 @@
   // -> SHUFFLE_PHASE -> COMPLETE
   //
   // For AGGREGATOR, the normal stage transition is:
-<<<<<<< HEAD
   // INITIALIZED -> WAIT_ON_AGGREGATION_INPUT -> AGGREGATION_PHASE
   // -> COMPLETE
-=======
-  // INITIALIZED -> WAIT_ON_AGGREGATION_INPUT -> AGGREGATION_PHASE -> COMPLETE
->>>>>>> 15988a8c
   enum Stage {
     // The computation stage is unknown. This is never set intentionally.
     STAGE_UNSPECIFIED = 0;
 
-<<<<<<< HEAD
     // The computation is created by the duchy. Non-aggregators populate it
     // with sampled randomness seed and encryption key pair.
-=======
     // The computation is created. Non-aggregators populated it with sampled
     // randomness seed and encryption key pair.
->>>>>>> 15988a8c
     //
     // Role: AGGREGATOR, FIRST_NON_AGGREGATOR, SECOND_NON_AGGREGATOR.
     //
