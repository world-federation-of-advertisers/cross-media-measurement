--- conflicted
+++ resolved
@@ -62,13 +62,8 @@
 
 // Keys of the encryption cipher.
 message EncryptionKeyPair {
-<<<<<<< HEAD
-  // Secret key of the cipher.
-  bytes secret_key = 1;
-=======
   // The key id of the private key.
   string private_key_id = 1;
->>>>>>> e67956d5
   // Public key of the cipher.
   EncryptionPublicKey public_key = 2;
 }