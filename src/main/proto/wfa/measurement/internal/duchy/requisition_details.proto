--- conflicted
+++ resolved
@@ -49,18 +49,6 @@
     }
     // TrusTEE protocol specific details.
     message TrusTee {
-<<<<<<< HEAD
-      // An encrypted symmetric key which is in the format of AES-256-GCM.
-      bytes encrypted_symetric_key = 1;
-      // The Uri of the key encryption key that will be used to decrypt
-      // `encrypted_symetric_key`.
-      string kms_kek_uri = 2;
-      // Workload Identity Federation provider's resource name.
-      // In format of
-      // "//iam.googleapis.com/projects/<project-id>/locations/global/workloadIdentityPools/<wip_name>/
-      // providers/<provider_name>"
-      string wif_provider_name = 3;
-=======
       // The ciphertext of the EncryptionKey of the Data Encryption Key (DEK).
       bytes encrypted_dek_ciphertext = 1;
       // The URI of the Key Encryption Key (KEK) in a KMS that is used to
@@ -74,7 +62,6 @@
       string impersonated_service_account = 4;
       // The FarmHash fingerprint of the PopulationSpec.
       int64 population_spec_fingerprint = 5;
->>>>>>> c5d950fe
     }
 
     oneof protocol {
