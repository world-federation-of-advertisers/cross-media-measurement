--- conflicted
+++ resolved
@@ -81,18 +81,5 @@
     - 'core::0191::java-package'
     # Allow custom methods.
     - 'core::0131::synonyms'
-<<<<<<< HEAD
-    - 'core::0136::response-message-name'
-    # Linter incorrectly singularizes "Metadata"
-    - 'core::0233::request-requests-field'
-    - 'core::0233::response-resource-field'
-    # States are also used as records.
-    - 'core::0216::state-field-output-only'
     # User-specified IDs not supported.
-    - 'core::0133::request-id-field'
-    # Customized filters are used.
-    - 'core::0132::request-field-types'
-=======
-    # User-specified IDs not supported.
-    - 'core::0133::request-id-field'
->>>>>>> fa7874cb
+    - 'core::0133::request-id-field'