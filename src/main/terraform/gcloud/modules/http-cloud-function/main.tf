# Copyright 2025 The Cross-Media Measurement Authors
#
# Licensed under the Apache License, Version 2.0 (the "License");
# you may not use this file except in compliance with the License.
# You may obtain a copy of the License at
#
#     http://www.apache.org/licenses/LICENSE-2.0
#
# Unless required by applicable law or agreed to in writing, software
# distributed under the License is distributed on an "AS IS" BASIS,
# WITHOUT WARRANTIES OR CONDITIONS OF ANY KIND, either express or implied.
# See the License for the specific language governing permissions and
# limitations under the License.

data "google_project" "project" {}
data "google_client_config" "default" {}

resource "google_service_account" "http_cloud_function_service_account" {
  account_id   = var.http_cloud_function_service_account_name
  display_name = "Service account for Cloud Function"
}

resource "google_service_account_iam_member" "allow_terraform_to_use_cloud_function_service_account" {
  service_account_id = google_service_account.http_cloud_function_service_account.name
  role               = "roles/iam.serviceAccountUser"
  member             = "serviceAccount:${var.terraform_service_account}"
}

resource "terraform_data" "deploy_http_cloud_function" {

  depends_on = [
    google_service_account.http_cloud_function_service_account,
    google_service_account_iam_member.allow_terraform_to_use_cloud_function_service_account,
  ]

  triggers_replace = [var.uber_jar_path]

  provisioner "local-exec" {
    interpreter = ["/bin/bash", "-c"]
    environment = {
      FUNCTION_NAME           = var.function_name
      ENTRY_POINT             = var.entry_point
      CLOUD_REGION            = data.google_client_config.default.region
      RUN_SERVICE_ACCOUNT     = google_service_account.http_cloud_function_service_account.email
      EXTRA_ENV_VARS          = var.extra_env_vars
      SECRET_MAPPINGS         = var.secret_mappings
      UBER_JAR_DIRECTORY      = dirname(var.uber_jar_path)
    }
    command = <<-EOT
      #!/bin/bash
      set -euo pipefail

      args=(
        "functions" "deploy" "$FUNCTION_NAME"
        "--gen2"
        "--runtime=java17"
        "--entry-point=$ENTRY_POINT"
        "--memory=512MB"
        "--region=$CLOUD_REGION"
        "--run-service-account=$RUN_SERVICE_ACCOUNT"
        "--source=$UBER_JAR_DIRECTORY"
        "--trigger-http"
<<<<<<< HEAD
=======
        "--no-allow-unauthenticated"
>>>>>>> 93af0bb4
      )

      if [[ -n "$EXTRA_ENV_VARS" ]]; then
        args+=("--set-env-vars=$EXTRA_ENV_VARS")
      fi

      if [[ -n "$SECRET_MAPPINGS" ]]; then
        args+=("--set-secrets=$SECRET_MAPPINGS")
      fi

      gcloud $${args[@]}
    EOT
  }
}<|MERGE_RESOLUTION|>--- conflicted
+++ resolved
@@ -60,10 +60,7 @@
         "--run-service-account=$RUN_SERVICE_ACCOUNT"
         "--source=$UBER_JAR_DIRECTORY"
         "--trigger-http"
-<<<<<<< HEAD
-=======
         "--no-allow-unauthenticated"
->>>>>>> 93af0bb4
       )
 
       if [[ -n "$EXTRA_ENV_VARS" ]]; then
