--- conflicted
+++ resolved
@@ -18,11 +18,6 @@
 
   metadata_map = merge(
     {
-<<<<<<< HEAD
-      "tee-container-log-redirect"    = "true",
-       "tee-env-JAVA_TOOL_OPTIONS"     = "-Xmx400G",
-=======
->>>>>>> 73f6a569
       "tee-signed-image-repos"                        = var.edpa_tee_signed_image_repo
       "tee-image-reference"                           = var.docker_image
       "tee-cmd"                                       = jsonencode(var.tee_cmd),
@@ -122,11 +117,8 @@
   }
 
   disk {
-    boot                   = true
-    source_image           = data.google_compute_image.confidential_space.self_link
-    disk_type              = "hyperdisk-balanced"
-    provisioned_iops       = 5000
-    provisioned_throughput = 1250
+    boot            = true
+    source_image    = data.google_compute_image.confidential_space.self_link
   }
 
   shielded_instance_config {
