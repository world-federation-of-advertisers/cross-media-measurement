# Copyright 2025 The Cross-Media Measurement Authors
#
# Licensed under the Apache License, Version 2.0 (the "License");
# you may not use this file except in compliance with the License.
# You may obtain a copy of the License at
#
#     http://www.apache.org/licenses/LICENSE-2.0
#
# Unless required by applicable law or agreed to in writing, software
# distributed under the License is distributed on an "AS IS" BASIS,
# WITHOUT WARRANTIES OR CONDITIONS OF ANY KIND, either express or implied.
# See the License for the specific language governing permissions and
# limitations under the License.

data "google_project" "project" {}

locals {

  metadata_map = merge(
    {
      "tee-signed-image-repos"                        = var.tee_signed_image_repo
      "tee-image-reference"                           = var.docker_image
      "tee-cmd"                                       = jsonencode(var.tee_cmd),
<<<<<<< HEAD

      "google-logging-enabled"                        = "true"
      "google-monitoring-enabled"                     = "true"
      "tee-container-log-redirect"                    = "true"
=======
      "tee-env-OTEL_SERVICE_NAME"                     = "edpa.results_fulfiller",
      "tee-env-OTEL_METRICS_EXPORTER"                 = "google_cloud_monitoring",
      "tee-env-OTEL_TRACES_EXPORTER"                  = "google_cloud_trace",
      "tee-env-OTEL_LOGS_EXPORTER"                    = "logging",
      "tee-env-OTEL_SERVICE_NAME"                     = "edpa.results_fulfiller",
      "tee-env-OTEL_EXPORTER_GOOGLE_CLOUD_PROJECT_ID" = data.google_project.project.project_id
      "tee-env-OTEL_METRIC_EXPORT_INTERVAL"           = "60000"
>>>>>>> 825cde8e
    },
    var.config_storage_bucket == null ? {} : {
      "tee-env-EDPA_CONFIG_STORAGE_BUCKET" = "gs://${var.config_storage_bucket}"
    },
    var.java_tool_options == "" ? {} : {
      "tee-env-JAVA_TOOL_OPTIONS" = var.java_tool_options
    }
  )
}

resource "google_service_account" "mig_service_account" {
  account_id   = var.mig_service_account_name
  description  = "Service account for Managed Instance Group"
  display_name = "MIG Service Account"
}

resource "google_service_account_iam_member" "allow_terraform_to_use_mig_sa" {
  service_account_id = google_service_account.mig_service_account.name
  role               = "roles/iam.serviceAccountUser"
  member             = "serviceAccount:${var.terraform_service_account}"
}

resource "google_pubsub_subscription_iam_member" "mig_subscriber" {
  count = var.subscription_id != null ? 1 : 0

  subscription  = var.subscription_id
  role          = "roles/pubsub.subscriber"
  member        = "serviceAccount:${google_service_account.mig_service_account.email}"
}

resource "google_secret_manager_secret_iam_member" "mig_sa_secret_accessor" {
  for_each = { for s in var.secrets_to_access : s.secret_id => s }

  secret_id = each.value.secret_id
  role      = "roles/secretmanager.secretAccessor"
  member    = "serviceAccount:${google_service_account.mig_service_account.email}"
}

resource "google_project_iam_member" "mig_sa_user" {
  project = data.google_project.project.name
  role    = "roles/iam.serviceAccountUser"
  member  = "serviceAccount:${google_service_account.mig_service_account.email}"
}

resource "google_project_iam_member" "confidential_workload_user" {
  project  = data.google_project.project.name
  role     = "roles/confidentialcomputing.workloadUser"
  member   = "serviceAccount:${google_service_account.mig_service_account.email}"
}

resource "google_project_iam_member" "mig_log_writer" {
  project = data.google_project.project.name
  role    = "roles/logging.logWriter"
  member  = "serviceAccount:${google_service_account.mig_service_account.email}"
}

resource "google_project_iam_member" "mig_metric_writer" {
  project = data.google_project.project.name
  role    = "roles/monitoring.metricWriter"
  member  = "serviceAccount:${google_service_account.mig_service_account.email}"
}

resource "google_project_iam_member" "mig_trace_agent" {
  project = data.google_project.project.name
  role    = "roles/cloudtrace.agent"
  member  = "serviceAccount:${google_service_account.mig_service_account.email}"
}

data "google_compute_image" "confidential_space" {
  family  = var.disk_image_family
  project = "confidential-space-images"
}

resource "google_compute_instance_template" "confidential_vm_template" {
  machine_type = var.machine_type

  confidential_instance_config {
    enable_confidential_compute = true
    confidential_instance_type  = "SEV"
  }

  scheduling {
    on_host_maintenance = "TERMINATE"
  }

  name_prefix = "${var.instance_template_name}-"
  lifecycle {
    create_before_destroy = true
  }

  disk {
    boot                   = true
    source_image           = data.google_compute_image.confidential_space.self_link
    disk_type              = "hyperdisk-balanced"
    provisioned_iops       = 5000
    provisioned_throughput = 1250
  }

  shielded_instance_config {
    enable_secure_boot = true
  }

  network_interface {
    subnetwork = var.subnetwork_name
  }

  metadata = local.metadata_map

  service_account {
    email = google_service_account.mig_service_account.email
    scopes = [
        "https://www.googleapis.com/auth/cloud-platform",
        "https://www.googleapis.com/auth/pubsub"
    ]
  }
}

resource "google_compute_region_instance_group_manager" "mig" {
  name                    = var.managed_instance_group_name
  base_instance_name      = var.base_instance_name
  version {
    instance_template = google_compute_instance_template.confidential_vm_template.id
  }
  distribution_policy_zones = var.mig_distribution_policy_zones
  lifecycle {
    create_before_destroy = true
  }
  update_policy {
    type                  = "PROACTIVE"
    minimal_action        = "REPLACE"
    max_surge_fixed       = 1
    max_unavailable_fixed = 0
  }
}

resource "google_compute_region_autoscaler" "mig_autoscaler" {
  name   = "autoscaler-for-${google_compute_region_instance_group_manager.mig.name}"
  target = google_compute_region_instance_group_manager.mig.id

  autoscaling_policy {
    max_replicas = var.max_replicas
    min_replicas = var.min_replicas

    dynamic "metric" {
      for_each = var.single_instance_assignment != null ? [1] : []
      content {
        name                       = "pubsub.googleapis.com/subscription/num_undelivered_messages"
        filter                     = "resource.type = pubsub_subscription AND resource.labels.subscription_id = \"${var.subscription_id}\""
        single_instance_assignment = var.single_instance_assignment
      }
    }
  }
}<|MERGE_RESOLUTION|>--- conflicted
+++ resolved
@@ -21,20 +21,10 @@
       "tee-signed-image-repos"                        = var.tee_signed_image_repo
       "tee-image-reference"                           = var.docker_image
       "tee-cmd"                                       = jsonencode(var.tee_cmd),
-<<<<<<< HEAD
 
       "google-logging-enabled"                        = "true"
-      "google-monitoring-enabled"                     = "true"
+      "google-monitoring-enabled"                     = "true"                = "logging",
       "tee-container-log-redirect"                    = "true"
-=======
-      "tee-env-OTEL_SERVICE_NAME"                     = "edpa.results_fulfiller",
-      "tee-env-OTEL_METRICS_EXPORTER"                 = "google_cloud_monitoring",
-      "tee-env-OTEL_TRACES_EXPORTER"                  = "google_cloud_trace",
-      "tee-env-OTEL_LOGS_EXPORTER"                    = "logging",
-      "tee-env-OTEL_SERVICE_NAME"                     = "edpa.results_fulfiller",
-      "tee-env-OTEL_EXPORTER_GOOGLE_CLOUD_PROJECT_ID" = data.google_project.project.project_id
-      "tee-env-OTEL_METRIC_EXPORT_INTERVAL"           = "60000"
->>>>>>> 825cde8e
     },
     var.config_storage_bucket == null ? {} : {
       "tee-env-EDPA_CONFIG_STORAGE_BUCKET" = "gs://${var.config_storage_bucket}"
