# Copyright 2025 The Cross-Media Measurement Authors
#
# Licensed under the Apache License, Version 2.0 (the "License");
# you may not use this file except in compliance with the License.
# You may obtain a copy of the License at
#
#     http://www.apache.org/licenses/LICENSE-2.0
#
# Unless required by applicable law or agreed to in writing, software
# distributed under the License is distributed on an "AS IS" BASIS,
# WITHOUT WARRANTIES OR CONDITIONS OF ANY KIND, either express or implied.
# See the License for the specific language governing permissions and
# limitations under the License.

data "google_project" "project" {}

locals {

  metadata_map = merge(
    {
<<<<<<< HEAD
      "tee-container-log-redirect"    = "true",
      "tee-signed-image-repos"        = var.edpa_tee_signed_image_repo
      "tee-image-reference"           = var.docker_image
      "tee-cmd"                       = jsonencode(var.tee_cmd),
      "tee-env-JAVA_TOOL_OPTIONS"     = "-Xmx400G"
=======
      "tee-signed-image-repos"        = var.edpa_tee_signed_image_repo
      "tee-image-reference"           = var.docker_image
      "tee-cmd"                       = jsonencode(var.tee_cmd),
>>>>>>> 131f5748
      "tee-env-OTEL_SERVICE_NAME"     = "edpa.results_fulfiller",
      "tee-env-OTEL_METRICS_EXPORTER" = "google_cloud_monitoring",
      "tee-env-OTEL_TRACES_EXPORTER"  = "google_cloud_trace",
      "tee-env-OTEL_LOGS_EXPORTER"    = "logging",
<<<<<<< HEAD
=======
      "tee-env-OTEL_SERVICE_NAME"     = "edpa.results_fulfiller",
>>>>>>> 131f5748
      "tee-env-OTEL_EXPORTER_GOOGLE_CLOUD_PROJECT_ID" = data.google_project.project.project_id
    },
    var.config_storage_bucket == null ? {} : {
      "tee-env-EDPA_CONFIG_STORAGE_BUCKET" = "gs://${var.config_storage_bucket}"
    },
    var.java_tool_options == "" ? {} : {
      "tee-env-JAVA_TOOL_OPTIONS" = var.java_tool_options
    }
  )
}

resource "google_service_account" "mig_service_account" {
  account_id   = var.mig_service_account_name
  description  = "Service account for Managed Instance Group"
  display_name = "MIG Service Account"
}

resource "google_service_account_iam_member" "allow_terraform_to_use_mig_sa" {
  service_account_id = google_service_account.mig_service_account.name
  role               = "roles/iam.serviceAccountUser"
  member             = "serviceAccount:${var.terraform_service_account}"
}

resource "google_pubsub_subscription_iam_member" "mig_subscriber" {
  subscription  = var.subscription_id
  role          = "roles/pubsub.subscriber"
  member        = "serviceAccount:${google_service_account.mig_service_account.email}"
}

resource "google_secret_manager_secret_iam_member" "mig_sa_secret_accessor" {
  for_each = { for s in var.secrets_to_access : s.secret_id => s }

  secret_id = each.value.secret_id
  role      = "roles/secretmanager.secretAccessor"
  member    = "serviceAccount:${google_service_account.mig_service_account.email}"
}

resource "google_project_iam_member" "mig_sa_user" {
  project = data.google_project.project.name
  role    = "roles/iam.serviceAccountUser"
  member  = "serviceAccount:${google_service_account.mig_service_account.email}"
}

resource "google_project_iam_member" "confidential_workload_user" {
  project  = data.google_project.project.name
  role     = "roles/confidentialcomputing.workloadUser"
  member   = "serviceAccount:${google_service_account.mig_service_account.email}"
}

resource "google_project_iam_member" "mig_log_writer" {
  project = data.google_project.project.name
  role    = "roles/logging.logWriter"
  member  = "serviceAccount:${google_service_account.mig_service_account.email}"
}

resource "google_project_iam_member" "mig_metric_writer" {
  project = data.google_project.project.name
  role    = "roles/monitoring.metricWriter"
  member  = "serviceAccount:${google_service_account.mig_service_account.email}"
}

resource "google_project_iam_member" "mig_trace_agent" {
  project = data.google_project.project.name
  role    = "roles/cloudtrace.agent"
  member  = "serviceAccount:${google_service_account.mig_service_account.email}"
}

data "google_compute_image" "confidential_space" {
  family  = var.disk_image_family
  project = "confidential-space-images"
}

resource "google_compute_instance_template" "confidential_vm_template" {
  machine_type = var.machine_type

  confidential_instance_config {
    enable_confidential_compute = true
    confidential_instance_type  = "SEV"
  }

  scheduling {
    on_host_maintenance = "TERMINATE"
  }

  name_prefix = "${var.instance_template_name}-"
  lifecycle {
    create_before_destroy = true
  }

  disk {
    boot                   = true
    source_image           = data.google_compute_image.confidential_space.self_link
    disk_type              = "hyperdisk-balanced"
    provisioned_iops       = 5000
    provisioned_throughput = 1250
  }

  shielded_instance_config {
    enable_secure_boot = true
  }

  network_interface {
    subnetwork = var.subnetwork_name
  }

  metadata = merge(
    {
        "google-logging-enabled"    = "true"
        "google-monitoring-enabled" = "true"
    },
    local.metadata_map
  )
  service_account {
    email = google_service_account.mig_service_account.email
    scopes = [
        "https://www.googleapis.com/auth/cloud-platform",
        "https://www.googleapis.com/auth/pubsub"
    ]
  }
}

resource "google_compute_region_instance_group_manager" "mig" {
  name               = var.managed_instance_group_name
  base_instance_name = var.base_instance_name
  version {
    instance_template = google_compute_instance_template.confidential_vm_template.id
  }
  distribution_policy_zones = var.mig_distribution_policy_zones
  lifecycle {
    create_before_destroy = true
  }
}

resource "google_compute_region_autoscaler" "mig_autoscaler" {
  name   = "autoscaler-for-${google_compute_region_instance_group_manager.mig.name}"
  target = google_compute_region_instance_group_manager.mig.id

  autoscaling_policy {
    max_replicas = var.max_replicas
    min_replicas = var.min_replicas

    metric {
      name                       = "pubsub.googleapis.com/subscription/num_undelivered_messages"
      filter                     = "resource.type = pubsub_subscription AND resource.labels.subscription_id = \"${var.subscription_id}\""
      single_instance_assignment = var.single_instance_assignment
    }
  }
}<|MERGE_RESOLUTION|>--- conflicted
+++ resolved
@@ -18,25 +18,15 @@
 
   metadata_map = merge(
     {
-<<<<<<< HEAD
       "tee-container-log-redirect"    = "true",
       "tee-signed-image-repos"        = var.edpa_tee_signed_image_repo
       "tee-image-reference"           = var.docker_image
       "tee-cmd"                       = jsonencode(var.tee_cmd),
       "tee-env-JAVA_TOOL_OPTIONS"     = "-Xmx400G"
-=======
-      "tee-signed-image-repos"        = var.edpa_tee_signed_image_repo
-      "tee-image-reference"           = var.docker_image
-      "tee-cmd"                       = jsonencode(var.tee_cmd),
->>>>>>> 131f5748
       "tee-env-OTEL_SERVICE_NAME"     = "edpa.results_fulfiller",
       "tee-env-OTEL_METRICS_EXPORTER" = "google_cloud_monitoring",
       "tee-env-OTEL_TRACES_EXPORTER"  = "google_cloud_trace",
       "tee-env-OTEL_LOGS_EXPORTER"    = "logging",
-<<<<<<< HEAD
-=======
-      "tee-env-OTEL_SERVICE_NAME"     = "edpa.results_fulfiller",
->>>>>>> 131f5748
       "tee-env-OTEL_EXPORTER_GOOGLE_CLOUD_PROJECT_ID" = data.google_project.project.project_id
     },
     var.config_storage_bucket == null ? {} : {
