--- conflicted
+++ resolved
@@ -108,7 +108,6 @@
   type        = string
 }
 
-<<<<<<< HEAD
 variable "network_name" {
   description = "The name of the VPC network for the MIG instances."
   type        = string
@@ -119,9 +118,9 @@
   description = "The name of the subnetwork for the MIG instances."
   type        = string
   nullable    = false
-=======
+}
+
 variable "edpa_tee_signed_image_repo" {
   description = "Trusted container image repository for Confidential Space attestation."
   type        = string
->>>>>>> 031e3a82
 }