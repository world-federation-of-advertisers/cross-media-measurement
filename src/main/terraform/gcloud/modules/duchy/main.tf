# Copyright 2023 The Cross-Media Measurement Authors
#
# Licensed under the Apache License, Version 2.0 (the "License");
# you may not use this file except in compliance with the License.
# You may obtain a copy of the License at
#
#     http://www.apache.org/licenses/LICENSE-2.0
#
# Unless required by applicable law or agreed to in writing, software
# distributed under the License is distributed on an "AS IS" BASIS,
# WITHOUT WARRANTIES OR CONDITIONS OF ANY KIND, either express or implied.
# See the License for the specific language governing permissions and
# limitations under the License.

data "google_client_config" "default" {}
data "google_project" "project" {}

locals {
  database_name = var.database_name == null ? "${var.name}-duchy" : var.database_name

  trustee_secrets_to_access = var.trustee_config != null ? [
    {
      secret_id  = var.trustee_config.aggregator_tls_cert.secret_id
      version    = "latest"
    },
    {
      secret_id  = var.trustee_config.aggregator_tls_key.secret_id
      version    = "latest"
    },
    {
      secret_id  = var.trustee_config.aggregator_cert_collection.secret_id
      version    = "latest"
    },
    {
      secret_id  = var.trustee_config.aggregator_cs_cert.secret_id
      version    = "latest"
    },
    {
      secret_id  = var.trustee_config.aggregator_cs_private.secret_id
      version    = "latest"
    },
  ] : []

  all_secrets = var.trustee_config != null ? {
    aggregator_tls_cert        = var.trustee_config.aggregator_tls_cert
    aggregator_tls_key         = var.trustee_config.aggregator_tls_key
    aggregator_cert_collection = var.trustee_config.aggregator_cert_collection
    aggregator_cs_cert         = var.trustee_config.aggregator_cs_cert
    aggregator_cs_private      = var.trustee_config.aggregator_cs_private
  } : {}
}

module "storage_user" {
  source = "../workload-identity-user"

  k8s_service_account_name        = "storage"
  iam_service_account_name        = "${var.name}-duchy-storage"
  iam_service_account_description = "${var.name} Duchy storage."
}

resource "google_project_iam_member" "storage_metric_writer" {
  project = data.google_project.project.name
  role    = "roles/monitoring.metricWriter"
  member  = module.storage_user.iam_service_account.member
}

module "internal_server_user" {
  source = "../workload-identity-user"

  k8s_service_account_name        = "internal-server"
  iam_service_account_name        = "${var.name}-duchy-internal"
  iam_service_account_description = "${var.name} internal API server."
}

resource "google_project_iam_member" "internal_server_metric_writer" {
  project = data.google_project.project.name
  role    = "roles/monitoring.metricWriter"
  member  = module.internal_server_user.iam_service_account.member
}

resource "google_spanner_database" "db" {
  instance         = var.spanner_instance.name
  name             = local.database_name
  database_dialect = "GOOGLE_STANDARD_SQL"
}

resource "google_spanner_database_iam_member" "internal_server" {
  instance = google_spanner_database.db.instance
  database = google_spanner_database.db.name
  role     = "roles/spanner.databaseUser"
  member   = module.internal_server_user.iam_service_account.member

  lifecycle {
    replace_triggered_by = [google_spanner_database.db.id]
  }
}

resource "google_storage_bucket_iam_member" "internal_server" {
  bucket = var.storage_bucket.name
  role   = "roles/storage.objectAdmin"
  member = module.internal_server_user.iam_service_account.member
}

resource "google_storage_bucket_iam_member" "storage" {
  bucket = var.storage_bucket.name
  role   = "roles/storage.objectAdmin"
  member = module.storage_user.iam_service_account.member
}

resource "google_storage_bucket_iam_member" "trustee_mill" {
  count  = var.trustee_config != null ? 1 : 0

  bucket = var.storage_bucket.name
  role   = "roles/storage.objectAdmin"
  member = module.trustee_mill[0].mig_service_account.member
}

<<<<<<< HEAD
=======

>>>>>>> 144cf9d3
resource "google_compute_address" "v2alpha" {
  name    = "${var.name}-duchy-v2alpha"
  address = var.v2alpha_ip_address
}

resource "google_compute_address" "system_v1alpha" {
  name    = "${var.name}-duchy-system-v1alpha"
  address = var.system_v1alpha_ip_address
}

resource "google_compute_address" "internal" {
  name    = "${var.name}-duchy-internal"
  address = var.internal_ip_address
  address_type = "INTERNAL"
}

resource "google_monitoring_dashboard" "dashboards" {
  for_each = toset(var.dashboard_json_files)

  dashboard_json = templatefile("${path.module}/${each.value}", {
    duchy_name = var.name
  })
}

resource "google_compute_subnetwork" "trustee_mill_subnetwork" {
  count = var.trustee_config != null ? 1 : 0

  name          = "${var.name}-trustee-mill-compute-subnetwork"
  region        = data.google_client_config.default.region
  network       = var.trustee_mill_subnetwork_network
  ip_cidr_range = var.trustee_mill_subnetwork_cidr_range
  private_ip_google_access = true
}

# Cloud Router for NAT gateway
resource "google_compute_router" "trustee_mill_router" {
  count   = var.trustee_config != null ? 1 : 0

  name    = "${var.name}-trustee-mill-compute-router"
  region  = data.google_client_config.default.region
  network = var.trustee_mill_subnetwork_network
}

# Cloud NAT configuration
resource "google_compute_router_nat" "trustee_mill_nat" {
  count = var.trustee_config != null ? 1 : 0

  name                               = "${var.name}-trustee-mill-compute-router-nat"
  router                             = google_compute_router.trustee_mill_router[0].name
  region                             = google_compute_router.trustee_mill_router[0].region
  nat_ip_allocate_option             = "AUTO_ONLY"
  source_subnetwork_ip_ranges_to_nat = "LIST_OF_SUBNETWORKS"

  subnetwork {
    name                    = google_compute_subnetwork.trustee_mill_subnetwork[0].self_link
    source_ip_ranges_to_nat = ["ALL_IP_RANGES"]
  }

  enable_endpoint_independent_mapping = true

  log_config {
    enable = true
    filter = "ERRORS_ONLY"
  }
}

module "trustee_mill" {
  count = var.trustee_config != null ? 1 : 0
<<<<<<< HEAD
  
  source   = "../mig"

  depends_on = [module.secrets]
  
=======

  source   = "../mig"

  depends_on = [module.secrets]

>>>>>>> 144cf9d3
  instance_template_name        = var.trustee_config.instance_template_name
  base_instance_name            = var.trustee_config.base_instance_name
  managed_instance_group_name   = var.trustee_config.managed_instance_group_name
  mig_service_account_name      = var.trustee_config.mig_service_account_name
  min_replicas                  = var.trustee_config.replicas
  max_replicas                  = var.trustee_config.replicas
  machine_type                  = var.trustee_config.machine_type
  docker_image                  = var.trustee_config.docker_image
  tee_signed_image_repo         = var.trustee_config.signed_image_repo
  mig_distribution_policy_zones = var.trustee_config.mig_distribution_policy_zones
  terraform_service_account     = var.trustee_config.terraform_service_account
  disk_image_family             = var.trustee_config.disk_image_family
  tee_cmd                       = var.trustee_config.app_flags
  secrets_to_access             = local.trustee_secrets_to_access
  subnetwork_name               = google_compute_subnetwork.trustee_mill_subnetwork[0].name
<<<<<<< HEAD
  otel_service_name             = "duchy.trustee-mill"
=======
>>>>>>> 144cf9d3
}

module "secrets" {
  source            = "../secret"

  for_each          = local.all_secrets
  secret_id         = each.value.secret_id
  secret_path       = each.value.secret_local_path
  is_binary_format  = each.value.is_binary_format
<<<<<<< HEAD
}
=======
}
>>>>>>> 144cf9d3
<|MERGE_RESOLUTION|>--- conflicted
+++ resolved
@@ -115,10 +115,6 @@
   member = module.trustee_mill[0].mig_service_account.member
 }
 
-<<<<<<< HEAD
-=======
-
->>>>>>> 144cf9d3
 resource "google_compute_address" "v2alpha" {
   name    = "${var.name}-duchy-v2alpha"
   address = var.v2alpha_ip_address
@@ -187,19 +183,11 @@
 
 module "trustee_mill" {
   count = var.trustee_config != null ? 1 : 0
-<<<<<<< HEAD
-  
+
   source   = "../mig"
 
   depends_on = [module.secrets]
-  
-=======
-
-  source   = "../mig"
-
-  depends_on = [module.secrets]
-
->>>>>>> 144cf9d3
+
   instance_template_name        = var.trustee_config.instance_template_name
   base_instance_name            = var.trustee_config.base_instance_name
   managed_instance_group_name   = var.trustee_config.managed_instance_group_name
@@ -215,10 +203,6 @@
   tee_cmd                       = var.trustee_config.app_flags
   secrets_to_access             = local.trustee_secrets_to_access
   subnetwork_name               = google_compute_subnetwork.trustee_mill_subnetwork[0].name
-<<<<<<< HEAD
-  otel_service_name             = "duchy.trustee-mill"
-=======
->>>>>>> 144cf9d3
 }
 
 module "secrets" {
@@ -228,8 +212,4 @@
   secret_id         = each.value.secret_id
   secret_path       = each.value.secret_local_path
   is_binary_format  = each.value.is_binary_format
-<<<<<<< HEAD
-}
-=======
-}
->>>>>>> 144cf9d3
+}
