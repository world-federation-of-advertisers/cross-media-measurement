--- conflicted
+++ resolved
@@ -214,12 +214,12 @@
     "defaultValueExpression": "0"
   },
   {
-<<<<<<< HEAD
     "name": "update_time_nanoseconds",
     "type": "INTEGER",
     "mode": "NULLABLE",
     "description": "For tracking purposes"
-=======
+  },
+  {  
     "name": "build_label",
     "type": "STRING",
     "mode": "NULLABLE"
@@ -228,7 +228,6 @@
     "name": "warnings",
     "type": "STRING",
     "mode": "REPEATED"
->>>>>>> 75fdedaf
   }
 ]
 EOF
