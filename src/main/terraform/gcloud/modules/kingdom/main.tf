--- conflicted
+++ resolved
@@ -20,27 +20,15 @@
   iam_service_account_description = "Kingdom internal API server."
 }
 
-<<<<<<< HEAD
-module "spanner_database" {
-  source = "../spanner"
-
-  database_name = "kingdom"
-  spanner_instance = var.spanner_instance
-  iam_service_account_member = module.kingdom_internal.iam_service_account.member
-}
-
-moved {
-  from = google_spanner_database.kingdom
-  to   = module.spanner_database.google_spanner_database.db
-=======
 resource "google_spanner_database" "kingdom" {
   instance         = var.spanner_instance.name
   name             = var.spanner_database_name
   database_dialect = "GOOGLE_STANDARD_SQL"
->>>>>>> d582dcec
 }
 
-moved {
-  from = google_spanner_database_iam_member.kingdom_internal
-  to   = module.spanner_database.google_spanner_database_iam_member.grant_db_user_role
+resource "google_spanner_database_iam_member" "kingdom_internal" {
+  instance = google_spanner_database.kingdom.instance
+  database = google_spanner_database.kingdom.name
+  role     = "roles/spanner.databaseUser"
+  member   = module.kingdom_internal.iam_service_account.member
 }