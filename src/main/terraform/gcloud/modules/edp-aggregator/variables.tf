# Copyright 2025 The Cross-Media Measurement Authors
#
# Licensed under the Apache License, Version 2.0 (the "License");
# you may not use this file except in compliance with the License.
# You may obtain a copy of the License at
#
#     http://www.apache.org/licenses/LICENSE-2.0
#
# Unless required by applicable law or agreed to in writing, software
# distributed under the License is distributed on an "AS IS" BASIS,
# WITHOUT WARRANTIES OR CONDITIONS OF ANY KIND, either express or implied.
# See the License for the specific language governing permissions and
# limitations under the License.

variable "requisition_fulfiller_config" {
  description = "Config for a single Pub/Sub queue and its corresponding MIG worker"
  type = object({
    queue = object({
      subscription_name     = string
      topic_name            = string
      ack_deadline_seconds  = number
    })
    worker = object({
      instance_template_name        = string
      base_instance_name            = string
      managed_instance_group_name   = string
      mig_service_account_name      = string
      single_instance_assignment    = number
      min_replicas                  = number
      max_replicas                  = number
      machine_type                  = string
      docker_image                  = string
      mig_distribution_policy_zones = list(string)
      app_flags                     = list(string)
    })
  })
}

variable "edpa_tee_app_tls_key" {
  description = "EDPA tls key"
  type = object({
    secret_id         = string
    secret_local_path = string
    is_binary_format  = bool
  })
}

variable "edpa_tee_app_tls_pem" {
  description = "EDPA tls pem"
  type = object({
    secret_id         = string
    secret_local_path = string
    is_binary_format  = bool
  })
}

variable "data_watcher_tls_key" {
  description = "Data Watcher tls key"
  type = object({
    secret_id         = string
    secret_local_path = string
    is_binary_format  = bool
  })
}

variable "data_watcher_tls_pem" {
  description = "Data Watcher tls pem"
  type = object({
    secret_id         = string
    secret_local_path = string
    is_binary_format  = bool
  })
}

variable "secure_computation_root_ca" {
  description = "Secure Computation root CA"
  type = object({
    secret_id         = string
    secret_local_path = string
    is_binary_format  = bool
  })
}

variable "trusted_root_ca_collection" {
  description = "Collection of certificates for each Duchy and the Kingdom"
  type = object({
    secret_id         = string
    secret_local_path = string
    is_binary_format  = bool
  })
}

variable "edps_certs" {
  description = "Map of EDPs and their certificates"
  type = map(object({
    cert_der = object({
      secret_id         = string
      secret_local_path = string
      is_binary_format  = bool
    })
    private_der = object({
      secret_id         = string
      secret_local_path = string
      is_binary_format  = bool
    })
    enc_private = object({
      secret_id         = string
      secret_local_path = string
      is_binary_format  = bool
    })
    tls_key = object({
      secret_id         = string
      secret_local_path = string
      is_binary_format  = bool
    })
    tls_pem = object({
      secret_id         = string
      secret_local_path = string
      is_binary_format  = bool
    })
  }))
}

variable "pubsub_iam_service_account_member" {
  description = "IAM `google_service_account` for public api to access pubsub."
  type        = string
  default     = "secure-computation-pubsub"
  nullable    = false
}

variable "edp_aggregator_bucket_name" {
  description = "Name of the Google Cloud Storage bucket used by the Edp Aggregator."
  type        = string
  nullable    = false
}

variable "config_files_bucket_name" {
  description = "Name of the Google Cloud Storage bucket used to store configuration."
  type        = string
  nullable    = false
}

variable "data_watcher_config" {
  description = "An object containing the local path of the data watcher config file and its destination path in Cloud Storage."
  type = object({
    local_path  = string
    destination = string
  })
}

variable "requisition_fetcher_config" {
  description = "An object containing the local path of the requisition fetcher config file and its destination path in Cloud Storage."
  type = object({
    local_path  = string
    destination = string
  })
}

variable "edps_config" {
  description = "An object containing the local path of the edps config file and its destination path in Cloud Storage."
  type = object({
    local_path  = string
    destination = string
  })
}

variable "results_fulfiller_event_descriptor" {
  description = "An object containing the local path of the results fulfiller event descriptor file and its destination path in Cloud Storage."
  type = object({
    local_path  = string
    destination = string
  })
}

variable "results_fulfiller_population_spec" {
  description = "An object containing the local path of the results fulfiller population spec file and its destination path in Cloud Storage."
  type = object({
    local_path  = string
    destination = string
  })
}

variable "edp_aggregator_buckets_location" {
  description = "Location of the Storage buckets used by the Edp Aggregator."
  type        = string
  nullable    = false
}

variable "data_watcher_service_account_name" {
  description = "Name of the DataWatcher service account."
  type        = string
  nullable    = false
}

variable "data_watcher_trigger_service_account_name" {
  description = "The name of the service account used to trigger the Cloud Function."
  type        = string
  nullable    = false
}

variable "terraform_service_account" {
  description = "Service account used by terraform that needs to attach the MIG service account to the VM."
  type        = string
  nullable    = false
}

variable "requisition_fetcher_service_account_name" {
  description = "Name of the RequisitionFetcher service account."
  type        = string
  nullable    = false
}

variable "event_group_sync_service_account_name" {
  description = "Name of the EventGroupSync service account."
  type        = string
  nullable    = false
}

variable "event_group_sync_function_name" {
  description = "Name of the EventGroupSync cloud function."
  type        = string
  nullable    = false
}

variable "cloud_function_configs" {
  type = map(object({
    function_name       = string
    entry_point         = string
    extra_env_vars      = string
    secret_mappings     = string
    uber_jar_path       = string
  }))
}

variable "results_fulfiller_disk_image_family" {
  description = "The boot disk image family."
  type        = string
  default     = "confidential-space"
}

<<<<<<< HEAD
variable "results_fulfiller_signed_image_repo" {
  description = "Trusted container image repository for Results Fulfiller confidential attestation."
  type        = string
}
=======
variable "private_network_location" {
  description = "The region used for the private network"
  type        = string
  nullable    = false
}

variable "private_network_name" {
  description = "The name of the VPC network for the MIG instances."
  type        = string
  default     = "private-network"
}

variable "private_subnetwork_name" {
  description = "The name of the subnetwork for the MIG instances."
  type        = string
  default     = "private-subnet"
}

variable "private_router_name" {
  description = "The name for the Cloud Router for the private network."
  type        = string
  default     = "nat-router"
}

variable "nat_name" {
  description = "The name for the Cloud NAT gateway."
  type        = string
  default     = "nat-gateway"
}
>>>>>>> 68791e87
<|MERGE_RESOLUTION|>--- conflicted
+++ resolved
@@ -238,12 +238,11 @@
   default     = "confidential-space"
 }
 
-<<<<<<< HEAD
 variable "results_fulfiller_signed_image_repo" {
   description = "Trusted container image repository for Results Fulfiller confidential attestation."
   type        = string
 }
-=======
+
 variable "private_network_location" {
   description = "The region used for the private network"
   type        = string
@@ -272,5 +271,4 @@
   description = "The name for the Cloud NAT gateway."
   type        = string
   default     = "nat-gateway"
-}
->>>>>>> 68791e87
+}