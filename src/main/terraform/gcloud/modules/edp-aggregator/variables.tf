# Copyright 2025 The Cross-Media Measurement Authors
#
# Licensed under the Apache License, Version 2.0 (the "License");
# you may not use this file except in compliance with the License.
# You may obtain a copy of the License at
#
#     http://www.apache.org/licenses/LICENSE-2.0
#
# Unless required by applicable law or agreed to in writing, software
# distributed under the License is distributed on an "AS IS" BASIS,
# WITHOUT WARRANTIES OR CONDITIONS OF ANY KIND, either express or implied.
# See the License for the specific language governing permissions and
# limitations under the License.

variable "requisition_fulfiller_config" {
  description = "Config for a single Pub/Sub queue and its corresponding MIG worker"
  type = object({
    queue = object({
      subscription_name     = string
      topic_name            = string
      ack_deadline_seconds  = number
    })
    worker = object({
      instance_template_name        = string
      base_instance_name            = string
      managed_instance_group_name   = string
      mig_service_account_name      = string
      single_instance_assignment    = number
      min_replicas                  = number
      max_replicas                  = number
      machine_type                  = string
      docker_image                  = string
      mig_distribution_policy_zones = list(string)
      app_flags                     = list(string)
    })
  })
}

variable "edpa_tee_app_tls_key" {
  description = "EDPA tls key"
  type = object({
    secret_id         = string
    secret_local_path = string
    is_binary_format  = bool
  })
}

variable "edpa_tee_app_tls_pem" {
  description = "EDPA tls pem"
  type = object({
    secret_id         = string
    secret_local_path = string
    is_binary_format  = bool
  })
}

variable "data_watcher_tls_key" {
  description = "Data Watcher tls key"
  type = object({
    secret_id         = string
    secret_local_path = string
    is_binary_format  = bool
  })
}

variable "data_watcher_tls_pem" {
  description = "Data Watcher tls pem"
  type = object({
    secret_id         = string
    secret_local_path = string
    is_binary_format  = bool
  })
}

variable "secure_computation_root_ca" {
  description = "Secure Computation root CA"
  type = object({
    secret_id         = string
    secret_local_path = string
    is_binary_format  = bool
  })
}

variable "trusted_root_ca_collection" {
  description = "Collection of certificates for each Duchy and the Kingdom"
  type = object({
    secret_id         = string
    secret_local_path = string
    is_binary_format  = bool
  })
}

variable "edps_certs" {
  description = "Map of EDPs and their certificates"
  type = map(object({
    cert_der = object({
      secret_id         = string
      secret_local_path = string
      is_binary_format  = bool
    })
    private_der = object({
      secret_id         = string
      secret_local_path = string
      is_binary_format  = bool
    })
    enc_private = object({
      secret_id         = string
      secret_local_path = string
      is_binary_format  = bool
    })
    tls_key = object({
      secret_id         = string
      secret_local_path = string
      is_binary_format  = bool
    })
    tls_pem = object({
      secret_id         = string
      secret_local_path = string
      is_binary_format  = bool
    })
  }))
}

variable "pubsub_iam_service_account_member" {
  description = "IAM `google_service_account` for public api to access pubsub."
  type        = string
  default     = "secure-computation-pubsub"
  nullable    = false
}

variable "edp_aggregator_bucket_name" {
  description = "Name of the Google Cloud Storage bucket used by the Edp Aggregator."
  type        = string
  nullable    = false
}

variable "config_files_bucket_name" {
  description = "Name of the Google Cloud Storage bucket used to store configuration."
  type        = string
  nullable    = false
}

variable "data_watcher_config" {
  description = "An object containing the local path of the data watcher config file and its destination path in Cloud Storage."
  type = object({
    local_path  = string
    destination = string
  })
}

variable "requisition_fetcher_config" {
  description = "An object containing the local path of the requisition fetcher config file and its destination path in Cloud Storage."
  type = object({
    local_path  = string
    destination = string
  })
}

variable "edps_config" {
  description = "An object containing the local path of the edps config file and its destination path in Cloud Storage."
  type = object({
    local_path  = string
    destination = string
  })
}

variable "results_fulfiller_event_descriptor" {
  description = "An object containing the local path of the results fulfiller event descriptor file and its destination path in Cloud Storage."
  type = object({
    local_path  = string
    destination = string
  })
}

variable "results_fulfiller_population_spec" {
  description = "An object containing the local path of the results fulfiller population spec file and its destination path in Cloud Storage."
  type = object({
    local_path  = string
    destination = string
  })
}

variable "edp_aggregator_buckets_location" {
  description = "Location of the Storage buckets used by the Edp Aggregator."
  type        = string
  nullable    = false
}

variable "data_watcher_service_account_name" {
  description = "Name of the DataWatcher service account."
  type        = string
  nullable    = false
}

variable "data_watcher_trigger_service_account_name" {
  description = "The name of the service account used to trigger the Cloud Function."
  type        = string
  nullable    = false
}

variable "terraform_service_account" {
  description = "Service account used by terraform that needs to attach the MIG service account to the VM."
  type        = string
  nullable    = false
}

variable "requisition_fetcher_service_account_name" {
  description = "Name of the RequisitionFetcher service account."
  type        = string
  nullable    = false
}

variable "event_group_sync_service_account_name" {
  description = "Name of the EventGroupSync service account."
  type        = string
  nullable    = false
}

variable "event_group_sync_function_name" {
  description = "Name of the EventGroupSync cloud function."
  type        = string
  nullable    = false
}

variable "cloud_function_configs" {
  type = map(object({
    function_name       = string
    entry_point         = string
    extra_env_vars      = string
    secret_mappings     = string
    uber_jar_path       = string
  }))
}

variable "results_fulfiller_disk_image_family" {
  description = "The boot disk image family."
  type        = string
  default     = "confidential-space"
}

<<<<<<< HEAD
variable "requisition_fetcher_scheduler_config" {
  description = "Configuration for Google Cloud Scheduler to trigger the RequisitionFetcher"
  type = object({
    schedule                    = string
    time_zone                   = string
    name                        = string
    function_url                = string
    scheduler_sa_display_name   = string
    scheduler_sa_description    = string
    scheduler_job_description   = string
  })
  nullable = false
=======
variable "private_subnetwork_name" {
  description = "The name of the subnetwork for the MIG instances."
  type        = string
  default     = "private-subnet"
}

variable "private_router_name" {
  description = "The name for the Cloud Router for the private network."
  type        = string
  default     = "nat-router"
}

variable "nat_name" {
  description = "The name for the Cloud NAT gateway."
  type        = string
  default     = "nat-gateway"
}

variable "dns_managed_zone_name" {
  description = "The name for Google DNS Managed Zone."
  type        = string
  default     = "nat-gateway"
>>>>>>> 75e831df
}<|MERGE_RESOLUTION|>--- conflicted
+++ resolved
@@ -238,7 +238,6 @@
   default     = "confidential-space"
 }
 
-<<<<<<< HEAD
 variable "requisition_fetcher_scheduler_config" {
   description = "Configuration for Google Cloud Scheduler to trigger the RequisitionFetcher"
   type = object({
@@ -251,7 +250,8 @@
     scheduler_job_description   = string
   })
   nullable = false
-=======
+}
+
 variable "private_subnetwork_name" {
   description = "The name of the subnetwork for the MIG instances."
   type        = string
@@ -274,5 +274,4 @@
   description = "The name for Google DNS Managed Zone."
   type        = string
   default     = "nat-gateway"
->>>>>>> 75e831df
 }