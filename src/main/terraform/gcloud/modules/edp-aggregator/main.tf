# Copyright 2025 The Cross-Media Measurement Authors
#
# Licensed under the Apache License, Version 2.0 (the "License");
# you may not use this file except in compliance with the License.
# You may obtain a copy of the License at
#
#     http://www.apache.org/licenses/LICENSE-2.0
#
# Unless required by applicable law or agreed to in writing, software
# distributed under the License is distributed on an "AS IS" BASIS,
# WITHOUT WARRANTIES OR CONDITIONS OF ANY KIND, either express or implied.
# See the License for the specific language governing permissions and
# limitations under the License.

data "google_client_config" "default" {}
data "google_project" "project" {}

locals {

  # IP addresses for private.googleapis.com (Private Google Access default VIPs)
  # Reference: https://cloud.google.com/vpc/docs/configure-private-google-access#ip-addr-defaults
  private_googleapis_ipv4 = ["199.36.153.8","199.36.153.9","199.36.153.10","199.36.153.11"]

  common_secrets_to_access = [
    {
      secret_id  = var.edpa_tee_app_tls_key.secret_id
      version    = "latest"
    },
    {
      secret_id  = var.edpa_tee_app_tls_pem.secret_id
      version    = "latest"
    },
    {
      secret_id  = var.secure_computation_root_ca.secret_id
      version    = "latest"
    },
    {
      secret_id  = var.trusted_root_ca_collection.secret_id
      version    = "latest"
    },
  ]

  edp_secrets_to_access = flatten([
    for edp_name, certs in var.edps_certs : [
      {
        secret_id  = certs.cert_der.secret_id
        version    = "latest"
      },
      {
        secret_id  = certs.private_der.secret_id
        version    = "latest"
      },
      {
        secret_id  = certs.enc_private.secret_id
        version    = "latest"
      },
      {
        secret_id  = certs.tls_key.secret_id
        version    = "latest"
      },
      {
        secret_id  = certs.tls_pem.secret_id
        version    = "latest"
      },
    ]
  ])

  result_fulfiller_secrets_to_access = concat(
    local.common_secrets_to_access,
    local.edp_secrets_to_access,
  )

  edps_secrets = merge([
    for edp_name, certs in var.edps_certs : {
      for key, value in certs : "${edp_name}_${key}" => value
    }
  ]...)

  all_secrets = merge(
    { edpa_tee_app_tls_key                          = var.edpa_tee_app_tls_key },
    { edpa_tee_app_tls_pem                          = var.edpa_tee_app_tls_pem },
    { data_watcher_tls_key                          = var.data_watcher_tls_key },
    { data_watcher_tls_pem                          = var.data_watcher_tls_pem },
    { secure_computation_root_ca                    = var.secure_computation_root_ca },
    { trusted_root_ca_collection                    = var.trusted_root_ca_collection },
    local.edps_secrets
  )

  data_watcher_secrets_access = [
    "secure_computation_root_ca",
    "data_watcher_tls_key",
    "data_watcher_tls_pem",
  ]

  edp_tls_keys = flatten([
    for edp_name, certs in var.edps_certs : [
      "${edp_name}_tls_key",
      "${edp_name}_tls_pem",
      "${edp_name}_enc_private",
    ]
  ])

  requisition_fetcher_secrets_access = concat(
    ["trusted_root_ca_collection"],
    local.edp_tls_keys
  )

  event_group_sync_secrets_access = concat(
    ["trusted_root_ca_collection"],
    local.edp_tls_keys
  )

  data_availability_sync_secrets_access = concat(
      ["trusted_root_ca_collection"],
      local.edp_tls_keys
    )

  cloud_function_secret_pairs = tomap({
    data_watcher            = local.data_watcher_secrets_access,
    requisition_fetcher     = local.requisition_fetcher_secrets_access,
    event_group_sync        = local.event_group_sync_secrets_access,
    data_availability_sync  = local.data_availability_sync_secrets_access,
  })

  secret_access_map = merge([
    for fn, key_list in local.cloud_function_secret_pairs : {
      for secret_key in key_list :
        "${fn}:${secret_key}" => {
          function_name = fn
          secret_key    = secret_key
        }
    }
  ]...)

  service_accounts = {
    "data_watcher"              = module.data_watcher_cloud_function.cloud_function_service_account.email
    "requisition_fetcher"       = module.requisition_fetcher_cloud_function.cloud_function_service_account.email
    "event_group_sync"          = module.event_group_sync_cloud_function.cloud_function_service_account.email
    "data_availability_sync"    = module.data_availability_sync_cloud_function.cloud_function_service_account.email
  }
}

module "edp_aggregator_bucket" {
  source   = "../storage-bucket"

  name     = var.edp_aggregator_bucket_name
  location = var.edp_aggregator_buckets_location
}

module "config_files_bucket" {
  source   = "../storage-bucket"

  name     = var.config_files_bucket_name
  location = var.edp_aggregator_buckets_location
}

resource "google_storage_bucket_object" "upload_data_watcher_config" {
  name   = var.data_watcher_config.destination
  bucket = module.config_files_bucket.storage_bucket.name
  source = var.data_watcher_config.local_path
}

resource "google_storage_bucket_object" "upload_requisition_fetcher_config" {
  name   = var.requisition_fetcher_config.destination
  bucket = module.config_files_bucket.storage_bucket.name
  source = var.requisition_fetcher_config.local_path
}

resource "google_storage_bucket_object" "upload_edps_config" {
  name   = var.edps_config.destination
  bucket = module.config_files_bucket.storage_bucket.name
  source = var.edps_config.local_path
}

resource "google_storage_bucket_object" "upload_results_fulfiller_proto_descriptors" {
  name   = var.results_fulfiller_event_descriptor.destination
  bucket = module.config_files_bucket.storage_bucket.name
  source = var.results_fulfiller_event_descriptor.local_path
}

resource "google_storage_bucket_object" "upload_results_fulfiller_population_spec" {
  name   = var.results_fulfiller_population_spec.destination
  bucket = module.config_files_bucket.storage_bucket.name
  source = var.results_fulfiller_population_spec.local_path
}

resource "google_project_iam_member" "eventarc_service_agent" {
  project = data.google_project.project.project_id
  role    = "roles/eventarc.serviceAgent"
  member  = "serviceAccount:service-${data.google_project.project.number}@gcp-sa-eventarc.iam.gserviceaccount.com"
}

resource "google_project_iam_member" "storage_service_agent" {
  project = data.google_project.project.project_id
  role    = "roles/pubsub.publisher"
  member  = "serviceAccount:service-${data.google_project.project.number}@gs-project-accounts.iam.gserviceaccount.com"
}

module "secrets" {
  source            = "../secret"
  for_each          = local.all_secrets
  secret_id         = each.value.secret_id
  secret_path       = each.value.secret_local_path
  is_binary_format  = each.value.is_binary_format
}

module "data_watcher_cloud_function" {
  source    = "../gcs-bucket-cloud-function"

  cloud_function_service_account_name           = var.data_watcher_service_account_name
  cloud_function_trigger_service_account_name   = var.data_watcher_trigger_service_account_name
  trigger_bucket_name                           = module.edp_aggregator_bucket.storage_bucket.name
  terraform_service_account                     = var.terraform_service_account
  function_name                                 = var.cloud_function_configs.data_watcher.function_name
  entry_point                                   = var.cloud_function_configs.data_watcher.entry_point
  extra_env_vars                                = var.cloud_function_configs.data_watcher.extra_env_vars
  secret_mappings                               = var.cloud_function_configs.data_watcher.secret_mappings
  uber_jar_path                                 = var.cloud_function_configs.data_watcher.uber_jar_path
}

module "requisition_fetcher_cloud_function" {
  source    = "../http-cloud-function"

  http_cloud_function_service_account_name  = var.requisition_fetcher_service_account_name
  terraform_service_account                 = var.terraform_service_account
  function_name                             = var.cloud_function_configs.requisition_fetcher.function_name
  entry_point                               = var.cloud_function_configs.requisition_fetcher.entry_point
  extra_env_vars                            = var.cloud_function_configs.requisition_fetcher.extra_env_vars
  secret_mappings                           = var.cloud_function_configs.requisition_fetcher.secret_mappings
  uber_jar_path                             = var.cloud_function_configs.requisition_fetcher.uber_jar_path
}

module "requisition_fetcher_cloud_scheduler" {
  source                        = "../cloud-scheduler"
  terraform_service_account     = var.terraform_service_account
  scheduler_config              = var.requisition_fetcher_scheduler_config
  depends_on                    = [module.requisition_fetcher_cloud_function]
}

module "event_group_sync_cloud_function" {
  source    = "../http-cloud-function"

  http_cloud_function_service_account_name  = var.event_group_sync_service_account_name
  terraform_service_account                 = var.terraform_service_account
  function_name                             = var.cloud_function_configs.event_group_sync.function_name
  entry_point                               = var.cloud_function_configs.event_group_sync.entry_point
  extra_env_vars                            = var.cloud_function_configs.event_group_sync.extra_env_vars
  secret_mappings                           = var.cloud_function_configs.event_group_sync.secret_mappings
  uber_jar_path                             = var.cloud_function_configs.event_group_sync.uber_jar_path
}

module "data_availability_sync_cloud_function" {
  source    = "../http-cloud-function"

  http_cloud_function_service_account_name  = var.data_availability_sync_service_account_name
  terraform_service_account                 = var.terraform_service_account
  function_name                             = var.cloud_function_configs.data_availability_sync.function_name
  entry_point                               = var.cloud_function_configs.data_availability_sync.entry_point
  extra_env_vars                            = var.cloud_function_configs.data_availability_sync.extra_env_vars
  secret_mappings                           = var.cloud_function_configs.data_availability_sync.secret_mappings
  uber_jar_path                             = var.cloud_function_configs.data_availability_sync.uber_jar_path
}

resource "google_secret_manager_secret_iam_member" "secret_accessor" {
  depends_on = [module.secrets]
  for_each = local.secret_access_map
  secret_id = local.all_secrets[each.value.secret_key].secret_id
  role      = "roles/secretmanager.secretAccessor"
  member    = "serviceAccount:${local.service_accounts[each.value.function_name]}"
}

module "result_fulfiller_queue" {
  source   = "../pubsub"

  topic_name              = var.requisition_fulfiller_config.queue.topic_name
  subscription_name       = var.requisition_fulfiller_config.queue.subscription_name
  ack_deadline_seconds    = var.requisition_fulfiller_config.queue.ack_deadline_seconds
}

resource "google_pubsub_topic_iam_member" "publisher" {
  topic  = module.result_fulfiller_queue.pubsub_topic.id
  role   = "roles/pubsub.publisher"
  member = var.pubsub_iam_service_account_member
}

module "result_fulfiller_tee_app" {
  source   = "../mig"

  depends_on = [module.secrets]

  instance_template_name        = var.requisition_fulfiller_config.worker.instance_template_name
  base_instance_name            = var.requisition_fulfiller_config.worker.base_instance_name
  managed_instance_group_name   = var.requisition_fulfiller_config.worker.managed_instance_group_name
  subscription_id               = module.result_fulfiller_queue.pubsub_subscription.name
  mig_service_account_name      = var.requisition_fulfiller_config.worker.mig_service_account_name
  single_instance_assignment    = var.requisition_fulfiller_config.worker.single_instance_assignment
  min_replicas                  = var.requisition_fulfiller_config.worker.min_replicas
  max_replicas                  = var.requisition_fulfiller_config.worker.max_replicas
  machine_type                  = var.requisition_fulfiller_config.worker.machine_type
  docker_image                  = var.requisition_fulfiller_config.worker.docker_image
  mig_distribution_policy_zones = var.requisition_fulfiller_config.worker.mig_distribution_policy_zones
  terraform_service_account     = var.terraform_service_account
  secrets_to_access             = local.result_fulfiller_secrets_to_access
  tee_cmd                       = var.requisition_fulfiller_config.worker.app_flags
  disk_image_family             = var.results_fulfiller_disk_image_family
  config_storage_bucket         = module.config_files_bucket.storage_bucket.name
  subnetwork_name               = google_compute_subnetwork.private_subnetwork.name
  # TODO(world-federation-of-advertisers/cross-media-measurement#2924): Rename `results_fulfiller` into `results-fulfiller`
  edpa_tee_signed_image_repo    = "ghcr.io/world-federation-of-advertisers/edp-aggregator/results_fulfiller"
}

resource "google_storage_bucket_iam_member" "result_fulfiller_storage_viewer" {
  bucket = module.edp_aggregator_bucket.storage_bucket.name
  role   = "roles/storage.objectViewer"
  member = "serviceAccount:${module.result_fulfiller_tee_app.mig_service_account.email}"
}

resource "google_storage_bucket_iam_member" "result_fulfiller_storage_creator" {
  bucket = module.edp_aggregator_bucket.storage_bucket.name
  role   = "roles/storage.objectCreator"
  member = "serviceAccount:${module.result_fulfiller_tee_app.mig_service_account.email}"
}

resource "google_storage_bucket_iam_binding" "aggregator_storage_admin" {
  bucket = module.edp_aggregator_bucket.storage_bucket.name
  role   = "roles/storage.objectAdmin"
  members = [
    "serviceAccount:${module.requisition_fetcher_cloud_function.cloud_function_service_account.email}",
    "serviceAccount:${module.event_group_sync_cloud_function.cloud_function_service_account.email}",
  ]
}

resource "google_storage_bucket_iam_member" "requisition_fetcher_config_storage_viewer" {
  bucket = module.config_files_bucket.storage_bucket.name
  role   = "roles/storage.objectViewer"
  member = "serviceAccount:${module.requisition_fetcher_cloud_function.cloud_function_service_account.email}"
}

resource "google_storage_bucket_iam_member" "data_watcher_config_storage_viewer" {
  bucket = module.config_files_bucket.storage_bucket.name
  role   = "roles/storage.objectViewer"
  member = "serviceAccount:${module.data_watcher_cloud_function.cloud_function_service_account.email}"
}

resource "google_storage_bucket_iam_member" "results_fulfiller_config_storage_viewer" {
  bucket = module.config_files_bucket.storage_bucket.name
  role   = "roles/storage.objectViewer"
  member = "serviceAccount:${module.result_fulfiller_tee_app.mig_service_account.email}"
}

resource "google_cloud_run_service_iam_member" "event_group_sync_invoker" {
  depends_on = [module.event_group_sync_cloud_function]
  service  = var.event_group_sync_function_name
  role     = "roles/run.invoker"
  member   = "serviceAccount:${module.data_watcher_cloud_function.cloud_function_service_account.email}"
}

<<<<<<< HEAD
resource "google_compute_subnetwork" "private_subnetwork" {
  name                     = var.private_subnetwork_name
  region                   = data.google_client_config.default.region
  network                  = var.private_subnetwork_network
  ip_cidr_range            = var.private_subnetwork_cidr_range
  private_ip_google_access = true
}


# Cloud Router for NAT gateway
resource "google_compute_router" "nat_router" {
  name    = var.private_router_name
  region  = data.google_client_config.default.region
  network = "default"
}

# Cloud NAT configuration
resource "google_compute_router_nat" "nat_gateway" {
  name                               = var.nat_name
  router                             = google_compute_router.nat_router.name
  region                             = google_compute_router.nat_router.region
  nat_ip_allocate_option             = "AUTO_ONLY"
  source_subnetwork_ip_ranges_to_nat = "LIST_OF_SUBNETWORKS"

  subnetwork {
    name                    = google_compute_subnetwork.private_subnetwork.self_link
    source_ip_ranges_to_nat = ["ALL_IP_RANGES"]
  }

  enable_endpoint_independent_mapping = true

  log_config {
    enable = true
    filter = "ERRORS_ONLY"
  }
}

# DNS configuration for storage.googleapis.com
# Configures DNS so storage.googleapis.com resolves to the private endpoint
# All GCS bucket access will automatically use this private path
resource "google_dns_managed_zone" "private_gcs" {
  name        = var.dns_managed_zone_name
  dns_name    = "googleapis.com."
  description = "Private DNS zone for Google APIs via PSC"

  visibility = "private"

  private_visibility_config {
    networks {
      network_url = "projects/${data.google_project.project.project_id}/global/networks/default"
    }
  }
}

# A record points storage.googleapis.com to our PSC endpoint IP
# Instances in this VPC will resolve GCS to 10.0.0.100 instead of public IPs
resource "google_dns_record_set" "gcs_a_record" {
  name         = "private.googleapis.com."
  type         = "A"
  ttl          = 300
  managed_zone = google_dns_managed_zone.private_gcs.name
  rrdatas      = local.private_googleapis_ipv4
}

# Wildcard CNAME so any *.googleapis.com goes to the private VIPs
resource "google_dns_record_set" "googleapis_wildcard_cname" {
  name         = "*.googleapis.com."
  type         = "CNAME"
  ttl          = 300
  managed_zone = google_dns_managed_zone.private_gcs.name
  rrdatas      = ["private.googleapis.com."]
=======
module "edp_aggregator_internal" {
  source = "../workload-identity-user"

  k8s_service_account_name        = "internal-edp-aggregator-server"
  iam_service_account_name        = var.edp_aggregator_service_account_name
  iam_service_account_description = "Edp Aggregator internal API server."
}

resource "google_project_iam_member" "edp_aggregator_internal_metric_writer" {
  project = data.google_project.project.name
  role    = "roles/monitoring.metricWriter"
  member  = module.edp_aggregator_internal.iam_service_account.member
}

resource "google_spanner_database" "edp_aggregator" {
  instance         = var.spanner_instance.name
  name             = var.spanner_database_name
  database_dialect = "GOOGLE_STANDARD_SQL"
}

resource "google_spanner_database_iam_member" "edp_aggregator_internal" {
  instance = google_spanner_database.edp_aggregator.instance
  database = google_spanner_database.edp_aggregator.name
  role     = "roles/spanner.databaseUser"
  member   = module.edp_aggregator_internal.iam_service_account.member

  lifecycle {
    replace_triggered_by = [google_spanner_database.edp_aggregator.id]
  }
>>>>>>> d6558970
}<|MERGE_RESOLUTION|>--- conflicted
+++ resolved
@@ -355,7 +355,6 @@
   member   = "serviceAccount:${module.data_watcher_cloud_function.cloud_function_service_account.email}"
 }
 
-<<<<<<< HEAD
 resource "google_compute_subnetwork" "private_subnetwork" {
   name                     = var.private_subnetwork_name
   region                   = data.google_client_config.default.region
@@ -427,7 +426,8 @@
   ttl          = 300
   managed_zone = google_dns_managed_zone.private_gcs.name
   rrdatas      = ["private.googleapis.com."]
-=======
+}
+
 module "edp_aggregator_internal" {
   source = "../workload-identity-user"
 
@@ -457,5 +457,4 @@
   lifecycle {
     replace_triggered_by = [google_spanner_database.edp_aggregator.id]
   }
->>>>>>> d6558970
 }