--- conflicted
+++ resolved
@@ -355,37 +355,6 @@
   member   = "serviceAccount:${module.data_watcher_cloud_function.cloud_function_service_account.email}"
 }
 
-<<<<<<< HEAD
-module "edp_aggregator_internal" {
-  source = "../workload-identity-user"
-
-  k8s_service_account_name        = "internal-edp-aggregator-server"
-  iam_service_account_name        = var.edp_aggregator_service_account_name
-  iam_service_account_description = "Edp Aggregator internal API server."
-}
-
-resource "google_project_iam_member" "edp_aggregator_internal_metric_writer" {
-  project = data.google_project.project.name
-  role    = "roles/monitoring.metricWriter"
-  member  = module.edp_aggregator_internal.iam_service_account.member
-}
-
-resource "google_spanner_database" "edp_aggregator" {
-  instance         = var.spanner_instance.name
-  name             = var.spanner_database_name
-  database_dialect = "GOOGLE_STANDARD_SQL"
-}
-
-resource "google_spanner_database_iam_member" "edp_aggregator_internal" {
-  instance = google_spanner_database.edp_aggregator.instance
-  database = google_spanner_database.edp_aggregator.name
-  role     = "roles/spanner.databaseUser"
-  member   = module.edp_aggregator_internal.iam_service_account.member
-
-  lifecycle {
-    replace_triggered_by = [google_spanner_database.edp_aggregator.id]
-  }
-=======
 resource "google_compute_subnetwork" "private_subnetwork" {
   name                     = var.private_subnetwork_name
   region                   = data.google_client_config.default.region
@@ -457,5 +426,35 @@
   ttl          = 300
   managed_zone = google_dns_managed_zone.private_gcs.name
   rrdatas      = ["private.googleapis.com."]
->>>>>>> 18e32788
+}
+
+module "edp_aggregator_internal" {
+  source = "../workload-identity-user"
+
+  k8s_service_account_name        = "internal-edp-aggregator-server"
+  iam_service_account_name        = var.edp_aggregator_service_account_name
+  iam_service_account_description = "Edp Aggregator internal API server."
+}
+
+resource "google_project_iam_member" "edp_aggregator_internal_metric_writer" {
+  project = data.google_project.project.name
+  role    = "roles/monitoring.metricWriter"
+  member  = module.edp_aggregator_internal.iam_service_account.member
+}
+
+resource "google_spanner_database" "edp_aggregator" {
+  instance         = var.spanner_instance.name
+  name             = var.spanner_database_name
+  database_dialect = "GOOGLE_STANDARD_SQL"
+}
+
+resource "google_spanner_database_iam_member" "edp_aggregator_internal" {
+  instance = google_spanner_database.edp_aggregator.instance
+  database = google_spanner_database.edp_aggregator.name
+  role     = "roles/spanner.databaseUser"
+  member   = module.edp_aggregator_internal.iam_service_account.member
+
+  lifecycle {
+    replace_triggered_by = [google_spanner_database.edp_aggregator.id]
+  }
 }