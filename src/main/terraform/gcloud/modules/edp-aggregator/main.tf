--- conflicted
+++ resolved
@@ -12,11 +12,8 @@
 # See the License for the specific language governing permissions and
 # limitations under the License.
 
-<<<<<<< HEAD
 data "google_client_config" "default" {}
-=======
 data "google_project" "project" {}
->>>>>>> bfa550cf
 
 locals {
   common_secrets_to_access = [
@@ -302,7 +299,6 @@
   ]
 }
 
-<<<<<<< HEAD
 resource "google_cloud_scheduler_job" "requisition_fetcher" {
   name        = "${var.requisition_fetcher_scheduler_config.name_prefix}-requisition-fetcher"
   description = "Scheduled job to fetch unfulfilled requisitions every 5 seconds"
@@ -333,7 +329,7 @@
   project = data.google_client_config.default.project
   role    = "roles/cloudfunctions.invoker"
   member  = "serviceAccount:${google_service_account.requisition_fetcher_scheduler.email}"
-=======
+
 resource "google_storage_bucket_iam_member" "requisition_fetcher_config_storage_viewer" {
   bucket = module.config_files_bucket.storage_bucket.name
   role   = "roles/storage.objectViewer"
@@ -357,5 +353,4 @@
   service  = var.event_group_sync_function_name
   role     = "roles/run.invoker"
   member   = "serviceAccount:${module.data_watcher_cloud_function.cloud_function_service_account.email}"
->>>>>>> bfa550cf
 }