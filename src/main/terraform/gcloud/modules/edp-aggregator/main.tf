# Copyright 2025 The Cross-Media Measurement Authors
#
# Licensed under the Apache License, Version 2.0 (the "License");
# you may not use this file except in compliance with the License.
# You may obtain a copy of the License at
#
#     http://www.apache.org/licenses/LICENSE-2.0
#
# Unless required by applicable law or agreed to in writing, software
# distributed under the License is distributed on an "AS IS" BASIS,
# WITHOUT WARRANTIES OR CONDITIONS OF ANY KIND, either express or implied.
# See the License for the specific language governing permissions and
# limitations under the License.

data "google_project" "project" {}

locals {
  common_secrets_to_access = [
    {
      secret_id  = var.edpa_tee_app_tls_key.secret_id
      version    = "latest"
    },
    {
      secret_id  = var.edpa_tee_app_tls_pem.secret_id
      version    = "latest"
    },
    {
      secret_id  = var.secure_computation_root_ca.secret_id
      version    = "latest"
    },
    {
      secret_id  = var.trusted_root_ca_collection.secret_id
      version    = "latest"
    },
  ]

  edp_secrets_to_access = flatten([
    for edp_name, certs in var.edps_certs : [
      {
        secret_id  = certs.cert_der.secret_id
        version    = "latest"
      },
      {
        secret_id  = certs.private_der.secret_id
        version    = "latest"
      },
      {
        secret_id  = certs.enc_private.secret_id
        version    = "latest"
      },
      {
        secret_id  = certs.tls_key.secret_id
        version    = "latest"
      },
      {
        secret_id  = certs.tls_pem.secret_id
        version    = "latest"
      },
    ]
  ])

  result_fulfiller_secrets_to_access = concat(
    local.common_secrets_to_access,
    local.edp_secrets_to_access,
  )

  edps_secrets = merge([
    for edp_name, certs in var.edps_certs : {
      for key, value in certs : "${edp_name}_${key}" => value
    }
  ]...)

  all_secrets = merge(
    { edpa_tee_app_tls_key                          = var.edpa_tee_app_tls_key },
    { edpa_tee_app_tls_pem                          = var.edpa_tee_app_tls_pem },
    { data_watcher_tls_key                          = var.data_watcher_tls_key },
    { data_watcher_tls_pem                          = var.data_watcher_tls_pem },
    { secure_computation_root_ca                    = var.secure_computation_root_ca },
    { trusted_root_ca_collection                    = var.trusted_root_ca_collection },
    local.edps_secrets
  )

  data_watcher_secrets_access = [
    "secure_computation_root_ca",
    "data_watcher_tls_key",
    "data_watcher_tls_pem",
  ]

  edp_tls_keys = flatten([
    for edp_name, certs in var.edps_certs : [
      "${edp_name}_tls_key",
      "${edp_name}_tls_pem",
      "${edp_name}_enc_private",
    ]
  ])

  requisition_fetcher_secrets_access = concat(
    ["trusted_root_ca_collection"],
    local.edp_tls_keys
  )

  event_group_sync_secrets_access = concat(
    ["trusted_root_ca_collection"],
    local.edp_tls_keys
  )

  cloud_function_secret_pairs = tomap({
    data_watcher        = local.data_watcher_secrets_access,
    requisition_fetcher = local.requisition_fetcher_secrets_access,
    event_group_sync    = local.event_group_sync_secrets_access,
  })

  secret_access_map = merge([
    for fn, key_list in local.cloud_function_secret_pairs : {
      for secret_key in key_list :
        "${fn}:${secret_key}" => {
          function_name = fn
          secret_key    = secret_key
        }
    }
  ]...)

  service_accounts = {
    "data_watcher"        = module.data_watcher_cloud_function.cloud_function_service_account.email
    "requisition_fetcher" = module.requisition_fetcher_cloud_function.cloud_function_service_account.email
    "event_group_sync"    = module.event_group_sync_cloud_function.cloud_function_service_account.email
  }
}

module "edp_aggregator_bucket" {
  source   = "../storage-bucket"

  name     = var.edp_aggregator_bucket_name
  location = var.edp_aggregator_buckets_location
}

module "config_files_bucket" {
  source   = "../storage-bucket"

  name     = var.config_files_bucket_name
  location = var.edp_aggregator_buckets_location
}

resource "google_storage_bucket_object" "upload_data_watcher_config" {
  name   = var.data_watcher_config.destination
  bucket = module.config_files_bucket.storage_bucket.name
  source = var.data_watcher_config.local_path
}

resource "google_storage_bucket_object" "upload_requisition_fetcher_config" {
  name   = var.requisition_fetcher_config.destination
  bucket = module.config_files_bucket.storage_bucket.name
  source = var.requisition_fetcher_config.local_path
}

resource "google_storage_bucket_object" "upload_edps_config" {
  name   = var.edps_config.destination
  bucket = module.config_files_bucket.storage_bucket.name
  source = var.edps_config.local_path
}

resource "google_storage_bucket_object" "upload_results_fulfiller_proto_descriptors" {
  name   = var.results_fulfiller_event_descriptor.destination
  bucket = module.config_files_bucket.storage_bucket.name
  source = var.results_fulfiller_event_descriptor.local_path
}

resource "google_storage_bucket_object" "upload_results_fulfiller_population_spec" {
  name   = var.results_fulfiller_population_spec.destination
  bucket = module.config_files_bucket.storage_bucket.name
  source = var.results_fulfiller_population_spec.local_path
}

resource "google_project_iam_member" "eventarc_service_agent" {
  project = data.google_project.project.project_id
  role    = "roles/eventarc.serviceAgent"
  member  = "serviceAccount:service-${data.google_project.project.number}@gcp-sa-eventarc.iam.gserviceaccount.com"
}

resource "google_project_iam_member" "storage_service_agent" {
  project = data.google_project.project.project_id
  role    = "roles/pubsub.publisher"
  member  = "serviceAccount:service-${data.google_project.project.number}@gs-project-accounts.iam.gserviceaccount.com"
}

module "secrets" {
  source            = "../secret"
  for_each          = local.all_secrets
  secret_id         = each.value.secret_id
  secret_path       = each.value.secret_local_path
  is_binary_format  = each.value.is_binary_format
}

module "data_watcher_cloud_function" {
  source    = "../gcs-bucket-cloud-function"

  cloud_function_service_account_name           = var.data_watcher_service_account_name
  cloud_function_trigger_service_account_name   = var.data_watcher_trigger_service_account_name
  trigger_bucket_name                           = module.edp_aggregator_bucket.storage_bucket.name
  terraform_service_account                     = var.terraform_service_account
  function_name                                 = var.cloud_function_configs.data_watcher.function_name
  entry_point                                   = var.cloud_function_configs.data_watcher.entry_point
  extra_env_vars                                = var.cloud_function_configs.data_watcher.extra_env_vars
  secret_mappings                               = var.cloud_function_configs.data_watcher.secret_mappings
  uber_jar_path                                 = var.cloud_function_configs.data_watcher.uber_jar_path
}

module "requisition_fetcher_cloud_function" {
  source    = "../http-cloud-function"

  http_cloud_function_service_account_name  = var.requisition_fetcher_service_account_name
  terraform_service_account                 = var.terraform_service_account
  function_name                             = var.cloud_function_configs.requisition_fetcher.function_name
  entry_point                               = var.cloud_function_configs.requisition_fetcher.entry_point
  extra_env_vars                            = var.cloud_function_configs.requisition_fetcher.extra_env_vars
  secret_mappings                           = var.cloud_function_configs.requisition_fetcher.secret_mappings
  uber_jar_path                             = var.cloud_function_configs.requisition_fetcher.uber_jar_path
}

module "event_group_sync_cloud_function" {
  source    = "../http-cloud-function"

  http_cloud_function_service_account_name  = var.event_group_sync_service_account_name
  terraform_service_account                 = var.terraform_service_account
  function_name                             = var.cloud_function_configs.event_group_sync.function_name
  entry_point                               = var.cloud_function_configs.event_group_sync.entry_point
  extra_env_vars                            = var.cloud_function_configs.event_group_sync.extra_env_vars
  secret_mappings                           = var.cloud_function_configs.event_group_sync.secret_mappings
  uber_jar_path                             = var.cloud_function_configs.event_group_sync.uber_jar_path
}

resource "google_secret_manager_secret_iam_member" "secret_accessor" {
  depends_on = [module.secrets]
  for_each = local.secret_access_map
  secret_id = local.all_secrets[each.value.secret_key].secret_id
  role      = "roles/secretmanager.secretAccessor"
  member    = "serviceAccount:${local.service_accounts[each.value.function_name]}"

}

module "result_fulfiller_queue" {
  source   = "../pubsub"

  topic_name              = var.requisition_fulfiller_config.queue.topic_name
  subscription_name       = var.requisition_fulfiller_config.queue.subscription_name
  ack_deadline_seconds    = var.requisition_fulfiller_config.queue.ack_deadline_seconds
}

resource "google_pubsub_topic_iam_member" "publisher" {
  topic  = module.result_fulfiller_queue.pubsub_topic.id
  role   = "roles/pubsub.publisher"
  member = var.pubsub_iam_service_account_member
}

module "result_fulfiller_tee_app" {
  source   = "../mig"

  depends_on = [module.secrets]

  instance_template_name        = var.requisition_fulfiller_config.worker.instance_template_name
  base_instance_name            = var.requisition_fulfiller_config.worker.base_instance_name
  managed_instance_group_name   = var.requisition_fulfiller_config.worker.managed_instance_group_name
  subscription_id               = module.result_fulfiller_queue.pubsub_subscription.name
  mig_service_account_name      = var.requisition_fulfiller_config.worker.mig_service_account_name
  single_instance_assignment    = var.requisition_fulfiller_config.worker.single_instance_assignment
  min_replicas                  = var.requisition_fulfiller_config.worker.min_replicas
  max_replicas                  = var.requisition_fulfiller_config.worker.max_replicas
  machine_type                  = var.requisition_fulfiller_config.worker.machine_type
  docker_image                  = var.requisition_fulfiller_config.worker.docker_image
  mig_distribution_policy_zones = var.requisition_fulfiller_config.worker.mig_distribution_policy_zones
  terraform_service_account     = var.terraform_service_account
  secrets_to_access             = local.result_fulfiller_secrets_to_access
  tee_cmd                       = var.requisition_fulfiller_config.worker.app_flags
  disk_image_family             = var.results_fulfiller_disk_image_family
  config_storage_bucket         = module.config_files_bucket.storage_bucket.name
<<<<<<< HEAD
  network_name                  = google_compute_network.private_network.name
  subnetwork_name               = google_compute_subnetwork.private_subnetwork.name
=======
  # TODO(world-federation-of-advertisers/cross-media-measurement#2924): Rename `results_fulfiller` into `results-fulfiller`
  edpa_tee_signed_image_repo    = "ghcr.io/world-federation-of-advertisers/edp-aggregator/results_fulfiller"
>>>>>>> 031e3a82
}

resource "google_storage_bucket_iam_member" "result_fulfiller_storage_viewer" {
  bucket = module.edp_aggregator_bucket.storage_bucket.name
  role   = "roles/storage.objectViewer"
  member = "serviceAccount:${module.result_fulfiller_tee_app.mig_service_account.email}"
}

resource "google_storage_bucket_iam_member" "result_fulfiller_storage_creator" {
  bucket = module.edp_aggregator_bucket.storage_bucket.name
  role   = "roles/storage.objectCreator"
  member = "serviceAccount:${module.result_fulfiller_tee_app.mig_service_account.email}"
}

resource "google_storage_bucket_iam_binding" "aggregator_storage_admin" {
  bucket = module.edp_aggregator_bucket.storage_bucket.name
  role   = "roles/storage.objectAdmin"
  members = [
    "serviceAccount:${module.requisition_fetcher_cloud_function.cloud_function_service_account.email}",
    "serviceAccount:${module.event_group_sync_cloud_function.cloud_function_service_account.email}",
  ]
}

resource "google_storage_bucket_iam_member" "requisition_fetcher_config_storage_viewer" {
  bucket = module.config_files_bucket.storage_bucket.name
  role   = "roles/storage.objectViewer"
  member = "serviceAccount:${module.requisition_fetcher_cloud_function.cloud_function_service_account.email}"
}

resource "google_storage_bucket_iam_member" "data_watcher_config_storage_viewer" {
  bucket = module.config_files_bucket.storage_bucket.name
  role   = "roles/storage.objectViewer"
  member = "serviceAccount:${module.data_watcher_cloud_function.cloud_function_service_account.email}"
}

resource "google_storage_bucket_iam_member" "results_fulfiller_config_storage_viewer" {
  bucket = module.config_files_bucket.storage_bucket.name
  role   = "roles/storage.objectViewer"
  member = "serviceAccount:${module.result_fulfiller_tee_app.mig_service_account.email}"
}

resource "google_cloud_run_service_iam_member" "event_group_sync_invoker" {
  depends_on = [module.event_group_sync_cloud_function]
  service  = var.event_group_sync_function_name
  role     = "roles/run.invoker"
  member   = "serviceAccount:${module.data_watcher_cloud_function.cloud_function_service_account.email}"
}

resource "google_storage_bucket_iam_member" "requisition_fetcher_storage_creator" {
  bucket = module.edp_aggregator_bucket.storage_bucket.name
  role   = "roles/storage.objectCreator"
  member = "serviceAccount:${module.requisition_fetcher_cloud_function.cloud_function_service_account.email}"
}

# Network configuration for private VPC with internet and Google API access
resource "google_compute_network" "private_network" {
  name                    = var.private_network_name
  auto_create_subnetworks = false
}

resource "google_compute_subnetwork" "private_subnetwork" {
  name                     = var.private_subnetwork_name
  region                   = var.private_network_location
  network                  = google_compute_network.private_network.id
  ip_cidr_range            = "10.0.0.0/24"
  private_ip_google_access = true
}


# Cloud Router for NAT gateway
resource "google_compute_router" "router" {
  name    = var.private_router_name
  region  = var.private_network_location
  network = google_compute_network.private_network.id
}

# Cloud NAT configuration
resource "google_compute_router_nat" "nat_gateway" {
  name                               = var.nat_name
  router                             = google_compute_router.router.name
  region                             = google_compute_router.router.region
  nat_ip_allocate_option             = "AUTO_ONLY"
  source_subnetwork_ip_ranges_to_nat = "LIST_OF_SUBNETWORKS"

  subnetwork {
    name                    = google_compute_subnetwork.private_subnetwork.self_link
    source_ip_ranges_to_nat = ["ALL_IP_RANGES"]
  }

  log_config {
    enable = true
    filter = "ERRORS_ONLY"
  }
}

# Private Service Connect for Google Cloud Storage
# This configuration enables private connectivity to GCS, providing:
# - GCS traffic stays within Google's network backbone (no public internet traversal)
# - Lower latency and better performance for bucket access
# - Enhanced security through private endpoints
# - Reduced egress costs for same-region traffic
resource "google_compute_address" "gcs_psc_address" {
  name         = "${var.private_network_name}-gcs-psc"
  region       = var.private_network_location
  subnetwork   = google_compute_subnetwork.private_subnetwork.id
  address_type = "INTERNAL"
  address      = "10.0.0.100"  # Static IP within the subnet range for PSC endpoint
  purpose      = "GCE_ENDPOINT"
}

# Forwarding rule creates the actual PSC endpoint
# Routes GCS traffic through the private endpoint instead of public internet
resource "google_compute_forwarding_rule" "gcs_psc_endpoint" {
  name                  = "${var.private_network_name}-gcs-endpoint"
  network               = google_compute_network.private_network.id
  ip_address            = google_compute_address.gcs_psc_address.id
  target                = "all-apis"  # This includes GCS access
}

# DNS configuration for storage.googleapis.com
# Configures DNS so storage.googleapis.com resolves to the private endpoint
# All GCS bucket access will automatically use this private path
resource "google_dns_managed_zone" "private_gcs" {
  name        = "${var.private_network_name}-gcs-zone"
  dns_name    = "storage.googleapis.com."
  description = "Private DNS zone for GCS via PSC"

  visibility = "private"

  private_visibility_config {
    networks {
      network_url = google_compute_network.private_network.id
    }
  }
}

# A record points storage.googleapis.com to our PSC endpoint IP
# Instances in this VPC will resolve GCS to 10.0.0.100 instead of public IPs
resource "google_dns_record_set" "gcs_a_record" {
  name         = "storage.googleapis.com."
  type         = "A"
  ttl          = 300
  managed_zone = google_dns_managed_zone.private_gcs.name
  rrdatas      = [google_compute_address.gcs_psc_address.address]
}
<|MERGE_RESOLUTION|>--- conflicted
+++ resolved
@@ -273,13 +273,10 @@
   tee_cmd                       = var.requisition_fulfiller_config.worker.app_flags
   disk_image_family             = var.results_fulfiller_disk_image_family
   config_storage_bucket         = module.config_files_bucket.storage_bucket.name
-<<<<<<< HEAD
   network_name                  = google_compute_network.private_network.name
   subnetwork_name               = google_compute_subnetwork.private_subnetwork.name
-=======
   # TODO(world-federation-of-advertisers/cross-media-measurement#2924): Rename `results_fulfiller` into `results-fulfiller`
   edpa_tee_signed_image_repo    = "ghcr.io/world-federation-of-advertisers/edp-aggregator/results_fulfiller"
->>>>>>> 031e3a82
 }
 
 resource "google_storage_bucket_iam_member" "result_fulfiller_storage_viewer" {
