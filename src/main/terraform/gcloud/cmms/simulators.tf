--- conflicted
+++ resolved
@@ -43,11 +43,7 @@
 }
 
 module "simulators" {
-<<<<<<< HEAD
-  source = "../modules/simulators"
-=======
   source = "../modules/simulator"
->>>>>>> 144cf9d3
   for_each = toset(var.edp_simulator_names)
 
   simulator_name                  = each.key
