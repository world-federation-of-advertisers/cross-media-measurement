--- conflicted
+++ resolved
@@ -44,25 +44,6 @@
   }
 
   aggregator_trustee_config = {
-<<<<<<< HEAD
-    instance_template_name        = "trustee-mill-template"
-    base_instance_name            = "trustee-mill"
-    managed_instance_group_name   = "trustee-mill-mig"
-    mig_service_account_name      = "trustee-mill-mig-sa"
-    replicas                      = 1
-    machine_type                  = "n2d-standard-2"
-    docker_image                  = "ghcr.io/world-federation-of-advertisers/duchy/trus-tee-mill:${var.image_tag}"
-    signed_image_repo             = "ghcr.io/world-federation-of-advertisers/duchy/trus-tee-mill"
-    mig_distribution_policy_zones = ["us-central1-a"]
-    disk_image_family             = "confidential-space-debug"
-
-    aggregator_tls_cert           = local.aggregator_tls_cert
-    aggregator_tls_key            = local.aggregator_tls_key
-    aggregator_cert_collection    = local.aggregator_cert_collection
-    aggregator_cs_cert            = local.aggregator_cs_cert
-    aggregator_cs_private         = local.aggregator_cs_private
-    terraform_service_account     = var.terraform_service_account
-=======
     instance_template_name             = "trustee-mill-template"
     base_instance_name                 = "trustee-mill"
     managed_instance_group_name        = "trustee-mill-mig"
@@ -80,7 +61,6 @@
     aggregator_cs_cert                 = local.aggregator_cs_cert
     aggregator_cs_private              = local.aggregator_cs_private
     terraform_service_account          = var.terraform_service_account
->>>>>>> ec80f6b9
 
     app_flags = [
       "--gcp-project-id", data.google_client_config.default.project,
@@ -97,32 +77,19 @@
       "--consent-signaling-private-key-der-file", "/tmp/secrets/aggregator_cs_private.der",
       "--attestation-token-file", "/run/container_launcher/attestation_verifier_claims_token",
 
-<<<<<<< HEAD
-      "--computations-service-target", "35.223.49.72:8443",
-      "--computations-service-cert-host", "localhost",
-      "--kingdom-system-api-target", "v1alpha.system.kingdom.dev.halo-cmm.org:8443",
-=======
       "--computations-service-target", "${var.duchy_aggregator_computations_service_target}",
       "--computations-service-cert-host", "localhost",
       "--kingdom-system-api-target", "${var.kingdom_system_api_target}",
->>>>>>> ec80f6b9
       "--kingdom-system-api-cert-host", "localhost",
 
       "--duchy-name", "aggregator",
       "--work-lock-duration", "10m",
       "--polling-interval", "5s",
 
-<<<<<<< HEAD
-      "--consent-signaling-certificate-resource-name", "duchies/aggregator/certificates/TgZwIV_vGjs",
-
-      "--google-cloud-storage-project", data.google_client_config.default.project,
-      "--google-cloud-storage-bucket", "halo-cmm-dev-bucket",
-=======
       "--consent-signaling-certificate-resource-name", "duchies/aggregator/certificates/${var.duchy_aggregator_cert_id}",
 
       "--google-cloud-storage-project", data.google_client_config.default.project,
       "--google-cloud-storage-bucket", "${var.storage_bucket_name}",
->>>>>>> ec80f6b9
     ]
   }
 }
