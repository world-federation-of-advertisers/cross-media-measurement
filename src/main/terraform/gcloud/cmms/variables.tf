--- conflicted
+++ resolved
@@ -108,7 +108,6 @@
   nullable    = false
 }
 
-<<<<<<< HEAD
 variable "data_watcher_config_file_path" {
   description = "Path to the data watcher config file."
   type        = string
@@ -119,7 +118,8 @@
   description = "Path to the requisition fetcher config file."
   type        = string
   nullable    = false
-=======
+}
+
 variable "kingdom_public_api_target" {
   description = "Kingdom public api target"
   type        = string
@@ -133,5 +133,4 @@
 variable "image_tag" {
   description = "Tag of container images"
   type        = string
->>>>>>> 14f4357e
 }