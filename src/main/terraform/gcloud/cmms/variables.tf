--- conflicted
+++ resolved
@@ -228,7 +228,6 @@
 variable "results_fulfiller_population_spec_blob_uri" {
   description = "GCS blob uri of the Results Fulfiller population spec."
   type = string
-<<<<<<< HEAD
 }
 
 variable "duchy_worker1_id" {
@@ -254,7 +253,4 @@
 variable "results_fulfiller_trusted_root_ca_file_path" {
   description = "Trusted root CA used by the Results Fulfiller."
   type = string
-}
-=======
-}
->>>>>>> 6d2e8a9e
+}