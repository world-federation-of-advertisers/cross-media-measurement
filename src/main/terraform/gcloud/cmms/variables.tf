--- conflicted
+++ resolved
@@ -198,11 +198,7 @@
   type = string
 }
 
-<<<<<<< HEAD
-variable "event_template_metadata_type_file_path" {
-=======
 variable "results_fulfiller_event_proto_descriptor_path" {
->>>>>>> bcef1d8b
   description = "Serialized FileDescriptorSet path for EventTemplate metadata types."
   type = string
 }