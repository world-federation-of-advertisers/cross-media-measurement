--- conflicted
+++ resolved
@@ -191,7 +191,6 @@
 module "edp_aggregator" {
   source = "../modules/edp-aggregator"
 
-<<<<<<< HEAD
   requisition_fulfiller_config                  = local.requisition_fulfiller_config
   pubsub_iam_service_account_member             = module.secure_computation.secure_computation_internal_iam_service_account_member
   edp_aggregator_bucket_name                    = var.secure_computation_storage_bucket_name
@@ -216,34 +215,7 @@
   secure_computation_root_ca                    = local.secure_computation_root_ca
   trusted_root_ca_collection                    = local.trusted_root_ca_collection
   edps_certs                                    = local.edps_certs
+  requisition_fetcher_scheduler_config          = local.requisition_fetcher_scheduler_config
   cloud_function_configs                        = local.cloud_function_configs
   results_fulfiller_disk_image_family           = "confidential-space"
-=======
-  requisition_fulfiller_config              = local.requisition_fulfiller_config
-  pubsub_iam_service_account_member         = module.secure_computation.secure_computation_internal_iam_service_account_member
-  edp_aggregator_bucket_name                = var.secure_computation_storage_bucket_name
-  config_files_bucket_name                  = var.edpa_config_files_bucket_name
-  edp_aggregator_buckets_location           = local.storage_bucket_location
-  data_watcher_service_account_name         = "edpa-data-watcher"
-  data_watcher_trigger_service_account_name = "edpa-data-watcher-trigger"
-  terraform_service_account                 = var.terraform_service_account
-  requisition_fetcher_service_account_name  = "edpa-requisition-fetcher"
-  data_watcher_config                       = local.data_watcher_config
-  requisition_fetcher_config                = local.requisition_fetcher_config
-  edps_config                               = local.edps_config
-  results_fulfiller_event_descriptor        = local.results_fulfiller_event_descriptor
-  results_fulfiller_population_spec         = local.results_fulfiller_population_spec
-  event_group_sync_service_account_name     = "edpa-event-group-sync"
-  event_group_sync_function_name            = "event-group-sync"
-  edpa_tee_app_tls_key                      = local.edpa_tee_app_tls_key
-  edpa_tee_app_tls_pem                      = local.edpa_tee_app_tls_pem
-  data_watcher_tls_key                      = local.data_watcher_tls_key
-  data_watcher_tls_pem                      = local.data_watcher_tls_pem
-  secure_computation_root_ca                = local.secure_computation_root_ca
-  trusted_root_ca_collection                = local.trusted_root_ca_collection
-  edps_certs                                = local.edps_certs
-  requisition_fetcher_scheduler_config      = local.requisition_fetcher_scheduler_config
-  cloud_function_configs                    = local.cloud_function_configs
-  results_fulfiller_disk_image_family       = "confidential-space"
->>>>>>> 70519d63
 }