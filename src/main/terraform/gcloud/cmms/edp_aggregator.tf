# Copyright 2025 The Cross-Media Measurement Authors
#
# Licensed under the Apache License, Version 2.0 (the "License");
# you may not use this file except in compliance with the License.
# You may obtain a copy of the License at
#
#     http://www.apache.org/licenses/LICENSE-2.0
#
# Unless required by applicable law or agreed to in writing, software
# distributed under the License is distributed on an "AS IS" BASIS,
# WITHOUT WARRANTIES OR CONDITIONS OF ANY KIND, either express or implied.
# See the License for the specific language governing permissions and
# limitations under the License.

locals {

  edp_display_names = ["edp7", "edpa_meta"]

  edpa_tee_app_tls_key = {
    secret_id         = "edpa-tee-app-tls-key",
    secret_local_path = abspath("${path.root}/../../../k8s/testing/secretfiles/edpa_tee_app_tls.key"),
    is_binary_format  = false
  }

  edpa_tee_app_tls_pem = {
    secret_id         = "edpa-tee-app-tls-pem"
    secret_local_path = abspath("${path.root}/../../../k8s/testing/secretfiles/edpa_tee_app_tls.pem"),
    is_binary_format  = false
  }

  data_watcher_tls_key = {
    secret_id         = "edpa-data-watcher-tls-key"
    secret_local_path = abspath("${path.root}/../../../k8s/testing/secretfiles/data_watcher_tls.key"),
    is_binary_format  = false
  }

  data_watcher_tls_pem = {
    secret_id         = "edpa-data-watcher-tls-pem"
    secret_local_path = abspath("${path.root}/../../../k8s/testing/secretfiles/data_watcher_tls.pem"),
    is_binary_format  = false
  }

  secure_computation_root_ca = {
    secret_id         = "securecomputation-root-ca"
    secret_local_path = abspath("${path.root}/../../../k8s/testing/secretfiles/secure_computation_root.pem"),
    is_binary_format  = false
  }

  trusted_root_ca_collection = {
    secret_id         = "trusted-root-ca"
    secret_local_path = var.results_fulfiller_trusted_root_ca_collection_file_path
    is_binary_format  = false
  }

  edps_certs = {
    for edp in local.edp_display_names : edp => {
      cert_der = {
        secret_id         = "${edp}-cert-der"
        secret_local_path = abspath("${path.root}/../../../k8s/testing/secretfiles/${edp}_cs_cert.der")
        is_binary_format  = true
      }
      private_der = {
        secret_id         = "${edp}-private-der"
        secret_local_path = abspath("${path.root}/../../../k8s/testing/secretfiles/${edp}_cs_private.der")
        is_binary_format  = true
      }
      enc_private = {
        secret_id         = "${edp}-enc-private"
        secret_local_path = abspath("${path.root}/../../../k8s/testing/secretfiles/${edp}_enc_private.tink")
        is_binary_format  = true
      }
      tls_key = {
        secret_id         = "${edp}-tls-key"
        secret_local_path = abspath("${path.root}/../../../k8s/testing/secretfiles/${edp}_tls.key")
        is_binary_format  = false
      }
      tls_pem = {
        secret_id         = "${edp}-tls-pem"
        secret_local_path = abspath("${path.root}/../../../k8s/testing/secretfiles/${edp}_tls.pem")
        is_binary_format  = false
      }
    }
  }

  requisition_fulfiller_config = {
    queue = {
    subscription_name     = "results-fulfiller-subscription"
    topic_name            = "results-fulfiller-queue"
      ack_deadline_seconds  = 600
    }
    worker = {
      instance_template_name        = "requisition-fulfiller-template"
      base_instance_name            = "secure-computation"
      managed_instance_group_name   = "results-fulfiller-mig"
      mig_service_account_name      = "results-fulfiller-sa"
      single_instance_assignment    = 1
      min_replicas                  = 1
      max_replicas                  = 10
      machine_type                  = "n2d-standard-2"
      docker_image                  = "ghcr.io/world-federation-of-advertisers/edp-aggregator/results_fulfiller:${var.image_tag}"
      mig_distribution_policy_zones = ["us-central1-a"]
      app_flags                     = [
                                          "--edpa-tls-cert-secret-id", "edpa-tee-app-tls-pem",
                                          "--edpa-tls-key-secret-id", "edpa-tee-app-tls-key",
                                          "--secure-computation-cert-collection-secret-id", "securecomputation-root-ca",
                                          "--trusted-cert-collection-secret-id", "trusted-root-ca",
                                          "--kingdom-public-api-target", var.kingdom_public_api_target,
                                          "--secure-computation-public-api-target", var.secure_computation_public_api_target,
                                          "--subscription-id", "results-fulfiller-subscription",
                                          "--google-project-id", data.google_client_config.default.project,
                                          "--model-line", "some-model-line",
                                          "--population-spec-file-blob-uri", var.results_fulfiller_population_spec_blob_uri,
                                          "--event-template-descriptor-blob-uri", var.results_fulfiller_event_proto_descriptor_blob_uri,
                                          "--event-template-type-name", var.results_fulfiller_event_template_type_name,
                                          "--duchy-id", var.duchy_worker1_id,
                                          "--duchy-target", var.duchy_worker1_target,
                                          "--duchy-id", var.duchy_worker2_id,
                                          "--duchy-target", var.duchy_worker2_target,
                                        ]
    }
  }

  requisition_fetcher_scheduler_config = {
    schedule                    = "* * * * *"  # Every minute
    time_zone                   = "UTC"
    name                        = "requisition-fetcher-scheduler"
    function_url                = "https://${data.google_client_config.default.region}-${data.google_client_config.default.project}.cloudfunctions.net/${var.requisition_fetcher_function_name}"
    scheduler_sa_display_name   = "Requisition Fetcher Scheduler"
    scheduler_sa_description    = "Service account for Cloud Scheduler to trigger requisition fetcher"
    scheduler_job_description   = "Scheduled job to fetch unfulfilled requisitions from the Kingdom"
  }

  data_watcher_config = {
    local_path  = var.data_watcher_config_file_path
    destination = "data-watcher-config.textproto"
  }

  requisition_fetcher_config = {
    local_path  = var.requisition_fetcher_config_file_path
    destination = "requisition-fetcher-config.textproto"
  }

  edps_config = {
      local_path  = var.event_data_provider_configs_file_path
      destination = "event-data-provider-configs.textproto"
    }

  results_fulfiller_event_descriptor = {
    local_path  = var.results_fulfiller_event_proto_descriptor_path
    destination = "results_fulfiller_event_proto_descriptor.pb"
  }

  results_fulfiller_population_spec = {
    local_path  = var.results_fulfiller_population_spec_file_path
    destination = "results-fulfiller-population-spec.textproto"
  }

  cloud_function_configs = {
    data_watcher = {
      function_name       = var.data_watcher_function_name
      entry_point         = "org.wfanet.measurement.securecomputation.deploy.gcloud.datawatcher.DataWatcherFunction"
      extra_env_vars      = var.data_watcher_env_var
      secret_mappings     = var.data_watcher_secret_mapping
      uber_jar_path       = var.data_watcher_uber_jar_path
    },
    requisition_fetcher = {
      function_name       = var.requisition_fetcher_function_name
      entry_point         = "org.wfanet.measurement.edpaggregator.deploy.gcloud.requisitionfetcher.RequisitionFetcherFunction"
      extra_env_vars      = var.requisition_fetcher_env_var
      secret_mappings     = var.requisition_fetcher_secret_mapping
      uber_jar_path       = var.requisition_fetcher_uber_jar_path
    },
    event_group_sync = {
      function_name       = var.event_group_sync_function_name
      entry_point         = "org.wfanet.measurement.edpaggregator.deploy.gcloud.eventgroups.EventGroupSyncFunction"
      extra_env_vars      = var.event_group_env_var
      secret_mappings     = var.event_group_secret_mapping
      uber_jar_path       = var.event_group_uber_jar_path
    }
    data_availability_sync = {
      function_name       = var.data_availability_sync_function_name
      entry_point         = "org.wfanet.measurement.edpaggregator.deploy.gcloud.dataavailability.DataAvailabilitySyncFunction"
      extra_env_vars      = var.data_availability_env_var
      secret_mappings     = var.data_availability_secret_mapping
      uber_jar_path       = var.data_availability_uber_jar_path
    }
  }

}

module "edp_aggregator" {
  source = "../modules/edp-aggregator"

<<<<<<< HEAD
  requisition_fulfiller_config              = local.requisition_fulfiller_config
  pubsub_iam_service_account_member         = module.secure_computation.secure_computation_internal_iam_service_account_member
  edp_aggregator_bucket_name                = var.secure_computation_storage_bucket_name
  config_files_bucket_name                  = var.edpa_config_files_bucket_name
  edp_aggregator_buckets_location           = local.storage_bucket_location
  data_watcher_service_account_name         = "edpa-data-watcher"
  data_watcher_trigger_service_account_name = "edpa-data-watcher-trigger"
  terraform_service_account                 = var.terraform_service_account
  requisition_fetcher_service_account_name  = "edpa-requisition-fetcher"
  data_watcher_config                       = local.data_watcher_config
  requisition_fetcher_config                = local.requisition_fetcher_config
  edps_config                               = local.edps_config
  results_fulfiller_event_descriptor        = local.results_fulfiller_event_descriptor
  results_fulfiller_population_spec         = local.results_fulfiller_population_spec
  event_group_sync_service_account_name     = "edpa-event-group-sync"
  event_group_sync_function_name            = "event-group-sync"
  edpa_tee_app_tls_key                      = local.edpa_tee_app_tls_key
  edpa_tee_app_tls_pem                      = local.edpa_tee_app_tls_pem
  data_watcher_tls_key                      = local.data_watcher_tls_key
  data_watcher_tls_pem                      = local.data_watcher_tls_pem
  secure_computation_root_ca                = local.secure_computation_root_ca
  trusted_root_ca_collection                = local.trusted_root_ca_collection
  edps_certs                                = local.edps_certs
  cloud_function_configs                    = local.cloud_function_configs
  results_fulfiller_disk_image_family       = "confidential-space"
  dns_managed_zone_name                     = "googleapis-private"
=======
  requisition_fulfiller_config                  = local.requisition_fulfiller_config
  pubsub_iam_service_account_member             = module.secure_computation.secure_computation_internal_iam_service_account_member
  edp_aggregator_bucket_name                    = var.secure_computation_storage_bucket_name
  config_files_bucket_name                      = var.edpa_config_files_bucket_name
  edp_aggregator_buckets_location               = local.storage_bucket_location
  data_watcher_service_account_name             = "edpa-data-watcher"
  data_watcher_trigger_service_account_name     = "edpa-data-watcher-trigger"
  terraform_service_account                     = var.terraform_service_account
  requisition_fetcher_service_account_name      = "edpa-requisition-fetcher"
  data_availability_sync_service_account_name   = "edpa-data-availability-sync"
  data_watcher_config                           = local.data_watcher_config
  requisition_fetcher_config                    = local.requisition_fetcher_config
  edps_config                                   = local.edps_config
  results_fulfiller_event_descriptor            = local.results_fulfiller_event_descriptor
  results_fulfiller_population_spec             = local.results_fulfiller_population_spec
  event_group_sync_service_account_name         = "edpa-event-group-sync"
  event_group_sync_function_name                = "event-group-sync"
  edpa_tee_app_tls_key                          = local.edpa_tee_app_tls_key
  edpa_tee_app_tls_pem                          = local.edpa_tee_app_tls_pem
  data_watcher_tls_key                          = local.data_watcher_tls_key
  data_watcher_tls_pem                          = local.data_watcher_tls_pem
  secure_computation_root_ca                    = local.secure_computation_root_ca
  trusted_root_ca_collection                    = local.trusted_root_ca_collection
  edps_certs                                    = local.edps_certs
  requisition_fetcher_scheduler_config          = local.requisition_fetcher_scheduler_config
  cloud_function_configs                        = local.cloud_function_configs
  results_fulfiller_disk_image_family           = "confidential-space"
>>>>>>> 4abdb590
}<|MERGE_RESOLUTION|>--- conflicted
+++ resolved
@@ -124,7 +124,7 @@
     schedule                    = "* * * * *"  # Every minute
     time_zone                   = "UTC"
     name                        = "requisition-fetcher-scheduler"
-    function_url                = "https://${data.google_client_config.default.region}-${data.google_client_config.default.project}.cloudfunctions.net/${var.requisition_fetcher_function_name}"
+    function_url                = "https://${data.google_client_config.default.region}-${data.google_client_config.default.project}.cloudfunctions.net/requisition-fetcher"
     scheduler_sa_display_name   = "Requisition Fetcher Scheduler"
     scheduler_sa_description    = "Service account for Cloud Scheduler to trigger requisition fetcher"
     scheduler_job_description   = "Scheduled job to fetch unfulfilled requisitions from the Kingdom"
@@ -157,28 +157,28 @@
 
   cloud_function_configs = {
     data_watcher = {
-      function_name       = var.data_watcher_function_name
+      function_name       = "data-watcher"
       entry_point         = "org.wfanet.measurement.securecomputation.deploy.gcloud.datawatcher.DataWatcherFunction"
       extra_env_vars      = var.data_watcher_env_var
       secret_mappings     = var.data_watcher_secret_mapping
       uber_jar_path       = var.data_watcher_uber_jar_path
     },
     requisition_fetcher = {
-      function_name       = var.requisition_fetcher_function_name
+      function_name       = "requisition-fetcher"
       entry_point         = "org.wfanet.measurement.edpaggregator.deploy.gcloud.requisitionfetcher.RequisitionFetcherFunction"
       extra_env_vars      = var.requisition_fetcher_env_var
       secret_mappings     = var.requisition_fetcher_secret_mapping
       uber_jar_path       = var.requisition_fetcher_uber_jar_path
     },
     event_group_sync = {
-      function_name       = var.event_group_sync_function_name
+      function_name       = "event-group-sync"
       entry_point         = "org.wfanet.measurement.edpaggregator.deploy.gcloud.eventgroups.EventGroupSyncFunction"
       extra_env_vars      = var.event_group_env_var
       secret_mappings     = var.event_group_secret_mapping
       uber_jar_path       = var.event_group_uber_jar_path
     }
     data_availability_sync = {
-      function_name       = var.data_availability_sync_function_name
+      function_name       = "data-availability-sync"
       entry_point         = "org.wfanet.measurement.edpaggregator.deploy.gcloud.dataavailability.DataAvailabilitySyncFunction"
       extra_env_vars      = var.data_availability_env_var
       secret_mappings     = var.data_availability_secret_mapping
@@ -191,34 +191,6 @@
 module "edp_aggregator" {
   source = "../modules/edp-aggregator"
 
-<<<<<<< HEAD
-  requisition_fulfiller_config              = local.requisition_fulfiller_config
-  pubsub_iam_service_account_member         = module.secure_computation.secure_computation_internal_iam_service_account_member
-  edp_aggregator_bucket_name                = var.secure_computation_storage_bucket_name
-  config_files_bucket_name                  = var.edpa_config_files_bucket_name
-  edp_aggregator_buckets_location           = local.storage_bucket_location
-  data_watcher_service_account_name         = "edpa-data-watcher"
-  data_watcher_trigger_service_account_name = "edpa-data-watcher-trigger"
-  terraform_service_account                 = var.terraform_service_account
-  requisition_fetcher_service_account_name  = "edpa-requisition-fetcher"
-  data_watcher_config                       = local.data_watcher_config
-  requisition_fetcher_config                = local.requisition_fetcher_config
-  edps_config                               = local.edps_config
-  results_fulfiller_event_descriptor        = local.results_fulfiller_event_descriptor
-  results_fulfiller_population_spec         = local.results_fulfiller_population_spec
-  event_group_sync_service_account_name     = "edpa-event-group-sync"
-  event_group_sync_function_name            = "event-group-sync"
-  edpa_tee_app_tls_key                      = local.edpa_tee_app_tls_key
-  edpa_tee_app_tls_pem                      = local.edpa_tee_app_tls_pem
-  data_watcher_tls_key                      = local.data_watcher_tls_key
-  data_watcher_tls_pem                      = local.data_watcher_tls_pem
-  secure_computation_root_ca                = local.secure_computation_root_ca
-  trusted_root_ca_collection                = local.trusted_root_ca_collection
-  edps_certs                                = local.edps_certs
-  cloud_function_configs                    = local.cloud_function_configs
-  results_fulfiller_disk_image_family       = "confidential-space"
-  dns_managed_zone_name                     = "googleapis-private"
-=======
   requisition_fulfiller_config                  = local.requisition_fulfiller_config
   pubsub_iam_service_account_member             = module.secure_computation.secure_computation_internal_iam_service_account_member
   edp_aggregator_bucket_name                    = var.secure_computation_storage_bucket_name
@@ -246,5 +218,5 @@
   requisition_fetcher_scheduler_config          = local.requisition_fetcher_scheduler_config
   cloud_function_configs                        = local.cloud_function_configs
   results_fulfiller_disk_image_family           = "confidential-space"
->>>>>>> 4abdb590
+  dns_managed_zone_name                         = "googleapis-private"
 }