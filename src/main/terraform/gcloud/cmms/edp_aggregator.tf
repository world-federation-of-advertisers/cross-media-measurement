# Copyright 2025 The Cross-Media Measurement Authors
#
# Licensed under the Apache License, Version 2.0 (the "License");
# you may not use this file except in compliance with the License.
# You may obtain a copy of the License at
#
#     http://www.apache.org/licenses/LICENSE-2.0
#
# Unless required by applicable law or agreed to in writing, software
# distributed under the License is distributed on an "AS IS" BASIS,
# WITHOUT WARRANTIES OR CONDITIONS OF ANY KIND, either express or implied.
# See the License for the specific language governing permissions and
# limitations under the License.

locals {

  edp_display_names = ["edp7", "edpa_meta"]

  edpa_tee_app_tls_key = {
    secret_id         = "edpa-tee-app-tls-key",
    secret_local_path = abspath("${path.root}/../../../k8s/testing/secretfiles/edpa_tee_app_tls.key"),
    is_binary_format  = false
  }

  edpa_tee_app_tls_pem = {
    secret_id         = "edpa-tee-app-tls-pem"
    secret_local_path = abspath("${path.root}/../../../k8s/testing/secretfiles/edpa_tee_app_tls.pem"),
    is_binary_format  = false
  }

  data_watcher_tls_key = {
    secret_id         = "edpa-data-watcher-tls-key"
    secret_local_path = abspath("${path.root}/../../../k8s/testing/secretfiles/data_watcher_tls.key"),
    is_binary_format  = false
  }

  data_watcher_tls_pem = {
    secret_id         = "edpa-data-watcher-tls-pem"
    secret_local_path = abspath("${path.root}/../../../k8s/testing/secretfiles/data_watcher_tls.pem"),
    is_binary_format  = false
  }

  secure_computation_root_ca = {
    secret_id         = "securecomputation-root-ca"
    secret_local_path = abspath("${path.root}/../../../k8s/testing/secretfiles/secure_computation_root.pem"),
    is_binary_format  = false
  }

  trusted_root_ca_collection = {
    secret_id         = "trusted-root-ca"
    secret_local_path = var.results_fulfiller_trusted_root_ca_collection_file_path
    is_binary_format  = false
  }

  edps_certs = {
    for edp in local.edp_display_names : edp => {
      cert_der = {
        secret_id         = "${edp}-cert-der"
        secret_local_path = abspath("${path.root}/../../../k8s/testing/secretfiles/${edp}_cs_cert.der")
        is_binary_format  = true
      }
      private_der = {
        secret_id         = "${edp}-private-der"
        secret_local_path = abspath("${path.root}/../../../k8s/testing/secretfiles/${edp}_cs_private.der")
        is_binary_format  = true
      }
      enc_private = {
        secret_id         = "${edp}-enc-private"
        secret_local_path = abspath("${path.root}/../../../k8s/testing/secretfiles/${edp}_enc_private.tink")
        is_binary_format  = true
      }
      tls_key = {
        secret_id         = "${edp}-tls-key"
        secret_local_path = abspath("${path.root}/../../../k8s/testing/secretfiles/${edp}_tls.key")
        is_binary_format  = false
      }
      tls_pem = {
        secret_id         = "${edp}-tls-pem"
        secret_local_path = abspath("${path.root}/../../../k8s/testing/secretfiles/${edp}_tls.pem")
        is_binary_format  = false
      }
    }
  }

  requisition_fulfiller_config = {
    queue = {
    subscription_name     = "results-fulfiller-subscription"
    topic_name            = "results-fulfiller-queue"
      ack_deadline_seconds  = 600
    }
    worker = {
      instance_template_name        = "requisition-fulfiller-template"
      base_instance_name            = "secure-computation"
      managed_instance_group_name   = "results-fulfiller-mig-private"
      mig_service_account_name      = "results-fulfiller-sa"
      single_instance_assignment    = 1
      min_replicas                  = 1
      max_replicas                  = 10
      machine_type                  = "n2d-standard-2"
      docker_image                  = "ghcr.io/world-federation-of-advertisers/edp-aggregator/results_fulfiller:${var.image_tag}"
      mig_distribution_policy_zones = ["us-central1-a"]
      app_flags                     = [
                                          "--edpa-tls-cert-secret-id", "edpa-tee-app-tls-pem",
                                          "--edpa-tls-key-secret-id", "edpa-tee-app-tls-key",
                                          "--secure-computation-cert-collection-secret-id", "securecomputation-root-ca",
                                          "--trusted-cert-collection-secret-id", "trusted-root-ca",
                                          "--kingdom-public-api-target", var.kingdom_public_api_target,
                                          "--secure-computation-public-api-target", var.secure_computation_public_api_target,
                                          "--subscription-id", "results-fulfiller-subscription",
                                          "--google-project-id", data.google_client_config.default.project,
                                          "--model-line", "some-model-line",
                                          "--population-spec-file-blob-uri", var.results_fulfiller_population_spec_blob_uri,
                                          "--event-template-descriptor-blob-uri", var.results_fulfiller_event_proto_descriptor_blob_uri,
                                          "--event-template-type-name", var.results_fulfiller_event_template_type_name,
                                          "--duchy-id", var.duchy_worker1_id,
                                          "--duchy-target", var.duchy_worker1_target,
                                          "--duchy-id", var.duchy_worker2_id,
                                          "--duchy-target", var.duchy_worker2_target,
                                        ]
    }
  }

  data_watcher_config = {
    local_path  = var.data_watcher_config_file_path
    destination = "data-watcher-config.textproto"
  }

  requisition_fetcher_config = {
    local_path  = var.requisition_fetcher_config_file_path
    destination = "requisition-fetcher-config.textproto"
  }

  edps_config = {
      local_path  = var.event_data_provider_configs_file_path
      destination = "event-data-provider-configs.textproto"
    }

  results_fulfiller_event_descriptor = {
    local_path  = var.results_fulfiller_event_proto_descriptor_path
    destination = "results_fulfiller_event_proto_descriptor.pb"
  }

  results_fulfiller_population_spec = {
    local_path  = var.results_fulfiller_population_spec_file_path
    destination = "results-fulfiller-population-spec.textproto"
  }

  cloud_function_configs = {
    data_watcher = {
      function_name       = var.data_watcher_function_name
      entry_point         = "org.wfanet.measurement.securecomputation.deploy.gcloud.datawatcher.DataWatcherFunction"
      extra_env_vars      = var.data_watcher_env_var
      secret_mappings     = var.data_watcher_secret_mapping
      uber_jar_path       = var.data_watcher_uber_jar_path
    },
    requisition_fetcher = {
      function_name       = var.requisition_fetcher_function_name
      entry_point         = "org.wfanet.measurement.edpaggregator.deploy.gcloud.requisitionfetcher.RequisitionFetcherFunction"
      extra_env_vars      = var.requisition_fetcher_env_var
      secret_mappings     = var.requisition_fetcher_secret_mapping
      uber_jar_path       = var.requisition_fetcher_uber_jar_path
    },
    event_group_sync = {
      function_name       = var.event_group_sync_function_name
      entry_point         = "org.wfanet.measurement.edpaggregator.deploy.gcloud.eventgroups.EventGroupSyncFunction"
      extra_env_vars      = var.event_group_env_var
      secret_mappings     = var.event_group_secret_mapping
      uber_jar_path       = var.event_group_uber_jar_path
    }
  }

}

module "edp_aggregator" {
  source = "../modules/edp-aggregator"

  requisition_fulfiller_config              = local.requisition_fulfiller_config
  pubsub_iam_service_account_member         = module.secure_computation.secure_computation_internal_iam_service_account_member
  edp_aggregator_bucket_name                = var.secure_computation_storage_bucket_name
  config_files_bucket_name                  = var.edpa_config_files_bucket_name
  edp_aggregator_buckets_location           = local.storage_bucket_location
  data_watcher_service_account_name         = "edpa-data-watcher"
  data_watcher_trigger_service_account_name = "edpa-data-watcher-trigger"
  terraform_service_account                 = var.terraform_service_account
  requisition_fetcher_service_account_name  = "edpa-requisition-fetcher"
  data_watcher_config                       = local.data_watcher_config
  requisition_fetcher_config                = local.requisition_fetcher_config
  edps_config                               = local.edps_config
  results_fulfiller_event_descriptor        = local.results_fulfiller_event_descriptor
  results_fulfiller_population_spec         = local.results_fulfiller_population_spec
  event_group_sync_service_account_name     = "edpa-event-group-sync"
  event_group_sync_function_name            = "event-group-sync"
  edpa_tee_app_tls_key                      = local.edpa_tee_app_tls_key
  edpa_tee_app_tls_pem                      = local.edpa_tee_app_tls_pem
  data_watcher_tls_key                      = local.data_watcher_tls_key
  data_watcher_tls_pem                      = local.data_watcher_tls_pem
  secure_computation_root_ca                = local.secure_computation_root_ca
  trusted_root_ca_collection                = local.trusted_root_ca_collection
  edps_certs                                = local.edps_certs
  cloud_function_configs                    = local.cloud_function_configs
<<<<<<< HEAD
  results_fulfiller_signed_image_repo       = "ghcr.io/world-federation-of-advertisers/edp-aggregator/results_fulfiller"
=======
  results_fulfiller_disk_image_family       = "confidential-space"
  private_network_location                  = data.google_client_config.default.region
>>>>>>> 68791e87
}<|MERGE_RESOLUTION|>--- conflicted
+++ resolved
@@ -198,10 +198,7 @@
   trusted_root_ca_collection                = local.trusted_root_ca_collection
   edps_certs                                = local.edps_certs
   cloud_function_configs                    = local.cloud_function_configs
-<<<<<<< HEAD
   results_fulfiller_signed_image_repo       = "ghcr.io/world-federation-of-advertisers/edp-aggregator/results_fulfiller"
-=======
-  results_fulfiller_disk_image_family       = "confidential-space"
+  results_fulfiller_disk_image_family       = "confidential-space-debug"
   private_network_location                  = data.google_client_config.default.region
->>>>>>> 68791e87
 }