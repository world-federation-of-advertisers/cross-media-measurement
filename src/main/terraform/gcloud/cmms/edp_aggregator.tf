# Copyright 2025 The Cross-Media Measurement Authors
#
# Licensed under the Apache License, Version 2.0 (the "License");
# you may not use this file except in compliance with the License.
# You may obtain a copy of the License at
#
#     http://www.apache.org/licenses/LICENSE-2.0
#
# Unless required by applicable law or agreed to in writing, software
# distributed under the License is distributed on an "AS IS" BASIS,
# WITHOUT WARRANTIES OR CONDITIONS OF ANY KIND, either express or implied.
# See the License for the specific language governing permissions and
# limitations under the License.

locals {

  edp_display_names = ["edp7"]

  results_fulfiller_event_proto_descriptors = {
    secret_id         = "results-fulfiller-event-proto-descriptor-set",
<<<<<<< HEAD
    secret_local_path = var.event_template_metadata_type_file_path,
=======
    secret_local_path = var.results_fulfiller_event_proto_descriptor_path,
>>>>>>> 7474be5b
    is_binary_format  = true
  }

  edpa_tee_app_tls_key = {
    secret_id         = "edpa-tee-app-tls-key",
    secret_local_path = abspath("${path.root}/../../../k8s/testing/secretfiles/edpa_tee_app_tls.key"),
    is_binary_format  = false
  }

  edpa_tee_app_tls_pem = {
    secret_id         = "edpa-tee-app-tls-pem"
    secret_local_path = abspath("${path.root}/../../../k8s/testing/secretfiles/edpa_tee_app_tls.pem"),
    is_binary_format  = false
  }

  data_watcher_tls_key = {
    secret_id         = "edpa-data-watcher-tls-key"
    secret_local_path = abspath("${path.root}/../../../k8s/testing/secretfiles/data_watcher_tls.key"),
    is_binary_format  = false
  }

  data_watcher_tls_pem = {
    secret_id         = "edpa-data-watcher-tls-pem"
    secret_local_path = abspath("${path.root}/../../../k8s/testing/secretfiles/data_watcher_tls.pem"),
    is_binary_format  = false
  }

  secure_computation_root_ca = {
    secret_id         = "securecomputation-root-ca"
    secret_local_path = abspath("${path.root}/../../../k8s/testing/secretfiles/secure_computation_root.pem"),
    is_binary_format  = false
  }

  kingdom_root_ca = {
    secret_id         = "kingdom-root-ca"
    secret_local_path = abspath("${path.root}/../../../k8s/testing/secretfiles/kingdom_root.pem"),
    is_binary_format  = false
  }

  edps_certs = {
    for edp in local.edp_display_names : edp => {
      cert_der = {
        secret_id         = "${edp}-cert-der"
        secret_local_path = abspath("${path.root}/../../../k8s/testing/secretfiles/${edp}_cs_cert.der")
        is_binary_format  = true
      }
      private_der = {
        secret_id         = "${edp}-private-der"
        secret_local_path = abspath("${path.root}/../../../k8s/testing/secretfiles/${edp}_cs_private.der")
        is_binary_format  = true
      }
      enc_private = {
        secret_id         = "${edp}-enc-private"
        secret_local_path = abspath("${path.root}/../../../k8s/testing/secretfiles/${edp}_enc_private.tink")
        is_binary_format  = true
      }
      tls_key = {
        secret_id         = "${edp}-tls-key"
        secret_local_path = abspath("${path.root}/../../../k8s/testing/secretfiles/${edp}_tls.key")
        is_binary_format  = false
      }
      tls_pem = {
        secret_id         = "${edp}-tls-pem"
        secret_local_path = abspath("${path.root}/../../../k8s/testing/secretfiles/${edp}_tls.pem")
        is_binary_format  = false
      }
    }
  }

  requisition_fulfiller_config = {
    queue = {
    subscription_name     = "results-fulfiller-subscription"
    topic_name            = "results-fulfiller-queue"
      ack_deadline_seconds  = 600
    }
    worker = {
      instance_template_name        = "requisition-fulfiller-template"
      base_instance_name            = "secure-computation"
      managed_instance_group_name   = "results-fulfiller-mig"
      mig_service_account_name      = "results-fulfiller-sa"
      single_instance_assignment    = 1
      min_replicas                  = 1
      max_replicas                  = 10
      app_args = [
        "--kingdom-public-api-target=${var.kingdom_public_api_target}",
        "--secure-computation-public-api-target=${var.secure_computation_public_api_target}",
        "--subscription-id=results-fulfiller-subscription",
        "--google-pub-sub-project-id=${data.google_client_config.default.project}"
      ]
      machine_type                  = "n2d-standard-2"
      docker_image                  = "ghcr.io/world-federation-of-advertisers/edp-aggregator/results_fulfiller:${var.image_tag}"
      mig_distribution_policy_zones = ["us-central1-a"]
    }
  }

  data_watcher_config = {
    local_path  = var.data_watcher_config_file_path
    destination = "data-watcher-config.textproto"
  }

  requisition_fetcher_config = {
    local_path  = var.requisition_fetcher_config_file_path
    destination = "requisition-fetcher-config.textproto"
  }

  cloud_function_configs = {
    data_watcher = {
      function_name       = var.data_watcher_function_name
      entry_point         = "org.wfanet.measurement.securecomputation.deploy.gcloud.datawatcher.DataWatcherFunction"
      extra_env_vars      = var.data_watcher_env_var
      secret_mappings     = var.data_watcher_secret_mapping
      uber_jar_path       = var.data_watcher_uber_jar_path
    },
    requisition_fetcher = {
      function_name       = var.requisition_fetcher_function_name
      entry_point         = "org.wfanet.measurement.edpaggregator.deploy.gcloud.requisitionfetcher.RequisitionFetcherFunction"
      extra_env_vars      = var.requisition_fetcher_env_var
      secret_mappings     = var.requisition_fetcher_secret_mapping
      uber_jar_path       = var.requisition_fetcher_uber_jar_path
    },
    event_group_sync = {
      function_name       = var.event_group_sync_function_name
      entry_point         = "org.wfanet.measurement.edpaggregator.deploy.gcloud.eventgroups.EventGroupSyncFunction"
      extra_env_vars      = var.event_group_env_var
      secret_mappings     = var.requisition_fetcher_secret_mapping
      uber_jar_path       = var.event_group_uber_jar_path
    }
  }

}

module "edp_aggregator" {
  source = "../modules/edp-aggregator"

  key_ring_name                             = "securecomputation-key-ring"
  key_ring_location                         = local.key_ring_location
  kms_key_name                              = "edpa-secure-computation-kek"
  requisition_fulfiller_config              = local.requisition_fulfiller_config
  pubsub_iam_service_account_member         = module.secure_computation.secure_computation_internal_iam_service_account_member
  edp_aggregator_bucket_name                = var.secure_computation_storage_bucket_name
  config_files_bucket_name                  = var.edpa_config_files_bucket_name
  edp_aggregator_buckets_location           = local.storage_bucket_location
  data_watcher_service_account_name         = "edpa-data-watcher"
  data_watcher_trigger_service_account_name = "edpa-data-watcher-trigger"
  terraform_service_account                 = var.terraform_service_account
  requisition_fetcher_service_account_name  = "edpa-requisition-fetcher"
  data_watcher_config                       = local.data_watcher_config
  requisition_fetcher_config                = local.requisition_fetcher_config
  event_group_sync_service_account_name     = "edpa-event-group-sync"
  event_group_sync_function_name            = "event-group-sync"
  edpa_tee_app_tls_key                      = local.edpa_tee_app_tls_key
  edpa_tee_app_tls_pem                      = local.edpa_tee_app_tls_pem
  data_watcher_tls_key                      = local.data_watcher_tls_key
  data_watcher_tls_pem                      = local.data_watcher_tls_pem
  secure_computation_root_ca                = local.secure_computation_root_ca
  kingdom_root_ca                           = local.kingdom_root_ca
  edps_certs                                = local.edps_certs
  cloud_function_configs                    = local.cloud_function_configs
}<|MERGE_RESOLUTION|>--- conflicted
+++ resolved
@@ -18,11 +18,7 @@
 
   results_fulfiller_event_proto_descriptors = {
     secret_id         = "results-fulfiller-event-proto-descriptor-set",
-<<<<<<< HEAD
-    secret_local_path = var.event_template_metadata_type_file_path,
-=======
     secret_local_path = var.results_fulfiller_event_proto_descriptor_path,
->>>>>>> 7474be5b
     is_binary_format  = true
   }
 
