--- conflicted
+++ resolved
@@ -120,6 +120,13 @@
     }
   }
 
+  requisition_fetcher_scheduler_config = {
+    schedule     = "* * * * *"  # Every minute
+    time_zone    = "UTC"
+    name_prefix  = "edpa"
+    function_url = "https://${data.google_client_config.default.region}-${data.google_client_config.default.project}.cloudfunctions.net/requisition-fetcher"
+  }
+
   data_watcher_config = {
     local_path  = var.data_watcher_config_file_path
     destination = "data-watcher-config.textproto"
@@ -169,15 +176,6 @@
     }
   }
 
-<<<<<<< HEAD
-  requisition_fetcher_scheduler_config = {
-    schedule     = "* * * * *"  # Every minute
-    time_zone    = "UTC"
-    name_prefix  = "edpa"
-    function_url = "https://${data.google_client_config.default.region}-${data.google_client_config.default.project}.cloudfunctions.net/requisition-fetcher"
-  }
-=======
->>>>>>> bfa550cf
 }
 
 module "edp_aggregator" {
@@ -206,11 +204,7 @@
   secure_computation_root_ca                = local.secure_computation_root_ca
   trusted_root_ca_collection                = local.trusted_root_ca_collection
   edps_certs                                = local.edps_certs
-<<<<<<< HEAD
   requisition_fetcher_scheduler_config      = local.requisition_fetcher_scheduler_config
-
-=======
   cloud_function_configs                    = local.cloud_function_configs
   results_fulfiller_disk_image_family       = "confidential-space"
->>>>>>> bfa550cf
 }