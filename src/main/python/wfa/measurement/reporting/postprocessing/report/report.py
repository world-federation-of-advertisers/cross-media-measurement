# Copyright 2024 The Cross-Media Measurement Authors
#
# Licensed under the Apache License, Version 2.0 (the "License");
# you may not use this file except in compliance with the License.
# You may obtain a copy of the License at
#
#      http://www.apache.org/licenses/LICENSE-2.0
#
# Unless required by applicable law or agreed to in writing, software
# distributed under the License is distributed on an "AS IS" BASIS,
# WITHOUT WARRANTIES OR CONDITIONS OF ANY KIND, either express or implied.
# See the License for the specific language governing permissions and
# limitations under the License.

import math
import numpy as np
import random
from functools import reduce
from itertools import combinations
from typing import Any
from typing import FrozenSet
from typing import Optional
from typing import Tuple
from typing import TypeAlias

from absl import logging
from qpsolvers import Solution

from noiseninja.noised_measurements import KReachMeasurements
from noiseninja.noised_measurements import Measurement
from noiseninja.noised_measurements import MeasurementSet
from noiseninja.noised_measurements import OrderedSets
from noiseninja.noised_measurements import SetMeasurementsSpec
from noiseninja.solver import Solver
from src.main.proto.wfa.measurement.reporting.postprocessing.v2alpha import \
  report_post_processor_result_pb2

ReportPostProcessorResult = report_post_processor_result_pb2.ReportPostProcessorResult
ReportPostProcessorStatus = report_post_processor_result_pb2.ReportPostProcessorStatus
ReportQuality = report_post_processor_result_pb2.ReportQuality

EdpCombination: TypeAlias = FrozenSet[str]

MIN_STANDARD_VARIATION_RATIO = 0.001
UNIT_SCALING_FACTOR = 1.0
TOLERANCE = 1e-6

# The probability of a value falling outside the [-7*STDDEV; 7*STDDEV] range is
# approximately 2^{-38.5}.
STANDARD_DEVIATION_TEST_THRESHOLD = 7.0

CONSISTENCY_TEST_TOLERANCE = 1.0


def fuzzy_equal(val: float, target: float, tolerance: float) -> bool:
  """Checks if two float values are approximately equal within an absolute tolerance."""
  return math.isclose(val, target, rel_tol=0.0, abs_tol=tolerance)


def fuzzy_less_equal(smaller: float, larger: float, tolerance: float) -> bool:
  """Checks if one float value is less than or equal to another within a tolerance."""
  return larger - smaller + tolerance >= 0


def get_subset_relationships(
    edp_combinations: list[EdpCombination],
) -> list[Tuple[EdpCombination, EdpCombination]]:
  """Returns a list of tuples where first element in the tuple is the parent
  and second element is the subset."""
  logging.debug(
      "Getting subset relations for the list of EDP combinations "
      f"{edp_combinations}."
  )
  subset_relationships = []
  for comb1, comb2 in combinations(edp_combinations, 2):
    if comb1.issubset(comb2):
      subset_relationships.append((comb2, comb1))
    elif comb2.issubset(comb1):
      subset_relationships.append((comb1, comb2))
  logging.debug(
      f"The subset relationships for {edp_combinations} are "
      f"{subset_relationships}."
  )
  return subset_relationships


def is_cover(
    target_set: EdpCombination, possible_cover: list[EdpCombination]
) -> bool:
  """Checks if a collection of sets covers a target set.

  Args:
    target_set: The set that should be covered.
    possible_cover: A collection of sets that may cover the target set.

  Returns:
    True if the union of the sets in `possible_cover` equals `target_set`,
    False otherwise.
  """
  union_of_possible_cover = reduce(
      lambda x, y: x.union(y), possible_cover
  )
  return union_of_possible_cover == target_set


def get_covers(
    target_set: EdpCombination, other_sets: list[EdpCombination]
) -> list[Tuple[EdpCombination, list[EdpCombination]]]:
  """Finds all combinations of sets from `other_sets` that cover `target_set`.

  This function identifies all possible combinations of sets within `other_sets`
  whose union equals the `target_set`. It only considers sets that are subsets of
  the `target_set`.

  Args:
    target_set: The set that needs to be covered.
    other_sets: A collection of sets that may be used to cover the `target_set`.

  Returns:
    A list of tuples, where each tuple represents a covering relationship.
    The first element of the tuple is the `target_set`, and the second element
    is a tuple containing the sets from `other_sets` that cover it.
  """
  logging.debug(f"Getting cover relations for {target_set} from {other_sets}.")

  def generate_all_length_combinations(data: list[Any]) -> list[
    tuple[Any, ...]]:
    """Generates all possible combinations of elements from a list.

    Args:
      data: A list of elements.

    Returns:
      A list of tuples, where each tuple represents a combination of elements.
    """
    return [
        comb for r in range(1, len(data) + 1) for comb in
        combinations(data, r)
    ]

  cover_relationship = []
  all_subsets_of_possible_covered = [other_set for other_set in other_sets
                                     if
                                     other_set.issubset(target_set)]
  possible_covers = generate_all_length_combinations(
      all_subsets_of_possible_covered)
  for possible_cover in possible_covers:
    if is_cover(target_set, possible_cover):
      cover_relationship.append((target_set, possible_cover))
  logging.debug(
      f"The cover relationship is {cover_relationship}."
  )
  return cover_relationship


def get_cover_relationships(
    edp_combinations: list[EdpCombination],
) -> list[Tuple[EdpCombination, list[EdpCombination]]]:
  """Returns covers as defined here: # https://en.wikipedia.org/wiki/Cover_(topology).
  For each set (s_i) in the list, enumerate combinations of all sets excluding this one.
  For each of these considered combinations, take their union and check if it is equal to
  s_i. If so, this combination is a cover of s_i.
  """
  logging.debug(
      "Getting all cover relationships from a list of EDP combinations "
      f"{edp_combinations}"
  )
  cover_relationships = []
  for i in range(len(edp_combinations)):
    possible_covered = edp_combinations[i]
    other_sets = edp_combinations[:i] + edp_combinations[i + 1:]
    cover_relationship = get_covers(possible_covered, other_sets)
    cover_relationships.extend(cover_relationship)
  return cover_relationships


def is_union_reach_consistent(
    union_measurement: Measurement,
    component_measurements: list[Measurement], population_size: float) -> bool:
  """Verifies that the expected union reach is statistically consistent with
  individual EDP measurements assuming conditional independence between the sets
  of VIDs reached by the different EDPs.

  The check is done by comparing the absolute difference between the observed
  union reach and the expected union reach against a confidence range.

  Let U be the population size, X_1, ..., X_n be the single EDPs. If the reach
  of the EDPs are independent of one another, the expected union reach is:
      |X_1 union … union Xn_| = U - (U - |X_1|)...(U - |X_n|)/U^{n-1}

  Let D = expected union - measuremed union.

  The standard deviation of the difference between the expected union reach
  and the measured union reach is bounded by
  std(D) <= sqrt(var(|X_1|) + ... + var(|X_n|) + var(measured union)).

  Returns:
    True if D is in [-7*std(D); 7*std(D)].
    False otherwise.
  """

  if population_size <= 0:
    raise ValueError(
        f"The population size must be greater than 0, but got"
        f" {population_size}."
    )

  if len(component_measurements) <= 1:
    raise ValueError(
        f"The length of individual reaches must be at least 2, but got"
        f" {len(component_measurements)}."
    )

  variance = union_measurement.sigma ** 2

  probability = 1.0

  for measurement in component_measurements:
    probability *= max(0.0, 1.0 - measurement.value / population_size)
    variance += measurement.sigma ** 2

  probability = min(1.0, probability)

  expected_union_measurement = population_size * (1.0 - probability)

  # An upperbound of STDDEV(expected union - measured union).
  standard_deviation = np.sqrt(variance)

  return abs(expected_union_measurement - union_measurement.value) <= \
    STANDARD_DEVIATION_TEST_THRESHOLD * standard_deviation


def get_edps_from_edp_combination(
    edp_combination: EdpCombination,
    all_edp_combinations: set[EdpCombination]
) -> list[EdpCombination]:
  return list(
    all_edp_combinations.intersection([frozenset({edp}) for edp in edp_combination])
  )



def build_measurement_set(
    reach: dict[EdpCombination, Measurement],
    k_reach: dict[EdpCombination, KReachMeasurements],
    impression: dict[EdpCombination, Measurement]
) -> dict[EdpCombination, MeasurementSet]:
  """Builds a dictionary of MeasurementSet from separate measurement dicts."""
  all_edps = (
      set(reach.keys())
      | set(k_reach.keys())
      | set(impression.keys())
  )
  whole_campaign_measurements = {}
  for edp in all_edps:
    whole_campaign_measurements[edp] = MeasurementSet(
        reach=reach.get(edp),
        k_reach=k_reach.get(edp, {}),
        impression=impression.get(edp),
    )
  return whole_campaign_measurements



class MetricReport:
  """Represents a metric sub-report view (e.g., MRC, AMI) within a report.

    This class stores and provides access to various measurements for different
    EDP (Event, Data Provider, and Platform) combinations. It holds three main
    types of data:

        * Cumulative reach over time, represented as a time series.
        * A set of measurements (reach, k-reach, impression) for the whole
          campaign.
        * A time series of weekly non-cumulative measurements for each period.

    Attributes:
        _weekly_cumulative_reaches: A dictionary mapping EDP combinations (represented
                            as frozensets of strings) to lists of Measurement
                            objects, where each list represents a time series of
                            reach values.
        _whole_campaign_measurements: A dictionary mapping EDP combinations to
                                      MeasurementSet objects, each containing
                                      the reach, k-reach, and impression for
                                      the entire campaign.
        _weekly_non_cumulative_measurements: A dictionary mapping EDP combinations to
                                      lists of MeasurementSet objects, where
                                      each set represents the non-cumulative
                                      measurements for a specific time period.
  """

  def __init__(
      self,
      weekly_cumulative_reaches: dict[EdpCombination, list[Measurement]],
      whole_campaign_measurements: dict[EdpCombination, MeasurementSet],
      weekly_non_cumulative_measurements: dict[
          EdpCombination, list[MeasurementSet]
      ],
  ):
    # Get the number of periods and check that all time series have the same
    # length.
    periods = set()
    for edp_combination in weekly_cumulative_reaches.keys():
      periods.add(len(weekly_cumulative_reaches[edp_combination]))
    for edp_combination in weekly_non_cumulative_measurements.keys():
      periods.add(len(weekly_non_cumulative_measurements[edp_combination]))

    if len(periods) > 1:
      raise ValueError("All weekly measurements must have the same number of periods.")

    self._num_periods = periods.pop() if len(periods) == 1 else 0

    frequencies = set()
    for edp_combination in whole_campaign_measurements.keys():
      k_reach_measurements = whole_campaign_measurements[edp_combination].k_reach
      if k_reach_measurements is not None and len(k_reach_measurements) > 0:
        frequencies.add(len(k_reach_measurements))

    for edp_combination in weekly_non_cumulative_measurements.keys():
      for period in range(0, self._num_periods):
        k_reach_measurements = weekly_non_cumulative_measurements[edp_combination][period].k_reach
        if k_reach_measurements is not None and len(k_reach_measurements) > 0:
          frequencies.add(len(k_reach_measurements))

    if len(frequencies) > 1:
      raise ValueError("All k-reach measurements must have the same number of frequencies.")

    self._num_frequencies = frequencies.pop() if len(frequencies) == 1 else 0

    self._weekly_cumulative_reaches = weekly_cumulative_reaches
    self._whole_campaign_measurements = whole_campaign_measurements
    self._weekly_non_cumulative_measurements = weekly_non_cumulative_measurements

  def sample_with_noise(self) -> "MetricReport":
    """
    :return: a new MetricReport where measurements have been resampled
    according to their mean and variance.
    """
    return MetricReport(
        weekly_cumulative_reaches={
            edp_combination: [
                MetricReport._sample_with_noise(measurement)
                for measurement in self._weekly_cumulative_reaches[
                  edp_combination
                ]
            ]
            for edp_combination in
            self._weekly_cumulative_reaches.keys()
        }
    )

  def get_num_periods(self) -> int:
    return self._num_periods

  def get_num_frequencies(self) -> int:
    return self._num_frequencies

  def get_weekly_cumulative_reach_measurements(
      self, edp_combination: EdpCombination
  ) -> list[Measurement]:
    if edp_combination not in self._weekly_cumulative_reaches:
      return None

    return self._weekly_cumulative_reaches[edp_combination]

  def get_weekly_cumulative_reach_measurement(
      self, edp_combination: EdpCombination, period: int
  ) -> Measurement:
    if edp_combination not in self._weekly_cumulative_reaches:
      return None

    if period >= self._num_periods:
      return None

    return self._weekly_cumulative_reaches[edp_combination][period]

  def get_weekly_non_cumulative_reach_measurement(
      self, edp_combination: EdpCombination, period: int
  ) -> Measurement:
    if edp_combination not in self._weekly_non_cumulative_measurements:
      return None

    if period >= len(self._weekly_non_cumulative_measurements[edp_combination]):
      return None

    if self._weekly_non_cumulative_measurements[edp_combination][period].reach is None:
      return None

    return self._weekly_non_cumulative_measurements[edp_combination][period].reach

  def get_weekly_non_cumulative_impression_measurement(
      self, edp_combination: EdpCombination, period: int
  ) -> Measurement:
    if edp_combination not in self._weekly_non_cumulative_measurements:
      return None

    if period >= len(self._weekly_non_cumulative_measurements[edp_combination]):
      return None

    if self._weekly_non_cumulative_measurements[edp_combination][period].impression is None:
      return None

    return self._weekly_non_cumulative_measurements[edp_combination][period].impression

  def get_weekly_non_cumulative_k_reach_measurements(
      self, edp_combination: EdpCombination, period: int
  ) -> list[Measurement]:
    if edp_combination not in self._weekly_non_cumulative_measurements:
      return None

    if period >= len(self._weekly_non_cumulative_measurements[edp_combination]):
      return None

    return self._weekly_non_cumulative_measurements[edp_combination][period].k_reach.values()

  def get_weekly_non_cumulative_k_reach_measurement(
      self, edp_combination: EdpCombination, period: int, frequency: int
  ) -> Measurement:
    k_reach_measurements = self.get_weekly_non_cumulative_k_reach_measurements(
        edp_combination, period)

    if k_reach_measurements is None:
      return None

    return self._weekly_non_cumulative_measurements[edp_combination][period].k_reach[frequency]

  def get_whole_campaign_reach_measurement(
      self, edp_combination: EdpCombination
  ) -> Measurement:
    if edp_combination not in self._whole_campaign_measurements:
      return None

    return self._whole_campaign_measurements[edp_combination].reach

  def get_whole_campaign_impression_measurement(
      self, edp_combination: EdpCombination
  ) -> Measurement:
    if edp_combination not in self._whole_campaign_measurements:
      return None

    return self._whole_campaign_measurements[edp_combination].impression

  def get_whole_campaign_k_reach_measurements(
      self, edp_combination: EdpCombination
  ) -> list[Measurement]:
    if edp_combination not in self._whole_campaign_measurements:
      return None

    if self._whole_campaign_measurements[edp_combination].k_reach is None:
      return None

    return list(self._whole_campaign_measurements[edp_combination].k_reach.values())

  def get_whole_campaign_k_reach_measurement(
      self, edp_combination: EdpCombination, frequency: int
  ) -> Measurement:
    if edp_combination not in self._whole_campaign_measurements:
      return None

    if self._whole_campaign_measurements[edp_combination].k_reach is None:
      return None

    if frequency not in self._whole_campaign_measurements[edp_combination].k_reach:
      return None

    return self._whole_campaign_measurements[edp_combination].k_reach[frequency]

  def get_weekly_cumulative_reach_edp_combinations(self) -> set[EdpCombination]:
    return set(self._weekly_cumulative_reaches.keys())

  def get_weekly_non_cumulative_reach_edp_combinations(self) -> set[EdpCombination]:
    return {
        edp
        for edp in self._weekly_non_cumulative_measurements.keys()
        if len(self._weekly_non_cumulative_measurements[edp]) > 0 and
          self._weekly_non_cumulative_measurements[edp][0].reach is not None
    }

  def get_weekly_non_cumulative_k_reach_edp_combinations(self) -> set[EdpCombination]:
    return {
        edp
        for edp in self._weekly_non_cumulative_measurements.keys()
        if len(self._weekly_non_cumulative_measurements[edp]) > 0 and
          self._weekly_non_cumulative_measurements[edp][0].k_reach is not None
    }

  def get_weekly_non_cumulative_impression_edp_combinations(self) -> set[EdpCombination]:
    return {
        edp
        for edp in self._weekly_non_cumulative_measurements.keys()
        if len(self._weekly_non_cumulative_measurements[edp]) > 0 and
          self._weekly_non_cumulative_measurements[edp][0].impression is not None
    }

  def get_whole_campaign_reach_edp_combinations(self) -> set[EdpCombination]:
    return {
        edp
        for edp, measurement_set in self._whole_campaign_measurements.items()
        if measurement_set.reach is not None
    }
    
  def get_whole_campaign_impression_edp_combinations(self) -> set[EdpCombination]:
    return {
        edp
        for edp, measurement_set in self._whole_campaign_measurements.items()
        if measurement_set.impression is not None
    }

  def get_whole_campaign_k_reach_edp_combinations(self) -> set[EdpCombination]:
    return {
        edp
        for edp, measurement_set in self._whole_campaign_measurements.items()
        if len(measurement_set.k_reach) > 0
    }

  def get_weekly_cumulative_reach_edp_combinations_count(self) -> int:
    return len(self._weekly_cumulative_reaches.keys())

  def get_whole_campaign_reach_edp_combinations_count(self) -> int:
    return len(self.get_whole_campaign_reach_edp_combinations())

  def get_number_of_periods(self) -> int:
    return len(next(iter(self._weekly_cumulative_reaches.values()))) \
      if self._weekly_cumulative_reaches else 0

  def get_number_of_frequencies(self) -> int:
    k_reach_lengths = {
        len(measurement_set.k_reach)
        for measurement_set in self._whole_campaign_measurements.values()
        if measurement_set.k_reach
    }

    if len(k_reach_lengths) > 0:
      return next(iter(k_reach_lengths))
    else:
      return 0

  def get_cumulative_subset_relationships(self) -> list[
    Tuple[EdpCombination, EdpCombination]]:
    return get_subset_relationships(list(self._weekly_cumulative_reaches))

  def get_whole_campaign_reach_subset_relationships(self) -> list[
    Tuple[EdpCombination, EdpCombination]]:
    return get_subset_relationships(
        list(self.get_whole_campaign_reach_edp_combinations()))

  def get_weekly_non_cumulative_reach_subset_relationships(self) -> list[
    Tuple[EdpCombination, EdpCombination]]:
    return get_subset_relationships(
        list(self.get_weekly_non_cumulative_reach_edp_combinations()))

  def get_cumulative_cover_relationships(self) -> list[
    Tuple[EdpCombination, list[EdpCombination]]]:
    return get_cover_relationships(list(self._weekly_cumulative_reaches))

  def get_whole_campaign_reach_cover_relationships(
      self,
  ) -> list[Tuple[EdpCombination, list[EdpCombination]]]:
    return get_cover_relationships(
        list(self.get_whole_campaign_reach_edp_combinations()))

  def get_weekly_non_cumulative_reach_cover_relationships(self) -> list[
     Tuple[EdpCombination, list[EdpCombination]]]:
     return get_cover_relationships(list(self.get_weekly_non_cumulative_reach_edp_combinations()))

  @staticmethod
  def _sample_with_noise(measurement: Measurement) -> Measurement:
    return Measurement(
        measurement.value + random.gauss(0, measurement.sigma),
        measurement.sigma
    )


class Report:
  """Represents a full report with multiple MetricReports and set relationships.

    This class aggregates multiple MetricReport objects, and the subset relation
    between the the metrics.

    Attributes:
        _metric_reports: A dictionary mapping metric names (e.g., "MRC", "AMI")
                         to their corresponding MetricReport objects.
        _metric_subsets_by_parent: A dictionary defining subset relationships
                                   between metrics. Each key is a parent metric,
                                   and the value is a list of its child metrics.
        _cumulative_inconsistency_allowed_edp_combinations: A set of EDP
                                                            combinations for
                                                            which inconsistencies
                                                            in cumulative
                                                            measurements are
                                                            allowed. This is for
                                                            TV measurements.
        _population_size: The size of the population.
    """

  def __init__(
      self,
      metric_reports: dict[str, MetricReport],
      metric_subsets_by_parent: dict[str, list[str]],
      cumulative_inconsistency_allowed_edp_combinations: set[str],
      population_size: float = 0.0,
  ):
    """
    Args:
        metric_reports: a dictionary mapping metric types to a MetricReport
        metric_subsets_by_parent: a dictionary containing subset
            relationship between the metrics. .e.g. ami >= [custom, mrc]
        cumulative_inconsistency_allowed_edps : a set containing edp keys that won't
            be forced to have self cumulative reaches be increasing
    """
    self._metric_reports = metric_reports
    self._metric_subsets_by_parent = metric_subsets_by_parent
    self._cumulative_inconsistency_allowed_edp_combinations = (
        cumulative_inconsistency_allowed_edp_combinations
    )
    self._population_size = population_size

    # All metrics in the set relationships must have a corresponding report.
    for parent in metric_subsets_by_parent.keys():
      if not (parent in metric_reports):
        raise ValueError(
            "key {1} does not have a corresponding report".format(parent)
        )
      for child in metric_subsets_by_parent[parent]:
        if not (child in metric_reports):
          raise ValueError(
              "key {1} does not have a corresponding report".format(child)
          )

    self._metric_index = {}
    for index, metric in enumerate(metric_reports.keys()):
      self._metric_index[metric] = index

    periods = set()
    for metric in metric_reports.keys():
      if metric_reports[metric].get_num_periods() > 0:
        periods.add(metric_reports[metric].get_num_periods())

    if len(periods) > 1:
      raise ValueError("All weekly measurements must have the same number of periods.")

    self._num_periods = periods.pop() if len(periods) == 1 else 0

    frequencies = set()
    for metric in metric_reports.keys():
      if metric_reports[metric].get_num_frequencies() > 0:
        frequencies.add(metric_reports[metric].get_num_frequencies())

    if len(frequencies) > 1:
      raise ValueError("All k-reach measurements must have the same number of frequencies.")

    self._num_frequencies = frequencies.pop() if len(frequencies) == 1 else 0

    # Assigns an index to each measurement and keeps track of the max standard
    # deviation. This max standard deviation will be used to normalized the
    # standard deviation of the measurements when the report is corrected.
    measurement_index = 0
    self._measurement_name_to_index = {}
<<<<<<< HEAD
    self._index_to_measurement_name = {}
=======
    self._measurement_name_to_measurement = {}
>>>>>>> 1bd74351
    self._max_standard_deviation = UNIT_SCALING_FACTOR
    for metric in metric_reports.keys():
      metric_report = metric_reports[metric]
      # Assigns an index for whole campaign reaches.
      for edp_combination in metric_report.get_whole_campaign_reach_edp_combinations():
        measurement = metric_report.get_whole_campaign_reach_measurement(
          edp_combination)
        self._measurement_name_to_index[measurement.name] = measurement_index
<<<<<<< HEAD
        self._index_to_measurement_name[measurement_index] = measurement.name
=======
        self._measurement_name_to_measurement[measurement.name] = measurement
>>>>>>> 1bd74351
        self._max_standard_deviation = max(self._max_standard_deviation,
                                           measurement.sigma)
        measurement_index += 1

      # Assigns an index for cumulative reaches.
      for edp_combination in metric_report.get_weekly_cumulative_reach_edp_combinations():
        for period in range(0, self._num_periods):
          measurement = metric_report.get_weekly_cumulative_reach_measurement(
            edp_combination, period)
          self._measurement_name_to_index[measurement.name] = measurement_index
<<<<<<< HEAD
          self._index_to_measurement_name[measurement_index] = measurement.name
=======
          self._measurement_name_to_measurement[measurement.name] = measurement
>>>>>>> 1bd74351
          self._max_standard_deviation = max(self._max_standard_deviation,
                                             measurement.sigma)
          measurement_index += 1

      # Assign an index for whole campaign k_reach.
      for edp_combination in metric_report.get_whole_campaign_k_reach_edp_combinations():
        for frequency in range(1, self._num_frequencies + 1):
          measurement = metric_report.get_whole_campaign_k_reach_measurement(
                  edp_combination, frequency)
          self._measurement_name_to_index[measurement.name] = measurement_index
<<<<<<< HEAD
          self._index_to_measurement_name[measurement_index] = measurement.name
=======
          self._measurement_name_to_measurement[measurement.name] = measurement
>>>>>>> 1bd74351
          self._max_standard_deviation = max(self._max_standard_deviation,
                                             measurement.sigma)
          measurement_index += 1

      # Assigns an index for whole campaign impressions.
      for edp_combination in metric_report.get_whole_campaign_impression_edp_combinations():
        measurement = metric_report.get_whole_campaign_impression_measurement(
          edp_combination)
        self._measurement_name_to_index[measurement.name] = measurement_index
<<<<<<< HEAD
        self._index_to_measurement_name[measurement_index] = measurement.name
=======
        self._measurement_name_to_measurement[measurement.name] = measurement
>>>>>>> 1bd74351
        self._max_standard_deviation = max(self._max_standard_deviation,
                                           measurement.sigma)
        measurement_index += 1

      # Assign an index for weekly non cumulative reach.
      for edp_combination in metric_report.get_weekly_non_cumulative_reach_edp_combinations():
        for period in range(0, self._num_periods):
          measurement = metric_report.get_weekly_non_cumulative_reach_measurement(
            edp_combination, period)
          self._measurement_name_to_index[measurement.name] = measurement_index
          self._index_to_measurement_name[measurement_index] = measurement.name
          self._max_standard_deviation = max(self._max_standard_deviation,
                                             measurement.sigma)
          measurement_index += 1

      # Assign an index for weekly non cumulative k-reach.
      for edp_combination in metric_report.get_weekly_non_cumulative_k_reach_edp_combinations():
        for period in range(0, self._num_periods):
          for frequency in range(1, self._num_frequencies + 1):
            measurement = metric_report.get_weekly_non_cumulative_k_reach_measurement(
              edp_combination, period, frequency)
            self._measurement_name_to_index[measurement.name] = measurement_index
            self._index_to_measurement_name[measurement_index] = measurement.name
            self._max_standard_deviation = max(self._max_standard_deviation,
                                               measurement.sigma)
            measurement_index += 1

      # Assign an index for weekly non cumulative impression.
      for edp_combination in metric_report.get_weekly_non_cumulative_impression_edp_combinations():
        for period in range(0, self._num_periods):
          measurement = metric_report.get_weekly_non_cumulative_impression_measurement(
            edp_combination, period)
          self._measurement_name_to_index[measurement.name] = measurement_index
          self._index_to_measurement_name[measurement_index] = measurement.name
          self._max_standard_deviation = max(self._max_standard_deviation,
                                             measurement.sigma)
          measurement_index += 1

    self._num_vars = measurement_index

  def get_measurement_from_name(self, measurement_name: str) -> Measurement:
    if measurement_name not in self._measurement_name_to_measurement:
      return None
    return self._measurement_name_to_measurement[measurement_name]

  def get_metric_report(self, metric: str) -> "MetricReport":
    return self._metric_reports[metric]

  def get_metrics(self) -> set[str]:
    return set(self._metric_reports.keys())

  def get_corrected_report(self) -> tuple["Report", ReportPostProcessorResult]:
    """Returns a corrected, consistent report."""
    pre_correction_quality = self.get_report_quality()

    spec = self.to_set_measurement_spec()
    solution, report_post_processor_status = Solver(spec).solve_and_translate()

    corrected_report = self.report_from_solution(solution)

    # If a solution is found, get the report quality. Otherwise, return default
    # ReportQuality.
    post_correction_quality = (
        corrected_report.get_report_quality()
        if corrected_report
        else ReportQuality()
    )

    report_post_processor_result = ReportPostProcessorResult(
        updated_measurements={},
        status=report_post_processor_status,
        pre_correction_quality=pre_correction_quality,
        post_correction_quality=post_correction_quality,
    )

    if corrected_report:
      for measurement_name in self._measurement_name_to_measurement.keys():
        measurement = self.get_measurement_from_name(measurement_name)
        corrected_measurement = corrected_report.get_measurement_from_name(
            measurement_name
        )
        if measurement is None or corrected_measurement is None:
          continue

        difference = abs(corrected_measurement.value - measurement.value)
        if difference > STANDARD_DEVIATION_TEST_THRESHOLD*measurement.sigma:
          logging.warning(
            f"Measurement {measurement.name} has a large correction: original="
            f"{measurement.value}, corrected={corrected_measurement.value}, "
            f"sigma={measurement.sigma}."
          )
          report_post_processor_result.large_corrections.add(
            metric_title=measurement_name,
            original_value=round(measurement.value),
            corrected_value=round(corrected_measurement.value),
            sigma=measurement.sigma,
          )

    return corrected_report, report_post_processor_result

  def report_from_solution(self, solution: Solution) -> Optional["Report"]:
    logging.info("Generating the adjusted report from the solution.")

    if solution:
      return Report(
          metric_reports={
              metric: self._metric_report_from_solution(metric, solution)
              for metric in self._metric_reports
          },
          metric_subsets_by_parent=self._metric_subsets_by_parent,
          cumulative_inconsistency_allowed_edp_combinations=self._cumulative_inconsistency_allowed_edp_combinations,
          population_size=self._population_size
      )
    else:
      return None

  def sample_with_noise(self) -> "Report":
    """Returns a new report sampled according to the mean and variance of
    all metrics in this report. Useful to bootstrap sample reports.
    """
    return Report(
        metric_reports={
            i: self._metric_reports[i].sample_with_noise()
            for i in self._metric_reports
        },
        metric_subsets_by_parent=self._metric_subsets_by_parent,
        cumulative_inconsistency_allowed_edp_combinations=self._cumulative_inconsistency_allowed_edp_combinations,
    )

  def to_array(self) -> np.array:
    """Returns an array representation of all the mean measurement values
    in this report
    """
    array = np.zeros(self._num_vars)
    for metric in self._metric_reports:
      for edp_combination in self._metric_reports[
        metric].get_weekly_cumulative_reach_edp_combinations():
        for period in range(0, self._num_periods):
          array.put(
              self._get_measurement_index(
                  self._metric_reports[metric]
                  .get_weekly_cumulative_reach_measurement(
                      edp_combination, period)
              ),
              self._metric_reports[metric]
              .get_weekly_cumulative_reach_measurement(edp_combination, period)
              .value,
          )
      for edp_combination in self._metric_reports[
        metric].get_whole_campaign_reach_edp_combinations():
        array.put(
            self._get_measurement_index(
                self._metric_reports[metric]
                .get_whole_campaign_reach_measurement(edp_combination)
            ),
            self._metric_reports[metric]
            .get_whole_campaign_reach_measurement(edp_combination)
            .value,
        )
      for edp_combination in self._metric_reports[
        metric].get_whole_campaign_k_reach_edp_combinations():
        for frequency in range(1, self._num_frequencies + 1):
          array.put(
              self._get_measurement_index(
                  self._metric_reports[
                      metric].get_whole_campaign_k_reach_measurement(
                          edp_combination, frequency)
              ),
              self._metric_reports[
                  metric].get_whole_campaign_k_reach_measurement(
                      edp_combination, frequency).value
          )

      for edp_combination in self._metric_reports[
        metric].get_whole_campaign_impression_edp_combinations():
        array.put(
            self._get_measurement_index(
                self._metric_reports[
                    metric].get_whole_campaign_impression_measurement(
                        edp_combination)
            ),
            self._metric_reports[
                metric].get_whole_campaign_impression_measurement(
                    edp_combination).value
        )
    return array

  def to_set_measurement_spec(self) -> SetMeasurementsSpec:
    spec = SetMeasurementsSpec()
    self._add_measurements_to_spec(spec)
    self._add_set_relations_to_spec(spec)
    return spec

  def _add_cover_relations_to_spec(self, spec: SetMeasurementsSpec):
    # sum of subsets >= union for each period
    for metric in self._metric_reports:
      for cover_relationship in self._metric_reports[
        metric].get_cumulative_cover_relationships():
        logging.debug(
            f"Adding {metric} cover relations for cumulative measurements."
        )
        covered_parent = cover_relationship[0]
        covering_children = cover_relationship[1]
        for period in range(0, self._num_periods):
          spec.add_cover(
              children=list(
                  self._get_weekly_cumulative_reach_measurement_index(
                      metric, covering_child, period)
                  for covering_child in covering_children),
              parent=self._get_weekly_cumulative_reach_measurement_index(metric,
                                                            covered_parent,
                                                            period),
          )
      for cover_relationship in self._metric_reports[
        metric].get_whole_campaign_reach_cover_relationships():
        logging.debug(
            f"Adding {metric} cover relations for total campaign measurements."
        )
        covered_parent = cover_relationship[0]
        covering_children = cover_relationship[1]
        spec.add_cover(
            children=list(self._get_whole_campaign_reach_measurement_index(
                metric, covering_child)
                          for covering_child in covering_children),
            parent=self._get_whole_campaign_reach_measurement_index(
                metric, covered_parent),
        )
      for cover_relationship in self._metric_reports[
        metric].get_weekly_non_cumulative_reach_cover_relationships():
        logging.debug(
            f"Adding {metric} cover relations for weekly non cumulative reach "
            f"measurements."
        )
        covered_parent = cover_relationship[0]
        covering_children = cover_relationship[1]
        for period in range(0, self._num_periods):
          spec.add_cover(
              children=list(
                  self._get_weekly_non_cumulative_reach_measurement_index(
                      metric, covering_child, period)
                  for covering_child in covering_children),
              parent=self._get_weekly_non_cumulative_reach_measurement_index(
                  metric, covered_parent, period),
          )
    logging.info("Finished adding cover relations to spec.")

  def _add_subset_relations_to_spec(self, spec: SetMeasurementsSpec):
    for metric in self._metric_reports:
      metric_report = self._metric_reports[metric]
      # Adds relations for cumulative measurements.
      for subset_relationship in \
          metric_report.get_cumulative_subset_relationships():
        parent_edp_combination = subset_relationship[0]
        child_edp_combination = subset_relationship[1]
        for period in range(0, self._num_periods):
          spec.add_subset_relation(
              child_set_id=self._get_measurement_index(
                  metric_report.get_weekly_cumulative_reach_measurement(
                      child_edp_combination, period
                  )
              ),
              parent_set_id=self._get_measurement_index(
                  metric_report.get_weekly_cumulative_reach_measurement(
                      parent_edp_combination, period
                  )
              ),
          )

      # Adds relations for whole campaign measurements.
      for subset_relationship in \
          metric_report.get_whole_campaign_reach_subset_relationships():
        parent_edp_combination = subset_relationship[0]
        child_edp_combination = subset_relationship[1]
        spec.add_subset_relation(
            child_set_id=self._get_measurement_index(
                metric_report.get_whole_campaign_reach_measurement(
                    child_edp_combination
                )
            ),
            parent_set_id=self._get_measurement_index(
                metric_report.get_whole_campaign_reach_measurement(
                    parent_edp_combination
                )
            ),
        )

      # Adds relations for weekly non cumulative measurements.
      for subset_relationship in \
          metric_report.get_weekly_non_cumulative_reach_subset_relationships():
        parent_edp_combination = subset_relationship[0]
        child_edp_combination = subset_relationship[1]
        for period in range(0, self._num_periods):
            spec.add_subset_relation(
                child_set_id=self._get_measurement_index(
                    metric_report.get_weekly_non_cumulative_reach_measurement(
                        child_edp_combination, period
                    )
                ),
                parent_set_id=self._get_measurement_index(
                    metric_report.get_weekly_non_cumulative_reach_measurement(
                        parent_edp_combination, period
                    )
                ),
            )

    logging.info("Finished adding subset relations to spec.")

  def _get_ordered_sets_for_cumulative_measurements_within_metric(
      self,
      metric_report: MetricReport,
      edp_combination: EdpCombination,
      edps: list[EdpCombination],
      period: int,
  ) -> OrderedSets:
    """Gets ordered sets for cumulative measurements within the same metric.

    Let X_{1, i}, X_{2, i}, ..., X_{k, i} be cumulative measurements at
    period i and X_{1, i + 1}, X_{2, i + 1}, ..., X_{k, i + 1} be
    cumulative measurements at period (i+1). As X_{j, i} is a subset of
    X_{j, i+1} for j in [1, k], we have:
    |X_{1, i}| + ... + |X_{k, i}| - |X_{1, i} U ... U X_{k, i}| <=
    |X_{1, i + 1}| + ... + |X_{k, i + 1}| -
    |X_{1, i + 1} U ... U X_{k, i + 1}|.
    This produces an ordered pair
    (X_{1, i}, ..., X_{k, i}, {X_{1, i + 1} U ... U X_{1, i + 1}}) and
    (X_{1, i + 1}, ..., X_{k, i + 1}, {X_{1, i} U ... U X_{k, i}}).

    Args:
        metric_report: Containing the measurements for a specific metric.
        edp_combination: The set of EDPs used in the measurements.
        edps: A list of all single EDP obtained from the above edp combination.
        period: The time period of the cumulative measurements.

    Returns:
        An OrderedSets instance containing a larger set and a smaller set.
    """
    smaller_set: set[int] = \
      [
          self._get_measurement_index(
              metric_report.get_weekly_cumulative_reach_measurement(
                  edp_combination, period + 1
              )
          )
      ] + [
          self._get_measurement_index(
              metric_report.get_weekly_cumulative_reach_measurement(
                  edp, period
              )
          ) for edp in edps
      ]

    greater_set: set[int] = \
      [
          self._get_measurement_index(
              metric_report.get_weekly_cumulative_reach_measurement(
                  edp_combination, period
              )
          )
      ] + [
          self._get_measurement_index(
              metric_report.get_weekly_cumulative_reach_measurement(
                  edp, period + 1
              )
          ) for edp in edps
      ]

    return OrderedSets(set(greater_set), set(smaller_set))

  def _get_ordered_sets(
      self,
      union_getter_smaller: callable,
      singles_getter_smaller: callable,
      union_getter_greater: callable,
      singles_getter_greater: callable,
  ) -> OrderedSets:
    """Creates an OrderedSets object representing an overlap constraint.

    This function constructs two sets of measurement indices, a "smaller" set
    and a "greater" set.

    Let A_1, ..., A_k be one collection of sets and B_1, ..., B_k be another,
    where A_i is a subset of B_i for all i. The overlap constraint is:
    sum(|A_i|) - |union(A_i)| <= sum(|B_i|) - |union(B_i)|

    This can be rearranged to:
    sum(|A_i|) + |union(B_i)| <= sum(|B_i|) + |union(A_i)|

    This function builds the 'smaller_set' (left side) and 'greater_set'
    (right side) of this inequality.

    Args:
        union_getter_smaller: A function that returns the measurement for the
          union of the smaller collection (A_i).
        singles_getter_smaller: A function that returns the list of measurements
          for each individual set in the smaller collection.
        union_getter_greater: A function that returns the measurement for the
          union of the greater collection (B_i).
        singles_getter_greater: A function that returns the list of
          measurements for each individual set in the greater collection.

    Returns:
        An OrderedSets object representing the constraint.
    """
    smaller_set = [self._get_measurement_index(union_getter_greater())]
    smaller_set.extend(
        self._get_measurement_index(measurement)
        for measurement in singles_getter_smaller()
    )
    greater_set = [self._get_measurement_index(union_getter_smaller())]
    greater_set.extend(
        self._get_measurement_index(measurement)
        for measurement in singles_getter_greater()
    )
    return OrderedSets(set(greater_set), set(smaller_set))

  def _add_overlap_relations_to_spec(self, spec: SetMeasurementsSpec):
    # Overlap constraints within a metric.
    for metric in self._metric_reports:
      metric_report = self._metric_reports[metric]
      cumulative_edp_combinations = \
        metric_report.get_weekly_cumulative_reach_edp_combinations()
      for edp_combination in cumulative_edp_combinations:
        if len(edp_combination) <= 1:
          continue
        edps: list[EdpCombination] = get_edps_from_edp_combination(
            edp_combination, cumulative_edp_combinations
        )
        if len(edps) != len(edp_combination):
          logging.info(
              f'Skipping the overlap check for the cumulative measurements of '
              f'{edp_combination} in {metric}. Expecting measurements for each '
              f'EDP in {edp_combination}, however, there are only measurements '
              f'for EDPs in {edps}.'
          )
          continue

        for period in range(0, self._num_periods - 1):
          spec.add_ordered_sets_relation(
              self._get_ordered_sets(
                  union_getter_smaller=lambda: metric_report.get_weekly_cumulative_reach_measurement(
                      edp_combination, period
                  ),
                  singles_getter_smaller=lambda: [
                      metric_report.get_weekly_cumulative_reach_measurement(edp, period)
                      for edp in edps
                  ],
                  union_getter_greater=lambda: metric_report.get_weekly_cumulative_reach_measurement(
                      edp_combination, period + 1
                  ),
                  singles_getter_greater=lambda: [
                      metric_report.get_weekly_cumulative_reach_measurement(edp, period + 1)
                      for edp in edps
                  ],
              ))

  def _add_cumulative_whole_campaign_relations_to_spec(self,
      spec: SetMeasurementsSpec):
    # Adds relations between cumulative and whole campaign measurements.
    # For an edp combination, the last cumulative reach is equal to the whole
    # campaign reach.
    for metric in self._metric_reports:
      metric_report = self._metric_reports[metric]
      common_edp_combinations = \
        metric_report.get_weekly_cumulative_reach_edp_combinations().intersection(
            metric_report.get_whole_campaign_reach_edp_combinations())
      for edp_combination in common_edp_combinations:
        spec.add_equal_relation(
            set_id_one=self._get_measurement_index(
                metric_report.get_weekly_cumulative_reach_measurement(
                    edp_combination, (self._num_periods - 1))),
            set_id_two=[
                self._get_measurement_index(
                    metric_report.get_whole_campaign_reach_measurement(
                        edp_combination))
            ],
        )
    logging.info(
        "Finished adding the relationship between cumulative and total "
        "campaign measurements to spec."
    )

  def _add_k_reach_and_reach_relations_to_spec(self,
      spec: SetMeasurementsSpec):
    for metric in self._metric_reports:
      metric_report = self._metric_reports[metric]
      # Gets relations for whole campaign.
      common_whole_campaign_edp_combinations = \
        metric_report.get_whole_campaign_reach_edp_combinations().intersection(
            metric_report.get_whole_campaign_k_reach_edp_combinations())
      for edp_combination in common_whole_campaign_edp_combinations:
        spec.add_equal_relation(
            set_id_one=self._get_measurement_index(
                metric_report.get_whole_campaign_reach_measurement(
                    edp_combination)),
            set_id_two=[
                self._get_measurement_index(
                    metric_report.get_whole_campaign_k_reach_measurement(
                       edp_combination, frequency)
                )
                for frequency in range(1, self._num_frequencies + 1)
            ]
        )
      # Gets relations for weekly non cumulative.
      common_weekly_non_cumulative_edp_combinations = \
        metric_report.get_weekly_non_cumulative_reach_edp_combinations().intersection(
            metric_report.get_weekly_non_cumulative_k_reach_edp_combinations())
      for edp_combination in common_weekly_non_cumulative_edp_combinations:
        for period in range(0, self._num_periods):
            spec.add_equal_relation(
                set_id_one=self._get_measurement_index(
                    metric_report.get_weekly_non_cumulative_reach_measurement(
                        edp_combination, period)),
                set_id_two=[
                    self._get_measurement_index(
                        metric_report.get_weekly_non_cumulative_k_reach_measurement(
                           edp_combination, period, frequency)
                    )
                    for frequency in range(1, self._num_frequencies + 1)
                ]
            )

  def _add_impression_relations_to_spec(self, spec: SetMeasurementsSpec):
    for metric in self._metric_reports:
      metric_report = self._metric_reports[metric]
      # Gets relations for whole campaign impression.
      whole_campaign_edp_combinations = metric_report.get_whole_campaign_impression_edp_combinations()
      for edp_combination in whole_campaign_edp_combinations:
        if len(edp_combination) > 1:
          single_edp_subset = [
              comb for comb in whole_campaign_edp_combinations
              if len(comb) == 1 and comb.issubset(edp_combination)
          ]
          spec.add_equal_relation(
              set_id_one=self._get_measurement_index(
                  metric_report.get_whole_campaign_impression_measurement(
                      edp_combination)),
              set_id_two=[
                  self._get_measurement_index(
                      metric_report.get_whole_campaign_impression_measurement(
                          child_edp)
                  )
                  for child_edp in single_edp_subset
              ]
          )

      # Gets relations for weekly non cumulative impression.
      weekly_non_cumulative_edp_combinations = metric_report.get_weekly_non_cumulative_impression_edp_combinations()
      for edp_combination in weekly_non_cumulative_edp_combinations:
        if len(edp_combination) > 1:
          single_edp_subset = [
              comb for comb in weekly_non_cumulative_edp_combinations
              if len(comb) == 1 and comb.issubset(edp_combination)
          ]
          for period in range(0, self._num_periods):
              spec.add_equal_relation(
                  set_id_one=self._get_measurement_index(
                      metric_report.get_weekly_non_cumulative_impression_measurement(
                          edp_combination, period)),
                  set_id_two=[
                      self._get_measurement_index(
                          metric_report.get_weekly_non_cumulative_impression_measurement(
                              child_edp, period)
                      )
                      for child_edp in single_edp_subset
                  ]
              )


  def _add_reach_impression_relations_to_spec(self,
      spec: SetMeasurementsSpec):
    for metric in self._metric_reports:
      metric_report = self._metric_reports[metric]
      # Gets relations for whole campaign impression.
      common_whole_campaign_edp_combinations = \
        metric_report.get_whole_campaign_reach_edp_combinations().intersection(
            metric_report.get_whole_campaign_impression_edp_combinations())
      for edp_combination in common_whole_campaign_edp_combinations:
        spec.add_subset_relation(
            child_set_id=self._get_measurement_index(
                metric_report.get_whole_campaign_reach_measurement(
                    edp_combination)),
            parent_set_id=self._get_measurement_index(
                metric_report.get_whole_campaign_impression_measurement(
                    edp_combination)),
        )

      # Gets relations for weekly non cumulative impression.
      common_weekly_non_cumulative_edp_combinations = \
        metric_report.get_weekly_non_cumulative_reach_edp_combinations().intersection(
            metric_report.get_weekly_non_cumulative_impression_edp_combinations())
      for edp_combination in common_weekly_non_cumulative_edp_combinations:
        for period in range(0, self._num_periods):
          spec.add_subset_relation(
              child_set_id=self._get_measurement_index(
                  metric_report.get_weekly_non_cumulative_reach_measurement(
                      edp_combination, period)),
              parent_set_id=self._get_measurement_index(
                  metric_report.get_weekly_non_cumulative_impression_measurement(
                      edp_combination, period)),
          )


  def _add_k_reach_impression_relations_to_spec(self,
      spec: SetMeasurementsSpec):
    for metric in self._metric_reports:
      metric_report = self._metric_reports[metric]
      # Gets relations for whole campaign measurements.
      common_whole_campaign_edp_combinations = \
        metric_report.get_whole_campaign_k_reach_edp_combinations().intersection(
            metric_report.get_whole_campaign_impression_edp_combinations())
      for edp_combination in common_whole_campaign_edp_combinations:
        spec.add_weighted_sum_upperbound_relation(
            weighted_id_set=[
                [
                    self._get_measurement_index(
                        metric_report.get_whole_campaign_k_reach_measurement(
                            edp_combination, frequency)),
                    frequency
                ]
                for frequency in range(1, self._num_frequencies + 1)
            ],
            upperbound_id=self._get_measurement_index(
                metric_report.get_whole_campaign_impression_measurement(
                    edp_combination))
        )

      # Gets relations for weekly non cumulative measurements.
      common_weekly_non_cumulative_edp_combinations = \
        metric_report.get_weekly_non_cumulative_k_reach_edp_combinations().intersection(
            metric_report.get_weekly_non_cumulative_impression_edp_combinations())
      for edp_combination in common_weekly_non_cumulative_edp_combinations:
        for period in range(0, self._num_periods):
            spec.add_weighted_sum_upperbound_relation(
                weighted_id_set=[
                    [
                        self._get_measurement_index(
                            metric_report.get_weekly_non_cumulative_k_reach_measurement(
                                edp_combination, period, frequency)),
                        frequency
                    ]
                    for frequency in range(1, self._num_frequencies + 1)
                ],
                upperbound_id=self._get_measurement_index(
                    metric_report.get_weekly_non_cumulative_impression_measurement(
                        edp_combination, period))
            )

  def _add_metric_relations_to_spec(self, spec: SetMeasurementsSpec):
    # metric1>=metric#2
    for parent_metric in self._metric_subsets_by_parent:
      for child_metric in self._metric_subsets_by_parent[parent_metric]:
        logging.debug(
            f"Adding metric relationship for {child_metric} and "
            f"{parent_metric}."
        )

        parent_metric_report = self._metric_reports[parent_metric]
        child_metric_report = self._metric_reports[child_metric]

        # Enforce that for any EDP combination, the child metric's cumulative
        # reach is a less than or equal to the parent's.
        common_cumulative_edp_combinations = \
          parent_metric_report.get_weekly_cumulative_reach_edp_combinations().intersection(
              child_metric_report.get_weekly_cumulative_reach_edp_combinations()
          )
        for edp_combination in common_cumulative_edp_combinations:
          # For each period, child_reach <= parent_reach.
          for period in range(0, self._num_periods):
            spec.add_subset_relation(
                child_set_id=self._get_measurement_index(
                    child_metric_report.get_weekly_cumulative_reach_measurement(
                        edp_combination, period)),
                parent_set_id=self._get_measurement_index(
                    parent_metric_report.get_weekly_cumulative_reach_measurement(
                        edp_combination, period)),
            )

        # Enforce overlap constraints for cumulative reach across metrics.
        for edp_combination in common_cumulative_edp_combinations:
          if len(edp_combination) <= 1:
            continue
          edps: list[EdpCombination] = get_edps_from_edp_combination(
              edp_combination, common_cumulative_edp_combinations
          )
          if len(edps) != len(edp_combination):
            logging.info(
                f'Skipping the overlap check for the cumulative measurements of '
                f'{edp_combination} across {parent_metric}/{child_metric}. '
                f'Expecting measurements for each EDP in {edp_combination}, '
                f'however, there are only measurements for EDPs in {edps}.'
            )
            continue

          for period in range(0, self._num_periods):
            spec.add_ordered_sets_relation(self._get_ordered_sets(
                union_getter_smaller=lambda: child_metric_report.get_weekly_cumulative_reach_measurement(
                    edp_combination, period
                ),
                singles_getter_smaller=lambda: [
                    child_metric_report.get_weekly_cumulative_reach_measurement(edp, period)
                    for edp in edps
                ],
                union_getter_greater=lambda: parent_metric_report.get_weekly_cumulative_reach_measurement(
                    edp_combination, period
                ),
                singles_getter_greater=lambda: [
                    parent_metric_report.get_weekly_cumulative_reach_measurement(edp, period)
                    for edp in edps
                ],
            ))

        # Enforce that for any EDP combination, the child metric's whole
        # campaign reach is is less than or equal to the parent's.
        common_whole_campaign_edp_combinations = \
          parent_metric_report.get_whole_campaign_reach_edp_combinations().intersection(
              child_metric_report.get_whole_campaign_reach_edp_combinations())
        for edp_combination in common_whole_campaign_edp_combinations:
          spec.add_subset_relation(
              # child_reach <= parent_reach
              child_set_id=self._get_measurement_index(
                  child_metric_report.get_whole_campaign_reach_measurement(
                      edp_combination)),
              parent_set_id=self._get_measurement_index(
                  parent_metric_report.get_whole_campaign_reach_measurement(
                      edp_combination)),
          )

        # Enforce overlap constraints for whole campaign reach across metrics.
        for edp_combination in common_whole_campaign_edp_combinations:
          if len(edp_combination) <= 1:
            continue

          edps: list[EdpCombination] = get_edps_from_edp_combination(
              edp_combination, common_whole_campaign_edp_combinations
          )
          if len(edps) != len(edp_combination):
            logging.info(
                f'Skipping the overlap check for the whole campaign measurement'
                f' of {edp_combination} across {parent_metric}/{child_metric}. '
                f'Expecting measurements for each EDP in {edp_combination}, '
                f'however, there are only measurements for EDPs in {edps}.'
            )
            continue

          spec.add_ordered_sets_relation(self._get_ordered_sets(
              union_getter_smaller=lambda: child_metric_report.get_whole_campaign_reach_measurement(
                  edp_combination
              ),
              singles_getter_smaller=lambda: [
                  child_metric_report.get_whole_campaign_reach_measurement(edp)
                  for edp in edps
              ],
              union_getter_greater=lambda: parent_metric_report.get_whole_campaign_reach_measurement(
                  edp_combination
              ),
              singles_getter_greater=lambda: [
                  parent_metric_report.get_whole_campaign_reach_measurement(edp)
                  for edp in edps
              ],
          ))

        # Enforce that for any EDP combination, the child metric's impression
        # is less than or equal to the parent's.
        common_impression_edp_combinations = \
          parent_metric_report.get_whole_campaign_impression_edp_combinations().intersection(
              child_metric_report.get_whole_campaign_impression_edp_combinations())
        for edp_combination in common_impression_edp_combinations:
          spec.add_subset_relation(
              # child_impression <= parent_impression
              child_set_id=self._get_measurement_index(
                  child_metric_report.get_whole_campaign_impression_measurement(
                      edp_combination)),
              parent_set_id=self._get_measurement_index(
                  parent_metric_report.get_whole_campaign_impression_measurement(
                      edp_combination)),
          )

        # Enforce that for any EDP combination, the child metric's weekly
        # non-cumulative reach is less than or equal to the parent's.
        common_weekly_non_cumulative_edp_combinations = (
            parent_metric_report.get_weekly_non_cumulative_reach_edp_combinations().intersection(
                child_metric_report.get_weekly_non_cumulative_reach_edp_combinations()
            )
        )
        for edp_combination in common_weekly_non_cumulative_edp_combinations:
          for period in range(self._num_periods):
            spec.add_subset_relation(
                # child_reach <= parent_reach for each week.
                child_set_id=self._get_measurement_index(
                    child_metric_report.get_weekly_non_cumulative_reach_measurement(
                        edp_combination, period
                    )
                ),
                parent_set_id=self._get_measurement_index(
                    parent_metric_report.get_weekly_non_cumulative_reach_measurement(
                        edp_combination, period
                    )
                ),
            )

        # Enforce overlap constraints for weekly non-cumulative reach across
        # metrics.
        for edp_combination in common_weekly_non_cumulative_edp_combinations:
          if len(edp_combination) <= 1:
            continue

          edps: list[EdpCombination] = get_edps_from_edp_combination(
              edp_combination, common_weekly_non_cumulative_edp_combinations
          )
          if len(edps) != len(edp_combination):
            continue

          for period in range(self._num_periods):
            spec.add_ordered_sets_relation(self._get_ordered_sets(
                union_getter_smaller=lambda: child_metric_report.get_weekly_non_cumulative_reach_measurement(
                    edp_combination, period
                ),
                singles_getter_smaller=lambda: [
                    child_metric_report.get_weekly_non_cumulative_reach_measurement(edp, period)
                    for edp in edps
                ],
                union_getter_greater=lambda: parent_metric_report.get_weekly_non_cumulative_reach_measurement(
                    edp_combination, period
                ),
                singles_getter_greater=lambda: [
                    parent_metric_report.get_weekly_non_cumulative_reach_measurement(edp, period)
                    for edp in edps
                ],
            ))

        # Enforce that for any EDP combination, the child metric's weekly
        # non-cumulative impression is less than or equal to the parent's.
        common_weekly_non_cumulative_impression_edp_combinations = (
            parent_metric_report.get_weekly_non_cumulative_impression_edp_combinations().intersection(
                child_metric_report.get_weekly_non_cumulative_impression_edp_combinations()
            )
        )
        for edp_combination in common_weekly_non_cumulative_impression_edp_combinations:
          for period in range(self._num_periods):
              spec.add_subset_relation(
                  # child_impression <= parent_impression for each week.
                  child_set_id=self._get_measurement_index(
                      child_metric_report.get_weekly_non_cumulative_impression_measurement(
                          edp_combination, period
                      )
                  ),
                  parent_set_id=self._get_measurement_index(
                      parent_metric_report.get_weekly_non_cumulative_impression_measurement(
                          edp_combination, period
                      )
                  ),
              )

  logging.info(
      "Finished adding the relationship for measurements from different "
      "metrics."
  )

  def _add_cumulative_relations_to_spec(self, spec: SetMeasurementsSpec):
    for metric in self._metric_reports.keys():
      for edp_combination in self._metric_reports[
        metric].get_weekly_cumulative_reach_edp_combinations():
        if (
            len(edp_combination) == 1
            and next(iter(edp_combination))
            in self._cumulative_inconsistency_allowed_edp_combinations
        ):
          continue
        for period in range(0, self._num_periods):
          if period >= self._num_periods - 1:
            continue
          spec.add_subset_relation(
              child_set_id=self._get_measurement_index(
                  self._metric_reports[
                    metric].get_weekly_cumulative_reach_measurement(
                      edp_combination, period)),
              parent_set_id=self._get_measurement_index(
                  self._metric_reports[
                    metric].get_weekly_cumulative_reach_measurement(
                      edp_combination, period + 1)),
          )
    logging.info("Finished adding cumulative relations to spec.")

  def _add_set_relations_to_spec(self, spec: SetMeasurementsSpec):
    # sum of subsets >= union for each period.
    self._add_cover_relations_to_spec(spec)

    # subset <= union.
    self._add_subset_relations_to_spec(spec)

    self._add_overlap_relations_to_spec(spec)

    # period1 <= period2.
    self._add_cumulative_relations_to_spec(spec)

    self._add_k_reach_and_reach_relations_to_spec(spec)

    self._add_impression_relations_to_spec(spec)

    self._add_reach_impression_relations_to_spec(spec)

    self._add_k_reach_impression_relations_to_spec(spec)

    # Last cumulative measurement <= whole campaign measurement.
    self._add_cumulative_whole_campaign_relations_to_spec(spec)

    # metric#1>=metric#2.
    self._add_metric_relations_to_spec(spec)

    logging.info("Finished adding set relations to spec.")

  def _add_weekly_cumulative_measurements_to_spec(self,
                                                  spec: SetMeasurementsSpec):
    for metric in self._metric_reports.keys():
      metric_report = self._metric_reports[metric]
      for edp_combination in metric_report.get_weekly_cumulative_reach_edp_combinations():
        for period in range(self._num_periods):
          measurement = metric_report.get_weekly_cumulative_reach_measurement(
              edp_combination, period)
          spec.add_measurement(
              self._get_measurement_index(measurement),
              Measurement(measurement.value,
                          self._normalized_sigma(measurement.sigma),
                          measurement.name),
          )

  def _add_whole_campaign_measurements_to_spec(self,
                                               spec: SetMeasurementsSpec):
    for metric in self._metric_reports.keys():
      metric_report = self._metric_reports[metric]
      # Whole campaign reach measurements.
      for edp_combination in metric_report.get_whole_campaign_reach_edp_combinations():
        measurement = metric_report.get_whole_campaign_reach_measurement(
            edp_combination)
        spec.add_measurement(
            self._get_measurement_index(measurement),
            Measurement(measurement.value,
                        self._normalized_sigma(measurement.sigma),
                        measurement.name),
        )

      # Whole campaign k-reach measurements.
      for edp_combination in metric_report.get_whole_campaign_k_reach_edp_combinations():
        for frequency in range(1, self._num_frequencies + 1):
          measurement = metric_report.get_whole_campaign_k_reach_measurement(
              edp_combination, frequency)
          spec.add_measurement(
              self._get_measurement_index(measurement),
              Measurement(measurement.value,
                          self._normalized_sigma(measurement.sigma),
                          measurement.name),
          )

      # Whole campaign impression measurements.
      for edp_combination in metric_report.get_whole_campaign_impression_edp_combinations():
        measurement = metric_report.get_whole_campaign_impression_measurement(
            edp_combination)
        spec.add_measurement(
            self._get_measurement_index(measurement),
            Measurement(measurement.value,
                        self._normalized_sigma(measurement.sigma),
                        measurement.name),
        )


  def _add_weekly_non_cumulative_measurements_to_spec(self, spec: SetMeasurementsSpec):
    for metric in self._metric_reports.keys():
      metric_report = self._metric_reports[metric]
      for edp_combination in metric_report.get_weekly_non_cumulative_reach_edp_combinations():
        for period in range(self._num_periods):
          measurement = metric_report.get_weekly_non_cumulative_reach_measurement(
            edp_combination, period)
          spec.add_measurement(
              self._get_measurement_index(measurement),
              Measurement(measurement.value,
                          self._normalized_sigma(measurement.sigma),
                          measurement.name),
          )

      for edp_combination in metric_report.get_weekly_non_cumulative_k_reach_edp_combinations():
        for period in range(self._num_periods):
          for frequency in range(1, self._num_frequencies + 1):
            measurement = metric_report.get_weekly_non_cumulative_k_reach_measurement(
              edp_combination, period, frequency)
            spec.add_measurement(
                self._get_measurement_index(measurement),
                Measurement(measurement.value,
                            self._normalized_sigma(measurement.sigma),
                            measurement.name),
            )

      for edp_combination in metric_report.get_weekly_non_cumulative_impression_edp_combinations():
        for period in range(self._num_periods):
          measurement = metric_report.get_weekly_non_cumulative_impression_measurement(
            edp_combination, period)
          spec.add_measurement(
              self._get_measurement_index(measurement),
              Measurement(measurement.value,
                          self._normalized_sigma(measurement.sigma),
                          measurement.name),
          )


  def _add_measurements_to_spec(self, spec: SetMeasurementsSpec):
    self._add_weekly_cumulative_measurements_to_spec(spec)
    self._add_whole_campaign_measurements_to_spec(spec)
    self._add_weekly_non_cumulative_measurements_to_spec(spec)
    logging.info(
        "Finished adding the measurements to the set measurement spec.")

  def _normalized_sigma(self, sigma: float) -> float:
    """Normalizes the standard deviation.

    Args:
      sigma: The standard deviation to normalize.

    Returns:
      The normalized standard deviation, capped at
      MIN_STANDARD_VARIATION_RATIO.
    """

    # Zero value for sigma means that this measurement will not be corrected,
    # thus the normalized value of zero is not capped at
    # MIN_STANDARD_VARIATION_RATIO.
    if not sigma:
      return 0.0

    normalized_sigma = sigma / self._max_standard_deviation
    return max(normalized_sigma, MIN_STANDARD_VARIATION_RATIO)

  def _get_measurement_index(self, measurement: Measurement) -> int:
    return self._measurement_name_to_index[measurement.name]

  def _get_weekly_cumulative_reach_measurement_index(
      self, metric: str, edp_combination: EdpCombination, period: int
  ) -> int:
    return self._get_measurement_index(
        self._metric_reports[metric].get_weekly_cumulative_reach_measurement(
            edp_combination, period)
    )

  def _get_whole_campaign_reach_measurement_index(
      self, metric: str, edp_combination: EdpCombination
  ) -> int:
    return self._get_measurement_index(
        self._metric_reports[metric].get_whole_campaign_reach_measurement(
            edp_combination)
    )

  def _get_weekly_non_cumulative_reach_measurement_index(
      self, metric: str, edp_combination: EdpCombination, period: int
    ) -> int:
    return self._get_measurement_index(
        self._metric_reports[metric].get_weekly_non_cumulative_reach_measurement(
            edp_combination, period)
    )

  def _metric_report_from_solution(self, metric: str,
      solution: Solution) -> "MetricReport":
    logging.debug(f"Generating the metric report for {metric}.")
    solution_time_series = {}
    solution_whole_campaign = {}
    solution_k_reach = {}
    solution_impression = {}
    solution_weekly_non_cumulative = {}

    metric_report = self._metric_reports[metric]
    for edp_combination in metric_report.get_weekly_cumulative_reach_edp_combinations():
      solution_time_series[edp_combination] = [
          Measurement(
              solution[
                self._get_measurement_index(
                    metric_report.get_weekly_cumulative_reach_measurement(
                        edp_combination, period))
              ],
              metric_report.get_weekly_cumulative_reach_measurement(
                  edp_combination, period).sigma,
              metric_report.get_weekly_cumulative_reach_measurement(
                  edp_combination, period).name,
          )
          for period in range(0, self._num_periods)
      ]
    for edp_combination in metric_report.get_whole_campaign_reach_edp_combinations():
      solution_whole_campaign[edp_combination] = Measurement(
          solution[
            self._get_measurement_index(
                metric_report.get_whole_campaign_reach_measurement(
                    edp_combination)
            )
          ],
          metric_report.get_whole_campaign_reach_measurement(
              edp_combination).sigma,
          metric_report.get_whole_campaign_reach_measurement(
              edp_combination).name,
      )
    for edp_combination in metric_report.get_whole_campaign_k_reach_edp_combinations():
      solution_k_reach[edp_combination] = {
          frequency: Measurement(
              solution[
                self._get_measurement_index(
                    metric_report.get_whole_campaign_k_reach_measurement(
                        edp_combination, frequency))
              ],
              metric_report.get_whole_campaign_k_reach_measurement(
                  edp_combination, frequency).sigma,
              metric_report.get_whole_campaign_k_reach_measurement(
                 edp_combination, frequency).name
          )
          for frequency in range(1, self._num_frequencies + 1)
      }

    for edp_combination in metric_report.get_whole_campaign_impression_edp_combinations():
      solution_impression[edp_combination] = Measurement(
          solution[
            self._get_measurement_index(
                metric_report.get_whole_campaign_impression_measurement(
                    edp_combination))
          ],
          metric_report.get_whole_campaign_impression_measurement(
              edp_combination).sigma,
          metric_report.get_whole_campaign_impression_measurement(
              edp_combination).name,
      )

    all_edps = (
        set(solution_whole_campaign.keys())
        | set(solution_k_reach.keys())
        | set(solution_impression.keys())
    )

    solution_whole_campaign_measurements = {}

    for edp in all_edps:
      reach = solution_whole_campaign.get(edp)
      k_reach = solution_k_reach.get(edp, {})
      impression = solution_impression.get(edp)

      if reach or impression or len(k_reach) > 0:
        solution_whole_campaign_measurements[edp] = MeasurementSet(
            reach=reach, k_reach=k_reach, impression=impression
        )

    solution_weekly_non_cumulative = \
        self._get_weekly_non_cumulative_from_solution(metric, solution)
    return MetricReport(
        weekly_cumulative_reaches=solution_time_series,
        whole_campaign_measurements=solution_whole_campaign_measurements,
        weekly_non_cumulative_measurements=solution_weekly_non_cumulative,
    )

  def _get_weekly_non_cumulative_from_solution(
      self, metric: str, solution: Solution
  ) -> dict[EdpCombination, list[MeasurementSet]]:
    """Reconstructs weekly non-cumulative measurements from a solver solution."""
    metric_report = self._metric_reports[metric]
    solution_weekly_non_cumulative = {}

    all_edps = (
        metric_report.get_weekly_non_cumulative_reach_edp_combinations()
        | metric_report.get_weekly_non_cumulative_k_reach_edp_combinations()
        | metric_report.get_weekly_non_cumulative_impression_edp_combinations()
    )

    for edp_combination in all_edps:
      solution_weekly_non_cumulative[edp_combination] = []
      for period in range(self._num_periods):
        reach = metric_report.get_weekly_non_cumulative_reach_measurement(
            edp_combination, period
        )
        if reach:
          reach = Measurement(
              solution[self._get_measurement_index(reach)],
              reach.sigma,
              reach.name,
          )

        k_reach = {
            freq: Measurement(
                solution[self._get_measurement_index(measurement)],
                measurement.sigma,
                measurement.name,
            )
            for freq, measurement in metric_report._weekly_non_cumulative_measurements[
                edp_combination
            ][period].k_reach.items()
        }

        impression = metric_report.get_weekly_non_cumulative_impression_measurement(
            edp_combination, period
        )
        if impression:
          impression = Measurement(
              solution[self._get_measurement_index(impression)],
              impression.sigma,
              impression.name,
          )

        solution_weekly_non_cumulative[edp_combination].append(
            MeasurementSet(reach=reach, k_reach=k_reach, impression=impression)
        )
    return solution_weekly_non_cumulative

  def _is_zero_variance_edp(self, edp_combination: EdpCombination) -> bool:
    """Checks if a given EDP combination represents a zero variance EDP.

    An EDP is a zero variance EDP if the standard deviation is zero for all
    measurements.

    Args:
        edp_combination: A frozenset of strings representing the EDP identifiers
                         to check.

    Returns:
        True or False.
    """
    standard_deviations: list[float] = []
    for metric in self._metric_reports.keys():
      metric_report = self._metric_reports[metric]
      if edp_combination in metric_report.get_weekly_cumulative_reach_edp_combinations():
        standard_deviations.extend(
            [
                measurement.sigma
                for measurement in
                metric_report.get_weekly_cumulative_reach_measurements(
                    edp_combination)
            ]
        )
      if edp_combination in metric_report.get_whole_campaign_reach_edp_combinations():
        standard_deviations.append(
            metric_report.get_whole_campaign_reach_measurement(
                edp_combination).sigma
        )
      if edp_combination in metric_report.get_whole_campaign_impression_edp_combinations():
        standard_deviations.append(
            metric_report.get_whole_campaign_impression_measurement(
                edp_combination).sigma
        )
      if edp_combination in metric_report.get_whole_campaign_k_reach_edp_combinations():
        standard_deviations.extend(
            [
                measurement.sigma
                for measurement in
                metric_report.get_whole_campaign_k_reach_measurements(
                    edp_combination)
            ]
        )

    return all(val == 0.0 for val in standard_deviations)

  def _are_edp_measurements_consistent(
      self, edp_combination: EdpCombination
  ) -> bool:
    """Checks if all measurements of a specific edp combination are consistent."""
    # Check for the consistency within a metric.
    for metric in self._metric_reports.keys():
      metric_report = self._metric_reports[metric]

      # Gets cumulative and whole campaign measurements.
      cumulative_reach_measurements = (
          metric_report.get_weekly_cumulative_reach_measurements(
              edp_combination
          )
      )
      whole_campaign_reach = metric_report.get_whole_campaign_reach_measurement(
          edp_combination
      )
      whole_campaign_impression = (
          metric_report.get_whole_campaign_impression_measurement(
              edp_combination
          )
      )
      whole_campaign_k_reaches = {
          frequency: metric_report.get_whole_campaign_k_reach_measurement(
              edp_combination, frequency
          )
          for frequency in range(1, self._num_frequencies + 1)
      }

      # Perform consistency checks for cumulative measurements.
      if cumulative_reach_measurements:
        # Cumulative measurements are non-decreasing.
        for period in range(0, self._num_periods - 1):
          if not fuzzy_less_equal(
              cumulative_reach_measurements[period].value,
              cumulative_reach_measurements[period + 1].value,
              CONSISTENCY_TEST_TOLERANCE,
          ):
            return False

        # Whole campaign reach matches last cumulative reach.
        if cumulative_reach_measurements and whole_campaign_reach and not fuzzy_equal(
            cumulative_reach_measurements[-1].value,
            whole_campaign_reach.value,
            CONSISTENCY_TEST_TOLERANCE,
        ):
          return False

      if whole_campaign_reach and all(whole_campaign_k_reaches.values()):
        # Whole campaign reach equals to the sum of k-reaches.
        sum_of_k_reach_values = sum(
            measurement.value
            for measurement in whole_campaign_k_reaches.values()
        )
        if not fuzzy_equal(
            whole_campaign_reach.value,
            sum_of_k_reach_values,
            sum(whole_campaign_k_reaches.keys()) * CONSISTENCY_TEST_TOLERANCE,
        ):
          return False

      if whole_campaign_impression and all(whole_campaign_k_reaches.values()):
        # Impression is greater than or equal to weighted sum of k-reaches.
        weighted_sum_of_k_reach_values = sum(
            freq * measurement.value
            for freq, measurement in whole_campaign_k_reaches.items()
        )
        if not fuzzy_less_equal(
            weighted_sum_of_k_reach_values,
            whole_campaign_impression.value,
            sum(whole_campaign_k_reaches.keys()) * CONSISTENCY_TEST_TOLERANCE,
        ):
          return False

      # Check for weekly non-cumulative measurements.
      for period in range(0, self._num_periods):
        weekly_reach = metric_report.get_weekly_non_cumulative_reach_measurement(
            edp_combination, period)
        weekly_impression = metric_report.get_weekly_non_cumulative_impression_measurement(
            edp_combination, period)
        weekly_k_reaches = {
            frequency: metric_report.get_weekly_non_cumulative_k_reach_measurement(
                edp_combination, period, frequency)
            for frequency in range(1, self._num_frequencies + 1)
        }

        if weekly_reach and all(weekly_k_reaches.values()):
          sum_of_k_reach_values = sum(
              measurement.value
              for measurement in weekly_k_reaches.values())
          # Weekly non-cumulative reach equals to the sum of k-reaches.
          if not fuzzy_equal(
              weekly_reach.value,
              sum_of_k_reach_values,
              sum(weekly_k_reaches.keys()) * CONSISTENCY_TEST_TOLERANCE,
          ):
            return False

        if weekly_impression and all(weekly_k_reaches.values()):
          weighted_sum_of_k_reach_values = sum(
              freq * measurement.value
              for freq, measurement in weekly_k_reaches.items())
          # Impression is >= weighted sum of k-reaches for each week.
          if not fuzzy_less_equal(
              weighted_sum_of_k_reach_values, weekly_impression.value,
              sum(weekly_k_reaches.keys()) * CONSISTENCY_TEST_TOLERANCE,
          ):
            return False

    # Check for the consistency between ordered metrics.
    for parent_metric in self._metric_subsets_by_parent:
      for child_metric in self._metric_subsets_by_parent[parent_metric]:
        parent_metric_report = self._metric_reports[parent_metric]
        child_metric_report = self._metric_reports[child_metric]

        # Handles cumulative measurements.
        cumulative_edp_combinations = \
          parent_metric_report.get_weekly_cumulative_reach_edp_combinations().intersection(
              child_metric_report.get_weekly_cumulative_reach_edp_combinations())
        if edp_combination in cumulative_edp_combinations:
          for period in range(0, self._num_periods):
            if not fuzzy_less_equal(
                child_metric_report.get_weekly_cumulative_reach_measurement(
                    edp_combination, period).value,
                parent_metric_report.get_weekly_cumulative_reach_measurement(
                    edp_combination, period).value,
                CONSISTENCY_TEST_TOLERANCE):
              return False

        # Handles whole campaign measurements.
        whole_campaign_edp_combinations = \
          parent_metric_report.get_whole_campaign_reach_edp_combinations().intersection(
              child_metric_report.get_whole_campaign_reach_edp_combinations())
        if edp_combination in whole_campaign_edp_combinations:
          if not fuzzy_less_equal(
              child_metric_report.get_whole_campaign_reach_measurement(
                  edp_combination).value,
              parent_metric_report.get_whole_campaign_reach_measurement(
                  edp_combination).value,
              CONSISTENCY_TEST_TOLERANCE):
            return False

        # Handles impression measurements.
        impression_edp_combinations = \
          parent_metric_report.get_whole_campaign_impression_edp_combinations().intersection(
              child_metric_report.get_whole_campaign_impression_edp_combinations())
        if edp_combination in impression_edp_combinations:
          if not fuzzy_less_equal(
              child_metric_report.get_whole_campaign_impression_measurement(
                  edp_combination).value,
              parent_metric_report.get_whole_campaign_impression_measurement(
                  edp_combination).value,
              CONSISTENCY_TEST_TOLERANCE):
            return False

    return True

  def _validate_independence_checks(
      self, edp_combination: EdpCombination
  ) -> bool:
    """Verifies if the observed union measurements for the edp_combination meet
    the independence check.
    """
    edps = [frozenset({element}) for element in edp_combination]

    for metric in self._metric_reports.keys():
      metric_report = self._metric_reports[metric]

      # Check if the whole campaign measurements follow the CI model.
      union_measurement = metric_report.get_whole_campaign_reach_measurement(
          edp_combination)
      component_measurements = [
          metric_report.get_whole_campaign_reach_measurement(single_edp)
          for single_edp in edps
      ]

      if not is_union_reach_consistent(union_measurement,
                                       component_measurements,
                                       self._population_size):
        return False

      # Check if the cumulative measurements follow the CI model.
      for period in range(self._num_periods):
        union_measurement = metric_report.get_weekly_cumulative_reach_measurement(
            edp_combination, period)
        component_measurements = [
            metric_report.get_weekly_cumulative_reach_measurement(
                single_edp, period)
            for single_edp in edps
        ]

        if not is_union_reach_consistent(union_measurement,
                                         component_measurements,
                                         self._population_size):
          return False

    return True

  def _get_zero_variance_edps(self) -> list[EdpCombination]:
    """Get the zero variance EDPs.

    Returns:
       A list of zero variance EDPs.
    """
    zero_variance_edp_combinations: list[EdpCombination] = []
    if self._metric_reports.keys() is None:
      raise ValueError("The report does not contain any measurements.")

    edp_combinations = self._metric_reports[
      next(iter(self._metric_reports.keys()))].get_weekly_cumulative_reach_edp_combinations()

    for edp_combination in edp_combinations:
      if self._is_zero_variance_edp(edp_combination):
        zero_variance_edp_combinations.append(edp_combination)

    return zero_variance_edp_combinations

  def get_report_quality(self) -> ReportQuality:
    """Calculates and returns the overall data quality status for the report.

    Returns:
        A ReportQuality protobuf message instance populated with the status
        outcomes (`zero_variance_measurements_status`, `union_status`) from the performed checks.
    """
    # Gets the zero variance measurement quality status.
    zero_variance_edp_combinations = self._get_zero_variance_edps()
    if not zero_variance_edp_combinations:
      zero_variance_measurements_status = \
        ReportQuality \
          .ZeroVarianceMeasurementsStatus \
          .ZERO_VARIANCE_MEASUREMENTS_STATUS_UNSPECIFIED
    else:
      zero_variance_measurements_status = \
        ReportQuality \
          .ZeroVarianceMeasurementsStatus \
          .CONSISTENT
      for zero_variance_edp_combination in zero_variance_edp_combinations:
        if not self._are_edp_measurements_consistent(
            zero_variance_edp_combination):
          zero_variance_measurements_status = \
            ReportQuality.ZeroVarianceMeasurementsStatus.INCONSISTENT
          break

    # Gets the union check status.
    independence_check_status = \
      ReportQuality \
        .IndependenceCheckStatus \
        .INDEPENDENCE_CHECK_STATUS_UNSPECIFIED
    if self._population_size > 0:
      independence_check_status = \
        ReportQuality.IndependenceCheckStatus.WITHIN_CONFIDENCE_RANGE
      edp_combinations = self._metric_reports[
        next(iter(self._metric_reports.keys()))
      ].get_whole_campaign_reach_edp_combinations()
      for edp_combination in edp_combinations:
        if len(edp_combination) > 1:
          if not self._validate_independence_checks(edp_combination):
            independence_check_status = \
              ReportQuality.IndependenceCheckStatus.OUTSIDE_CONFIDENCE_RANGE
            break

    return ReportQuality(
        zero_variance_measurements_status=zero_variance_measurements_status,
        union_status=independence_check_status,
    )<|MERGE_RESOLUTION|>--- conflicted
+++ resolved
@@ -656,11 +656,8 @@
     # standard deviation of the measurements when the report is corrected.
     measurement_index = 0
     self._measurement_name_to_index = {}
-<<<<<<< HEAD
     self._index_to_measurement_name = {}
-=======
     self._measurement_name_to_measurement = {}
->>>>>>> 1bd74351
     self._max_standard_deviation = UNIT_SCALING_FACTOR
     for metric in metric_reports.keys():
       metric_report = metric_reports[metric]
@@ -669,11 +666,8 @@
         measurement = metric_report.get_whole_campaign_reach_measurement(
           edp_combination)
         self._measurement_name_to_index[measurement.name] = measurement_index
-<<<<<<< HEAD
         self._index_to_measurement_name[measurement_index] = measurement.name
-=======
         self._measurement_name_to_measurement[measurement.name] = measurement
->>>>>>> 1bd74351
         self._max_standard_deviation = max(self._max_standard_deviation,
                                            measurement.sigma)
         measurement_index += 1
@@ -684,11 +678,8 @@
           measurement = metric_report.get_weekly_cumulative_reach_measurement(
             edp_combination, period)
           self._measurement_name_to_index[measurement.name] = measurement_index
-<<<<<<< HEAD
           self._index_to_measurement_name[measurement_index] = measurement.name
-=======
           self._measurement_name_to_measurement[measurement.name] = measurement
->>>>>>> 1bd74351
           self._max_standard_deviation = max(self._max_standard_deviation,
                                              measurement.sigma)
           measurement_index += 1
@@ -699,11 +690,8 @@
           measurement = metric_report.get_whole_campaign_k_reach_measurement(
                   edp_combination, frequency)
           self._measurement_name_to_index[measurement.name] = measurement_index
-<<<<<<< HEAD
           self._index_to_measurement_name[measurement_index] = measurement.name
-=======
           self._measurement_name_to_measurement[measurement.name] = measurement
->>>>>>> 1bd74351
           self._max_standard_deviation = max(self._max_standard_deviation,
                                              measurement.sigma)
           measurement_index += 1
@@ -713,11 +701,8 @@
         measurement = metric_report.get_whole_campaign_impression_measurement(
           edp_combination)
         self._measurement_name_to_index[measurement.name] = measurement_index
-<<<<<<< HEAD
         self._index_to_measurement_name[measurement_index] = measurement.name
-=======
         self._measurement_name_to_measurement[measurement.name] = measurement
->>>>>>> 1bd74351
         self._max_standard_deviation = max(self._max_standard_deviation,
                                            measurement.sigma)
         measurement_index += 1
