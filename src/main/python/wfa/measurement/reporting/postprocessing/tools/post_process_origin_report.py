# Copyright 2024 The Cross-Media Measurement Authors
#
# Licensed under the Apache License, Version 2.0 (the "License");
# you may not use this file except in compliance with the License.
# You may obtain a copy of the License at
#
#      http://www.apache.org/licenses/LICENSE-2.0
#
# Unless required by applicable law or agreed to in writing, software
# distributed under the License is distributed on an "AS IS" BASIS,
# WITHOUT WARRANTIES OR CONDITIONS OF ANY KIND, either express or implied.
# See the License for the specific language governing permissions and
# limitations under the License.

import json
<<<<<<< HEAD
import math
import numpy as np
import sys

from src.main.proto.wfa.measurement.reporting.postprocessing.v2alpha import \
    report_summary_pb2
from functools import partial
=======
import sys

from src.main.proto.wfa.measurement.reporting.postprocessing.v2alpha import report_summary_pb2
>>>>>>> 4e0ca03e
from noiseninja.noised_measurements import Measurement
from report.report import Report, MetricReport
from typing import FrozenSet

# This is a demo script that has the following assumptions :
<<<<<<< HEAD
#   1. CUSTOM filters are not yet supported in this tool.
#   2. AMI is a parent of MRC and there are no other relationships between metrics.
#   3. Impression results are not corrected.
=======
# 1. CUSTOM filters are not yet supported in this tool.
# 2. AMI is a parent of MRC and there are no other relationships between metrics.
# 3. Impression results are not corrected.

SIGMA = 1
>>>>>>> 4e0ca03e

ami = "ami"
mrc = "mrc"


# Processes a report summary and returns a consistent one.
#
# Currently, the function only supports ami and mrc measurements and primitive
# set operations (cumulative and union).
# TODO(@ple13): Extend the function to support custom measurements and composite
#  set operations such as difference, incremental.
def processReportSummary(report_summary: report_summary_pb2.ReportSummary()):
<<<<<<< HEAD
    cumulative_ami_measurements: Dict[FrozenSet[str], List[Measurement]] = {}
    cumulative_mrc_measurements: Dict[FrozenSet[str], List[Measurement]] = {}
    total_ami_measurements: Dict[FrozenSet[str], Measurement] = {}
    total_mrc_measurements: Dict[FrozenSet[str], Measurement] = {}

    # Processes cumulative measurements first.
    for entry in report_summary.measurement_details:
        if entry.set_operation == "cumulative":
            data_providers = frozenset(sorted(entry.data_providers))
            measurements = [
                Measurement(result.reach, result.standard_deviation,
                            result.metric)
                for result in entry.measurement_results
            ]
            if entry.measurement_policy == "ami":
                cumulative_ami_measurements[data_providers] = measurements
            elif entry.measurement_policy == "mrc":
                cumulative_mrc_measurements[data_providers] = measurements

    # Processes total union measurements.
    for entry in report_summary.measurement_details:
        if (entry.set_operation == "union") and (entry.is_cumulative == False):
            measurements = [
                Measurement(result.reach, result.standard_deviation, result.metric)
                for result in entry.measurement_results
            ]
            if entry.measurement_policy == "ami":
                total_ami_measurements[frozenset(sorted(entry.data_providers))] = \
                    measurements[0]
            elif entry.measurement_policy == "mrc":
                total_mrc_measurements[frozenset(sorted(entry.data_providers))] = \
                    measurements[0]

    unique_reach_map = {}

    for entry in report_summary.measurement_details:
        if (entry.set_operation == "difference") and (
                entry.unique_reach_target != ""):
            subset = frozenset(sorted([edp for edp in entry.data_providers if
                                       edp != entry.unique_reach_target]))
            measurements = [
                Measurement(result.reach, result.standard_deviation, result.metric)
                for result in entry.measurement_results
            ]

            # Add the measurement of the edp_comb that is derived from the unique_reach(A) and reach(A U edp_comb).
            # As std(unique(A) = sqrt(std(rach(A U edp_comb))^2 + std(reach(edp_comb))^2), we have
            # std(edp_comb) = sqrt(std(unique(A))^2 - std(reach(A U edp_comb))^2).
            if entry.measurement_policy == "ami":
                superset_measurement = total_ami_measurements[frozenset(sorted(entry.data_providers))]

                if subset in total_ami_measurements.keys():
                    unique_reach_map[entry.metric] = [superset_measurement.name, total_ami_measurements[subset].name]
                else:
                    measurement = Measurement(superset_measurement.value - measurements[0].value,
                                              math.sqrt(
                                                  measurements[0].sigma ** 2 - superset_measurement.sigma ** 2),
                                              "reach_metric_ami_" + "_".join(subset))
                    total_ami_measurements[subset] = measurement
                    unique_reach_map[measurements[0].name] = [superset_measurement.name, measurement.name]

            elif entry.measurement_policy == "mrc":
                superset_measurement = total_mrc_measurements[frozenset(sorted(entry.data_providers))]
                if subset in total_mrc_measurements.keys():
                    unique_reach_map[entry.metric] = [superset_measurement.name, total_mrc_measurements[subset].name]
                else:
                    measurement = Measurement(superset_measurement.value - measurements[0].value,
                                              math.sqrt(
                                                  measurements[0].sigma ** 2 - superset_measurement.sigma ** 2),
                                              "reach_metric_mrc_" + "_".join(subset))
                    total_mrc_measurements[subset] = measurement
                    unique_reach_map[entry.metric] = [superset_measurement.name, measurement.name]

    # Builds the report based on the above measurements.
    report = Report(
        {
            policy: MetricReport(cumulative_measurements, total_measurements)
            for policy, cumulative_measurements, total_measurements in
            [("ami", cumulative_ami_measurements, total_ami_measurements),
             ("mrc", cumulative_mrc_measurements, total_mrc_measurements)]
            if cumulative_measurements
            # Only include if measurements is not empty
        },
        metric_subsets_by_parent={ami: [mrc]} if cumulative_mrc_measurements else {},
        cumulative_inconsistency_allowed_edp_combinations={},
    )

    # Gets the corrected report.
    corrected_report = report.get_corrected_report()

    # Gets the mapping between a measurement and its corrected value.
    metric_name_to_value: dict[str][int] = {}
    measurements_policies = corrected_report.get_metrics()
    for policy in measurements_policies:
        metric_report = corrected_report.get_metric_report(policy)
        for edp_combination in metric_report.get_cumulative_edp_combinations():
            for index in range(metric_report.get_number_of_periods()):
                entry = metric_report.get_cumulative_measurement(edp_combination, index)
                metric_name_to_value.update({entry.name: int(entry.value)})
        for edp_combination in metric_report.get_whole_campaign_edp_combinations():
            entry = metric_report.get_whole_campaign_measurement(edp_combination)
            metric_name_to_value.update({entry.name: int(entry.value)})

    # Updates unique reach measurements.
    for key, value in unique_reach_map.items():
        metric_name_to_value.update({key: (metric_name_to_value[value[0]] - metric_name_to_value[value[1]])})

    return metric_name_to_value
=======
  cumulative_ami_measurements: Dict[FrozenSet[str], List[Measurement]] = {}
  cumulative_mrc_measurements: Dict[FrozenSet[str], List[Measurement]] = {}
  total_ami_measurements: Dict[FrozenSet[str], Measurement] = {}
  total_mrc_measurements: Dict[FrozenSet[str], Measurement] = {}

  # Processes cumulative measurements first.
  for entry in report_summary.measurement_details:
    if entry.set_operation == "cumulative":
      data_providers = frozenset(entry.data_providers)
      measurements = [
          Measurement(result.reach, result.standard_deviation,
                      result.metric)
          for result in entry.measurement_results
      ]
      if entry.measurement_policy == "ami":
        cumulative_ami_measurements[data_providers] = measurements
      elif entry.measurement_policy == "mrc":
        cumulative_mrc_measurements[data_providers] = measurements

  # Processes total union measurements.
  for entry in report_summary.measurement_details:
    if (entry.set_operation == "union") and (entry.is_cumulative == False):
      measurements = [
          Measurement(result.reach, result.standard_deviation, result.metric)
          for result in entry.measurement_results
      ]
      if entry.measurement_policy == "ami":
        total_ami_measurements[frozenset(entry.data_providers)] = measurements[
          0]
      elif entry.measurement_policy == "mrc":
        total_mrc_measurements[frozenset(entry.data_providers)] = measurements[
          0]

  # Builds the report based on the above measurements.
  report = Report(
      {
          policy: MetricReport(cumulative_measurements, total_measurements)
          for policy, cumulative_measurements, total_measurements in
          [("ami", cumulative_ami_measurements, total_ami_measurements),
           ("mrc", cumulative_mrc_measurements, total_mrc_measurements)]
          if cumulative_measurements
          # Only include if measurements is not empty
      },
      metric_subsets_by_parent={ami: [mrc]},
      cumulative_inconsistency_allowed_edp_combinations={},
  )

  # Gets the corrected report.
  corrected_report = report.get_corrected_report()

  # Gets the mapping between a measurement and its corrected value.
  metric_name_to_value: dict[str][int] = {}
  measurements_policies = corrected_report.get_metrics()
  for policy in measurements_policies:
    metric_report = corrected_report.get_metric_report(policy)
    for edp_combination in metric_report.get_cumulative_edp_combinations():
      for index in range(metric_report.get_number_of_periods()):
        entry = metric_report.get_cumulative_measurement(edp_combination, index)
        metric_name_to_value.update({entry.name: int(entry.value)})
    for edp_combination in metric_report.get_whole_campaign_edp_combinations():
      entry = metric_report.get_whole_campaign_measurement(edp_combination)
      metric_name_to_value.update({entry.name: int(entry.value)})

  return metric_name_to_value
>>>>>>> 4e0ca03e


def main():
    report_summary = report_summary_pb2.ReportSummary()
    # Read the encoded serialized report summary from stdin and convert it back to
    # ReportSummary proto.
    report_summary.ParseFromString(sys.stdin.buffer.read())
    corrected_measurements_dict = processReportSummary(report_summary)

    # Sends the JSON representation of corrected_measurements_dict to the parent
    # program.
    print(json.dumps(corrected_measurements_dict))


if __name__ == "__main__":
    main()<|MERGE_RESOLUTION|>--- conflicted
+++ resolved
@@ -13,35 +13,20 @@
 # limitations under the License.
 
 import json
-<<<<<<< HEAD
 import math
-import numpy as np
 import sys
 
 from src.main.proto.wfa.measurement.reporting.postprocessing.v2alpha import \
-    report_summary_pb2
+  report_summary_pb2
 from functools import partial
-=======
-import sys
-
-from src.main.proto.wfa.measurement.reporting.postprocessing.v2alpha import report_summary_pb2
->>>>>>> 4e0ca03e
 from noiseninja.noised_measurements import Measurement
 from report.report import Report, MetricReport
 from typing import FrozenSet
 
 # This is a demo script that has the following assumptions :
-<<<<<<< HEAD
-#   1. CUSTOM filters are not yet supported in this tool.
-#   2. AMI is a parent of MRC and there are no other relationships between metrics.
-#   3. Impression results are not corrected.
-=======
 # 1. CUSTOM filters are not yet supported in this tool.
 # 2. AMI is a parent of MRC and there are no other relationships between metrics.
 # 3. Impression results are not corrected.
-
-SIGMA = 1
->>>>>>> 4e0ca03e
 
 ami = "ami"
 mrc = "mrc"
@@ -53,117 +38,8 @@
 # set operations (cumulative and union).
 # TODO(@ple13): Extend the function to support custom measurements and composite
 #  set operations such as difference, incremental.
-def processReportSummary(report_summary: report_summary_pb2.ReportSummary()):
-<<<<<<< HEAD
-    cumulative_ami_measurements: Dict[FrozenSet[str], List[Measurement]] = {}
-    cumulative_mrc_measurements: Dict[FrozenSet[str], List[Measurement]] = {}
-    total_ami_measurements: Dict[FrozenSet[str], Measurement] = {}
-    total_mrc_measurements: Dict[FrozenSet[str], Measurement] = {}
-
-    # Processes cumulative measurements first.
-    for entry in report_summary.measurement_details:
-        if entry.set_operation == "cumulative":
-            data_providers = frozenset(sorted(entry.data_providers))
-            measurements = [
-                Measurement(result.reach, result.standard_deviation,
-                            result.metric)
-                for result in entry.measurement_results
-            ]
-            if entry.measurement_policy == "ami":
-                cumulative_ami_measurements[data_providers] = measurements
-            elif entry.measurement_policy == "mrc":
-                cumulative_mrc_measurements[data_providers] = measurements
-
-    # Processes total union measurements.
-    for entry in report_summary.measurement_details:
-        if (entry.set_operation == "union") and (entry.is_cumulative == False):
-            measurements = [
-                Measurement(result.reach, result.standard_deviation, result.metric)
-                for result in entry.measurement_results
-            ]
-            if entry.measurement_policy == "ami":
-                total_ami_measurements[frozenset(sorted(entry.data_providers))] = \
-                    measurements[0]
-            elif entry.measurement_policy == "mrc":
-                total_mrc_measurements[frozenset(sorted(entry.data_providers))] = \
-                    measurements[0]
-
-    unique_reach_map = {}
-
-    for entry in report_summary.measurement_details:
-        if (entry.set_operation == "difference") and (
-                entry.unique_reach_target != ""):
-            subset = frozenset(sorted([edp for edp in entry.data_providers if
-                                       edp != entry.unique_reach_target]))
-            measurements = [
-                Measurement(result.reach, result.standard_deviation, result.metric)
-                for result in entry.measurement_results
-            ]
-
-            # Add the measurement of the edp_comb that is derived from the unique_reach(A) and reach(A U edp_comb).
-            # As std(unique(A) = sqrt(std(rach(A U edp_comb))^2 + std(reach(edp_comb))^2), we have
-            # std(edp_comb) = sqrt(std(unique(A))^2 - std(reach(A U edp_comb))^2).
-            if entry.measurement_policy == "ami":
-                superset_measurement = total_ami_measurements[frozenset(sorted(entry.data_providers))]
-
-                if subset in total_ami_measurements.keys():
-                    unique_reach_map[entry.metric] = [superset_measurement.name, total_ami_measurements[subset].name]
-                else:
-                    measurement = Measurement(superset_measurement.value - measurements[0].value,
-                                              math.sqrt(
-                                                  measurements[0].sigma ** 2 - superset_measurement.sigma ** 2),
-                                              "reach_metric_ami_" + "_".join(subset))
-                    total_ami_measurements[subset] = measurement
-                    unique_reach_map[measurements[0].name] = [superset_measurement.name, measurement.name]
-
-            elif entry.measurement_policy == "mrc":
-                superset_measurement = total_mrc_measurements[frozenset(sorted(entry.data_providers))]
-                if subset in total_mrc_measurements.keys():
-                    unique_reach_map[entry.metric] = [superset_measurement.name, total_mrc_measurements[subset].name]
-                else:
-                    measurement = Measurement(superset_measurement.value - measurements[0].value,
-                                              math.sqrt(
-                                                  measurements[0].sigma ** 2 - superset_measurement.sigma ** 2),
-                                              "reach_metric_mrc_" + "_".join(subset))
-                    total_mrc_measurements[subset] = measurement
-                    unique_reach_map[entry.metric] = [superset_measurement.name, measurement.name]
-
-    # Builds the report based on the above measurements.
-    report = Report(
-        {
-            policy: MetricReport(cumulative_measurements, total_measurements)
-            for policy, cumulative_measurements, total_measurements in
-            [("ami", cumulative_ami_measurements, total_ami_measurements),
-             ("mrc", cumulative_mrc_measurements, total_mrc_measurements)]
-            if cumulative_measurements
-            # Only include if measurements is not empty
-        },
-        metric_subsets_by_parent={ami: [mrc]} if cumulative_mrc_measurements else {},
-        cumulative_inconsistency_allowed_edp_combinations={},
-    )
-
-    # Gets the corrected report.
-    corrected_report = report.get_corrected_report()
-
-    # Gets the mapping between a measurement and its corrected value.
-    metric_name_to_value: dict[str][int] = {}
-    measurements_policies = corrected_report.get_metrics()
-    for policy in measurements_policies:
-        metric_report = corrected_report.get_metric_report(policy)
-        for edp_combination in metric_report.get_cumulative_edp_combinations():
-            for index in range(metric_report.get_number_of_periods()):
-                entry = metric_report.get_cumulative_measurement(edp_combination, index)
-                metric_name_to_value.update({entry.name: int(entry.value)})
-        for edp_combination in metric_report.get_whole_campaign_edp_combinations():
-            entry = metric_report.get_whole_campaign_measurement(edp_combination)
-            metric_name_to_value.update({entry.name: int(entry.value)})
-
-    # Updates unique reach measurements.
-    for key, value in unique_reach_map.items():
-        metric_name_to_value.update({key: (metric_name_to_value[value[0]] - metric_name_to_value[value[1]])})
-
-    return metric_name_to_value
-=======
+def processReportSummary(report_summary: report_summary_pb2.ReportSummary()) -> \
+    dict[str, int]:
   cumulative_ami_measurements: Dict[FrozenSet[str], List[Measurement]] = {}
   cumulative_mrc_measurements: Dict[FrozenSet[str], List[Measurement]] = {}
   total_ami_measurements: Dict[FrozenSet[str], Measurement] = {}
@@ -191,12 +67,58 @@
           for result in entry.measurement_results
       ]
       if entry.measurement_policy == "ami":
-        total_ami_measurements[frozenset(entry.data_providers)] = measurements[
-          0]
+        total_ami_measurements[frozenset(entry.data_providers)] = \
+          measurements[0]
       elif entry.measurement_policy == "mrc":
-        total_mrc_measurements[frozenset(entry.data_providers)] = measurements[
-          0]
+        total_mrc_measurements[frozenset(entry.data_providers)] = \
+          measurements[0]
 
+  unique_reach_map = {}
+
+  for entry in report_summary.measurement_details:
+    if (entry.set_operation == "difference") and (
+        entry.unique_reach_target != ""):
+      subset = frozenset([edp for edp in entry.data_providers if
+                          edp != entry.unique_reach_target])
+      measurements = [
+          Measurement(result.reach, result.standard_deviation, result.metric)
+          for result in entry.measurement_results
+      ]
+      # Add the measurement of the edp_comb that is derived from the
+      # unique_reach(A) and reach(A U edp_comb). As std(unique(A) =
+      # sqrt(std(rach(A U edp_comb))^2 + std(reach(edp_comb))^2), we have
+      # std(edp_comb) = sqrt(std(unique(A))^2 - std(reach(A U edp_comb))^2).
+      if entry.measurement_policy == "ami":
+        superset_measurement = total_ami_measurements[
+          frozenset(entry.data_providers)]
+        if subset in total_ami_measurements.keys():
+          unique_reach_map[entry.metric] = [superset_measurement.name,
+                                            total_ami_measurements[subset].name]
+        else:
+          measurement = Measurement(
+              superset_measurement.value - measurements[0].value,
+              math.sqrt(
+                  measurements[0].sigma ** 2 - superset_measurement.sigma ** 2),
+              "reach_metric_ami_" + "_".join(subset))
+          total_ami_measurements[subset] = measurement
+          unique_reach_map[measurements[0].name] = [superset_measurement.name,
+                                                    measurement.name]
+
+      elif entry.measurement_policy == "mrc":
+        superset_measurement = total_mrc_measurements[
+          frozenset(entry.data_providers)]
+        if subset in total_mrc_measurements.keys():
+          unique_reach_map[entry.metric] = [superset_measurement.name,
+                                            total_mrc_measurements[subset].name]
+        else:
+          measurement = Measurement(
+              superset_measurement.value - measurements[0].value,
+              math.sqrt(
+                  measurements[0].sigma ** 2 - superset_measurement.sigma ** 2),
+              "reach_metric_mrc_" + "_".join(subset))
+          total_mrc_measurements[subset] = measurement
+          unique_reach_map[entry.metric] = [superset_measurement.name,
+                                            measurement.name]
   # Builds the report based on the above measurements.
   report = Report(
       {
@@ -207,7 +129,8 @@
           if cumulative_measurements
           # Only include if measurements is not empty
       },
-      metric_subsets_by_parent={ami: [mrc]},
+      metric_subsets_by_parent={
+          ami: [mrc]} if cumulative_mrc_measurements else {},
       cumulative_inconsistency_allowed_edp_combinations={},
   )
 
@@ -215,7 +138,7 @@
   corrected_report = report.get_corrected_report()
 
   # Gets the mapping between a measurement and its corrected value.
-  metric_name_to_value: dict[str][int] = {}
+  metric_name_to_value: dict[str, int] = {}
   measurements_policies = corrected_report.get_metrics()
   for policy in measurements_policies:
     metric_report = corrected_report.get_metric_report(policy)
@@ -227,21 +150,26 @@
       entry = metric_report.get_whole_campaign_measurement(edp_combination)
       metric_name_to_value.update({entry.name: int(entry.value)})
 
+  # Updates unique reach measurements.
+  for key, value in unique_reach_map.items():
+    metric_name_to_value.update({key: (
+        metric_name_to_value[value[0]] - metric_name_to_value[value[1]])})
+
   return metric_name_to_value
->>>>>>> 4e0ca03e
 
 
 def main():
-    report_summary = report_summary_pb2.ReportSummary()
-    # Read the encoded serialized report summary from stdin and convert it back to
-    # ReportSummary proto.
-    report_summary.ParseFromString(sys.stdin.buffer.read())
-    corrected_measurements_dict = processReportSummary(report_summary)
+  report_summary = report_summary_pb2.ReportSummary()
+  # Read the encoded serialized report summary from stdin and convert it back to
+  # ReportSummary proto.
+  report_summary.ParseFromString(sys.stdin.buffer.read())
 
-    # Sends the JSON representation of corrected_measurements_dict to the parent
-    # program.
-    print(json.dumps(corrected_measurements_dict))
+  corrected_measurements_dict = processReportSummary(report_summary)
+
+  # Sends the JSON representation of corrected_measurements_dict to the parent
+  # program.
+  print(json.dumps(corrected_measurements_dict))
 
 
 if __name__ == "__main__":
-    main()+  main()