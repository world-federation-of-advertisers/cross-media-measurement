--- conflicted
+++ resolved
@@ -18,10 +18,6 @@
 
 from src.main.proto.wfa.measurement.reporting.postprocessing.v2alpha import \
   report_summary_pb2
-<<<<<<< HEAD
-from functools import partial
-=======
->>>>>>> 5cda6ab1
 from noiseninja.noised_measurements import Measurement
 from report.report import Report, MetricReport
 from typing import FrozenSet
@@ -34,38 +30,6 @@
 ami = "ami"
 mrc = "mrc"
 
-
-<<<<<<< HEAD
-# Processes a report summary and returns a consistent one.
-#
-# Currently, the function only supports ami and mrc measurements and primitive
-# set operations (cumulative and union).
-# TODO(@ple13): Extend the function to support custom measurements and composite
-#  set operations such as difference, incremental.
-def processReportSummary(report_summary: report_summary_pb2.ReportSummary()):
-  cumulative_ami_measurements: Dict[FrozenSet[str], List[Measurement]] = {}
-  cumulative_mrc_measurements: Dict[FrozenSet[str], List[Measurement]] = {}
-  total_ami_measurements: Dict[FrozenSet[str], Measurement] = {}
-  total_mrc_measurements: Dict[FrozenSet[str], Measurement] = {}
-
-  # Processes cumulative measurements first.
-  for entry in report_summary.measurement_details:
-    if entry.set_operation == "cumulative":
-      data_providers = frozenset(entry.data_providers)
-      measurements = [
-          Measurement(result.reach, result.standard_deviation,
-                      result.metric)
-          for result in entry.measurement_results
-      ]
-      if entry.measurement_policy == "ami":
-        cumulative_ami_measurements[data_providers] = measurements
-      elif entry.measurement_policy == "mrc":
-        cumulative_mrc_measurements[data_providers] = measurements
-
-  # Processes total union measurements.
-  for entry in report_summary.measurement_details:
-    if (entry.set_operation == "union") and (entry.is_cumulative == False):
-=======
 # TODO(@ple13): Extend the class to support custom measurements and composite
 # set operations such as incremental.
 class ReportSummaryProcessor:
@@ -181,51 +145,10 @@
       keyed by the measurement policy and the set of data providers.
     """
     for entry in self._report_summary.measurement_details:
->>>>>>> 5cda6ab1
       measurements = [
           Measurement(result.reach, result.standard_deviation, result.metric)
           for result in entry.measurement_results
       ]
-<<<<<<< HEAD
-      if entry.measurement_policy == "ami":
-        total_ami_measurements[frozenset(entry.data_providers)] = measurements[
-          0]
-      elif entry.measurement_policy == "mrc":
-        total_mrc_measurements[frozenset(entry.data_providers)] = measurements[
-          0]
-
-  # Builds the report based on the above measurements.
-  report = Report(
-      {
-          policy: MetricReport(cumulative_measurements, total_measurements)
-          for policy, cumulative_measurements, total_measurements in
-          [("ami", cumulative_ami_measurements, total_ami_measurements),
-           ("mrc", cumulative_mrc_measurements, total_mrc_measurements)]
-          if cumulative_measurements
-          # Only include if measurements is not empty
-      },
-      metric_subsets_by_parent={ami: [mrc]},
-      cumulative_inconsistency_allowed_edp_combinations={},
-  )
-
-  # Gets the corrected report.
-  corrected_report = report.get_corrected_report()
-
-  # Gets the mapping between a measurement and its corrected value.
-  metric_name_to_value: dict[str][int] = {}
-  measurements_policies = corrected_report.get_metrics()
-  for policy in measurements_policies:
-    metric_report = corrected_report.get_metric_report(policy)
-    for edp_combination in metric_report.get_cumulative_edp_combinations():
-      for index in range(metric_report.get_number_of_periods()):
-        entry = metric_report.get_cumulative_measurement(edp_combination, index)
-        metric_name_to_value.update({entry.name: int(entry.value)})
-    for edp_combination in metric_report.get_whole_campaign_edp_combinations():
-      entry = metric_report.get_whole_campaign_measurement(edp_combination)
-      metric_name_to_value.update({entry.name: int(entry.value)})
-
-  return metric_name_to_value
-=======
       if entry.set_operation == "cumulative":
         if entry.measurement_policy not in self._cumulative_measurements:
           self._cumulative_measurements[entry.measurement_policy] = {}
@@ -307,7 +230,6 @@
               superset_measurement.name,
               measurement.name
           ]
->>>>>>> 5cda6ab1
 
 
 def main():
